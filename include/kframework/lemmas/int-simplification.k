--- conflicted
+++ resolved
@@ -162,12 +162,12 @@
     rule A -Int B +Int C <=Int D => false requires D <Int A -Int B andBool 0 <=Int C [simplification]
 
   // ###########################################################################
-<<<<<<< HEAD
   // inequality
   // ###########################################################################
 
     rule A ==Int A => true [simplification] // syntactic equality is equality
-=======
+
+  // ###########################################################################
   // up/Int
   // ###########################################################################
 
@@ -205,6 +205,5 @@
       X =/=Int ((X up/Int Y) *Int Y) => X modInt Y =/=Int 0
       requires 0 <Int Y
       [simplification, comm]
->>>>>>> 344a48b4
 
 endmodule