module BYTES-SIMPLIFICATION [symbolic]
    imports INT-SYMBOLIC
    imports EVM
    imports BUF

  // ########################
  // Buffer Reasoning
  // ########################

<<<<<<< HEAD
    rule [bytes-not-equal-length]:
      BA1:Bytes ==K BA2:Bytes => false
      requires lengthBytes(BA1) =/=Int lengthBytes(BA2)
      [simplification]

    rule [bytes-equal-concat-split-ml]:
      { A:Bytes +Bytes B:Bytes #Equals C:Bytes +Bytes D:Bytes } => { A #Equals C } #And { B #Equals D }
      requires lengthBytes(A) ==Int lengthBytes(C)
      [simplification]

    rule [bytes-concat-empty-right]: B:Bytes +Bytes .Bytes  => B [simplification]
    rule [bytes-concat-empty-left]:   .Bytes +Bytes B:Bytes => B [simplification]

    rule [bytes-concat-right-assoc-symb-l]: (B1:Bytes +Bytes B2:Bytes) +Bytes B3:Bytes => B1 +Bytes (B2 +Bytes B3) [symbolic(B1), simplification]
    rule [bytes-concat-right-assoc-symb-r]: (B1:Bytes +Bytes B2:Bytes) +Bytes B3:Bytes => B1 +Bytes (B2 +Bytes B3) [symbolic(B2), simplification]
    rule [bytes-concat-left-assoc-conc]   : B1:Bytes +Bytes (B2:Bytes +Bytes B3:Bytes) => (B1 +Bytes B2) +Bytes B3 [concrete(B1, B2), symbolic(B3), simplification]

    // #buf

    rule [buf-inject-k]:
      #buf(W:Int, X:Int) ==K #buf(W:Int, Y:Int) => X ==Int Y
      requires 0 <=Int W
       andBool #rangeUInt (8 *Int W, X)
       andBool #rangeUInt (8 *Int W, Y)
      [simplification]

    rule [buf-inject-ml]:
      { #buf(W:Int, X:Int) #Equals #buf(W:Int, Y:Int) } => { X #Equals Y }
      requires 0 <=Int W
       andBool #rangeUInt (8 *Int W, X)
       andBool #rangeUInt (8 *Int W, Y)
      [simplification]

    rule [buf-as-int-left]:  B:Bytes   ==K #buf(32, X:Int) => X ==Int #asInteger(B) requires lengthBytes(B) <=Int 32 [simplification, concrete(B)]
    rule [buf-as-int-right]: #buf(32, X:Int) ==K B:Bytes   => X ==Int #asInteger(B) requires lengthBytes(B) <=Int 32 [simplification, concrete(B)]

    rule [buf-asWord-invert]:
      #buf (W:Int , #asWord(B:Bytes)) => #buf(W -Int lengthBytes(B), 0) +Bytes B
      requires lengthBytes(B) <=Int W
      [simplification]

    rule [buf-zero-concat-base]:
      #buf(W1:Int, 0) +Bytes #buf(W2:Int, 0) => #buf(W1 +Int W2, 0)
      requires 0 <=Int W1 andBool 0 <=Int W2
      [simplification]

    rule [buf-zero-concat-conc]:
      #buf(W1:Int, 0) +Bytes #buf(W2:Int, 0) +Bytes B => #buf(W1 +Int W2, 0) +Bytes B
      requires 0 <=Int W1 andBool 0 <=Int W2
      [simplification]
=======
    rule BA:Bytes       ==K #buf(32, DATA) => #buf(32, DATA) ==K              BA                                    [simplification, concrete(BA)]
    rule #buf(32, DATA) ==K BA:Bytes       =>          DATA  ==Int #asInteger(BA) requires lengthBytes(BA) <=Int 32 [simplification, concrete(BA)]

    rule [bytes-concat-empty-right]: B:Bytes +Bytes .Bytes  => B [simplification]
    rule [bytes-concat-empty-left]:  .Bytes  +Bytes B:Bytes => B [simplification]

    rule [bytes-concat-assoc-right]: (BA1 +Bytes BA2) +Bytes BA3 => BA1 +Bytes (BA2 +Bytes BA3) [simplification]

    // #buf

    // TODO: custom ==K unification doesn't work in Haskell yet
    // +Bytes unification
    rule #buf(N, A) +Bytes BUF1 ==K #buf(N, B) +Bytes BUF2 => #buf(N, A) ==K #buf(N, B) andBool BUF1 ==K BUF2     [simplification]
>>>>>>> 3f37fc99

    // #range

    rule [range-empty]:
      #range(_:Bytes, S:Int, W:Int) => .Bytes
      requires S <Int 0 orBool W <=Int 0
      [simplification(1)]

    rule [range-full]:
      #range(B:Bytes, 0, W:Int) => B
      requires lengthBytes(B) ==Int W
      [simplification]

    rule [range-overfull]:
      #range(B:Bytes, 0, W:Int) => B +Bytes #buf(W -Int lengthBytes(B), 0)
      requires lengthBytes(B) <Int W
      [simplification]

    rule [range-params-equal-ml]:
      { #range (B1:Bytes, S1:Int, W1:Int) #Equals #range (B2:Bytes, S2:Int, W2:Int) } => #Top
      requires B1 ==K B2 andBool S1 ==Int S2 andBool W1 ==Int W2
      [simplification]

    rule [range-included-in-cHead]:
      #range(B1:Bytes +Bytes _:Bytes, S:Int, W:Int) => #range(B1, S, W)
      requires S +Int W <=Int lengthBytes(B1)
      [simplification]

    rule [range-outside-cHead]:
      #range(B1:Bytes +Bytes B2:Bytes, S:Int, W:Int) => #range(B2, S -Int lengthBytes(B1), W)
      requires lengthBytes(B1) <=Int S
      [simplification]

    rule [range-includes-cHead]:
      #range(B1:Bytes +Bytes B2:Bytes, 0, W:Int) => B1 +Bytes #range(B2, 0, W -Int lengthBytes(B1))
      requires lengthBytes(B1) <=Int W
      [simplification]

    rule [range-inside-cHead]:
      #range(B1:Bytes +Bytes B2:Bytes, S:Int, W:Int) => #range(#range(B1, S, lengthBytes(B1) -Int S) +Bytes B2, 0, W)
      requires 0 <Int S andBool S <=Int lengthBytes(B1)
      [simplification]

    rule [range-of-range]:
      #range(#range(B:Bytes, S1:Int, W1:Int), S2:Int, W2:Int) =>
        #range(B, S1 +Int S2, minInt(W2, W1 -Int S2)) +Bytes #buf(maxInt(0, W2 -Int (W1 -Int S2)), 0)
      requires 0 <=Int S1 andBool 0 <=Int W1 andBool 0 <=Int S2 andBool 0 <=Int W2
      [simplification]

    rule [range-join-base]:
      #range(B, S1, W1) +Bytes #range(B, S2, W2) => #range(B, S1, W1 +Int W2)
      requires S2 ==Int S1 +Int W1
       andBool 0 <=Int S1 andBool 0 <=Int W1 andBool 0 <=Int S2 andBool 0 <=Int W2
      [simplification]

    rule [range-join-conc]:
      #range(B1, S1, W1) +Bytes #range(B1, S2, W2) +Bytes B2 => #range(B1, S1, W1 +Int W2) +Bytes B2
      requires S2 ==Int S1 +Int W1
       andBool 0 <=Int S1 andBool 0 <=Int W1 andBool 0 <=Int S2 andBool 0 <=Int W2
      [simplification]

    rule [range-reform-base]:
      #range(B:Bytes, S:Int, minInt(W1:Int, W2:Int)) +Bytes #buf(maxInt(0, W3:Int), 0) => #range (B, S, W1)
      requires W2 ==Int lengthBytes(B) -Int S
       andBool W3 ==Int S +Int W1 -Int lengthBytes(B)
       andBool 0 <=Int S andBool 0 <=Int W1 andBool 0 <=Int W2
      [simplification]

    rule [range-reform-conc]:
      #range(B1:Bytes, S:Int, minInt(W1:Int, W2:Int)) +Bytes #buf(maxInt(0, W3:Int), 0) +Bytes B2:Bytes => #range (B1, S, W1) +Bytes B2
      requires W2 ==Int lengthBytes(B1) -Int S
       andBool W3 ==Int S +Int W1 -Int lengthBytes(B1)
       andBool 0 <=Int S andBool 0 <=Int W1 andBool 0 <=Int W2
      [simplification]

    rule [range-buf-zero-1]:
      #range(#buf(32, X:Int), 0, W:Int) => #buf(W, 0)
      requires 0 <=Int W andBool W <=Int 32
       andBool #rangeUInt (8 *Int (32 -Int W), X)
      [simplification, concrete(W)]

    rule [range-buf-zero-2]:
      #range(#buf(W:Int, 0), S1:Int, W1:Int) => #buf(W1, 0)
      requires 0 <=Int W andBool 0 <=Int S1 andBool 0 <=Int W
      [simplification]

    rule [range-writeRange-before]:
      #range(#writeRange(B1:Bytes, S1:Int, B2:Bytes), S2:Int, W2:Int) =>
        #let W = minInt(W2, S1 -Int S2) #in
          #range(B1, S2, W) +Bytes #range(#writeRange(B1, S1, B2), S1, W2 -Int W)
      requires S2 <Int S1
      [simplification]

    rule [range-writeRange-in-between]:
      #range(#writeRange(B1:Bytes, S1:Int, B2:Bytes), S2:Int, W2:Int) =>
        #let S = S2 -Int S1 #in
        #let W = minInt(W2, lengthBytes(B2) -Int S) #in
          #range(B2, S, W) +Bytes #range(B1, S1 +Int lengthBytes(B2), W2 -Int W)
      requires S1 <=Int S2 andBool S2 <=Int S1 +Int lengthBytes(B2)
      [simplification]

    rule [range-writeRange-outside]:
      #range(#writeRange(B1:Bytes, S1:Int, _:Bytes), S2:Int, W2:Int) => #range(B1, S2, W2)
      requires 0 <=Int S1 andBool 0 <=Int W2 andBool S1 +Int lengthBytes(B1) <=Int S2 [simplification]

    // #writeRange

    rule [writeRange-is-empty]:
      #writeRange(_:Bytes, S:Int, _:Bytes) => .Bytes
      requires S <Int 0
      [simplification]

    rule [writeRange-as-concat-inside]:
      #writeRange(B1, S, B2:Bytes) =>
        #range(B1, 0, S) +Bytes B2 +Bytes #range (B1 , S +Int lengthBytes(B2), lengthBytes(B1) -Int ( S +Int lengthBytes(B2)))
      requires 0 <=Int S andBool S +Int lengthBytes(B2) <Int lengthBytes(B1)
      [simplification(60)]

    rule [writeRange-as-concat-outside]:
      #writeRange(B1, S, B2:Bytes) => #range(B1, 0, S) +Bytes B2
      requires 0 <=Int S andBool lengthBytes(B1) <=Int S +Int lengthBytes(B2)
      [simplification(60)]

    rule [writeRange-reorder]:
      #writeRange(#writeRange(B:Bytes, S1:Int, B1:Bytes), S2:Int, B2:Bytes) =>
        #writeRange(#writeRange(B, S2, B2), S1, B1)
      requires S2 <Int S1 andBool S2 +Int lengthBytes(B2) <=Int S1
      [simplification]

    rule [writeRange-subsume]:
      #writeRange(#writeRange(B:Bytes, S1:Int, B1:Bytes), S2:Int, B2:Bytes) => #writeRange(B, S2, B2)
      requires S2 <=Int S1 andBool S1 +Int lengthBytes(B1) <=Int S2 +Int lengthBytes(B2)
      [simplification]

    // lengthBytes

    rule [lengthBytes-geq-zero]    : 0 <=Int lengthBytes(_:Bytes)                       => true                                           [simplification, smt-lemma]
    rule [lengthBytes-concat]      : lengthBytes(B1:Bytes +Bytes B2:Bytes)              => lengthBytes(B1) +Int lengthBytes(B2)           [simplification]
    rule [lengthBytes-buf]         : lengthBytes(#buf(W:Int, _:Int))                    => W requires 0 <=Int W                           [simplification]
    rule [lengthBytes-range]       : lengthBytes(#range(_:Bytes, S:Int, W:Int))         => maxInt(0, W) requires 0 <=Int S                [simplification]
    rule [lengthBytes-prtw-leq-len]: lengthBytes(#padRightToWidth(W:Int, B:Bytes))      => W requires lengthBytes(B) <Int W               [simplification]
    rule [lengthBytes-prtw-len-gt] : lengthBytes(#padRightToWidth(W:Int, B:Bytes))      => lengthBytes(B) requires W <=Int lengthBytes(B) [simplification]
    rule [lengthBytes-padleft]     : lengthBytes(padLeftBytes(B:Bytes, W:Int, _:Int) )  => maxInt(lengthBytes(B), W)                      [simplification]
    rule [lengthBytes-padright]    : lengthBytes(padRightBytes(B:Bytes, W:Int, _:Int) ) => maxInt(lengthBytes(B), W)                      [simplification]

    rule [lengthBytes-leq-zero]: lengthBytes(B:Bytes) <=Int 0 => B ==K .Bytes [simplification]

<<<<<<< HEAD
    // #padRightToWidth

    rule [padrighttowidth-def-leq-len]:
      #padRightToWidth(W:Int, B:Bytes) => B
      requires 0 <=Int W andBool W <=Int lengthBytes(B)
      [simplification]
=======
    rule #range(M, N1 +Int N2, K) => #range(#range(M, N2, lengthBytes(M) -Int N2), N1, K)
      requires 0 <=Int N1 andBool 0 <=Int N2
      [simplification, concrete(N2), concrete(M)]

    rule #range(A +Bytes _B, START, LENGTH) => #range(A, START, LENGTH)
      requires START +Int LENGTH <=Int lengthBytes(A) [simplification]

    rule #range(A +Bytes B, START, LENGTH) => #range(B, START -Int lengthBytes(A), LENGTH)
      requires lengthBytes(A) <=Int START [simplification]

    rule #range(BA:Bytes, 0, LEN) => BA requires lengthBytes(BA) ==Int LEN [simplification]

    rule (#range(#buf(32, X), 0, 28) ):Bytes => #buf(28, 0) requires #rangeUInt ( 32 , X ) [simplification]

    rule (#range(#range(BA:Bytes, S0, L0), S1, L1)) => #range(BA, S0 +Int S1, minInt(L1, L0 -Int S1)) +Bytes #buf(maxInt(0, L1 -Int (L0 -Int S1)), 0)
      requires 0 <=Int S0 andBool 0 <=Int L0 andBool 0 <=Int S1 andBool 0 <=Int L1 [simplification]
>>>>>>> 3f37fc99

    rule [padrighttowidth-def-len-gt]:
      #padRightToWidth(W:Int, B:Bytes) => B +Bytes #buf(W -Int lengthBytes(B), 0)
      requires 0 <=Int W andBool lengthBytes(B) <Int W
      [simplification]

    // #asWord

<<<<<<< HEAD
    rule [asWord-params-equal-ml]:
      { #asWord(B1:Bytes) #Equals #asWord(B2:Bytes) } => #Top
      requires B1 ==K B2
      [simplification]

    rule [asWord-geq-zero]:
      0 <=Int #asWord(_:Bytes) => true
      [simplification, smt-lemma]

    rule [asWord-leq-pow256]:
      #asWord(B:Bytes) <Int pow256 => true
      requires lengthBytes(B) <=Int 32
      [simplification]

    // PETAR: these last three are uncategorised artefacts from before upstreaming
=======
    rule #range(#padRightToWidth(_, BUF), 0, WIDTH) => BUF requires lengthBytes(BUF) ==Int WIDTH [simplification]

    // #writeRange

    // re-order assignments
    rule #writeRange(#writeRange(MEM, K1, BUF1:Bytes), K2, BUF2:Bytes) => #writeRange(#writeRange(MEM, K2, BUF2), K1, BUF1)
      requires lengthBytes(BUF2) <=Int K1 -Int K2 andBool K2  <Int K1 [simplification]

    // overwritten assignment
    rule #writeRange(#writeRange(MEM, K1, BUF1), K2, BUF2) => #writeRange(MEM, K2, BUF2)
      requires K1 +Int lengthBytes(BUF1) <=Int K2 +Int lengthBytes(BUF2) andBool K2 <=Int K1 [simplification]

    rule #writeRange(MEM, K, BUF) => MEM +Bytes #buf(K -Int lengthBytes(MEM), 0) +Bytes BUF
      requires lengthBytes(MEM) <=Int K [simplification]

    // lengthBytes

    rule [lengthBytes-geq-zero]: 0 <=Int lengthBytes ( _ )                     => true                                                [simplification, smt-lemma]
    rule [lengthBytes-concat]:   lengthBytes(BUF1 +Bytes BUF2)                 => lengthBytes(BUF1) +Int lengthBytes(BUF2)            [simplification]
    rule [lengthBytes-buf]:      lengthBytes(#buf(SIZE, _))                    => SIZE   requires 0 <=Int SIZE                        [simplification]
    rule [lengthBytes-range]:    lengthBytes(#range(_, START, WIDTH))          => WIDTH  requires 0 <=Int START andBool 0 <=Int WIDTH [simplification]
    rule [lengthBytes-prtw]:     lengthBytes(#padRightToWidth(W:Int, B:Bytes)) => maxInt(lengthBytes(B), W)                           [simplification]

    rule [lengthBytes-leq-zero]: lengthBytes(B:Bytes) <=Int 0 => B ==K .Bytes [simplification]

    // #asWord
>>>>>>> 3f37fc99

    rule #padToWidth(32, #asByteStack(X:Int)) => #buf(32, X) requires #rangeUInt(256, X) [simplification]

    rule #asWord(B:Bytes) >>Int N:Int => #asWord(#range(B, 0, lengthBytes(B) -Int (N /Int 8) ))
      requires 0 <=Int N andBool N modInt 8 ==Int 0
      [simplification]

<<<<<<< HEAD
    rule #asWord(#padRightToWidth(32, B:Bytes)) &Int notMaxUInt224 => #asWord(#padRightToWidth(32, B))
      requires lengthBytes(B) <=Int 4 [simplification]
=======
    rule #padToWidth(32, #asByteStack(V)) => #buf(32, V)  requires #rangeUInt(256, V) [simplification]

    // #ecrec

    rule lengthBytes ( #ecrec ( _ , _ , _ , _ ) ) <=Int 32 => true
        [simplification, smt-lemma]
>>>>>>> 3f37fc99

    rule #asWord ( #ecrec ( _ , _ , _ , _ ) ) <Int pow160 => true
        [simplification, smt-lemma]
endmodule<|MERGE_RESOLUTION|>--- conflicted
+++ resolved
@@ -7,15 +7,21 @@
   // Buffer Reasoning
   // ########################
 
-<<<<<<< HEAD
     rule [bytes-not-equal-length]:
       BA1:Bytes ==K BA2:Bytes => false
       requires lengthBytes(BA1) =/=Int lengthBytes(BA2)
       [simplification]
 
+    rule [bytes-equal-concat-split-k]:
+      A:Bytes +Bytes B:Bytes ==K C:Bytes +Bytes D:Bytes => A ==K C #And B ==K D
+      requires lengthBytes(A) ==Int lengthBytes(C)
+        orBool lengthBytes(B) ==Int lengthBytes(D)
+      [simplification]
+
     rule [bytes-equal-concat-split-ml]:
       { A:Bytes +Bytes B:Bytes #Equals C:Bytes +Bytes D:Bytes } => { A #Equals C } #And { B #Equals D }
       requires lengthBytes(A) ==Int lengthBytes(C)
+        orBool lengthBytes(B) ==Int lengthBytes(D)
       [simplification]
 
     rule [bytes-concat-empty-right]: B:Bytes +Bytes .Bytes  => B [simplification]
@@ -23,7 +29,7 @@
 
     rule [bytes-concat-right-assoc-symb-l]: (B1:Bytes +Bytes B2:Bytes) +Bytes B3:Bytes => B1 +Bytes (B2 +Bytes B3) [symbolic(B1), simplification]
     rule [bytes-concat-right-assoc-symb-r]: (B1:Bytes +Bytes B2:Bytes) +Bytes B3:Bytes => B1 +Bytes (B2 +Bytes B3) [symbolic(B2), simplification]
-    rule [bytes-concat-left-assoc-conc]   : B1:Bytes +Bytes (B2:Bytes +Bytes B3:Bytes) => (B1 +Bytes B2) +Bytes B3 [concrete(B1, B2), symbolic(B3), simplification]
+    rule [bytes-concat-left-assoc-conc]:    B1:Bytes +Bytes (B2:Bytes +Bytes B3:Bytes) => (B1 +Bytes B2) +Bytes B3 [concrete(B1, B2), symbolic(B3), simplification]
 
     // #buf
 
@@ -58,21 +64,6 @@
       #buf(W1:Int, 0) +Bytes #buf(W2:Int, 0) +Bytes B => #buf(W1 +Int W2, 0) +Bytes B
       requires 0 <=Int W1 andBool 0 <=Int W2
       [simplification]
-=======
-    rule BA:Bytes       ==K #buf(32, DATA) => #buf(32, DATA) ==K              BA                                    [simplification, concrete(BA)]
-    rule #buf(32, DATA) ==K BA:Bytes       =>          DATA  ==Int #asInteger(BA) requires lengthBytes(BA) <=Int 32 [simplification, concrete(BA)]
-
-    rule [bytes-concat-empty-right]: B:Bytes +Bytes .Bytes  => B [simplification]
-    rule [bytes-concat-empty-left]:  .Bytes  +Bytes B:Bytes => B [simplification]
-
-    rule [bytes-concat-assoc-right]: (BA1 +Bytes BA2) +Bytes BA3 => BA1 +Bytes (BA2 +Bytes BA3) [simplification]
-
-    // #buf
-
-    // TODO: custom ==K unification doesn't work in Haskell yet
-    // +Bytes unification
-    rule #buf(N, A) +Bytes BUF1 ==K #buf(N, B) +Bytes BUF2 => #buf(N, A) ==K #buf(N, B) andBool BUF1 ==K BUF2     [simplification]
->>>>>>> 3f37fc99
 
     // #range
 
@@ -207,69 +198,6 @@
       requires S2 <=Int S1 andBool S1 +Int lengthBytes(B1) <=Int S2 +Int lengthBytes(B2)
       [simplification]
 
-    // lengthBytes
-
-    rule [lengthBytes-geq-zero]    : 0 <=Int lengthBytes(_:Bytes)                       => true                                           [simplification, smt-lemma]
-    rule [lengthBytes-concat]      : lengthBytes(B1:Bytes +Bytes B2:Bytes)              => lengthBytes(B1) +Int lengthBytes(B2)           [simplification]
-    rule [lengthBytes-buf]         : lengthBytes(#buf(W:Int, _:Int))                    => W requires 0 <=Int W                           [simplification]
-    rule [lengthBytes-range]       : lengthBytes(#range(_:Bytes, S:Int, W:Int))         => maxInt(0, W) requires 0 <=Int S                [simplification]
-    rule [lengthBytes-prtw-leq-len]: lengthBytes(#padRightToWidth(W:Int, B:Bytes))      => W requires lengthBytes(B) <Int W               [simplification]
-    rule [lengthBytes-prtw-len-gt] : lengthBytes(#padRightToWidth(W:Int, B:Bytes))      => lengthBytes(B) requires W <=Int lengthBytes(B) [simplification]
-    rule [lengthBytes-padleft]     : lengthBytes(padLeftBytes(B:Bytes, W:Int, _:Int) )  => maxInt(lengthBytes(B), W)                      [simplification]
-    rule [lengthBytes-padright]    : lengthBytes(padRightBytes(B:Bytes, W:Int, _:Int) ) => maxInt(lengthBytes(B), W)                      [simplification]
-
-    rule [lengthBytes-leq-zero]: lengthBytes(B:Bytes) <=Int 0 => B ==K .Bytes [simplification]
-
-<<<<<<< HEAD
-    // #padRightToWidth
-
-    rule [padrighttowidth-def-leq-len]:
-      #padRightToWidth(W:Int, B:Bytes) => B
-      requires 0 <=Int W andBool W <=Int lengthBytes(B)
-      [simplification]
-=======
-    rule #range(M, N1 +Int N2, K) => #range(#range(M, N2, lengthBytes(M) -Int N2), N1, K)
-      requires 0 <=Int N1 andBool 0 <=Int N2
-      [simplification, concrete(N2), concrete(M)]
-
-    rule #range(A +Bytes _B, START, LENGTH) => #range(A, START, LENGTH)
-      requires START +Int LENGTH <=Int lengthBytes(A) [simplification]
-
-    rule #range(A +Bytes B, START, LENGTH) => #range(B, START -Int lengthBytes(A), LENGTH)
-      requires lengthBytes(A) <=Int START [simplification]
-
-    rule #range(BA:Bytes, 0, LEN) => BA requires lengthBytes(BA) ==Int LEN [simplification]
-
-    rule (#range(#buf(32, X), 0, 28) ):Bytes => #buf(28, 0) requires #rangeUInt ( 32 , X ) [simplification]
-
-    rule (#range(#range(BA:Bytes, S0, L0), S1, L1)) => #range(BA, S0 +Int S1, minInt(L1, L0 -Int S1)) +Bytes #buf(maxInt(0, L1 -Int (L0 -Int S1)), 0)
-      requires 0 <=Int S0 andBool 0 <=Int L0 andBool 0 <=Int S1 andBool 0 <=Int L1 [simplification]
->>>>>>> 3f37fc99
-
-    rule [padrighttowidth-def-len-gt]:
-      #padRightToWidth(W:Int, B:Bytes) => B +Bytes #buf(W -Int lengthBytes(B), 0)
-      requires 0 <=Int W andBool lengthBytes(B) <Int W
-      [simplification]
-
-    // #asWord
-
-<<<<<<< HEAD
-    rule [asWord-params-equal-ml]:
-      { #asWord(B1:Bytes) #Equals #asWord(B2:Bytes) } => #Top
-      requires B1 ==K B2
-      [simplification]
-
-    rule [asWord-geq-zero]:
-      0 <=Int #asWord(_:Bytes) => true
-      [simplification, smt-lemma]
-
-    rule [asWord-leq-pow256]:
-      #asWord(B:Bytes) <Int pow256 => true
-      requires lengthBytes(B) <=Int 32
-      [simplification]
-
-    // PETAR: these last three are uncategorised artefacts from before upstreaming
-=======
     rule #range(#padRightToWidth(_, BUF), 0, WIDTH) => BUF requires lengthBytes(BUF) ==Int WIDTH [simplification]
 
     // #writeRange
@@ -295,8 +223,43 @@
 
     rule [lengthBytes-leq-zero]: lengthBytes(B:Bytes) <=Int 0 => B ==K .Bytes [simplification]
 
+    // #padRightToWidth
+
+    rule [padrighttowidth-def-leq-len]:
+      #padRightToWidth(W:Int, B:Bytes) => B
+      requires 0 <=Int W andBool W <=Int lengthBytes(B)
+      [simplification]
+
+    rule [padrighttowidth-def-len-gt]:
+      #padRightToWidth(W:Int, B:Bytes) => B +Bytes #buf(W -Int lengthBytes(B), 0)
+      requires 0 <=Int W andBool lengthBytes(B) <Int W
+      [simplification]
+
     // #asWord
->>>>>>> 3f37fc99
+
+    rule [asWord-params-equal-ml]:
+      { #asWord(B1:Bytes) #Equals #asWord(B2:Bytes) } => #Top
+      requires B1 ==K B2
+      [simplification]
+
+    rule [asWord-geq-zero]:
+      0 <=Int #asWord(_:Bytes) => true
+      [simplification, smt-lemma]
+
+    rule [asWord-leq-pow256]:
+      #asWord(B:Bytes) <Int pow256 => true
+      requires lengthBytes(B) <=Int 32
+      [simplification]
+
+    // #ecrec
+
+    rule lengthBytes ( #ecrec ( _ , _ , _ , _ ) ) <=Int 32 => true
+        [simplification, smt-lemma]
+
+    rule #asWord ( #ecrec ( _ , _ , _ , _ ) ) <Int pow160 => true
+        [simplification, smt-lemma]
+
+    // PETAR: these last three are uncategorised artefacts from before upstreaming
 
     rule #padToWidth(32, #asByteStack(X:Int)) => #buf(32, X) requires #rangeUInt(256, X) [simplification]
 
@@ -304,18 +267,7 @@
       requires 0 <=Int N andBool N modInt 8 ==Int 0
       [simplification]
 
-<<<<<<< HEAD
     rule #asWord(#padRightToWidth(32, B:Bytes)) &Int notMaxUInt224 => #asWord(#padRightToWidth(32, B))
       requires lengthBytes(B) <=Int 4 [simplification]
-=======
-    rule #padToWidth(32, #asByteStack(V)) => #buf(32, V)  requires #rangeUInt(256, V) [simplification]
-
-    // #ecrec
-
-    rule lengthBytes ( #ecrec ( _ , _ , _ , _ ) ) <=Int 32 => true
-        [simplification, smt-lemma]
->>>>>>> 3f37fc99
-
-    rule #asWord ( #ecrec ( _ , _ , _ , _ ) ) <Int pow160 => true
-        [simplification, smt-lemma]
+
 endmodule