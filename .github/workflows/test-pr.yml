--- conflicted
+++ resolved
@@ -85,11 +85,7 @@
       - name: 'Build Definitions'
         run: docker exec -u user kevm-ci-haskell-${GITHUB_SHA} /bin/bash -c 'make build-prove-haskell -j4'
       - name: 'Prove Haskell'
-<<<<<<< HEAD
-        run: docker exec -u user kevm-ci-haskell-${GITHUB_SHA} /bin/bash -c 'make test-prove -j10 TEST_SYMBOLIC_BACKEND=haskell'
-=======
         run: docker exec -u user kevm-ci-haskell-${GITHUB_SHA} /bin/bash -c 'make test-prove -j9 TEST_SYMBOLIC_BACKEND=haskell'
->>>>>>> 9049ac50
       - name: 'Tear down Docker'
         if: always()
         run: |
