--- conflicted
+++ resolved
@@ -136,11 +136,7 @@
       - name: 'Build Foundry'
         run: docker exec -u user kevm-ci-foundry-${GITHUB_SHA} /bin/bash -c 'make build-foundry -j2'
       - name: 'Test Foundry'
-<<<<<<< HEAD
-        run: docker exec -t kevm-ci-foundry-${GITHUB_SHA} /bin/bash -c 'make test-foundry -j3 FOUNDRY_PAR=4'
-=======
-        run: docker exec -u user kevm-ci-foundry-${GITHUB_SHA} /bin/bash -c 'make test-foundry -j2 FOUNDRY_PAR=12'
->>>>>>> a4afc05f
+        run: docker exec -u user kevm-ci-foundry-${GITHUB_SHA} /bin/bash -c 'make test-foundry -j3 FOUNDRY_PAR=12'
       - name: 'Tear down Docker'
         if: always()
         run: |
@@ -163,27 +159,12 @@
         with:
           # Check out pull request HEAD instead of merge commit.
           ref: ${{ github.event.pull_request.head.sha }}
-<<<<<<< HEAD
-      - name: 'Install Nix/Cachix'
-        uses: cachix/install-nix-action@v15
-=======
       - name: 'Install Nix'
         if: ${{ matrix.runner == 'macos-12' }}
         uses: cachix/install-nix-action@v19
->>>>>>> a4afc05f
         with:
           install_url: https://releases.nixos.org/nix/nix-2.13.3/install
           extra_nix_config: |
-<<<<<<< HEAD
-            substituters = http://cache.nixos.org https://cache.iog.io
-            trusted-public-keys = cache.nixos.org-1:6NCHdD59X431o0gWypbMrAURkbJ16ZPMQFGspcDShjY= hydra.iohk.io:f/Ea+s+dFdN+3Y/G+FDgSq+a5NEWhJGzdjvKNGv0/EQ=
-      - uses: cachix/cachix-action@v10
-        with:
-          name: k-framework
-          authToken: '${{ secrets.CACHIX_PUBLIC_TOKEN }}'
-      - name: 'Test KEVM'
-        run: GC_DONT_GC=1 nix build .#kevm-test
-=======
             access-tokens = github.com=${{ secrets.GITHUB_TOKEN }}
       - name: 'Install Cachix'
         if: ${{ matrix.runner == 'macos-12' }}
@@ -192,5 +173,4 @@
           name: k-framework
           authToken: ${{ secrets.CACHIX_PUBLIC_TOKEN }}
       - name: 'Test KEVM'
-        run: GC_DONT_GC=1 nix build --extra-experimental-features 'nix-command flakes' --print-build-logs .#kevm-test
->>>>>>> a4afc05f
+        run: GC_DONT_GC=1 nix build --extra-experimental-features 'nix-command flakes' --print-build-logs .#kevm-test