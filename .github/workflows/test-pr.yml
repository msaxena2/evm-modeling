name: 'Test PR'
on:
  pull_request:
    branches:
      - 'master'
concurrency:
  group: ${{ github.workflow }}-${{ github.ref }}
  cancel-in-progress: true

jobs:

  version-bump:
    name: 'Version Bump'
    runs-on: ubuntu-latest
    steps:
      - name: 'Check out code, setup git/poetry'
        uses: actions/checkout@v3
        with:
          token: ${{ secrets.JENKINS_GITHUB_PAT }}
          # fetch-depth 0 means deep clone the repo
          fetch-depth: 0
          ref: ${{ github.event.pull_request.head.sha }}
      - run: |
          git config user.name devops
          git config user.email devops@runtimeverification.com
          curl -sSL https://install.python-poetry.org | python3 - --version 1.3.2
          poetry --version
      - name: 'Update Version'
        run: |
          og_version=$(git show origin/${GITHUB_BASE_REF}:package/version)
          ./package/version.sh bump ${og_version}
          ./package/version.sh sub
          git add --update && git commit --message "Set Version: $(cat package/version)" || true
      - name: 'Sync Poetry'
        run: |
          cd kevm-pyk
          poetry update
          cd ..
          git add kevm-pyk/poetry.lock && git commit --message 'kevm-pyk/: sync poetry files' || true
      - name: 'Install Nix'
        uses: cachix/install-nix-action@v19
        with:
          install_url: https://releases.nixos.org/nix/nix-2.13.3/install
          extra_nix_config: |
            access-tokens = github.com=${{ secrets.GITHUB_TOKEN }}
      - name: 'Install Cachix'
        uses: cachix/cachix-action@v12
        with:
          name: k-framework
          authToken: ${{ secrets.CACHIX_PUBLIC_TOKEN }}
          skipPush: true
      - name: 'Update nix flake inputs'
        run: |
          nix flake update
          git add flake.nix flake.lock && git commit -m 'flake.{nix,lock}: update Nix derivations' || true
      - name: 'Push updates'
        run: git push origin HEAD:${GITHUB_HEAD_REF}

  test-concrete-execution:
    name: 'Build and Test KEVM concrete execution'
    needs: version-bump
    runs-on: [self-hosted, linux, normal]
    timeout-minutes: 18
    steps:
      - name: 'Check out code'
        uses: actions/checkout@v3
        with:
          submodules: recursive
          fetch-depth: 0
      - name: 'Set up Docker'
        uses: ./.github/actions/with-docker
        with:
          tag: kevm-ci-concrete-${{ github.sha }}
      - name: 'Build kevm-pyk'
        run: docker exec -u user kevm-ci-concrete-${GITHUB_SHA} /bin/bash -c 'make kevm-pyk'
      - name: 'Build kevm'
        run: docker exec -u user kevm-ci-concrete-${GITHUB_SHA} /bin/bash -c 'make build-llvm build-node -j`nproc` RELEASE=true'
      - name: 'Test kevm-pyk'
        run: docker exec -u user kevm-ci-concrete-${GITHUB_SHA} /bin/bash -c 'make test-kevm-pyk -j`nproc`'
      - name: 'Test conformance'
        run: docker exec -u user kevm-ci-concrete-${GITHUB_SHA} /bin/bash -c 'make test-conformance -j`nproc` TEST_CONCRETE_BACKEND=llvm'
      - name: 'Test llvm krun'
        run: docker exec -u user kevm-ci-concrete-${GITHUB_SHA} /bin/bash -c 'make test-interactive-run TEST_CONCRETE_BACKEND=llvm'
      - name: 'Test kast'
        run: docker exec -u user kevm-ci-concrete-${GITHUB_SHA} /bin/bash -c 'make test-parse -j`nproc` TEST_CONCRETE_BACKEND=llvm'
      - name: 'Test failure tests'
        run: docker exec -u user kevm-ci-concrete-${GITHUB_SHA} /bin/bash -c 'make test-failure -j`nproc` TEST_CONCRETE_BACKEND=llvm'
      - name: 'Test node'
        run: docker exec -u user kevm-ci-concrete-${GITHUB_SHA} /bin/bash -c 'make test-node -j`nproc`'
      - name: 'Tear down Docker'
        if: always()
        run: |
          docker stop --time=0 kevm-ci-concrete-${GITHUB_SHA}

  test-prove-haskell:
    name: 'Build and Test KEVM haskell proofs'
    needs: test-concrete-execution
    runs-on: [self-hosted, linux, huge]
    timeout-minutes: 90
    steps:
      - name: 'Check out code'
        uses: actions/checkout@v3
        with:
          submodules: recursive
      - name: 'Set up Docker'
        uses: ./.github/actions/with-docker
        with:
          tag: kevm-ci-haskell-${{ github.sha }}
      - name: 'Build kevm-pyk'
        run: docker exec -u user kevm-ci-haskell-${GITHUB_SHA} /bin/bash -c 'make kevm-pyk'
      - name: 'Build Definitions'
        run: docker exec -u user kevm-ci-haskell-${GITHUB_SHA} /bin/bash -c 'make build-prove-haskell -j4'
      - name: 'Prove Haskell'
        run: docker exec -u user kevm-ci-haskell-${GITHUB_SHA} /bin/bash -c 'make test-prove -j9 TEST_SYMBOLIC_BACKEND=haskell'
      - name: 'Tear down Docker'
        if: always()
        run: |
          docker stop --time=0 kevm-ci-haskell-${GITHUB_SHA}

  test-prove-foundry:
    name: 'Build and Test KEVM Foundry proofs'
    needs: test-concrete-execution
    runs-on: [self-hosted, linux, huge]
<<<<<<< HEAD
    timeout-minutes: 120
=======
    timeout-minutes: 150
>>>>>>> 17e36003
    steps:
      - name: 'Check out code'
        uses: actions/checkout@v3
        with:
          submodules: recursive
      - name: 'Set up Docker'
        uses: ./.github/actions/with-docker
        with:
          tag: kevm-ci-foundry-${{ github.sha }}
      - name: 'Build kevm-pyk'
        run: docker exec -u user kevm-ci-foundry-${GITHUB_SHA} /bin/bash -c 'make kevm-pyk'
      - name: 'Build Foundry'
        run: docker exec -u user kevm-ci-foundry-${GITHUB_SHA} /bin/bash -c 'make build-foundry -j2'
      - name: 'Test Foundry'
        run: docker exec -u user kevm-ci-foundry-${GITHUB_SHA} /bin/bash -c 'make test-foundry -j2 FOUNDRY_PAR=12'
      - name: 'Foundry diff tests'
        run: docker exec -u user kevm-ci-foundry-${GITHUB_SHA} /bin/bash -c 'make test-foundry-kcfg-diff -j2 FOUNDRY_PAR=12'
      - name: 'Tear down Docker'
        if: always()
        run: |
          docker stop --time=0 kevm-ci-foundry-${GITHUB_SHA}

  nix:
    name: 'Nix'
    strategy:
      matrix:
        include:
          - runner: normal
          - runner: macos-12
          - runner: MacM1
    needs: version-bump
    runs-on: ${{ matrix.runner }}
    timeout-minutes: 60
    steps:
      - name: 'Check out code'
        uses: actions/checkout@v3
        with:
          # Check out pull request HEAD instead of merge commit.
          ref: ${{ github.event.pull_request.head.sha }}
      - name: 'Install Nix'
        if: ${{ matrix.runner == 'macos-12' }}
        uses: cachix/install-nix-action@v19
        with:
          install_url: https://releases.nixos.org/nix/nix-2.13.3/install
          extra_nix_config: |
            access-tokens = github.com=${{ secrets.GITHUB_TOKEN }}
      - name: 'Install Cachix'
        if: ${{ matrix.runner == 'macos-12' }}
        uses: cachix/cachix-action@v12
        with:
          name: k-framework
          authToken: ${{ secrets.CACHIX_PUBLIC_TOKEN }}
      - name: 'Test KEVM'
        run: GC_DONT_GC=1 nix build --extra-experimental-features 'nix-command flakes' --print-build-logs .#kevm-test<|MERGE_RESOLUTION|>--- conflicted
+++ resolved
@@ -121,11 +121,7 @@
     name: 'Build and Test KEVM Foundry proofs'
     needs: test-concrete-execution
     runs-on: [self-hosted, linux, huge]
-<<<<<<< HEAD
-    timeout-minutes: 120
-=======
     timeout-minutes: 150
->>>>>>> 17e36003
     steps:
       - name: 'Check out code'
         uses: actions/checkout@v3
