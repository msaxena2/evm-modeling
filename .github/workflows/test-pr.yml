name: 'Test PR'
on:
  pull_request:
    branches:
      - 'master'
concurrency:
  group: ${{ github.workflow }}-${{ github.ref }}
  cancel-in-progress: true

jobs:

  version-bump:
    name: 'Version Bump'
    runs-on: ubuntu-latest
    steps:
      - name: 'Check out code'
        uses: actions/checkout@v3
        with:
          token: ${{ secrets.JENKINS_GITHUB_PAT }}
          # fetch-depth 0 means deep clone the repo
          fetch-depth: 0
          ref: ${{ github.event.pull_request.head.sha }}
      - name: 'Configure GitHub user'
        run: |
          git config user.name devops
          git config user.email devops@runtimeverification.com
      - name: 'Update version'
        run: |
          og_version=$(git show origin/${GITHUB_BASE_REF}:package/version)
          ./package/version.sh bump ${og_version}
          ./package/version.sh sub
          git add --update && git commit --message "Set Version: $(cat package/version)" || true
      - name: 'Push updates'
        run: git push origin HEAD:${GITHUB_HEAD_REF}

  kevm-pyk-code-quality-checks:
    needs: version-bump
    name: 'Code Quality Checks'
    runs-on: ubuntu-latest
    steps:
      - name: 'Check out code'
        uses: actions/checkout@v3
      - name: 'Install Poetry'
        uses: Gr1N/setup-poetry@v8
      - name: 'Run code quality checks'
        run: make -C kevm-pyk check
      - name: 'Run pyupgrade'
        run: make -C kevm-pyk pyupgrade

  kevm-pyk-unit-tests:
    needs: kevm-pyk-code-quality-checks
    name: 'Unit Tests'
    runs-on: ubuntu-latest
    steps:
      - name: 'Check out code'
        uses: actions/checkout@v3
        with:
          submodules: true
      - name: 'Install Poetry'
        uses: Gr1N/setup-poetry@v8
      - name: 'Run unit tests'
        run: make -C kevm-pyk cov-unit

  kevm-pyk-profile:
    needs: kevm-pyk-code-quality-checks
    name: 'Profiling'
    runs-on: [self-hosted, linux, normal]
    timeout-minutes: 15
    steps:
      - name: 'Check out code'
        uses: actions/checkout@v3
        with:
          submodules: recursive
          fetch-depth: 0
      - name: 'Set up Docker'
        uses: ./.github/actions/with-docker
        with:
          tag: kevm-ci-profile-${{ github.sha }}
      - name: 'Build kevm-pyk'
        run: docker exec -u github-user kevm-ci-profile-${GITHUB_SHA} /bin/bash -c 'make poetry'
      - name: 'Build Foundry'
        run: docker exec -u github-user kevm-ci-profile-${GITHUB_SHA} /bin/bash -c 'make build-foundry'
      - name: 'Run profiling'
        run: |
          docker exec -u github-user kevm-ci-profile-${GITHUB_SHA} /bin/bash -c 'make profile'
      - name: 'Tear down Docker'
        if: always()
        run: |
          docker stop --time=0 kevm-ci-profile-${GITHUB_SHA}

  test-concrete-execution:
    name: 'Build and Test KEVM concrete execution'
    needs: kevm-pyk-code-quality-checks
    runs-on: [self-hosted, linux, normal]
    timeout-minutes: 45
    steps:
      - name: 'Check out code'
        uses: actions/checkout@v3
        with:
          submodules: recursive
          fetch-depth: 0
      - name: 'Set up Docker'
        uses: ./.github/actions/with-docker
        with:
          tag: kevm-ci-concrete-${{ github.sha }}
      - name: 'Build kevm-pyk'
        run: docker exec -u github-user kevm-ci-concrete-${GITHUB_SHA} /bin/bash -c 'make poetry'
      - name: 'Build blockchain-k-plugin-deps'
        run: docker exec -u github-user kevm-ci-concrete-${GITHUB_SHA} /bin/bash -c 'make CXX=clang++-14 plugin-deps'
      - name: 'Build kevm'
        run: docker exec -u github-user kevm-ci-concrete-${GITHUB_SHA} /bin/bash -c 'make build-kevm build-haskell build-llvm build-node -j`nproc` RELEASE=true'
      - name: 'Test kevm-pyk'
        run: docker exec -u github-user kevm-ci-concrete-${GITHUB_SHA} /bin/bash -c 'make test-integration'
      - name: 'Test conformance'
        run: docker exec -u github-user kevm-ci-concrete-${GITHUB_SHA} /bin/bash -c 'make test-conformance'
      - name: 'Test llvm krun'
        run: docker exec -u github-user kevm-ci-concrete-${GITHUB_SHA} /bin/bash -c 'make test-interactive-run TEST_CONCRETE_BACKEND=llvm'
      - name: 'Test node'
        run: docker exec -u github-user kevm-ci-concrete-${GITHUB_SHA} /bin/bash -c 'make test-node -j`nproc`'
      - name: 'Tear down Docker'
        if: always()
        run: |
          docker stop --time=0 kevm-ci-concrete-${GITHUB_SHA}

  test-prove-haskell:
    name: 'Build and Test KEVM haskell proofs'
    needs: kevm-pyk-code-quality-checks
    runs-on: [self-hosted, linux, huge]
    timeout-minutes: 120
    steps:
      - name: 'Check out code'
        uses: actions/checkout@v3
        with:
          submodules: recursive
      - name: 'Set up Docker'
        uses: ./.github/actions/with-docker
        with:
          tag: kevm-ci-haskell-${{ github.sha }}
      - name: 'Prove Haskell'
        run: docker exec -u github-user kevm-ci-haskell-${GITHUB_SHA} /bin/bash -c 'make test-prove'
      - name: 'Tear down Docker'
        if: always()
        run: |
          docker stop --time=0 kevm-ci-haskell-${GITHUB_SHA}

  test-prove-foundry:
    name: 'Build and Test KEVM Foundry proofs'
    needs: kevm-pyk-code-quality-checks
    runs-on: [self-hosted, linux, huge]
    timeout-minutes: 150
    steps:
      - name: 'Check out code'
        uses: actions/checkout@v3
        with:
          submodules: recursive
      - name: 'Set up Docker'
        uses: ./.github/actions/with-docker
        with:
          tag: kevm-ci-foundry-${{ github.sha }}
      - name: 'Build kevm-pyk'
        run: docker exec -u github-user kevm-ci-foundry-${GITHUB_SHA} /bin/bash -c 'make poetry'
      - name: 'Build Foundry'
        run: docker exec -u github-user kevm-ci-foundry-${GITHUB_SHA} /bin/bash -c 'make build-foundry -j2'
      - name: 'Foundry Prove'
        run: docker exec -u github-user kevm-ci-foundry-${GITHUB_SHA} /bin/bash -c 'make test-foundry-prove PYTEST_ARGS=-vv'
      - name: 'Tear down Docker'
        if: always()
        run: |
          docker stop --time=0 kevm-ci-foundry-${GITHUB_SHA}

  test-prove-foundry-booster:
    name: 'Build and Test KEVM Foundry proofs (booster)'
    needs: kevm-pyk-code-quality-checks
    runs-on: [self-hosted, linux, huge]
    timeout-minutes: 150
    steps:
      - name: 'Check out code'
        uses: actions/checkout@v3
        with:
          submodules: recursive
      - name: 'Build devShell'
        env: 
          CACHIX_AUTH_TOKEN: ${{ secrets.CACHIX_PUBLIC_TOKEN }}
        run: cachix watch-exec k-framework -- nix build --extra-experimental-features 'nix-command flakes' .#devShell.x86_64-linux.inputDerivation --no-link
      - name: 'Build blockchain-k-plugin-deps'
        run: nix develop --extra-experimental-features 'nix-command flakes' --command make plugin-deps
      - name: 'Build kevm-pyk'
        run: nix develop --extra-experimental-features 'nix-command flakes' --command make poetry
      - name: 'Build Foundry'
        run: nix develop --extra-experimental-features 'nix-command flakes' --command make build-foundry -j2
      - name: 'Foundry Prove'
        run: nix develop --extra-experimental-features 'nix-command flakes' --command make test-foundry-prove -j2 FOUNDRY_PAR=8 TEST_ARGS=--use-booster

  nix:
    name: 'Nix'
    strategy:
      fail-fast: false
      matrix:
        include:
          - runner: normal
          - runner: macos-13
          - runner: ARM64
    needs: version-bump
    runs-on: ${{ matrix.runner }}
    timeout-minutes: 60
    steps:
      - name: 'Check out code'
        uses: actions/checkout@v3
        with:
          # Check out pull request HEAD instead of merge commit.
          ref: ${{ github.event.pull_request.head.sha }}
      - name: 'Install Nix'
        if: ${{ matrix.runner == 'macos-13' }}
        uses: cachix/install-nix-action@v19
        with:
          install_url: https://releases.nixos.org/nix/nix-2.13.3/install
          extra_nix_config: |
            access-tokens = github.com=${{ secrets.GITHUB_TOKEN }}
            substituters = http://cache.nixos.org https://cache.iog.io
            trusted-public-keys = cache.nixos.org-1:6NCHdD59X431o0gWypbMrAURkbJ16ZPMQFGspcDShjY= hydra.iohk.io:f/Ea+s+dFdN+3Y/G+FDgSq+a5NEWhJGzdjvKNGv0/EQ=
      - name: 'Install Cachix'
        if: ${{ matrix.runner == 'macos-13' }}
        uses: cachix/cachix-action@v12
        with:
          name: k-framework
          authToken: ${{ secrets.CACHIX_PUBLIC_TOKEN }}
      - name: 'Build KEVM'
        run: GC_DONT_GC=1 nix build --extra-experimental-features 'nix-command flakes' --print-build-logs
      - name: 'Test KEVM'
        run: GC_DONT_GC=1 nix build --extra-experimental-features 'nix-command flakes' --print-build-logs .#kevm-test

  build-deb-package:
    name: 'Build Ubuntu Jammy DockerHub Image'
    runs-on: [self-hosted, linux, normal]
    needs: kevm-pyk-code-quality-checks
    steps:
      - name: 'Check out code'
        uses: actions/checkout@v3
        with:
          submodules: recursive
          ref: ${{ github.event.push.head.sha }}
      - name: 'Set up Docker'
        uses: ./.github/actions/with-docker
        with:
          tag: kevm-package-jammy-${{ github.sha }}
      - name: 'Build Package'
        run: |
          set -euxo pipefail
          version=$(cat package/version)
          docker exec -u github-user kevm-package-jammy-${GITHUB_SHA} /bin/bash -c 'package/debian/package jammy'
          docker cp kevm-package-jammy-${GITHUB_SHA}:/home/github-user/kevm_${version}_amd64.deb ./

      - name: 'Define Foundry Test Variables'
        run: |
          set -euxo pipefail
          echo "version=$(cat package/version)" >> $GITHUB_ENV
          echo "k_version=$(cat deps/k_release)" >> $GITHUB_ENV
          echo "tag_name=runtimeverificationinc/kevm:ubuntu-jammy-$(cat package/version)" >> $GITHUB_ENV
          echo "container_name=kevm-ci-test-${GITHUB_SHA}" >> $GITHUB_ENV

      - name: 'Setup Foundry Test Docker'
        uses: ./.github/actions/with-docker
        with:
          tag: kevm-ci-test-${{ github.sha }}
          dockerfile: package/docker/Dockerfile

      - name: 'KEVM Foundry Test'
        run: |
          set -euxo pipefail
<<<<<<< HEAD
          version=$(cat package/version)
          k_version=$(cat deps/k_release)
          container_name="kevm-ci-test-${GITHUB_SHA}"
          docker cp ./kevm-pyk/src/tests/integration/test-data/foundry ${container_name}:/home/user/foundry
          docker exec -u user ${container_name} /bin/bash -c "sudo chown user:user -R /home/user/foundry"
          docker exec -u user ${container_name} /bin/bash -c "forge build --root foundry"
          docker exec -u user ${container_name} /bin/bash -c "kevm foundry-kompile --foundry-project-root foundry --verbose"
          docker exec -u user ${container_name} /bin/bash -c "kevm foundry-prove --foundry-project-root foundry --verbose --test AssertTest.test_assert_true_branch"
          docker exec -u user ${container_name} /bin/bash -c "kevm foundry-show --foundry-project-root foundry --verbose AssertTest.test_assert_true_branch"
          docker exec -u user ${container_name} /bin/bash -c "kevm foundry-list --foundry-project-root foundry --verbose"
          docker stop --time=0 ${container_name}
=======
          version=${{ env.veresion }}
          k_version=${{ env.k_version }}
          container_name=${{ env.container_name}}
          docker cp ./tests/foundry ${container_name}:/home/github-user/foundry
          docker exec -u github-user ${container_name} /bin/bash -c "sudo chown github-user:github-user -R /home/github-user/foundry"
          docker exec -u github-user ${container_name} /bin/bash -c "forge build --root /home/github-user/foundry"
          docker exec -u github-user ${container_name} /bin/bash -c "kevm foundry-kompile --foundry-project-root /home/github-user/foundry --verbose"
          docker exec -u github-user ${container_name} /bin/bash -c "kevm foundry-prove --foundry-project-root /home/github-user/foundry --verbose --test AssertTest.test_assert_true_branch"
          docker exec -u github-user ${container_name} /bin/bash -c "kevm foundry-show --foundry-project-root /home/github-user/foundry --verbose AssertTest.test_assert_true_branch"
          docker exec -u github-user ${container_name} /bin/bash -c "kevm foundry-list --foundry-project-root /home/github-user/foundry --verbose"

      - name: 'Tear down Docker'
        if: always()
        run: |
          docker stop --time=0 kevm-package-jammy-${GITHUB_SHA}
          docker stop --time=0 kevm-ci-test-${GITHUB_SHA}
>>>>>>> 5cda4c79
<|MERGE_RESOLUTION|>--- conflicted
+++ resolved
@@ -267,19 +267,6 @@
       - name: 'KEVM Foundry Test'
         run: |
           set -euxo pipefail
-<<<<<<< HEAD
-          version=$(cat package/version)
-          k_version=$(cat deps/k_release)
-          container_name="kevm-ci-test-${GITHUB_SHA}"
-          docker cp ./kevm-pyk/src/tests/integration/test-data/foundry ${container_name}:/home/user/foundry
-          docker exec -u user ${container_name} /bin/bash -c "sudo chown user:user -R /home/user/foundry"
-          docker exec -u user ${container_name} /bin/bash -c "forge build --root foundry"
-          docker exec -u user ${container_name} /bin/bash -c "kevm foundry-kompile --foundry-project-root foundry --verbose"
-          docker exec -u user ${container_name} /bin/bash -c "kevm foundry-prove --foundry-project-root foundry --verbose --test AssertTest.test_assert_true_branch"
-          docker exec -u user ${container_name} /bin/bash -c "kevm foundry-show --foundry-project-root foundry --verbose AssertTest.test_assert_true_branch"
-          docker exec -u user ${container_name} /bin/bash -c "kevm foundry-list --foundry-project-root foundry --verbose"
-          docker stop --time=0 ${container_name}
-=======
           version=${{ env.veresion }}
           k_version=${{ env.k_version }}
           container_name=${{ env.container_name}}
@@ -295,5 +282,4 @@
         if: always()
         run: |
           docker stop --time=0 kevm-package-jammy-${GITHUB_SHA}
-          docker stop --time=0 kevm-ci-test-${GITHUB_SHA}
->>>>>>> 5cda4c79
+          docker stop --time=0 kevm-ci-test-${GITHUB_SHA}