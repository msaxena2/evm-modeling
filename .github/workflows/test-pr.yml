name: 'Test PR'
on:
  pull_request:
    branches:
      - 'master'
concurrency:
  group: ${{ github.workflow }}-${{ github.ref }}
  cancel-in-progress: true

jobs:

  version-bump:
    name: 'Version Bump'
    runs-on: ubuntu-latest
    steps:
      - name: 'Check out code'
        uses: actions/checkout@v3
        with:
          token: ${{ secrets.JENKINS_GITHUB_PAT }}
          # fetch-depth 0 means deep clone the repo
          fetch-depth: 0
          ref: ${{ github.event.pull_request.head.sha }}
      - name: 'Configure GitHub user'
        run: |
          git config user.name devops
          git config user.email devops@runtimeverification.com
      - name: 'Update version'
        run: |
          og_version=$(git show origin/${GITHUB_BASE_REF}:package/version)
          ./package/version.sh bump ${og_version}
          ./package/version.sh sub
          git add --update && git commit --message "Set Version: $(cat package/version)" || true
      - name: 'Push updates'
        run: git push origin HEAD:${GITHUB_HEAD_REF}

  kevm-pyk-code-quality-checks:
    needs: version-bump
    name: 'Code Quality Checks'
    runs-on: ubuntu-latest
    steps:
      - name: 'Check out code'
        uses: actions/checkout@v3
      - name: 'Install Poetry'
        uses: Gr1N/setup-poetry@v8
      - name: 'Run code quality checks'
        run: make -C kevm-pyk check
      - name: 'Run pyupgrade'
        run: make -C kevm-pyk pyupgrade

  kevm-pyk-unit-tests:
    needs: kevm-pyk-code-quality-checks
    name: 'Unit Tests'
    runs-on: ubuntu-latest
    steps:
      - name: 'Check out code'
        uses: actions/checkout@v3
        with:
          submodules: true
      - name: 'Install Poetry'
        uses: Gr1N/setup-poetry@v8
      - name: 'Run unit tests'
        run: make -C kevm-pyk cov-unit

  kevm-pyk-profile:
    needs: kevm-pyk-code-quality-checks
    name: 'Profiling'
    runs-on: ubuntu-latest
    steps:
      - name: 'Check out code'
        uses: actions/checkout@v3
        with:
          submodules: true
      - name: 'Install Poetry'
        uses: Gr1N/setup-poetry@v8
      - name: 'Run profiling'
        run: |
          make -C kevm-pyk profile
          find /tmp/pytest-of-${USER}/pytest-current/ -type f | sort | xargs tail -n +1

  test-concrete-execution:
    name: 'Build and Test KEVM concrete execution'
    needs: kevm-pyk-code-quality-checks
    runs-on: [self-hosted, linux, normal]
    timeout-minutes: 45
    steps:
      - name: 'Check out code'
        uses: actions/checkout@v3
        with:
          submodules: recursive
          fetch-depth: 0
      - name: 'Set up Docker'
        uses: ./.github/actions/with-docker
        with:
          tag: kevm-ci-concrete-${{ github.sha }}
      - name: 'Build kevm-pyk'
        run: docker exec -u github-user kevm-ci-concrete-${GITHUB_SHA} /bin/bash -c 'make poetry'
      - name: 'Build blockchain-k-plugin-deps'
        run: docker exec -u github-user kevm-ci-concrete-${GITHUB_SHA} /bin/bash -c 'make CXX=clang++-14 plugin-deps'
      - name: 'Build kevm'
        run: docker exec -u github-user kevm-ci-concrete-${GITHUB_SHA} /bin/bash -c 'make build-kevm build-haskell build-llvm build-node -j`nproc` RELEASE=true'
      - name: 'Test kevm-pyk'
        run: docker exec -u github-user kevm-ci-concrete-${GITHUB_SHA} /bin/bash -c 'make test-integration'
      - name: 'Test conformance'
        run: docker exec -u github-user kevm-ci-concrete-${GITHUB_SHA} /bin/bash -c 'make test-conformance'
      - name: 'Test llvm krun'
        run: docker exec -u github-user kevm-ci-concrete-${GITHUB_SHA} /bin/bash -c 'make test-interactive-run TEST_CONCRETE_BACKEND=llvm'
      - name: 'Test node'
        run: docker exec -u github-user kevm-ci-concrete-${GITHUB_SHA} /bin/bash -c 'make test-node -j`nproc`'
      - name: 'Tear down Docker'
        if: always()
        run: |
          docker stop --time=0 kevm-ci-concrete-${GITHUB_SHA}

  test-prove-haskell:
    name: 'Build and Test KEVM haskell proofs'
    needs: kevm-pyk-code-quality-checks
    runs-on: [self-hosted, linux, huge]
    timeout-minutes: 120
    steps:
      - name: 'Check out code'
        uses: actions/checkout@v3
        with:
          submodules: recursive
      - name: 'Set up Docker'
        uses: ./.github/actions/with-docker
        with:
          tag: kevm-ci-haskell-${{ github.sha }}
      - name: 'Prove Haskell'
        run: docker exec -u github-user kevm-ci-haskell-${GITHUB_SHA} /bin/bash -c 'make test-prove'
      - name: 'Tear down Docker'
        if: always()
        run: |
          docker stop --time=0 kevm-ci-haskell-${GITHUB_SHA}

  test-prove-foundry:
    name: 'Build and Test KEVM Foundry proofs'
    needs: kevm-pyk-code-quality-checks
    runs-on: [self-hosted, linux, huge]
    timeout-minutes: 150
    steps:
      - name: 'Check out code'
        uses: actions/checkout@v3
        with:
          submodules: recursive
      - name: 'Set up Docker'
        uses: ./.github/actions/with-docker
        with:
          tag: kevm-ci-foundry-${{ github.sha }}
      - name: 'Build kevm-pyk'
        run: docker exec -u github-user kevm-ci-foundry-${GITHUB_SHA} /bin/bash -c 'make poetry'
      - name: 'Build Foundry'
        run: docker exec -u github-user kevm-ci-foundry-${GITHUB_SHA} /bin/bash -c 'make build-foundry -j2'
      - name: 'Foundry Prove'
<<<<<<< HEAD
        run: docker exec -u github-user kevm-ci-foundry-${GITHUB_SHA} /bin/bash -c 'make test-foundry-prove FOUNDRY_PAR=8'
=======
        run: docker exec -u user kevm-ci-foundry-${GITHUB_SHA} /bin/bash -c 'make test-foundry-prove PYTEST_ARGS=-vv'
>>>>>>> 767d1fc3
      - name: 'Tear down Docker'
        if: always()
        run: |
          docker stop --time=0 kevm-ci-foundry-${GITHUB_SHA}

  test-prove-foundry-booster:
    name: 'Build and Test KEVM Foundry proofs (booster)'
    needs: kevm-pyk-code-quality-checks
    runs-on: [self-hosted, linux, huge]
    timeout-minutes: 150
    steps:
      - name: 'Check out code'
        uses: actions/checkout@v3
        with:
          submodules: recursive
      - name: 'Build devShell'
        env: 
          CACHIX_AUTH_TOKEN: ${{ secrets.CACHIX_PUBLIC_TOKEN }}
        run: cachix watch-exec k-framework -- nix build --extra-experimental-features 'nix-command flakes' .#devShell.x86_64-linux.inputDerivation --no-link
      - name: 'Build blockchain-k-plugin-deps'
        run: nix develop --extra-experimental-features 'nix-command flakes' --command make plugin-deps
      - name: 'Build kevm-pyk'
        run: nix develop --extra-experimental-features 'nix-command flakes' --command make poetry
      - name: 'Build Foundry'
        run: nix develop --extra-experimental-features 'nix-command flakes' --command make build-foundry -j2
      - name: 'Foundry Prove'
        run: nix develop --extra-experimental-features 'nix-command flakes' --command make test-foundry-prove -j2 FOUNDRY_PAR=8 TEST_ARGS=--use-booster

  nix:
    name: 'Nix'
    strategy:
      fail-fast: false
      matrix:
        include:
          - runner: normal
          - runner: macos-13
          - runner: ARM64
    needs: version-bump
    runs-on: ${{ matrix.runner }}
    timeout-minutes: 60
    steps:
      - name: 'Check out code'
        uses: actions/checkout@v3
        with:
          # Check out pull request HEAD instead of merge commit.
          ref: ${{ github.event.pull_request.head.sha }}
      - name: 'Install Nix'
        if: ${{ matrix.runner == 'macos-13' }}
        uses: cachix/install-nix-action@v19
        with:
          install_url: https://releases.nixos.org/nix/nix-2.13.3/install
          extra_nix_config: |
            access-tokens = github.com=${{ secrets.GITHUB_TOKEN }}
            substituters = http://cache.nixos.org https://cache.iog.io
            trusted-public-keys = cache.nixos.org-1:6NCHdD59X431o0gWypbMrAURkbJ16ZPMQFGspcDShjY= hydra.iohk.io:f/Ea+s+dFdN+3Y/G+FDgSq+a5NEWhJGzdjvKNGv0/EQ=
      - name: 'Install Cachix'
        if: ${{ matrix.runner == 'macos-13' }}
        uses: cachix/cachix-action@v12
        with:
          name: k-framework
          authToken: ${{ secrets.CACHIX_PUBLIC_TOKEN }}
      - name: 'Build KEVM'
        run: GC_DONT_GC=1 nix build --extra-experimental-features 'nix-command flakes' --print-build-logs
      - name: 'Test KEVM'
        run: GC_DONT_GC=1 nix build --extra-experimental-features 'nix-command flakes' --print-build-logs .#kevm-test

  dockerhub-image-dry-run:
    name: 'Build Ubuntu Jammy DockerHub Image'
    runs-on: [self-hosted, linux, normal]
    needs: kevm-pyk-code-quality-checks
    steps:
      - name: 'Check out code'
        uses: actions/checkout@v3
        with:
          submodules: recursive
          ref: ${{ github.event.push.head.sha }}
      - name: 'Set up Docker'
        uses: ./.github/actions/with-docker
        with:
          tag: kevm-package-jammy-${{ github.sha }}
      - name: 'Build Package'
        run: |
          set -euxo pipefail
          version=$(cat package/version)
          docker exec -u github-user kevm-package-jammy-${GITHUB_SHA} /bin/bash -c 'package/debian/package jammy'
          docker exec -u github-user kevm-package-jammy-${GITHUB_SHA} /bin/bash -c 'ls ..'
          docker cp kevm-package-jammy-${GITHUB_SHA}:/home/github-user/kevm_${version}_amd64.deb ./
      - name: 'Tear down Docker'
        if: always()
        run: |
          docker stop --time=0 kevm-package-jammy-${GITHUB_SHA}
      - name: 'Build Docker Image'
        run: |
          set -euxo pipefail
          version=$(cat package/version)
          k_version=$(cat deps/k_release)
          tag_name="runtimeverificationinc/kevm:ubuntu-jammy-${version}"
          container_name="kevm-ci-test-${GITHUB_SHA}"
          docker build . --tag ${tag_name} --file package/docker/Dockerfile \
            --build-arg K_VERSION=${k_version}                              \
            --build-arg KEVM_VERSION=${version}
          docker run                    \
            --name ${container_name}    \
            --rm                        \
            --interactive               \
            --tty                       \
            --detach                    \
            --user root                 \
            --workdir /home/github-user \
            ${tag_name}
      - name: 'Test Docker Image'
        run: |
          set -euxo pipefail
          version=$(cat package/version)
          k_version=$(cat deps/k_release)
          container_name="kevm-ci-test-${GITHUB_SHA}"
          docker cp ./tests/foundry ${container_name}:/home/github-user/foundry
          docker exec -u github-user ${container_name} /bin/bash -c "sudo chown github-user:github-user -R /home/github-user/foundry"
          docker exec -u github-user ${container_name} /bin/bash -c "forge build --root foundry"
          docker exec -u github-user ${container_name} /bin/bash -c "kevm foundry-kompile --foundry-project-root foundry --verbose"
          docker exec -u github-user ${container_name} /bin/bash -c "kevm foundry-prove --foundry-project-root foundry --verbose --test AssertTest.test_assert_true_branch"
          docker exec -u github-user ${container_name} /bin/bash -c "kevm foundry-show --foundry-project-root foundry --verbose AssertTest.test_assert_true_branch"
          docker exec -u github-user ${container_name} /bin/bash -c "kevm foundry-list --foundry-project-root foundry --verbose"
          docker stop --time=0 ${container_name}<|MERGE_RESOLUTION|>--- conflicted
+++ resolved
@@ -151,11 +151,7 @@
       - name: 'Build Foundry'
         run: docker exec -u github-user kevm-ci-foundry-${GITHUB_SHA} /bin/bash -c 'make build-foundry -j2'
       - name: 'Foundry Prove'
-<<<<<<< HEAD
-        run: docker exec -u github-user kevm-ci-foundry-${GITHUB_SHA} /bin/bash -c 'make test-foundry-prove FOUNDRY_PAR=8'
-=======
         run: docker exec -u user kevm-ci-foundry-${GITHUB_SHA} /bin/bash -c 'make test-foundry-prove PYTEST_ARGS=-vv'
->>>>>>> 767d1fc3
       - name: 'Tear down Docker'
         if: always()
         run: |
