--- conflicted
+++ resolved
@@ -176,13 +176,8 @@
   test-prove-foundry-booster:
     name: 'Build and Test KEVM Foundry proofs (booster)'
     needs: kevm-pyk-code-quality-checks
-<<<<<<< HEAD
-    runs-on: [self-hosted, linux, huge]
-    timeout-minutes: 180
-=======
     runs-on: [self-hosted, linux, normal]
     timeout-minutes: 150
->>>>>>> a8353364
     steps:
       - name: Workflow Telemetry
         uses: runforesight/workflow-telemetry-action@v1.8.0
