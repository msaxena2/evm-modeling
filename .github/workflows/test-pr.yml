--- conflicted
+++ resolved
@@ -142,11 +142,6 @@
     name: 'Nix'
     strategy:
       matrix:
-<<<<<<< HEAD
-        os: [ubuntu-latest, macos-latest]
-    needs: version-bump
-    runs-on: ${{ matrix.os }}
-=======
         include:
           - runner: ubuntu-20.04
             os: ubuntu-20.04
@@ -154,27 +149,24 @@
             os: macos-12
           - runner: MacM1
             os: self-macos-12
+    needs: version-bump
     runs-on: ${{ matrix.runner }}
->>>>>>> becd772d
     steps:
       - name: 'Check out code'
         uses: actions/checkout@v3
         with:
           # Check out pull request HEAD instead of merge commit.
           ref: ${{ github.event.pull_request.head.sha }}
-<<<<<<< HEAD
       - name: 'Set up Node'
         uses: actions/setup-node@v3
           with:
             node-version: 16
-=======
       - name: 'Install Python3.10'
         if: ${{ !contains(matrix.os, 'macos') }}
         run: |
           sudo apt-get install --yes software-properties-common
           sudo apt-add-repository ppa:deadsnakes/ppa
           sudo apt-get install --yes python3.10
->>>>>>> becd772d
       - name: 'Install Nix'
         if: ${{ !startsWith(matrix.os, 'self') }}
         uses: cachix/install-nix-action@v15
