--- conflicted
+++ resolved
@@ -1,12 +1,8 @@
 ARG K_COMMIT
 ARG K_VERSION
 ARG Z3_VERSION
-<<<<<<< HEAD
 ARG BASE_DISTRO
-FROM ghcr.io/foundry-rs/foundry:nightly-aeba75e4799f1e11e3daba98d967b83e286b0c4a as FOUNDRY
-=======
 FROM ghcr.io/foundry-rs/foundry:nightly-ca67d15f4abd46394b324c50e21e66f306a1162d as FOUNDRY
->>>>>>> 767d1fc3
 
 ARG K_COMMIT
 ARG K_VERSION
@@ -66,14 +62,8 @@
 RUN    curl -sSL https://install.python-poetry.org | python3 - \
     && poetry --version
 
-<<<<<<< HEAD
-RUN    cargo install svm-rs \
-    && svm install 0.8.13   \
-    && solc --version
-
-COPY --from=STACK --chown=$USER:$GROUP /home/$USER/.stack /home/$USER/.stack
-=======
 RUN    cargo install svm-rs --version 0.3.0 \
     && svm install 0.8.13                   \
     && solc --version
->>>>>>> 767d1fc3
+
+COPY --from=STACK --chown=$USER:$GROUP /home/$USER/.stack /home/$USER/.stack