name: 'Update Version'
on:
  push:
    branches:
      - '_update-deps/runtimeverification/k'
      - '_update-deps/runtimeverification/blockchain-k-plugin'
      - '_update-deps/runtimeverification/pyk'
  workflow_dispatch:
# Stop in progress workflows on the same branch and same workflow to use latest committed code
concurrency:
  group: ${{ github.workflow }}-${{ github.ref }}
  cancel-in-progress: true

jobs:

  update-versions:
    name: 'Update dependency versions'
    runs-on: ubuntu-22.04
    steps:
      - name: 'Check out code'
        uses: actions/checkout@v3
        with:
          submodules: recursive
          token: ${{ secrets.JENKINS_GITHUB_PAT }}
      - run: |
          git config user.name devops
          git config user.email devops@runtimeverification.com
      - name: 'Update K submodule'
        run: |
          K_VERSION="$(cat deps/k_release)"
          cd deps/k
          git fetch --tags
          git checkout "v${K_VERSION}"
          cd -
          git add deps/k && git commit -m "deps/k: sync K submodule version v${K_VERSION}" || true
      - name: 'Update pyk Release tag'
        run: |
          curl -sSL https://install.python-poetry.org | python3 - --version 1.3.2
          poetry --version
          pyk_version="$(cat deps/pyk_release)"
          sed -i 's!pyk = { git = "https://github.com/runtimeverification/pyk.git", tag="[v0-9\.]*" }!pyk = { git = "https://github.com/runtimeverification/pyk.git", tag="'${pyk_version}'" }!' kevm-pyk/pyproject.toml
          cd kevm-pyk
          poetry update
          cd -
<<<<<<< HEAD
          git add kevm-pyk/ && git commit -m 'kevm-pyk/: sync poetry files' || true
      - name: 'Install Nix/Cachix'
        uses: cachix/install-nix-action@v15
=======
          git add kevm-pyk/ && git commit -m "kevm-pyk/: sync poetry files pyk version ${pyk_version}" || true
      - name: 'Update plugin release tag'
        run: |
          cd deps/plugin
          rev=$(git rev-parse HEAD)
          cd -
          echo ${rev} > deps/blockchain-k-plugin_release
          git add deps/blockchain-k-plugin_release && git commit -m "deps/blockchain-k-plugin_release: sync release file version ${rev}" || true
      - name: 'Install Nix/Cachix'
        uses: cachix/install-nix-action@v19
>>>>>>> a4afc05f
        with:
          install_url: https://releases.nixos.org/nix/nix-2.13.3/install
          extra_nix_config: |
<<<<<<< HEAD
            substituters = http://cache.nixos.org https://cache.iog.io
            trusted-public-keys = cache.nixos.org-1:6NCHdD59X431o0gWypbMrAURkbJ16ZPMQFGspcDShjY= hydra.iohk.io:f/Ea+s+dFdN+3Y/G+FDgSq+a5NEWhJGzdjvKNGv0/EQ=
      - uses: cachix/cachix-action@v10
        with:
          name: k-framework
          authToken: '${{ secrets.CACHIX_PUBLIC_TOKEN }}'
=======
            access-tokens = github.com=${{ secrets.GITHUB_TOKEN }}
      - uses: cachix/cachix-action@v12
        with:
          name: k-framework
          authToken: ${{ secrets.CACHIX_PUBLIC_TOKEN }}
>>>>>>> a4afc05f
      - name: 'Update nix flake inputs'
        run: |
          k_version=$(cat deps/k_release)
          bkp_version=$(cat deps/blockchain-k-plugin_release)
          pyk_version=$(cat deps/pyk_release)
          sed -i 's!    k-framework.url = "github:runtimeverification/k/[v0-9\.]*"!    k-framework.url = "github:runtimeverification/k/v'"${k_version}"'"!' flake.nix
          sed -i 's!    blockchain-k-plugin.url = "github:runtimeverification/blockchain-k-plugin/[0-9a-f]*"!    blockchain-k-plugin.url = "github:runtimeverification/blockchain-k-plugin/'"${bkp_version}"'"!' flake.nix
          sed -i 's!    pyk.url = "github:runtimeverification/pyk/[v0-9\.]*"!    pyk.url = "github:runtimeverification/pyk/'"${pyk_version}"'"!' flake.nix
          nix run .#update-from-submodules
          nix flake update
          git add flake.nix flake.lock && git commit -m 'flake.{nix,lock}: update Nix derivations' || true
      - name: 'Push updates'
        run: git push<|MERGE_RESOLUTION|>--- conflicted
+++ resolved
@@ -42,11 +42,6 @@
           cd kevm-pyk
           poetry update
           cd -
-<<<<<<< HEAD
-          git add kevm-pyk/ && git commit -m 'kevm-pyk/: sync poetry files' || true
-      - name: 'Install Nix/Cachix'
-        uses: cachix/install-nix-action@v15
-=======
           git add kevm-pyk/ && git commit -m "kevm-pyk/: sync poetry files pyk version ${pyk_version}" || true
       - name: 'Update plugin release tag'
         run: |
@@ -57,24 +52,14 @@
           git add deps/blockchain-k-plugin_release && git commit -m "deps/blockchain-k-plugin_release: sync release file version ${rev}" || true
       - name: 'Install Nix/Cachix'
         uses: cachix/install-nix-action@v19
->>>>>>> a4afc05f
         with:
           install_url: https://releases.nixos.org/nix/nix-2.13.3/install
           extra_nix_config: |
-<<<<<<< HEAD
-            substituters = http://cache.nixos.org https://cache.iog.io
-            trusted-public-keys = cache.nixos.org-1:6NCHdD59X431o0gWypbMrAURkbJ16ZPMQFGspcDShjY= hydra.iohk.io:f/Ea+s+dFdN+3Y/G+FDgSq+a5NEWhJGzdjvKNGv0/EQ=
-      - uses: cachix/cachix-action@v10
-        with:
-          name: k-framework
-          authToken: '${{ secrets.CACHIX_PUBLIC_TOKEN }}'
-=======
             access-tokens = github.com=${{ secrets.GITHUB_TOKEN }}
       - uses: cachix/cachix-action@v12
         with:
           name: k-framework
           authToken: ${{ secrets.CACHIX_PUBLIC_TOKEN }}
->>>>>>> a4afc05f
       - name: 'Update nix flake inputs'
         run: |
           k_version=$(cat deps/k_release)
