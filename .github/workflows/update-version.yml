name: 'Update Version'
on:
  push:
    branches:
      - '_update-deps_runtimeverification_k'
      - '_update-deps_runtimeverification_blockchain-k-plugin'
      - '_update-deps/runtimeverification/pyk'
  workflow_dispatch:
# Stop in progress workflows on the same branch and same workflow to use latest committed code
concurrency:
  group: ${{ github.workflow }}-${{ github.ref }}
  cancel-in-progress: true

jobs:

  update-versions:
<<<<<<< HEAD
    name: 'Update dependency versions'
    runs-on: ubuntu-latest
=======
    name: 'Update K and kevm-pyk versions'
    runs-on: ubuntu-20.04
>>>>>>> 423b4bbe
    steps:
      - name: 'Check out code'
        uses: actions/checkout@v3
        with:
          submodules: recursive
          token: ${{ secrets.JENKINS_GITHUB_PAT }}
      - run: |
          git config user.name devops
          git config user.email devops@runtimeverification.com
      - name: 'Install Python3.10'
        run: |
          sudo apt-get install --yes software-properties-common
          sudo apt-add-repository ppa:deadsnakes/ppa
          sudo apt-get install --yes python3.10
      - name: 'Update K Release tag'
        run: |
          cd deps/k
          git fetch --tags
          cd -
          K_VERSION="$(cd deps/k && git tag --points-at HEAD)"
          echo "${K_VERSION}" > deps/k_release
          git add deps/k_release && git commit -m 'deps/k_release: update release file' || true
      - name: 'Update pyk Release tag'
        run: |
          curl -sSL https://install.python-poetry.org | python3 -
          poetry --version
          pyk_version="$(cat deps/pyk_release)"
          sed -i 's!pyk = { git = "https://github.com/runtimeverification/pyk.git", tag="[v0-9\.]*" }!pyk = { git = "https://github.com/runtimeverification/pyk.git", tag="'${pyk_version}'" }!' kevm-pyk/pyproject.toml
          sed -i 's!    pyk.url = "github:runtimeverification/pyk/[v0-9\.]*"!    pyk.url = "github:runtimeverification/pyk/'"${pyk_version}"'"!' flake.nix
          cd kevm-pyk
          poetry update
          cd -
          git add kevm-pyk/ && git commit -m 'kevm-pyk/: sync poetry files' || true
      - name: 'Update plugin release tag'
        run: |
          cd deps/plugin
          rev=$(git rev-parse HEAD)
          cd -
          echo ${rev} > deps/blockchain-k-plugin_release
          sed -i 's!    blockchain-k-plugin.url = "github:runtimeverification/blockchain-k-plugin/[0-9a-f]*"!    blockchain-k-plugin.url = "github:runtimeverification/blockchain-k-plugin/'"${rev}"'"!' flake.nix
          git add deps/blockchain-k-plugin_release && git commit -m 'deps/blockchain-k-plugin_release: update release file' || true
      - name: 'Install Nix/Cachix'
        uses: cachix/install-nix-action@v15
        with:
          extra_nix_config: |
            substituters = http://cache.nixos.org https://cache.iog.io
            trusted-public-keys = cache.nixos.org-1:6NCHdD59X431o0gWypbMrAURkbJ16ZPMQFGspcDShjY= hydra.iohk.io:f/Ea+s+dFdN+3Y/G+FDgSq+a5NEWhJGzdjvKNGv0/EQ=
      - uses: cachix/cachix-action@v10
        with:
          name: k-framework
<<<<<<< HEAD
          signingKey: '${{ secrets.CACHIX_PUBLIC_TOKEN }}'
=======
          authToken: '${{ secrets.CACHIX_PUBLIC_TOKEN }}'
>>>>>>> 423b4bbe
      - name: 'Update nix flake inputs'
        run: |
          nix run .#update-from-submodules
          nix flake update
          git add flake.nix flake.lock && git commit -m 'flake.{nix,lock}: update Nix derivations' || true
      - name: 'Push updates'
        run: git push<|MERGE_RESOLUTION|>--- conflicted
+++ resolved
@@ -14,13 +14,8 @@
 jobs:
 
   update-versions:
-<<<<<<< HEAD
-    name: 'Update dependency versions'
-    runs-on: ubuntu-latest
-=======
     name: 'Update K and kevm-pyk versions'
     runs-on: ubuntu-20.04
->>>>>>> 423b4bbe
     steps:
       - name: 'Check out code'
         uses: actions/checkout@v3
@@ -71,11 +66,7 @@
       - uses: cachix/cachix-action@v10
         with:
           name: k-framework
-<<<<<<< HEAD
-          signingKey: '${{ secrets.CACHIX_PUBLIC_TOKEN }}'
-=======
           authToken: '${{ secrets.CACHIX_PUBLIC_TOKEN }}'
->>>>>>> 423b4bbe
       - name: 'Update nix flake inputs'
         run: |
           nix run .#update-from-submodules
