--- conflicted
+++ resolved
@@ -53,101 +53,6 @@
             drv=$(nix-store --query --deriver ${kevm})
             nix-store --query --requisites --include-outputs ${drv} | cachix push k-framework
 
-<<<<<<< HEAD
-  dockerhub-image:
-    name: 'Build Ubuntu Jammy DockerHub Image'
-    runs-on: [self-hosted, linux, normal]
-    steps:
-      - name: 'Check out code'
-        uses: actions/checkout@v3
-        with:
-          submodules: recursive
-          ref: ${{ github.event.push.head.sha }}
-          fetch-depth: 0
-      - name: 'Set up Docker'
-        uses: ./.github/actions/with-docker
-        with:
-          container-name: kevm-package-jammy-${{ github.sha }}
-
-      - name: 'Build Package'
-        run: |
-          set -euxo pipefail
-          version=$(cat package/version)
-          docker exec -u github-user kevm-package-jammy-${GITHUB_SHA} /bin/bash -c 'package/debian/package jammy'
-          docker cp kevm-package-jammy-${GITHUB_SHA}:/home/github-user/kevm_${version}_amd64.deb ./
-
-      - name: 'Set Version ID'
-        run: echo "KEVM_VERSION=$(cat package/version)" >> "${GITHUB_ENV}"
-
-      - name: 'Setup Foundry Test Docker'
-        uses: ./.github/actions/with-docker
-        with:
-          container-name: kevm-ci-test-${{ github.sha }}
-          tag-name: runtimeverificationinc/kevm:ubuntu-jammy-${{ env.KEVM_VERSION }}
-          dockerfile: package/docker/Dockerfile
-
-      - name: 'KEVM Foundry Test'
-        run: |
-          set -euxo pipefail
-<<<<<<< HEAD
-          version=$(cat package/version)
-          k_version=$(cat deps/k_release)
-          tag_name="runtimeverificationinc/kevm:ubuntu-jammy-${version}"
-          container_name="kevm-ci-test-${GITHUB_SHA}"
-          docker build . --tag ${tag_name} --file package/docker/Dockerfile \
-            --build-arg K_VERSION=${k_version}                              \
-            --build-arg KEVM_VERSION=${version}
-          docker run                    \
-            --name ${container_name}    \
-            --rm                        \
-            --interactive               \
-            --tty                       \
-            --detach                    \
-            --user root                 \
-            --workdir /home/github-user \
-            ${tag_name}
-      - name: 'Test Docker Image'
-        run: |
-          set -euxo pipefail
-          version=$(cat package/version)
-          k_version=$(cat deps/k_release)
-          container_name="kevm-ci-test-${GITHUB_SHA}"
-          docker cp ./kevm-pyk/src/tests/integration/test-data/foundry ${container_name}:/home/github-user/foundry
-          docker exec -u github-user ${container_name} /bin/bash -c "sudo chown github-user:github-user -R /home/github-user/foundry"
-          docker exec -u github-user ${container_name} /bin/bash -c "forge build --root foundry"
-          docker exec -u github-user ${container_name} /bin/bash -c "kevm foundry-kompile --foundry-project-root foundry --verbose"
-          docker exec -u github-user ${container_name} /bin/bash -c "kevm foundry-prove --foundry-project-root foundry --verbose --test AssertTest.test_assert_true_branch"
-          docker exec -u github-user ${container_name} /bin/bash -c "kevm foundry-show --foundry-project-root foundry --verbose AssertTest.test_assert_true_branch"
-          docker exec -u github-user ${container_name} /bin/bash -c "kevm foundry-list --foundry-project-root foundry --verbose"
-          docker stop --time=0 ${container_name}
-=======
-          docker cp ./tests/foundry kevm-ci-test-${GITHUB_SHA}:/home/github-user/foundry
-          docker exec -u github-user kevm-ci-test-${GITHUB_SHA} /bin/bash -c "sudo chown github-user:github-user -R /home/github-user/foundry"
-          docker exec -u github-user kevm-ci-test-${GITHUB_SHA} /bin/bash -c "forge build --root /home/github-user/foundry"
-          docker exec -u github-user kevm-ci-test-${GITHUB_SHA} /bin/bash -c "kevm foundry-kompile --foundry-project-root /home/github-user/foundry --verbose"
-          docker exec -u github-user kevm-ci-test-${GITHUB_SHA} /bin/bash -c "kevm foundry-prove --foundry-project-root /home/github-user/foundry --verbose --test AssertTest.test_assert_true_branch"
-          docker exec -u github-user kevm-ci-test-${GITHUB_SHA} /bin/bash -c "kevm foundry-show --foundry-project-root /home/github-user/foundry --verbose AssertTest.test_assert_true_branch"
-          docker exec -u github-user kevm-ci-test-${GITHUB_SHA} /bin/bash -c "kevm foundry-list --foundry-project-root /home/github-user/foundry --verbose"
-
->>>>>>> master
-      - name: 'Push Docker Image to DockerHub'
-        env:
-          DOCKERHUB_PASSWORD: ${{ secrets.DOCKERHUB_PASSWORD }}
-        run: |
-          set -euxo pipefail
-          dockerhub_repo=runtimeverificationinc/kevm
-          tag_name=ubuntu-jammy-${KEVM_VERSION}
-          docker login --username rvdockerhub --password ${DOCKERHUB_PASSWORD}
-          docker image push "${dockerhub_repo}:${tag_name}"
-
-      - name: 'Tear down Docker'
-        if: always()
-        run: |
-          docker stop --time=0 kevm-package-jammy-${GITHUB_SHA}
-          docker stop --time=0 kevm-ci-test-${GITHUB_SHA}
-
-=======
->>>>>>> 65ba2987
   make-release:
     name: 'Cut Release'
     runs-on: ubuntu-latest
