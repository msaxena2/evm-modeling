--- conflicted
+++ resolved
@@ -101,23 +101,13 @@
           version=$(cat package/version)
           k_version=$(cat deps/k_release)
           container_name="kevm-ci-test-${GITHUB_SHA}"
-<<<<<<< HEAD
-          docker cp ./kevm-pyk/src/tests/integration/test-data/foundry ${container_name}:/home/user/foundry
-          docker exec -u user ${container_name} /bin/bash -c "sudo chown user:user -R /home/user/foundry"
-          docker exec -u user ${container_name} /bin/bash -c "forge build --root foundry"
-          docker exec -u user ${container_name} /bin/bash -c "kevm foundry-kompile --foundry-project-root foundry --verbose"
-          docker exec -u user ${container_name} /bin/bash -c "kevm foundry-prove --foundry-project-root foundry --verbose --test AssertTest.test_assert_true_branch"
-          docker exec -u user ${container_name} /bin/bash -c "kevm foundry-show --foundry-project-root foundry --verbose AssertTest.test_assert_true_branch"
-          docker exec -u user ${container_name} /bin/bash -c "kevm foundry-list --foundry-project-root foundry --verbose"
-=======
-          docker cp ./tests/foundry ${container_name}:/home/github-user/foundry
+          docker cp ./kevm-pyk/src/tests/integration/test-data/foundry ${container_name}:/home/github-user/foundry
           docker exec -u github-user ${container_name} /bin/bash -c "sudo chown github-user:github-user -R /home/github-user/foundry"
           docker exec -u github-user ${container_name} /bin/bash -c "forge build --root foundry"
           docker exec -u github-user ${container_name} /bin/bash -c "kevm foundry-kompile --foundry-project-root foundry --verbose"
           docker exec -u github-user ${container_name} /bin/bash -c "kevm foundry-prove --foundry-project-root foundry --verbose --test AssertTest.test_assert_true_branch"
           docker exec -u github-user ${container_name} /bin/bash -c "kevm foundry-show --foundry-project-root foundry --verbose AssertTest.test_assert_true_branch"
           docker exec -u github-user ${container_name} /bin/bash -c "kevm foundry-list --foundry-project-root foundry --verbose"
->>>>>>> 5cda4c79
           docker stop --time=0 ${container_name}
       - name: 'Push Docker Image to DockerHub'
         env:
