name: 'Update Foundry prove'
on:
  workflow_dispatch:
    inputs:
      branch:
        description: 'Branch to update version of'
        required: true
jobs:
  update-output:
    name: 'Update Foundry expected output'
    runs-on: [self-hosted, linux, normal]
    steps:
      - name: 'Check out code'
        uses: actions/checkout@v3
        with:
          submodules: recursive
          token: ${{ secrets.JENKINS_GITHUB_PAT }}
          ref: ${{ github.events.inputs.branch }}
          fetch-depth: 0
      - name: 'Configure GitHub user'
        run: |
          git config user.name devops
          git config user.email devops@runtimeverification.com
      - name: 'Set up Docker'
        uses: ./.github/actions/with-docker
        with:
          container-name: kevm-update-output-${{ github.sha }}
          os: ubuntu
          distro: jammy
          llvm: 14
          jdk: 17
          # User subdir: <path> if you need to be in a lower folder to build something. Otherwise leave as default (.)
          # subdir: <path to sub folder to mount into container instead of top level repository checkout>
      - name: 'Build devShell'
        env:
          CACHIX_AUTH_TOKEN: ${{ secrets.CACHIX_PUBLIC_TOKEN }}
        run: cachix watch-exec k-framework -- nix build --extra-experimental-features 'nix-command flakes' .#devShell.x86_64-linux.inputDerivation --no-link
      - name: 'Build k-deps'
        run: docker exec -u github-user kevm-update-output-${{ github.sha }} /bin/bash -c 'make k-deps'
      - name: 'Build blockchain-k-plugin-deps'
        run: docker exec -u github-user kevm-update-output-${{ github.sha }} /bin/bash -c 'make plugin-deps'
      - name: 'Build kevm-pyk'
        run: docker exec -u github-user kevm-update-output-${{ github.sha }} /bin/bash -c 'make poetry'
      - name: 'Build evm-semantics'
        run: docker exec -u github-user kevm-update-output-${{ github.sha }} /bin/bash -c 'make build'
      - name: 'Build Foundry'
        run: docker exec -u github-user kevm-update-output-${{ github.sha }} /bin/bash -c 'make build-foundry -j2'
      - name: 'Foundry Prove Update'
<<<<<<< HEAD
        run: docker exec -u github-user kevm-update-output-${GITHUB_SHA} /bin/bash -c 'make test-foundry-prove FOUNDRY_PAR=8 PYTEST_ARGS+="--update-expected-output"'
=======
        run: docker exec -u github-user kevm-update-output-${{ github.sha }} /bin/bash -c 'make test-foundry-prove FOUNDRY_PAR=8 PYTEST_ARGS+="--use-booster --update-expected-output"'
>>>>>>> 65ba2987
      - name: 'Tear down Docker'
        if: always()
        run: |
          docker stop --time=0 kevm-update-output-${{ github.sha }}
      - name: 'Commit changes'
        run: |
          git add kevm-pyk/src/tests/integration/test-data/show/ && git commit --allow-empty -m "test-data/show/: update expected show output" || true
      - name: 'Push updates'
        run: git push<|MERGE_RESOLUTION|>--- conflicted
+++ resolved
@@ -46,11 +46,7 @@
       - name: 'Build Foundry'
         run: docker exec -u github-user kevm-update-output-${{ github.sha }} /bin/bash -c 'make build-foundry -j2'
       - name: 'Foundry Prove Update'
-<<<<<<< HEAD
-        run: docker exec -u github-user kevm-update-output-${GITHUB_SHA} /bin/bash -c 'make test-foundry-prove FOUNDRY_PAR=8 PYTEST_ARGS+="--update-expected-output"'
-=======
-        run: docker exec -u github-user kevm-update-output-${{ github.sha }} /bin/bash -c 'make test-foundry-prove FOUNDRY_PAR=8 PYTEST_ARGS+="--use-booster --update-expected-output"'
->>>>>>> 65ba2987
+        run: docker exec -u github-user kevm-update-output-${{ github.sha }} /bin/bash -c 'make test-foundry-prove FOUNDRY_PAR=8 PYTEST_ARGS+="--update-expected-output"'
       - name: 'Tear down Docker'
         if: always()
         run: |
