--- conflicted
+++ resolved
@@ -39,11 +39,7 @@
       - name: 'Build Foundry'
         run: docker exec -u github-user kevm-update-output-${GITHUB_SHA} /bin/bash -c 'make build-foundry -j2'
       - name: 'Foundry Prove Update'
-<<<<<<< HEAD
-        run: docker exec -u github-user kevm-update-output-${GITHUB_SHA} /bin/bash -c 'make test-foundry-prove PYTEST_ARGS+="--use-booster --update-expected-output"'
-=======
-        run: docker exec -u github-user kevm-update-output-${GITHUB_SHA} /bin/bash -c 'make test-foundry-prove FOUNDRY_PAR=8 PYTEST_ARGS+="--update-expected-output"'
->>>>>>> e82676bf
+        run: docker exec -u github-user kevm-update-output-${GITHUB_SHA} /bin/bash -c 'make test-foundry-prove FOUNDRY_PAR=8 PYTEST_ARGS+="--use-booster --update-expected-output"'
       - name: 'Tear down Docker'
         if: always()
         run: |
