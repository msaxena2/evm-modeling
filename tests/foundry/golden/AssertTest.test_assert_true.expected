--- conflicted
+++ resolved
@@ -126,11 +126,7 @@
                  <accounts>
                    ( <account>
                      <acctID>
-<<<<<<< HEAD
-                       728815563385977040452943777879061427756277306518
-=======
                        645326474426547203313410069153905908525362434349
->>>>>>> 964eb6c8
                      </acctID>
                      <balance>
                        0
@@ -142,11 +138,7 @@
                        .Map
                      </origStorage>
                      <nonce>
-<<<<<<< HEAD
-                       1
-=======
-                       0
->>>>>>> 964eb6c8
+                       0
                      </nonce>
                      ...
                    </account>
