
┌─ 4 (init, expanded)
│    k: #execute ~> CONTINUATION
│    pc: 0
│    callDepth: 0
│    statusCode: STATUSCODE
│    src: tests/foundry/test/Simple.t.sol:5:54
│
│  (269 steps)
├─ 7 (expanded)
│    k: #end EVMC_SUCCESS ~> #pc [ STOP ] ~> #execute ~> CONTINUATION:K
│    pc: 213
│    callDepth: 0
│    statusCode: STATUSCODE:StatusCode
│    src: tests/foundry/lib/forge-std/lib/ds-test/src/test.sol:37:38
│
│  (1 step)
├─ 9 (expanded)
│    k: #halt ~> #pc [ STOP ] ~> #execute ~> CONTINUATION:K
│    pc: 213
│    callDepth: 0
│    statusCode: EVMC_SUCCESS
│    src: tests/foundry/lib/forge-std/lib/ds-test/src/test.sol:37:38
│
│  (2 steps)
└─ 11 (expanded, stuck, leaf)
     k: #halt ~> CONTINUATION:K
     pc: 213
     callDepth: 0
     statusCode: EVMC_SUCCESS
     src: tests/foundry/lib/forge-std/lib/ds-test/src/test.sol:37:38
   (stuck)


└─ 3 (target, leaf)
     k: #halt ~> CONTINUATION
     pc: PC_CELL_5d410f2a
     callDepth: CALLDEPTH_CELL_5d410f2a
     statusCode: STATUSCODE_FINAL


Target Nodes:

3 (target, leaf)
 k: #halt ~> CONTINUATION
 pc: PC_CELL_5d410f2a
 callDepth: CALLDEPTH_CELL_5d410f2a
 statusCode: STATUSCODE_FINAL


Node 11:

( <generatedTop>
  <foundry>
    <kevm>
      <k>
        #halt
        ~> CONTINUATION:K
      </k>
      <mode>
        NORMAL
      </mode>
      <schedule>
        LONDON
      </schedule>
      <ethereum>
        <evm>
          <output>
            b""
          </output>
          <statusCode>
            EVMC_SUCCESS
          </statusCode>
          <callStack>
            .List
          </callStack>
          <interimStates>
            .List
          </interimStates>
          <callState>
            <id>
              728815563385977040452943777879061427756277306518
            </id>
            <caller>
              CALLER_ID:Int
            </caller>
            <callData>
              b"\x18g]B"
            </callData>
            <callValue>
              0
            </callValue>
            <wordStack>
              ( selector ( "testFail_assert_true()" ) : .WordStack )
            </wordStack>
            <localMem>
              b"\x00\x00\x00\x00\x00\x00\x00\x00\x00\x00\x00\x00\x00\x00\x00\x00\x00\x00\x00\x00\x00\x00\x00\x00\x00\x00\x00\x00\x00\x00\x00\x00\x00\x00\x00\x00\x00\x00\x00\x00\x00\x00\x00\x00\x00\x00\x00\x00\x00\x00\x00\x00\x00\x00\x00\x00\x00\x00\x00\x00\x00\x00\x00\x00\x00\x00\x00\x00\x00\x00\x00\x00\x00\x00\x00\x00\x00\x00\x00\x00\x00\x00\x00\x00\x00\x00\x00\x00\x00\x00\x00\x00\x00\x00\x00\x80"
            </localMem>
            <memoryUsed>
              3
            </memoryUsed>
            <static>
              false
            </static>
            <callDepth>
              0
            </callDepth>
            ...
          </callState>
          <substate>
            <log>
              .List
            </log>
            <accessedAccounts>
              .Set
            </accessedAccounts>
            <accessedStorage>
              .Map
            </accessedStorage>
            ...
          </substate>
          <origin>
            ORIGIN_ID:Int
          </origin>
          <block>
            <number>
              NUMBER_CELL:Int
            </number>
            ...
          </block>
          ...
        </evm>
        <network>
          <accounts>
            ( <account>
              <acctID>
                728815563385977040452943777879061427756277306518
              </acctID>
              <balance>
                0
              </balance>
              <storage>
                .Map
              </storage>
              <origStorage>
                .Map
              </origStorage>
              <nonce>
                1
              </nonce>
              ...
            </account>
            <account>
              <acctID>
                645326474426547203313410069153905908525362434349
              </acctID>
              <balance>
                0
              </balance>
              <storage>
                .Map
              </storage>
              <origStorage>
                .Map
              </origStorage>
              <nonce>
                0
              </nonce>
              ...
            </account> )
          </accounts>
          ...
        </network>
      </ethereum>
      ...
    </kevm>
    <cheatcodes>
      <prank>
        <prevCaller>
          .Account
        </prevCaller>
        <prevOrigin>
          .Account
        </prevOrigin>
        <newCaller>
          .Account
        </newCaller>
        <newOrigin>
          .Account
        </newOrigin>
        <active>
          false
        </active>
        <singleCall>
          false
        </singleCall>
        ...
      </prank>
      <expectedRevert>
        <isRevertExpected>
          false
        </isRevertExpected>
        ...
      </expectedRevert>
      <expectedOpcode>
        <isOpcodeExpected>
          false
        </isOpcodeExpected>
        <expectedAddress>
          .Account
        </expectedAddress>
        <expectedValue>
          0
        </expectedValue>
        <expectedData>
          b""
        </expectedData>
        <opcodeType>
          .OpcodeType
        </opcodeType>
      </expectedOpcode>
      <expectEmit>
        <recordEvent>
          false
        </recordEvent>
        <isEventExpected>
          false
        </isEventExpected>
        ...
      </expectEmit>
      <whitelist>
        <isCallWhitelistActive>
          false
        </isCallWhitelistActive>
        <isStorageWhitelistActive>
          false
        </isStorageWhitelistActive>
        <addressSet>
          .Set
        </addressSet>
        <storageSlotSet>
          .Set
        </storageSlotSet>
      </whitelist>
    </cheatcodes>
  </foundry>
  ...
</generatedTop>
#And ( { true #Equals 0 <=Int CALLER_ID:Int }
#And ( { true #Equals 0 <=Int ORIGIN_ID:Int }
#And ( { true #Equals 0 <=Int NUMBER_CELL:Int }
#And ( { true #Equals CALLER_ID:Int <Int pow160 }
#And ( { true #Equals ORIGIN_ID:Int <Int pow160 }
#And { true #Equals NUMBER_CELL:Int <=Int maxSInt256 } ) ) ) ) ) )



module SUMMARY-ASSERTTEST-TESTFAIL-ASSERT-TRUE
    
    
           <kevm>
             <k>
               ( #execute
               ~> CONTINUATION => #end EVMC_SUCCESS
               ~> #pc [ STOP ]
               ~> #execute
               ~> CONTINUATION:K )
             </k>
             <mode>
               NORMAL
             </mode>
             <schedule>
               LONDON
             </schedule>
             <ethereum>
               <evm>
                 <output>
                   ( _OUTPUT_CELL => b"" )
                 </output>
                 <callStack>
                   .List
                 </callStack>
                 <interimStates>
                   .List
                 </interimStates>
                 <callState>
                   <id>
                     728815563385977040452943777879061427756277306518
                   </id>
                   <caller>
                     CALLER_ID
                   </caller>
                   <callData>
                     ( AssertTest . testFail_assert_true ( ) => b"\x18g]B" )
                   </callData>
                   <callValue>
                     0
                   </callValue>
                   <wordStack>
                     ( .WordStack => ( selector ( "testFail_assert_true()" ) : .WordStack ) )
                   </wordStack>
                   <localMem>
                     ( .Bytes => b"\x00\x00\x00\x00\x00\x00\x00\x00\x00\x00\x00\x00\x00\x00\x00\x00\x00\x00\x00\x00\x00\x00\x00\x00\x00\x00\x00\x00\x00\x00\x00\x00\x00\x00\x00\x00\x00\x00\x00\x00\x00\x00\x00\x00\x00\x00\x00\x00\x00\x00\x00\x00\x00\x00\x00\x00\x00\x00\x00\x00\x00\x00\x00\x00\x00\x00\x00\x00\x00\x00\x00\x00\x00\x00\x00\x00\x00\x00\x00\x00\x00\x00\x00\x00\x00\x00\x00\x00\x00\x00\x00\x00\x00\x00\x00\x80" )
                   </localMem>
                   <memoryUsed>
                     ( 0 => 3 )
                   </memoryUsed>
                   <static>
                     false
                   </static>
                   <callDepth>
                     0
                   </callDepth>
                   ...
                 </callState>
                 <substate>
                   <log>
                     .List
                   </log>
                   <accessedAccounts>
                     .Set
                   </accessedAccounts>
                   <accessedStorage>
                     .Map
                   </accessedStorage>
                   ...
                 </substate>
                 <origin>
                   ORIGIN_ID
                 </origin>
                 <block>
                   <number>
                     NUMBER_CELL
                   </number>
                   ...
                 </block>
                 ...
               </evm>
               <network>
                 <accounts>
                   ( <account>
                     <acctID>
<<<<<<< HEAD
                       728815563385977040452943777879061427756277306518
=======
                       645326474426547203313410069153905908525362434349
>>>>>>> 964eb6c8
                     </acctID>
                     <balance>
                       0
                     </balance>
                     <storage>
                       .Map
                     </storage>
                     <origStorage>
                       .Map
                     </origStorage>
                     <nonce>
<<<<<<< HEAD
                       1
=======
                       0
>>>>>>> 964eb6c8
                     </nonce>
                     ...
                   </account>
                   <account>
                     <acctID>
                       728815563385977040452943777879061427756277306518
                     </acctID>
                     <balance>
                       0
                     </balance>
                     <storage>
                       .Map
                     </storage>
                     <origStorage>
                       .Map
                     </origStorage>
                     <nonce>
                       1
                     </nonce>
                     ...
                   </account> )
                 </accounts>
                 ...
               </network>
             </ethereum>
             ...
           </kevm>
           <cheatcodes>
             <prank>
               <prevCaller>
                 .Account
               </prevCaller>
               <prevOrigin>
                 .Account
               </prevOrigin>
               <newCaller>
                 .Account
               </newCaller>
               <newOrigin>
                 .Account
               </newOrigin>
               <active>
                 false
               </active>
               <singleCall>
                 false
               </singleCall>
               ...
             </prank>
             <expectedRevert>
               <isRevertExpected>
                 false
               </isRevertExpected>
               ...
             </expectedRevert>
             <expectedOpcode>
               <isOpcodeExpected>
                 false
               </isOpcodeExpected>
               <expectedAddress>
                 .Account
               </expectedAddress>
               <expectedValue>
                 0
               </expectedValue>
               <expectedData>
                 ( .Bytes => b"" )
               </expectedData>
               <opcodeType>
                 .OpcodeType
               </opcodeType>
             </expectedOpcode>
             <expectEmit>
               <recordEvent>
                 false
               </recordEvent>
               <isEventExpected>
                 false
               </isEventExpected>
               ...
             </expectEmit>
             <whitelist>
               <isCallWhitelistActive>
                 false
               </isCallWhitelistActive>
               <isStorageWhitelistActive>
                 false
               </isStorageWhitelistActive>
               <addressSet>
                 .Set
               </addressSet>
               <storageSlotSet>
                 .Set
               </storageSlotSet>
             </whitelist>
           </cheatcodes>
         </foundry>
      requires ( 0 <=Int CALLER_ID
       andBool ( CALLER_ID <Int pow160
       andBool ( 0 <=Int ORIGIN_ID
       andBool ( ORIGIN_ID <Int pow160
       andBool ( 0 <=Int NUMBER_CELL
       andBool ( NUMBER_CELL <=Int maxSInt256
       andBool ( lengthBytes ( AssertTest . testFail_assert_true ( ) ) <Int pow128
       andBool ( 0 <=Int 9223372036854775807
       andBool ( 9223372036854775807 <Int pow256
       andBool ( 0 <=Int 728815563385977040452943777879061427756277306518
       andBool ( 728815563385977040452943777879061427756277306518 <Int pow160
               )))))))))))
       ensures ( 0 <=Int CALLER_ID:Int
       andBool ( 0 <=Int ORIGIN_ID:Int
       andBool ( 0 <=Int NUMBER_CELL:Int
       andBool ( CALLER_ID:Int <Int pow160
       andBool ( ORIGIN_ID:Int <Int pow160
       andBool ( NUMBER_CELL:Int <=Int maxSInt256
               ))))))
    
           <kevm>
             <k>
               ( #end EVMC_SUCCESS => #halt )
               ~> #pc [ STOP ]
               ~> #execute
               ~> _CONTINUATION
             </k>
             <mode>
               NORMAL
             </mode>
             <schedule>
               LONDON
             </schedule>
             <ethereum>
               <evm>
                 <output>
                   b""
                 </output>
                 <statusCode>
                   ( _STATUSCODE => EVMC_SUCCESS )
                 </statusCode>
                 <callStack>
                   .List
                 </callStack>
                 <interimStates>
                   .List
                 </interimStates>
                 <callState>
                   <id>
                     728815563385977040452943777879061427756277306518
                   </id>
                   <caller>
                     CALLER_ID:Int
                   </caller>
                   <callData>
                     b"\x18g]B"
                   </callData>
                   <callValue>
                     0
                   </callValue>
                   <wordStack>
                     ( selector ( "testFail_assert_true()" ) : .WordStack )
                   </wordStack>
                   <localMem>
                     b"\x00\x00\x00\x00\x00\x00\x00\x00\x00\x00\x00\x00\x00\x00\x00\x00\x00\x00\x00\x00\x00\x00\x00\x00\x00\x00\x00\x00\x00\x00\x00\x00\x00\x00\x00\x00\x00\x00\x00\x00\x00\x00\x00\x00\x00\x00\x00\x00\x00\x00\x00\x00\x00\x00\x00\x00\x00\x00\x00\x00\x00\x00\x00\x00\x00\x00\x00\x00\x00\x00\x00\x00\x00\x00\x00\x00\x00\x00\x00\x00\x00\x00\x00\x00\x00\x00\x00\x00\x00\x00\x00\x00\x00\x00\x00\x80"
                   </localMem>
                   <memoryUsed>
                     3
                   </memoryUsed>
                   <static>
                     false
                   </static>
                   <callDepth>
                     0
                   </callDepth>
                   ...
                 </callState>
                 <substate>
                   <log>
                     .List
                   </log>
                   <accessedAccounts>
                     .Set
                   </accessedAccounts>
                   <accessedStorage>
                     .Map
                   </accessedStorage>
                   ...
                 </substate>
                 <origin>
                   ORIGIN_ID:Int
                 </origin>
                 <block>
                   <number>
                     NUMBER_CELL:Int
                   </number>
                   ...
                 </block>
                 ...
               </evm>
               <network>
                 <accounts>
                   ( <account>
                     <acctID>
                       645326474426547203313410069153905908525362434349
                     </acctID>
                     <balance>
                       0
                     </balance>
                     <storage>
                       .Map
                     </storage>
                     <origStorage>
                       .Map
                     </origStorage>
                     <nonce>
                       0
                     </nonce>
                     ...
                   </account>
                   <account>
                     <acctID>
                       728815563385977040452943777879061427756277306518
                     </acctID>
                     <balance>
                       0
                     </balance>
                     <storage>
                       .Map
                     </storage>
                     <origStorage>
                       .Map
                     </origStorage>
                     <nonce>
                       1
                     </nonce>
                     ...
                   </account> )
                 </accounts>
                 ...
               </network>
             </ethereum>
             ...
           </kevm>
           <cheatcodes>
             <prank>
               <prevCaller>
                 .Account
               </prevCaller>
               <prevOrigin>
                 .Account
               </prevOrigin>
               <newCaller>
                 .Account
               </newCaller>
               <newOrigin>
                 .Account
               </newOrigin>
               <active>
                 false
               </active>
               <singleCall>
                 false
               </singleCall>
               ...
             </prank>
             <expectedRevert>
               <isRevertExpected>
                 false
               </isRevertExpected>
               ...
             </expectedRevert>
             <expectedOpcode>
               <isOpcodeExpected>
                 false
               </isOpcodeExpected>
               <expectedAddress>
                 .Account
               </expectedAddress>
               <expectedValue>
                 0
               </expectedValue>
               <expectedData>
                 b""
               </expectedData>
               <opcodeType>
                 .OpcodeType
               </opcodeType>
             </expectedOpcode>
             <expectEmit>
               <recordEvent>
                 false
               </recordEvent>
               <isEventExpected>
                 false
               </isEventExpected>
               ...
             </expectEmit>
             <whitelist>
               <isCallWhitelistActive>
                 false
               </isCallWhitelistActive>
               <isStorageWhitelistActive>
                 false
               </isStorageWhitelistActive>
               <addressSet>
                 .Set
               </addressSet>
               <storageSlotSet>
                 .Set
               </storageSlotSet>
             </whitelist>
           </cheatcodes>
         </foundry>
      requires ( 0 <=Int CALLER_ID:Int
       andBool ( 0 <=Int ORIGIN_ID:Int
       andBool ( 0 <=Int NUMBER_CELL:Int
       andBool ( CALLER_ID:Int <Int pow160
       andBool ( ORIGIN_ID:Int <Int pow160
       andBool ( NUMBER_CELL:Int <=Int maxSInt256
               ))))))
    
           <kevm>
             <k>
               #halt
               ~> ( #pc [ STOP ]
               ~> #execute => .K )
               ~> _CONTINUATION
             </k>
             <mode>
               NORMAL
             </mode>
             <schedule>
               LONDON
             </schedule>
             <ethereum>
               <evm>
                 <output>
                   b""
                 </output>
                 <statusCode>
                   EVMC_SUCCESS
                 </statusCode>
                 <callStack>
                   .List
                 </callStack>
                 <interimStates>
                   .List
                 </interimStates>
                 <callState>
                   <id>
                     728815563385977040452943777879061427756277306518
                   </id>
                   <caller>
                     CALLER_ID:Int
                   </caller>
                   <callData>
                     b"\x18g]B"
                   </callData>
                   <callValue>
                     0
                   </callValue>
                   <wordStack>
                     ( selector ( "testFail_assert_true()" ) : .WordStack )
                   </wordStack>
                   <localMem>
                     b"\x00\x00\x00\x00\x00\x00\x00\x00\x00\x00\x00\x00\x00\x00\x00\x00\x00\x00\x00\x00\x00\x00\x00\x00\x00\x00\x00\x00\x00\x00\x00\x00\x00\x00\x00\x00\x00\x00\x00\x00\x00\x00\x00\x00\x00\x00\x00\x00\x00\x00\x00\x00\x00\x00\x00\x00\x00\x00\x00\x00\x00\x00\x00\x00\x00\x00\x00\x00\x00\x00\x00\x00\x00\x00\x00\x00\x00\x00\x00\x00\x00\x00\x00\x00\x00\x00\x00\x00\x00\x00\x00\x00\x00\x00\x00\x80"
                   </localMem>
                   <memoryUsed>
                     3
                   </memoryUsed>
                   <static>
                     false
                   </static>
                   <callDepth>
                     0
                   </callDepth>
                   ...
                 </callState>
                 <substate>
                   <log>
                     .List
                   </log>
                   <accessedAccounts>
                     .Set
                   </accessedAccounts>
                   <accessedStorage>
                     .Map
                   </accessedStorage>
                   ...
                 </substate>
                 <origin>
                   ORIGIN_ID:Int
                 </origin>
                 <block>
                   <number>
                     NUMBER_CELL:Int
                   </number>
                   ...
                 </block>
                 ...
               </evm>
               <network>
                 <accounts>
                   ( <account>
                     <acctID>
                       645326474426547203313410069153905908525362434349
                     </acctID>
                     <balance>
                       0
                     </balance>
                     <storage>
                       .Map
                     </storage>
                     <origStorage>
                       .Map
                     </origStorage>
                     <nonce>
                       0
                     </nonce>
                     ...
                   </account>
                   <account>
                     <acctID>
                       728815563385977040452943777879061427756277306518
                     </acctID>
                     <balance>
                       0
                     </balance>
                     <storage>
                       .Map
                     </storage>
                     <origStorage>
                       .Map
                     </origStorage>
                     <nonce>
                       1
                     </nonce>
                     ...
                   </account> )
                 </accounts>
                 ...
               </network>
             </ethereum>
             ...
           </kevm>
           <cheatcodes>
             <prank>
               <prevCaller>
                 .Account
               </prevCaller>
               <prevOrigin>
                 .Account
               </prevOrigin>
               <newCaller>
                 .Account
               </newCaller>
               <newOrigin>
                 .Account
               </newOrigin>
               <active>
                 false
               </active>
               <singleCall>
                 false
               </singleCall>
               ...
             </prank>
             <expectedRevert>
               <isRevertExpected>
                 false
               </isRevertExpected>
               ...
             </expectedRevert>
             <expectedOpcode>
               <isOpcodeExpected>
                 false
               </isOpcodeExpected>
               <expectedAddress>
                 .Account
               </expectedAddress>
               <expectedValue>
                 0
               </expectedValue>
               <expectedData>
                 b""
               </expectedData>
               <opcodeType>
                 .OpcodeType
               </opcodeType>
             </expectedOpcode>
             <expectEmit>
               <recordEvent>
                 false
               </recordEvent>
               <isEventExpected>
                 false
               </isEventExpected>
               ...
             </expectEmit>
             <whitelist>
               <isCallWhitelistActive>
                 false
               </isCallWhitelistActive>
               <isStorageWhitelistActive>
                 false
               </isStorageWhitelistActive>
               <addressSet>
                 .Set
               </addressSet>
               <storageSlotSet>
                 .Set
               </storageSlotSet>
             </whitelist>
           </cheatcodes>
         </foundry>
      requires ( 0 <=Int CALLER_ID:Int
       andBool ( 0 <=Int ORIGIN_ID:Int
       andBool ( 0 <=Int NUMBER_CELL:Int
       andBool ( CALLER_ID:Int <Int pow160
       andBool ( ORIGIN_ID:Int <Int pow160
       andBool ( NUMBER_CELL:Int <=Int maxSInt256
               ))))))

endmodule

1 Failure nodes. (0 frontier and 1 stuck)

Stuck nodes:

  Node id: 11
  Failure reason:
    Implication check failed, the following is the remaining implication:
    ( ( { true #Equals 0 <=Int CALLER_ID:Int }
    #And ( { true #Equals 0 <=Int ORIGIN_ID:Int }
    #And ( { true #Equals 0 <=Int NUMBER_CELL:Int }
    #And ( { true #Equals CALLER_ID:Int <Int pow160 }
    #And ( { true #Equals ORIGIN_ID:Int <Int pow160 }
    #And { true #Equals NUMBER_CELL:Int <=Int maxSInt256 } ) ) ) ) ) #Implies { false #Equals foundry_success ( ... statusCode: EVMC_SUCCESS , failed: #lookup ( .Map , 46308022326495007027972728677917914892729792999299745830475596687180801507328 ) , revertExpected: false , opcodeExpected: false , recordEventExpected: false , eventExpected: false ) } )
  Path condition:
    #Top

Join the Runtime Verification Discord server for support: https://discord.gg/GHvFbRDD

Access documentation for KEVM foundry integration at https://docs.runtimeverification.com/kevm-integration-for-foundry/<|MERGE_RESOLUTION|>--- conflicted
+++ resolved
@@ -340,11 +340,7 @@
                  <accounts>
                    ( <account>
                      <acctID>
-<<<<<<< HEAD
-                       728815563385977040452943777879061427756277306518
-=======
                        645326474426547203313410069153905908525362434349
->>>>>>> 964eb6c8
                      </acctID>
                      <balance>
                        0
@@ -356,11 +352,7 @@
                        .Map
                      </origStorage>
                      <nonce>
-<<<<<<< HEAD
-                       1
-=======
                        0
->>>>>>> 964eb6c8
                      </nonce>
                      ...
                    </account>
