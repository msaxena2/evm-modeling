--- conflicted
+++ resolved
@@ -345,11 +345,7 @@
                      0
                    </callValue>
                    <wordStack>
-<<<<<<< HEAD
-                     ( .WordStack => ( VV1_y_114b9705:Int : ( VV0_x_114b9705:Int : ( 212 : ( 2349784459 : .WordStack ) ) ) ) )
-=======
-                     ( .WordStack => ( VV1_y_114b9705:Int : ( VV0_x_114b9705:Int : ( 174 : ( selector ( "test_revert_branch(uint256,uint256)" ) : .WordStack ) ) ) ) )
->>>>>>> 964eb6c8
+                     ( .WordStack => ( VV1_y_114b9705:Int : ( VV0_x_114b9705:Int : ( 212 : ( selector ( "test_revert_branch(uint256,uint256)" ) : .WordStack ) ) ) ) )
                    </wordStack>
                    <localMem>
                      ( .Bytes => b"\x00\x00\x00\x00\x00\x00\x00\x00\x00\x00\x00\x00\x00\x00\x00\x00\x00\x00\x00\x00\x00\x00\x00\x00\x00\x00\x00\x00\x00\x00\x00\x00\x00\x00\x00\x00\x00\x00\x00\x00\x00\x00\x00\x00\x00\x00\x00\x00\x00\x00\x00\x00\x00\x00\x00\x00\x00\x00\x00\x00\x00\x00\x00\x00\x00\x00\x00\x00\x00\x00\x00\x00\x00\x00\x00\x00\x00\x00\x00\x00\x00\x00\x00\x00\x00\x00\x00\x00\x00\x00\x00\x00\x00\x00\x00\x80" )
@@ -392,11 +388,7 @@
                  <accounts>
                    ( <account>
                      <acctID>
-<<<<<<< HEAD
-                       728815563385977040452943777879061427756277306518
-=======
                        645326474426547203313410069153905908525362434349
->>>>>>> 964eb6c8
                      </acctID>
                      <balance>
                        0
@@ -408,11 +400,7 @@
                        .Map
                      </origStorage>
                      <nonce>
-<<<<<<< HEAD
-                       1
-=======
-                       0
->>>>>>> 964eb6c8
+                       0
                      </nonce>
                      ...
                    </account>
@@ -573,11 +561,7 @@
                      0
                    </callValue>
                    <wordStack>
-<<<<<<< HEAD
-                     ( ( VV1_y_114b9705:Int => 557 ) : ( ( VV0_x_114b9705:Int => VV1_y_114b9705:Int ) : ( ( 212 => VV0_x_114b9705:Int ) : ( ( 2349784459 => 212 ) : ( .WordStack => ( 2349784459 : .WordStack ) ) ) ) ) )
-=======
-                     ( ( VV1_y_114b9705:Int => 480 ) : ( ( VV0_x_114b9705:Int => VV1_y_114b9705:Int ) : ( ( 174 => VV0_x_114b9705:Int ) : ( ( selector ( "test_revert_branch(uint256,uint256)" ) => 174 ) : ( .WordStack => ( selector ( "test_revert_branch(uint256,uint256)" ) : .WordStack ) ) ) ) ) )
->>>>>>> 964eb6c8
+                     ( ( VV1_y_114b9705:Int => 557 ) : ( ( VV0_x_114b9705:Int => VV1_y_114b9705:Int ) : ( ( 212 => VV0_x_114b9705:Int ) : ( ( selector ( "test_revert_branch(uint256,uint256)" ) => 212 ) : ( .WordStack => ( selector ( "test_revert_branch(uint256,uint256)" ) : .WordStack ) ) ) ) ) )
                    </wordStack>
                    <localMem>
                      ( b"\x00\x00\x00\x00\x00\x00\x00\x00\x00\x00\x00\x00\x00\x00\x00\x00\x00\x00\x00\x00\x00\x00\x00\x00\x00\x00\x00\x00\x00\x00\x00\x00\x00\x00\x00\x00\x00\x00\x00\x00\x00\x00\x00\x00\x00\x00\x00\x00\x00\x00\x00\x00\x00\x00\x00\x00\x00\x00\x00\x00\x00\x00\x00\x00\x00\x00\x00\x00\x00\x00\x00\x00\x00\x00\x00\x00\x00\x00\x00\x00\x00\x00\x00\x00\x00\x00\x00\x00\x00\x00\x00\x00\x00\x00\x00\x80" => b"NH{q\x00\x00\x00\x00\x00\x00\x00\x00\x00\x00\x00\x00\x00\x00\x00\x00\x00\x00\x00\x00\x00\x00\x00\x00\x00\x00\x00\x00\x00\x00\x00\x01\x00\x00\x00\x00\x00\x00\x00\x00\x00\x00\x00\x00\x00\x00\x00\x00\x00\x00\x00\x00\x00\x00\x00\x00\x00\x00\x00\x00\x00\x00\x00\x00\x00\x00\x00\x00\x00\x00\x00\x00\x00\x00\x00\x00\x00\x00\x00\x00\x00\x00\x00\x00\x00\x00\x00\x00\x00\x00\x00\x80" )
@@ -782,11 +766,7 @@
                      0
                    </callValue>
                    <wordStack>
-<<<<<<< HEAD
-                     ( ( VV1_y_114b9705:Int => 2349784459 ) : ( ( VV0_x_114b9705:Int : ( 212 : ( 2349784459 : .WordStack ) ) ) => .WordStack ) )
-=======
-                     ( ( VV1_y_114b9705:Int => selector ( "test_revert_branch(uint256,uint256)" ) ) : ( ( VV0_x_114b9705:Int : ( 174 : ( selector ( "test_revert_branch(uint256,uint256)" ) : .WordStack ) ) ) => .WordStack ) )
->>>>>>> 964eb6c8
+                     ( ( VV1_y_114b9705:Int => selector ( "test_revert_branch(uint256,uint256)" ) ) : ( ( VV0_x_114b9705:Int : ( 212 : ( selector ( "test_revert_branch(uint256,uint256)" ) : .WordStack ) ) ) => .WordStack ) )
                    </wordStack>
                    <localMem>
                      b"\x00\x00\x00\x00\x00\x00\x00\x00\x00\x00\x00\x00\x00\x00\x00\x00\x00\x00\x00\x00\x00\x00\x00\x00\x00\x00\x00\x00\x00\x00\x00\x00\x00\x00\x00\x00\x00\x00\x00\x00\x00\x00\x00\x00\x00\x00\x00\x00\x00\x00\x00\x00\x00\x00\x00\x00\x00\x00\x00\x00\x00\x00\x00\x00\x00\x00\x00\x00\x00\x00\x00\x00\x00\x00\x00\x00\x00\x00\x00\x00\x00\x00\x00\x00\x00\x00\x00\x00\x00\x00\x00\x00\x00\x00\x00\x80"
@@ -994,11 +974,7 @@
                      0
                    </callValue>
                    <wordStack>
-<<<<<<< HEAD
-                     ( 557 : ( VV1_y_114b9705:Int : ( VV0_x_114b9705:Int : ( 212 : ( 2349784459 : .WordStack ) ) ) ) )
-=======
-                     ( 480 : ( VV1_y_114b9705:Int : ( VV0_x_114b9705:Int : ( 174 : ( selector ( "test_revert_branch(uint256,uint256)" ) : .WordStack ) ) ) ) )
->>>>>>> 964eb6c8
+                     ( 557 : ( VV1_y_114b9705:Int : ( VV0_x_114b9705:Int : ( 212 : ( selector ( "test_revert_branch(uint256,uint256)" ) : .WordStack ) ) ) ) )
                    </wordStack>
                    <localMem>
                      b"NH{q\x00\x00\x00\x00\x00\x00\x00\x00\x00\x00\x00\x00\x00\x00\x00\x00\x00\x00\x00\x00\x00\x00\x00\x00\x00\x00\x00\x00\x00\x00\x00\x01\x00\x00\x00\x00\x00\x00\x00\x00\x00\x00\x00\x00\x00\x00\x00\x00\x00\x00\x00\x00\x00\x00\x00\x00\x00\x00\x00\x00\x00\x00\x00\x00\x00\x00\x00\x00\x00\x00\x00\x00\x00\x00\x00\x00\x00\x00\x00\x00\x00\x00\x00\x00\x00\x00\x00\x00\x00\x00\x00\x80"
@@ -1412,11 +1388,7 @@
                      0
                    </callValue>
                    <wordStack>
-<<<<<<< HEAD
-                     ( 557 : ( VV1_y_114b9705:Int : ( VV0_x_114b9705:Int : ( 212 : ( 2349784459 : .WordStack ) ) ) ) )
-=======
-                     ( 480 : ( VV1_y_114b9705:Int : ( VV0_x_114b9705:Int : ( 174 : ( selector ( "test_revert_branch(uint256,uint256)" ) : .WordStack ) ) ) ) )
->>>>>>> 964eb6c8
+                     ( 557 : ( VV1_y_114b9705:Int : ( VV0_x_114b9705:Int : ( 212 : ( selector ( "test_revert_branch(uint256,uint256)" ) : .WordStack ) ) ) ) )
                    </wordStack>
                    <localMem>
                      b"NH{q\x00\x00\x00\x00\x00\x00\x00\x00\x00\x00\x00\x00\x00\x00\x00\x00\x00\x00\x00\x00\x00\x00\x00\x00\x00\x00\x00\x00\x00\x00\x00\x01\x00\x00\x00\x00\x00\x00\x00\x00\x00\x00\x00\x00\x00\x00\x00\x00\x00\x00\x00\x00\x00\x00\x00\x00\x00\x00\x00\x00\x00\x00\x00\x00\x00\x00\x00\x00\x00\x00\x00\x00\x00\x00\x00\x00\x00\x00\x00\x00\x00\x00\x00\x00\x00\x00\x00\x00\x00\x00\x00\x80"
