APRProof: AccountParamsTest.testDealConcrete:ae65e288cef412482735a3a379ccd59d44464cfb6990d48081299a1b88304018
    status: ProofStatus.PASSED
    nodes: 7
    frontier: 0
    stuck: 0

APRProof: AccountParamsTest.testDealSymbolic:ae65e288cef412482735a3a379ccd59d44464cfb6990d48081299a1b88304018
    status: ProofStatus.PASSED
    nodes: 7
    frontier: 0
    stuck: 0

APRProof: AccountParamsTest.testEtchConcrete:ae65e288cef412482735a3a379ccd59d44464cfb6990d48081299a1b88304018
    status: ProofStatus.PASSED
    nodes: 24
    frontier: 0
    stuck: 0

APRProof: AccountParamsTest.testFail_GetNonce_true:ae65e288cef412482735a3a379ccd59d44464cfb6990d48081299a1b88304018
    status: ProofStatus.PASSED
    nodes: 12
    frontier: 0
    stuck: 0

APRProof: AccountParamsTest.testNonceSymbolic:ae65e288cef412482735a3a379ccd59d44464cfb6990d48081299a1b88304018
    status: ProofStatus.PASSED
    nodes: 13
    frontier: 0
    stuck: 0

APRProof: AccountParamsTest.test_GetNonce_true:ae65e288cef412482735a3a379ccd59d44464cfb6990d48081299a1b88304018
    status: ProofStatus.PASSED
    nodes: 7
    frontier: 0
    stuck: 0

APRProof: AccountParamsTest.test_Nonce_ExistentAddress:ae65e288cef412482735a3a379ccd59d44464cfb6990d48081299a1b88304018
    status: ProofStatus.PASSED
    nodes: 9
    frontier: 0
    stuck: 0

APRProof: AccountParamsTest.test_Nonce_NonExistentAddress:ae65e288cef412482735a3a379ccd59d44464cfb6990d48081299a1b88304018
    status: ProofStatus.PASSED
    nodes: 9
    frontier: 0
    stuck: 0

APRProof: AccountParamsTest.test_getNonce_unknownSymbolic:ae65e288cef412482735a3a379ccd59d44464cfb6990d48081299a1b88304018
    status: ProofStatus.PASSED
    nodes: 15
    frontier: 0
    stuck: 0

APRProof: AddrTest.test_addr_true:258fb47b8dab75ca6adc8674d74aef43e33a3b4ff5247c64f4aa375dc8f13c64
    status: ProofStatus.PASSED
    nodes: 7
    frontier: 0
    stuck: 0

APRProof: AddrTest.test_builtInAddresses:258fb47b8dab75ca6adc8674d74aef43e33a3b4ff5247c64f4aa375dc8f13c64
    status: ProofStatus.PASSED
    nodes: 5
    frontier: 0
    stuck: 0

APRProof: AddrTest.test_notBuiltinAddress_concrete:258fb47b8dab75ca6adc8674d74aef43e33a3b4ff5247c64f4aa375dc8f13c64
    status: ProofStatus.PASSED
    nodes: 5
    frontier: 0
    stuck: 0

APRProof: AddrTest.test_notBuiltinAddress_symbolic:258fb47b8dab75ca6adc8674d74aef43e33a3b4ff5247c64f4aa375dc8f13c64
    status: ProofStatus.PASSED
    nodes: 10
    frontier: 0
    stuck: 0

APRProof: AllowChangesTest.testAllow:6272283e0e439d27bd58155914b524d9014e205b1e54f2f83628ab8173558f65
    status: ProofStatus.PASSED
    nodes: 25
    frontier: 0
    stuck: 0

APRProof: AllowChangesTest.testFailAllowCallsToAddress:6272283e0e439d27bd58155914b524d9014e205b1e54f2f83628ab8173558f65
    status: ProofStatus.PASSED
    nodes: 25
    frontier: 0
    stuck: 0

APRProof: AllowChangesTest.testFailAllowChangesToStorage:6272283e0e439d27bd58155914b524d9014e205b1e54f2f83628ab8173558f65
    status: ProofStatus.PASSED
    nodes: 25
    frontier: 0
    stuck: 0

APRProof: ArithmeticTest.test_max1:8cbf73db0c4f5a4a18484df55efc0abfa500d3a0013812d5e1f7ebbdb327deec
    status: ProofStatus.PASSED
    nodes: 13
    frontier: 0
    stuck: 0

APRProof: ArithmeticTest.test_max2:8cbf73db0c4f5a4a18484df55efc0abfa500d3a0013812d5e1f7ebbdb327deec
    status: ProofStatus.PASSED
    nodes: 11
    frontier: 0
    stuck: 0

APRProof: AssertTest.testFail_assert_false:577f915082e60f4cf8046e0306306112840854a36f12ce345a780bfafaf14158
    status: ProofStatus.PASSED
    nodes: 5
    frontier: 0
    stuck: 0

APRProof: AssertTest.testFail_assert_true:577f915082e60f4cf8046e0306306112840854a36f12ce345a780bfafaf14158
    status: ProofStatus.FAILED
    nodes: 5
    frontier: 0
    stuck: 1

APRProof: AssertTest.testFail_expect_revert:577f915082e60f4cf8046e0306306112840854a36f12ce345a780bfafaf14158
    status: ProofStatus.FAILED
    nodes: 7
    frontier: 0
    stuck: 1

APRProof: AssertTest.test_assert_false:577f915082e60f4cf8046e0306306112840854a36f12ce345a780bfafaf14158
    status: ProofStatus.FAILED
    nodes: 5
    frontier: 0
    stuck: 1

APRProof: AssertTest.test_assert_true:577f915082e60f4cf8046e0306306112840854a36f12ce345a780bfafaf14158
    status: ProofStatus.PASSED
    nodes: 5
    frontier: 0
    stuck: 0

APRProof: AssertTest.test_assert_true_branch:577f915082e60f4cf8046e0306306112840854a36f12ce345a780bfafaf14158
    status: ProofStatus.PASSED
    nodes: 11
    frontier: 0
    stuck: 0

APRProof: AssertTest.test_revert_branch:577f915082e60f4cf8046e0306306112840854a36f12ce345a780bfafaf14158
    status: ProofStatus.FAILED
    nodes: 11
    frontier: 0
    stuck: 1

APRProof: AssumeTest.testFail_assume_false:ea4daee9442a3e3dfada17fb66a2562a9741256d05e876761901883e927faada
    status: ProofStatus.FAILED
    nodes: 7
    frontier: 0
    stuck: 1

APRProof: AssumeTest.testFail_assume_true:ea4daee9442a3e3dfada17fb66a2562a9741256d05e876761901883e927faada
    status: ProofStatus.PASSED
    nodes: 11
    frontier: 0
    stuck: 0

APRProof: AssumeTest.test_assume_false:ea4daee9442a3e3dfada17fb66a2562a9741256d05e876761901883e927faada
    status: ProofStatus.FAILED
    nodes: 11
    frontier: 0
    stuck: 1

APRProof: AssumeTest.test_assume_staticCall:ea4daee9442a3e3dfada17fb66a2562a9741256d05e876761901883e927faada
    status: ProofStatus.PASSED
    nodes: 8
    frontier: 0
    stuck: 0

APRProof: AssumeTest.test_assume_true:ea4daee9442a3e3dfada17fb66a2562a9741256d05e876761901883e927faada
    status: ProofStatus.PASSED
    nodes: 7
    frontier: 0
    stuck: 0

APRProof: AssumeTest.test_multi_assume:ea4daee9442a3e3dfada17fb66a2562a9741256d05e876761901883e927faada
    status: ProofStatus.PASSED
    nodes: 22
    frontier: 0
    stuck: 0

<<<<<<< HEAD
APRProof: BlockParamsTest.testBlockNumber:4dfc56ce16ae0cd8674778dda5455e93a290c867f48f1381414ef3300792ff96
=======
APRProof: BMCLoopsTest.test_countdown_concrete
    status: ProofStatus.PASSED
    nodes: 6
    frontier: 0
    stuck: 0

APRProof: BMCLoopsTest.test_countdown_symbolic
    status: ProofStatus.PASSED
    nodes: 25
    frontier: 0
    stuck: 0

APRProof: BlockParamsTest.testBlockNumber
>>>>>>> 06da7b68
    status: ProofStatus.PASSED
    nodes: 5
    frontier: 0
    stuck: 0

APRProof: BlockParamsTest.testChainId:4dfc56ce16ae0cd8674778dda5455e93a290c867f48f1381414ef3300792ff96
    status: ProofStatus.PASSED
    nodes: 7
    frontier: 0
    stuck: 0

APRProof: BlockParamsTest.testCoinBase:4dfc56ce16ae0cd8674778dda5455e93a290c867f48f1381414ef3300792ff96
    status: ProofStatus.PASSED
    nodes: 7
    frontier: 0
    stuck: 0

APRProof: BlockParamsTest.testFee:4dfc56ce16ae0cd8674778dda5455e93a290c867f48f1381414ef3300792ff96
    status: ProofStatus.PASSED
    nodes: 7
    frontier: 0
    stuck: 0

APRProof: BlockParamsTest.testRoll:4dfc56ce16ae0cd8674778dda5455e93a290c867f48f1381414ef3300792ff96
    status: ProofStatus.PASSED
    nodes: 7
    frontier: 0
    stuck: 0

APRProof: BlockParamsTest.testWarp:4dfc56ce16ae0cd8674778dda5455e93a290c867f48f1381414ef3300792ff96
    status: ProofStatus.PASSED
    nodes: 7
    frontier: 0
    stuck: 0

APRProof: BytesTypeTest.test_bytes32:1d43883d2c2874b838dc2979810a3b8f389276d45221bce189a5e6ae538cfda1
    status: ProofStatus.PASSED
    nodes: 5
    frontier: 0
    stuck: 0

APRProof: BytesTypeTest.test_bytes4:1d43883d2c2874b838dc2979810a3b8f389276d45221bce189a5e6ae538cfda1
    status: ProofStatus.PASSED
    nodes: 5
    frontier: 0
    stuck: 0

APRProof: CounterTest.testIncrement:4568746dc3754f838bb5de361f887fa210ceeb09c65dfefa9f8cc58800fd3340
    status: ProofStatus.PASSED
    nodes: 30
    frontier: 0
    stuck: 0

APRProof: CounterTest.testSetNumber:4568746dc3754f838bb5de361f887fa210ceeb09c65dfefa9f8cc58800fd3340
    status: ProofStatus.PASSED
    nodes: 30
    frontier: 0
    stuck: 0

APRProof: EmitContractTest.testExpectEmit:36b604a7505b6e695d18b664a96d88a138b269dd7c17d956ccf3f87768c9934d
    status: ProofStatus.PASSED
    nodes: 18
    frontier: 0
    stuck: 0

APRProof: EmitContractTest.testExpectEmitCheckEmitter:36b604a7505b6e695d18b664a96d88a138b269dd7c17d956ccf3f87768c9934d
    status: ProofStatus.PASSED
    nodes: 18
    frontier: 0
    stuck: 0

APRProof: EmitContractTest.testExpectEmitDoNotCheckData:36b604a7505b6e695d18b664a96d88a138b269dd7c17d956ccf3f87768c9934d
    status: ProofStatus.PASSED
    nodes: 18
    frontier: 0
    stuck: 0

APRProof: ExpectCallTest.testExpectRegularCall:b5892fd2f7b71824d84c9fa66f76f44c7331d4c11fd0f5efe86f235370f777f9
    status: ProofStatus.PASSED
    nodes: 19
    frontier: 0
    stuck: 0

APRProof: ExpectCallTest.testExpectStaticCall:b5892fd2f7b71824d84c9fa66f76f44c7331d4c11fd0f5efe86f235370f777f9
    status: ProofStatus.PASSED
    nodes: 19
    frontier: 0
    stuck: 0

APRProof: ExpectRevertTest.testFail_ExpectRevert_failAndSuccess:27180989677b782404a68654645bce9f15de7f38bd98ad42f3da5b0b16440fa7
    status: ProofStatus.PASSED
    nodes: 18
    frontier: 0
    stuck: 0

APRProof: ExpectRevertTest.testFail_expectRevert_empty:27180989677b782404a68654645bce9f15de7f38bd98ad42f3da5b0b16440fa7
    status: ProofStatus.PASSED
    nodes: 7
    frontier: 0
    stuck: 0

APRProof: ExpectRevertTest.testFail_expectRevert_false:27180989677b782404a68654645bce9f15de7f38bd98ad42f3da5b0b16440fa7
    status: ProofStatus.PASSED
    nodes: 18
    frontier: 0
    stuck: 0

APRProof: ExpectRevertTest.testFail_expectRevert_multipleReverts:27180989677b782404a68654645bce9f15de7f38bd98ad42f3da5b0b16440fa7
    status: ProofStatus.PASSED
    nodes: 24
    frontier: 0
    stuck: 0

APRProof: ExpectRevertTest.test_ExpectRevert_increasedDepth:27180989677b782404a68654645bce9f15de7f38bd98ad42f3da5b0b16440fa7
    status: ProofStatus.PASSED
    nodes: 29
    frontier: 0
    stuck: 0

APRProof: ExpectRevertTest.test_expectRevert_internalCall:27180989677b782404a68654645bce9f15de7f38bd98ad42f3da5b0b16440fa7
    status: ProofStatus.PASSED
    nodes: 7
    frontier: 0
    stuck: 0

APRProof: ExpectRevertTest.test_expectRevert_message:27180989677b782404a68654645bce9f15de7f38bd98ad42f3da5b0b16440fa7
    status: ProofStatus.PASSED
    nodes: 20
    frontier: 0
    stuck: 0

APRProof: ExpectRevertTest.test_expectRevert_returnValue:27180989677b782404a68654645bce9f15de7f38bd98ad42f3da5b0b16440fa7
    status: ProofStatus.PASSED
    nodes: 19
    frontier: 0
    stuck: 0

APRProof: ExpectRevertTest.test_expectRevert_true:27180989677b782404a68654645bce9f15de7f38bd98ad42f3da5b0b16440fa7
    status: ProofStatus.PASSED
    nodes: 18
    frontier: 0
    stuck: 0

APRProof: GasTest.testInfiniteGas:2fecd4faf4d610e8b30d2f5ef9639ffa6f294e140970a95c979080a0b5df527e
    status: ProofStatus.PASSED
    nodes: 7
    frontier: 0
    stuck: 0

APRProof: LabelTest.testLabel:abd620826c4d7bfe1ea967d07dac10830359a0f43d7337ed5e4aae8d768e5152
    status: ProofStatus.PASSED
    nodes: 7
    frontier: 0
    stuck: 0

APRProof: LoopsTest.test_sum_10:fba70b56ebc15dda43278a46102bb8870a250c52238671d82dd3c8f8a3186171
    status: ProofStatus.PASSED
    nodes: 9
    frontier: 0
    stuck: 0

APRProof: MethodDisambiguateTest.test_method_call:6264754c2d7c3df26662fc349f335c95ae9c248bd91b2352b94a00e6d5e2d1da
    status: ProofStatus.PASSED
    nodes: 5
    frontier: 0
    stuck: 0

APRProof: PlainPrankTest.testFail_startPrank_internalCall:442f183dbf4b7dffbe7c35b758132af880c9318b395293e7c3b00515d92ebd22
    status: ProofStatus.PASSED
    nodes: 9
    frontier: 0
    stuck: 0

APRProof: PlainPrankTest.test_prank_zeroAddress_true:442f183dbf4b7dffbe7c35b758132af880c9318b395293e7c3b00515d92ebd22
    status: ProofStatus.PASSED
    nodes: 31
    frontier: 0
    stuck: 0

APRProof: PlainPrankTest.test_startPrankWithOrigin_true:442f183dbf4b7dffbe7c35b758132af880c9318b395293e7c3b00515d92ebd22
    status: ProofStatus.PASSED
    nodes: 26
    frontier: 0
    stuck: 0

APRProof: PlainPrankTest.test_startPrank_true:442f183dbf4b7dffbe7c35b758132af880c9318b395293e7c3b00515d92ebd22
    status: ProofStatus.PASSED
    nodes: 26
    frontier: 0
    stuck: 0

APRProof: PlainPrankTest.test_startPrank_zeroAddress_true:442f183dbf4b7dffbe7c35b758132af880c9318b395293e7c3b00515d92ebd22
    status: ProofStatus.PASSED
    nodes: 26
    frontier: 0
    stuck: 0

APRProof: PlainPrankTest.test_stopPrank_notExistent:442f183dbf4b7dffbe7c35b758132af880c9318b395293e7c3b00515d92ebd22
    status: ProofStatus.PASSED
    nodes: 7
    frontier: 0
    stuck: 0

APRProof: Setup2Test.setUp:2be7834a87a6490b15900316aa27e31accd7b337eaf504026793295598204e40
    status: ProofStatus.PASSED
    nodes: 5
    frontier: 0
    stuck: 0

APRProof: Setup2Test.testFail_setup:2be7834a87a6490b15900316aa27e31accd7b337eaf504026793295598204e40
    status: ProofStatus.PASSED
    nodes: 10
    frontier: 0
    stuck: 0

APRProof: Setup2Test.test_setup:2be7834a87a6490b15900316aa27e31accd7b337eaf504026793295598204e40
    status: ProofStatus.PASSED
    nodes: 5
    frontier: 0
    stuck: 0

APRProof: StoreTest.testGasLoadColdVM:f34e2847c47b05bd0a399758bc5ea5f9467bcac5a225b4ed729974259c1a0673
    status: ProofStatus.PASSED
    nodes: 7
    frontier: 0
    stuck: 0

APRProof: StoreTest.testGasLoadWarmUp:f34e2847c47b05bd0a399758bc5ea5f9467bcac5a225b4ed729974259c1a0673
    status: ProofStatus.PASSED
    nodes: 13
    frontier: 0
    stuck: 0

APRProof: StoreTest.testGasStoreColdVM:f34e2847c47b05bd0a399758bc5ea5f9467bcac5a225b4ed729974259c1a0673
    status: ProofStatus.PASSED
    nodes: 7
    frontier: 0
    stuck: 0

APRProof: StoreTest.testGasStoreWarmUp:f34e2847c47b05bd0a399758bc5ea5f9467bcac5a225b4ed729974259c1a0673
    status: ProofStatus.PASSED
    nodes: 13
    frontier: 0
    stuck: 0

APRProof: StoreTest.testLoadNonExistent:f34e2847c47b05bd0a399758bc5ea5f9467bcac5a225b4ed729974259c1a0673
    status: ProofStatus.PASSED
    nodes: 7
    frontier: 0
    stuck: 0

APRProof: StoreTest.testStoreLoad:f34e2847c47b05bd0a399758bc5ea5f9467bcac5a225b4ed729974259c1a0673
    status: ProofStatus.PASSED
    nodes: 14
    frontier: 0
    stuck: 0

APRProof: StoreTest.testStoreLoadNonExistent:f34e2847c47b05bd0a399758bc5ea5f9467bcac5a225b4ed729974259c1a0673
    status: ProofStatus.PASSED
    nodes: 9
    frontier: 0
    stuck: 0

APRProof: SymbolicStorageTest.testEmptyInitialStorage:7c17c13267bfc41b58eb14e21cadabf12f5e5fedcb5783df5d4802fc0b296ea6
    status: ProofStatus.PASSED
    nodes: 7
    frontier: 0
    stuck: 0

APRProof: SymbolicStorageTest.testFail_SymbolicStorage:7c17c13267bfc41b58eb14e21cadabf12f5e5fedcb5783df5d4802fc0b296ea6
    status: ProofStatus.PASSED
    nodes: 19
    frontier: 0
    stuck: 0

APRProof: SymbolicStorageTest.testFail_SymbolicStorage1:7c17c13267bfc41b58eb14e21cadabf12f5e5fedcb5783df5d4802fc0b296ea6
    status: ProofStatus.PASSED
    nodes: 24
    frontier: 0
    stuck: 0

APRProof: UintTypeTest.test_uint256:00570a891fcc030363740323870762c5358e85799efce1e03c12597c4bca9132
    status: ProofStatus.PASSED
    nodes: 5
    frontier: 0
    stuck: 0<|MERGE_RESOLUTION|>--- conflicted
+++ resolved
@@ -1,192 +1,189 @@
-APRProof: AccountParamsTest.testDealConcrete:ae65e288cef412482735a3a379ccd59d44464cfb6990d48081299a1b88304018
-    status: ProofStatus.PASSED
-    nodes: 7
-    frontier: 0
-    stuck: 0
-
-APRProof: AccountParamsTest.testDealSymbolic:ae65e288cef412482735a3a379ccd59d44464cfb6990d48081299a1b88304018
-    status: ProofStatus.PASSED
-    nodes: 7
-    frontier: 0
-    stuck: 0
-
-APRProof: AccountParamsTest.testEtchConcrete:ae65e288cef412482735a3a379ccd59d44464cfb6990d48081299a1b88304018
+APRProof: AccountParamsTest.testDealConcrete
+    status: ProofStatus.PASSED
+    nodes: 7
+    frontier: 0
+    stuck: 0
+
+APRProof: AccountParamsTest.testDealSymbolic
+    status: ProofStatus.PASSED
+    nodes: 7
+    frontier: 0
+    stuck: 0
+
+APRProof: AccountParamsTest.testEtchConcrete
     status: ProofStatus.PASSED
     nodes: 24
     frontier: 0
     stuck: 0
 
-APRProof: AccountParamsTest.testFail_GetNonce_true:ae65e288cef412482735a3a379ccd59d44464cfb6990d48081299a1b88304018
+APRProof: AccountParamsTest.testFail_GetNonce_true
     status: ProofStatus.PASSED
     nodes: 12
     frontier: 0
     stuck: 0
 
-APRProof: AccountParamsTest.testNonceSymbolic:ae65e288cef412482735a3a379ccd59d44464cfb6990d48081299a1b88304018
+APRProof: AccountParamsTest.testNonceSymbolic
     status: ProofStatus.PASSED
     nodes: 13
     frontier: 0
     stuck: 0
 
-APRProof: AccountParamsTest.test_GetNonce_true:ae65e288cef412482735a3a379ccd59d44464cfb6990d48081299a1b88304018
-    status: ProofStatus.PASSED
-    nodes: 7
-    frontier: 0
-    stuck: 0
-
-APRProof: AccountParamsTest.test_Nonce_ExistentAddress:ae65e288cef412482735a3a379ccd59d44464cfb6990d48081299a1b88304018
+APRProof: AccountParamsTest.test_GetNonce_true
+    status: ProofStatus.PASSED
+    nodes: 7
+    frontier: 0
+    stuck: 0
+
+APRProof: AccountParamsTest.test_Nonce_ExistentAddress
     status: ProofStatus.PASSED
     nodes: 9
     frontier: 0
     stuck: 0
 
-APRProof: AccountParamsTest.test_Nonce_NonExistentAddress:ae65e288cef412482735a3a379ccd59d44464cfb6990d48081299a1b88304018
+APRProof: AccountParamsTest.test_Nonce_NonExistentAddress
     status: ProofStatus.PASSED
     nodes: 9
     frontier: 0
     stuck: 0
 
-APRProof: AccountParamsTest.test_getNonce_unknownSymbolic:ae65e288cef412482735a3a379ccd59d44464cfb6990d48081299a1b88304018
+APRProof: AccountParamsTest.test_getNonce_unknownSymbolic
     status: ProofStatus.PASSED
     nodes: 15
     frontier: 0
     stuck: 0
 
-APRProof: AddrTest.test_addr_true:258fb47b8dab75ca6adc8674d74aef43e33a3b4ff5247c64f4aa375dc8f13c64
-    status: ProofStatus.PASSED
-    nodes: 7
-    frontier: 0
-    stuck: 0
-
-APRProof: AddrTest.test_builtInAddresses:258fb47b8dab75ca6adc8674d74aef43e33a3b4ff5247c64f4aa375dc8f13c64
-    status: ProofStatus.PASSED
-    nodes: 5
-    frontier: 0
-    stuck: 0
-
-APRProof: AddrTest.test_notBuiltinAddress_concrete:258fb47b8dab75ca6adc8674d74aef43e33a3b4ff5247c64f4aa375dc8f13c64
-    status: ProofStatus.PASSED
-    nodes: 5
-    frontier: 0
-    stuck: 0
-
-APRProof: AddrTest.test_notBuiltinAddress_symbolic:258fb47b8dab75ca6adc8674d74aef43e33a3b4ff5247c64f4aa375dc8f13c64
+APRProof: AddrTest.test_addr_true
+    status: ProofStatus.PASSED
+    nodes: 7
+    frontier: 0
+    stuck: 0
+
+APRProof: AddrTest.test_builtInAddresses
+    status: ProofStatus.PASSED
+    nodes: 5
+    frontier: 0
+    stuck: 0
+
+APRProof: AddrTest.test_notBuiltinAddress_concrete
+    status: ProofStatus.PASSED
+    nodes: 5
+    frontier: 0
+    stuck: 0
+
+APRProof: AddrTest.test_notBuiltinAddress_symbolic
     status: ProofStatus.PASSED
     nodes: 10
     frontier: 0
     stuck: 0
 
-APRProof: AllowChangesTest.testAllow:6272283e0e439d27bd58155914b524d9014e205b1e54f2f83628ab8173558f65
+APRProof: AllowChangesTest.testAllow
     status: ProofStatus.PASSED
     nodes: 25
     frontier: 0
     stuck: 0
 
-APRProof: AllowChangesTest.testFailAllowCallsToAddress:6272283e0e439d27bd58155914b524d9014e205b1e54f2f83628ab8173558f65
+APRProof: AllowChangesTest.testFailAllowCallsToAddress
     status: ProofStatus.PASSED
     nodes: 25
     frontier: 0
     stuck: 0
 
-APRProof: AllowChangesTest.testFailAllowChangesToStorage:6272283e0e439d27bd58155914b524d9014e205b1e54f2f83628ab8173558f65
+APRProof: AllowChangesTest.testFailAllowChangesToStorage
     status: ProofStatus.PASSED
     nodes: 25
     frontier: 0
     stuck: 0
 
-APRProof: ArithmeticTest.test_max1:8cbf73db0c4f5a4a18484df55efc0abfa500d3a0013812d5e1f7ebbdb327deec
+APRProof: ArithmeticTest.test_max1
     status: ProofStatus.PASSED
     nodes: 13
     frontier: 0
     stuck: 0
 
-APRProof: ArithmeticTest.test_max2:8cbf73db0c4f5a4a18484df55efc0abfa500d3a0013812d5e1f7ebbdb327deec
+APRProof: ArithmeticTest.test_max2
     status: ProofStatus.PASSED
     nodes: 11
     frontier: 0
     stuck: 0
 
-APRProof: AssertTest.testFail_assert_false:577f915082e60f4cf8046e0306306112840854a36f12ce345a780bfafaf14158
-    status: ProofStatus.PASSED
-    nodes: 5
-    frontier: 0
-    stuck: 0
-
-APRProof: AssertTest.testFail_assert_true:577f915082e60f4cf8046e0306306112840854a36f12ce345a780bfafaf14158
-    status: ProofStatus.FAILED
-    nodes: 5
-    frontier: 0
-    stuck: 1
-
-APRProof: AssertTest.testFail_expect_revert:577f915082e60f4cf8046e0306306112840854a36f12ce345a780bfafaf14158
-    status: ProofStatus.FAILED
-    nodes: 7
-    frontier: 0
-    stuck: 1
-
-APRProof: AssertTest.test_assert_false:577f915082e60f4cf8046e0306306112840854a36f12ce345a780bfafaf14158
-    status: ProofStatus.FAILED
-    nodes: 5
-    frontier: 0
-    stuck: 1
-
-APRProof: AssertTest.test_assert_true:577f915082e60f4cf8046e0306306112840854a36f12ce345a780bfafaf14158
-    status: ProofStatus.PASSED
-    nodes: 5
-    frontier: 0
-    stuck: 0
-
-APRProof: AssertTest.test_assert_true_branch:577f915082e60f4cf8046e0306306112840854a36f12ce345a780bfafaf14158
+APRProof: AssertTest.testFail_assert_false
+    status: ProofStatus.PASSED
+    nodes: 5
+    frontier: 0
+    stuck: 0
+
+APRProof: AssertTest.testFail_assert_true
+    status: ProofStatus.FAILED
+    nodes: 5
+    frontier: 0
+    stuck: 1
+
+APRProof: AssertTest.testFail_expect_revert
+    status: ProofStatus.FAILED
+    nodes: 7
+    frontier: 0
+    stuck: 1
+
+APRProof: AssertTest.test_assert_false
+    status: ProofStatus.FAILED
+    nodes: 5
+    frontier: 0
+    stuck: 1
+
+APRProof: AssertTest.test_assert_true
+    status: ProofStatus.PASSED
+    nodes: 5
+    frontier: 0
+    stuck: 0
+
+APRProof: AssertTest.test_assert_true_branch
     status: ProofStatus.PASSED
     nodes: 11
     frontier: 0
     stuck: 0
 
-APRProof: AssertTest.test_revert_branch:577f915082e60f4cf8046e0306306112840854a36f12ce345a780bfafaf14158
+APRProof: AssertTest.test_revert_branch
     status: ProofStatus.FAILED
     nodes: 11
     frontier: 0
     stuck: 1
 
-APRProof: AssumeTest.testFail_assume_false:ea4daee9442a3e3dfada17fb66a2562a9741256d05e876761901883e927faada
-    status: ProofStatus.FAILED
-    nodes: 7
-    frontier: 0
-    stuck: 1
-
-APRProof: AssumeTest.testFail_assume_true:ea4daee9442a3e3dfada17fb66a2562a9741256d05e876761901883e927faada
+APRProof: AssumeTest.testFail_assume_false
+    status: ProofStatus.FAILED
+    nodes: 7
+    frontier: 0
+    stuck: 1
+
+APRProof: AssumeTest.testFail_assume_true
     status: ProofStatus.PASSED
     nodes: 11
     frontier: 0
     stuck: 0
 
-APRProof: AssumeTest.test_assume_false:ea4daee9442a3e3dfada17fb66a2562a9741256d05e876761901883e927faada
+APRProof: AssumeTest.test_assume_false
     status: ProofStatus.FAILED
     nodes: 11
     frontier: 0
     stuck: 1
 
-APRProof: AssumeTest.test_assume_staticCall:ea4daee9442a3e3dfada17fb66a2562a9741256d05e876761901883e927faada
+APRProof: AssumeTest.test_assume_staticCall
     status: ProofStatus.PASSED
     nodes: 8
     frontier: 0
     stuck: 0
 
-APRProof: AssumeTest.test_assume_true:ea4daee9442a3e3dfada17fb66a2562a9741256d05e876761901883e927faada
-    status: ProofStatus.PASSED
-    nodes: 7
-    frontier: 0
-    stuck: 0
-
-APRProof: AssumeTest.test_multi_assume:ea4daee9442a3e3dfada17fb66a2562a9741256d05e876761901883e927faada
+APRProof: AssumeTest.test_assume_true
+    status: ProofStatus.PASSED
+    nodes: 7
+    frontier: 0
+    stuck: 0
+
+APRProof: AssumeTest.test_multi_assume
     status: ProofStatus.PASSED
     nodes: 22
     frontier: 0
     stuck: 0
 
-<<<<<<< HEAD
-APRProof: BlockParamsTest.testBlockNumber:4dfc56ce16ae0cd8674778dda5455e93a290c867f48f1381414ef3300792ff96
-=======
 APRProof: BMCLoopsTest.test_countdown_concrete
     status: ProofStatus.PASSED
     nodes: 6
@@ -200,289 +197,288 @@
     stuck: 0
 
 APRProof: BlockParamsTest.testBlockNumber
->>>>>>> 06da7b68
-    status: ProofStatus.PASSED
-    nodes: 5
-    frontier: 0
-    stuck: 0
-
-APRProof: BlockParamsTest.testChainId:4dfc56ce16ae0cd8674778dda5455e93a290c867f48f1381414ef3300792ff96
-    status: ProofStatus.PASSED
-    nodes: 7
-    frontier: 0
-    stuck: 0
-
-APRProof: BlockParamsTest.testCoinBase:4dfc56ce16ae0cd8674778dda5455e93a290c867f48f1381414ef3300792ff96
-    status: ProofStatus.PASSED
-    nodes: 7
-    frontier: 0
-    stuck: 0
-
-APRProof: BlockParamsTest.testFee:4dfc56ce16ae0cd8674778dda5455e93a290c867f48f1381414ef3300792ff96
-    status: ProofStatus.PASSED
-    nodes: 7
-    frontier: 0
-    stuck: 0
-
-APRProof: BlockParamsTest.testRoll:4dfc56ce16ae0cd8674778dda5455e93a290c867f48f1381414ef3300792ff96
-    status: ProofStatus.PASSED
-    nodes: 7
-    frontier: 0
-    stuck: 0
-
-APRProof: BlockParamsTest.testWarp:4dfc56ce16ae0cd8674778dda5455e93a290c867f48f1381414ef3300792ff96
-    status: ProofStatus.PASSED
-    nodes: 7
-    frontier: 0
-    stuck: 0
-
-APRProof: BytesTypeTest.test_bytes32:1d43883d2c2874b838dc2979810a3b8f389276d45221bce189a5e6ae538cfda1
-    status: ProofStatus.PASSED
-    nodes: 5
-    frontier: 0
-    stuck: 0
-
-APRProof: BytesTypeTest.test_bytes4:1d43883d2c2874b838dc2979810a3b8f389276d45221bce189a5e6ae538cfda1
-    status: ProofStatus.PASSED
-    nodes: 5
-    frontier: 0
-    stuck: 0
-
-APRProof: CounterTest.testIncrement:4568746dc3754f838bb5de361f887fa210ceeb09c65dfefa9f8cc58800fd3340
+    status: ProofStatus.PASSED
+    nodes: 5
+    frontier: 0
+    stuck: 0
+
+APRProof: BlockParamsTest.testChainId
+    status: ProofStatus.PASSED
+    nodes: 7
+    frontier: 0
+    stuck: 0
+
+APRProof: BlockParamsTest.testCoinBase
+    status: ProofStatus.PASSED
+    nodes: 7
+    frontier: 0
+    stuck: 0
+
+APRProof: BlockParamsTest.testFee
+    status: ProofStatus.PASSED
+    nodes: 7
+    frontier: 0
+    stuck: 0
+
+APRProof: BlockParamsTest.testRoll
+    status: ProofStatus.PASSED
+    nodes: 7
+    frontier: 0
+    stuck: 0
+
+APRProof: BlockParamsTest.testWarp
+    status: ProofStatus.PASSED
+    nodes: 7
+    frontier: 0
+    stuck: 0
+
+APRProof: BytesTypeTest.test_bytes32
+    status: ProofStatus.PASSED
+    nodes: 5
+    frontier: 0
+    stuck: 0
+
+APRProof: BytesTypeTest.test_bytes4
+    status: ProofStatus.PASSED
+    nodes: 5
+    frontier: 0
+    stuck: 0
+
+APRProof: CounterTest.testIncrement
     status: ProofStatus.PASSED
     nodes: 30
     frontier: 0
     stuck: 0
 
-APRProof: CounterTest.testSetNumber:4568746dc3754f838bb5de361f887fa210ceeb09c65dfefa9f8cc58800fd3340
+APRProof: CounterTest.testSetNumber
     status: ProofStatus.PASSED
     nodes: 30
     frontier: 0
     stuck: 0
 
-APRProof: EmitContractTest.testExpectEmit:36b604a7505b6e695d18b664a96d88a138b269dd7c17d956ccf3f87768c9934d
-    status: ProofStatus.PASSED
-    nodes: 18
-    frontier: 0
-    stuck: 0
-
-APRProof: EmitContractTest.testExpectEmitCheckEmitter:36b604a7505b6e695d18b664a96d88a138b269dd7c17d956ccf3f87768c9934d
-    status: ProofStatus.PASSED
-    nodes: 18
-    frontier: 0
-    stuck: 0
-
-APRProof: EmitContractTest.testExpectEmitDoNotCheckData:36b604a7505b6e695d18b664a96d88a138b269dd7c17d956ccf3f87768c9934d
-    status: ProofStatus.PASSED
-    nodes: 18
-    frontier: 0
-    stuck: 0
-
-APRProof: ExpectCallTest.testExpectRegularCall:b5892fd2f7b71824d84c9fa66f76f44c7331d4c11fd0f5efe86f235370f777f9
+APRProof: EmitContractTest.testExpectEmit
+    status: ProofStatus.PASSED
+    nodes: 18
+    frontier: 0
+    stuck: 0
+
+APRProof: EmitContractTest.testExpectEmitCheckEmitter
+    status: ProofStatus.PASSED
+    nodes: 18
+    frontier: 0
+    stuck: 0
+
+APRProof: EmitContractTest.testExpectEmitDoNotCheckData
+    status: ProofStatus.PASSED
+    nodes: 18
+    frontier: 0
+    stuck: 0
+
+APRProof: ExpectCallTest.testExpectRegularCall
     status: ProofStatus.PASSED
     nodes: 19
     frontier: 0
     stuck: 0
 
-APRProof: ExpectCallTest.testExpectStaticCall:b5892fd2f7b71824d84c9fa66f76f44c7331d4c11fd0f5efe86f235370f777f9
+APRProof: ExpectCallTest.testExpectStaticCall
     status: ProofStatus.PASSED
     nodes: 19
     frontier: 0
     stuck: 0
 
-APRProof: ExpectRevertTest.testFail_ExpectRevert_failAndSuccess:27180989677b782404a68654645bce9f15de7f38bd98ad42f3da5b0b16440fa7
-    status: ProofStatus.PASSED
-    nodes: 18
-    frontier: 0
-    stuck: 0
-
-APRProof: ExpectRevertTest.testFail_expectRevert_empty:27180989677b782404a68654645bce9f15de7f38bd98ad42f3da5b0b16440fa7
-    status: ProofStatus.PASSED
-    nodes: 7
-    frontier: 0
-    stuck: 0
-
-APRProof: ExpectRevertTest.testFail_expectRevert_false:27180989677b782404a68654645bce9f15de7f38bd98ad42f3da5b0b16440fa7
-    status: ProofStatus.PASSED
-    nodes: 18
-    frontier: 0
-    stuck: 0
-
-APRProof: ExpectRevertTest.testFail_expectRevert_multipleReverts:27180989677b782404a68654645bce9f15de7f38bd98ad42f3da5b0b16440fa7
+APRProof: ExpectRevertTest.testFail_ExpectRevert_failAndSuccess
+    status: ProofStatus.PASSED
+    nodes: 18
+    frontier: 0
+    stuck: 0
+
+APRProof: ExpectRevertTest.testFail_expectRevert_empty
+    status: ProofStatus.PASSED
+    nodes: 7
+    frontier: 0
+    stuck: 0
+
+APRProof: ExpectRevertTest.testFail_expectRevert_false
+    status: ProofStatus.PASSED
+    nodes: 18
+    frontier: 0
+    stuck: 0
+
+APRProof: ExpectRevertTest.testFail_expectRevert_multipleReverts
     status: ProofStatus.PASSED
     nodes: 24
     frontier: 0
     stuck: 0
 
-APRProof: ExpectRevertTest.test_ExpectRevert_increasedDepth:27180989677b782404a68654645bce9f15de7f38bd98ad42f3da5b0b16440fa7
+APRProof: ExpectRevertTest.test_ExpectRevert_increasedDepth
     status: ProofStatus.PASSED
     nodes: 29
     frontier: 0
     stuck: 0
 
-APRProof: ExpectRevertTest.test_expectRevert_internalCall:27180989677b782404a68654645bce9f15de7f38bd98ad42f3da5b0b16440fa7
-    status: ProofStatus.PASSED
-    nodes: 7
-    frontier: 0
-    stuck: 0
-
-APRProof: ExpectRevertTest.test_expectRevert_message:27180989677b782404a68654645bce9f15de7f38bd98ad42f3da5b0b16440fa7
+APRProof: ExpectRevertTest.test_expectRevert_internalCall
+    status: ProofStatus.PASSED
+    nodes: 7
+    frontier: 0
+    stuck: 0
+
+APRProof: ExpectRevertTest.test_expectRevert_message
     status: ProofStatus.PASSED
     nodes: 20
     frontier: 0
     stuck: 0
 
-APRProof: ExpectRevertTest.test_expectRevert_returnValue:27180989677b782404a68654645bce9f15de7f38bd98ad42f3da5b0b16440fa7
+APRProof: ExpectRevertTest.test_expectRevert_returnValue
     status: ProofStatus.PASSED
     nodes: 19
     frontier: 0
     stuck: 0
 
-APRProof: ExpectRevertTest.test_expectRevert_true:27180989677b782404a68654645bce9f15de7f38bd98ad42f3da5b0b16440fa7
-    status: ProofStatus.PASSED
-    nodes: 18
-    frontier: 0
-    stuck: 0
-
-APRProof: GasTest.testInfiniteGas:2fecd4faf4d610e8b30d2f5ef9639ffa6f294e140970a95c979080a0b5df527e
-    status: ProofStatus.PASSED
-    nodes: 7
-    frontier: 0
-    stuck: 0
-
-APRProof: LabelTest.testLabel:abd620826c4d7bfe1ea967d07dac10830359a0f43d7337ed5e4aae8d768e5152
-    status: ProofStatus.PASSED
-    nodes: 7
-    frontier: 0
-    stuck: 0
-
-APRProof: LoopsTest.test_sum_10:fba70b56ebc15dda43278a46102bb8870a250c52238671d82dd3c8f8a3186171
+APRProof: ExpectRevertTest.test_expectRevert_true
+    status: ProofStatus.PASSED
+    nodes: 18
+    frontier: 0
+    stuck: 0
+
+APRProof: GasTest.testInfiniteGas
+    status: ProofStatus.PASSED
+    nodes: 7
+    frontier: 0
+    stuck: 0
+
+APRProof: LabelTest.testLabel
+    status: ProofStatus.PASSED
+    nodes: 7
+    frontier: 0
+    stuck: 0
+
+APRProof: LoopsTest.test_sum_10
     status: ProofStatus.PASSED
     nodes: 9
     frontier: 0
     stuck: 0
 
-APRProof: MethodDisambiguateTest.test_method_call:6264754c2d7c3df26662fc349f335c95ae9c248bd91b2352b94a00e6d5e2d1da
-    status: ProofStatus.PASSED
-    nodes: 5
-    frontier: 0
-    stuck: 0
-
-APRProof: PlainPrankTest.testFail_startPrank_internalCall:442f183dbf4b7dffbe7c35b758132af880c9318b395293e7c3b00515d92ebd22
+APRProof: MethodDisambiguateTest.test_method_call
+    status: ProofStatus.PASSED
+    nodes: 5
+    frontier: 0
+    stuck: 0
+
+APRProof: PlainPrankTest.testFail_startPrank_internalCall
     status: ProofStatus.PASSED
     nodes: 9
     frontier: 0
     stuck: 0
 
-APRProof: PlainPrankTest.test_prank_zeroAddress_true:442f183dbf4b7dffbe7c35b758132af880c9318b395293e7c3b00515d92ebd22
+APRProof: PlainPrankTest.test_prank_zeroAddress_true
     status: ProofStatus.PASSED
     nodes: 31
     frontier: 0
     stuck: 0
 
-APRProof: PlainPrankTest.test_startPrankWithOrigin_true:442f183dbf4b7dffbe7c35b758132af880c9318b395293e7c3b00515d92ebd22
+APRProof: PlainPrankTest.test_startPrankWithOrigin_true
     status: ProofStatus.PASSED
     nodes: 26
     frontier: 0
     stuck: 0
 
-APRProof: PlainPrankTest.test_startPrank_true:442f183dbf4b7dffbe7c35b758132af880c9318b395293e7c3b00515d92ebd22
+APRProof: PlainPrankTest.test_startPrank_true
     status: ProofStatus.PASSED
     nodes: 26
     frontier: 0
     stuck: 0
 
-APRProof: PlainPrankTest.test_startPrank_zeroAddress_true:442f183dbf4b7dffbe7c35b758132af880c9318b395293e7c3b00515d92ebd22
+APRProof: PlainPrankTest.test_startPrank_zeroAddress_true
     status: ProofStatus.PASSED
     nodes: 26
     frontier: 0
     stuck: 0
 
-APRProof: PlainPrankTest.test_stopPrank_notExistent:442f183dbf4b7dffbe7c35b758132af880c9318b395293e7c3b00515d92ebd22
-    status: ProofStatus.PASSED
-    nodes: 7
-    frontier: 0
-    stuck: 0
-
-APRProof: Setup2Test.setUp:2be7834a87a6490b15900316aa27e31accd7b337eaf504026793295598204e40
-    status: ProofStatus.PASSED
-    nodes: 5
-    frontier: 0
-    stuck: 0
-
-APRProof: Setup2Test.testFail_setup:2be7834a87a6490b15900316aa27e31accd7b337eaf504026793295598204e40
+APRProof: PlainPrankTest.test_stopPrank_notExistent
+    status: ProofStatus.PASSED
+    nodes: 7
+    frontier: 0
+    stuck: 0
+
+APRProof: Setup2Test.setUp
+    status: ProofStatus.PASSED
+    nodes: 5
+    frontier: 0
+    stuck: 0
+
+APRProof: Setup2Test.testFail_setup
     status: ProofStatus.PASSED
     nodes: 10
     frontier: 0
     stuck: 0
 
-APRProof: Setup2Test.test_setup:2be7834a87a6490b15900316aa27e31accd7b337eaf504026793295598204e40
-    status: ProofStatus.PASSED
-    nodes: 5
-    frontier: 0
-    stuck: 0
-
-APRProof: StoreTest.testGasLoadColdVM:f34e2847c47b05bd0a399758bc5ea5f9467bcac5a225b4ed729974259c1a0673
-    status: ProofStatus.PASSED
-    nodes: 7
-    frontier: 0
-    stuck: 0
-
-APRProof: StoreTest.testGasLoadWarmUp:f34e2847c47b05bd0a399758bc5ea5f9467bcac5a225b4ed729974259c1a0673
+APRProof: Setup2Test.test_setup
+    status: ProofStatus.PASSED
+    nodes: 5
+    frontier: 0
+    stuck: 0
+
+APRProof: StoreTest.testGasLoadColdVM
+    status: ProofStatus.PASSED
+    nodes: 7
+    frontier: 0
+    stuck: 0
+
+APRProof: StoreTest.testGasLoadWarmUp
     status: ProofStatus.PASSED
     nodes: 13
     frontier: 0
     stuck: 0
 
-APRProof: StoreTest.testGasStoreColdVM:f34e2847c47b05bd0a399758bc5ea5f9467bcac5a225b4ed729974259c1a0673
-    status: ProofStatus.PASSED
-    nodes: 7
-    frontier: 0
-    stuck: 0
-
-APRProof: StoreTest.testGasStoreWarmUp:f34e2847c47b05bd0a399758bc5ea5f9467bcac5a225b4ed729974259c1a0673
+APRProof: StoreTest.testGasStoreColdVM
+    status: ProofStatus.PASSED
+    nodes: 7
+    frontier: 0
+    stuck: 0
+
+APRProof: StoreTest.testGasStoreWarmUp
     status: ProofStatus.PASSED
     nodes: 13
     frontier: 0
     stuck: 0
 
-APRProof: StoreTest.testLoadNonExistent:f34e2847c47b05bd0a399758bc5ea5f9467bcac5a225b4ed729974259c1a0673
-    status: ProofStatus.PASSED
-    nodes: 7
-    frontier: 0
-    stuck: 0
-
-APRProof: StoreTest.testStoreLoad:f34e2847c47b05bd0a399758bc5ea5f9467bcac5a225b4ed729974259c1a0673
+APRProof: StoreTest.testLoadNonExistent
+    status: ProofStatus.PASSED
+    nodes: 7
+    frontier: 0
+    stuck: 0
+
+APRProof: StoreTest.testStoreLoad
     status: ProofStatus.PASSED
     nodes: 14
     frontier: 0
     stuck: 0
 
-APRProof: StoreTest.testStoreLoadNonExistent:f34e2847c47b05bd0a399758bc5ea5f9467bcac5a225b4ed729974259c1a0673
+APRProof: StoreTest.testStoreLoadNonExistent
     status: ProofStatus.PASSED
     nodes: 9
     frontier: 0
     stuck: 0
 
-APRProof: SymbolicStorageTest.testEmptyInitialStorage:7c17c13267bfc41b58eb14e21cadabf12f5e5fedcb5783df5d4802fc0b296ea6
-    status: ProofStatus.PASSED
-    nodes: 7
-    frontier: 0
-    stuck: 0
-
-APRProof: SymbolicStorageTest.testFail_SymbolicStorage:7c17c13267bfc41b58eb14e21cadabf12f5e5fedcb5783df5d4802fc0b296ea6
+APRProof: SymbolicStorageTest.testEmptyInitialStorage
+    status: ProofStatus.PASSED
+    nodes: 7
+    frontier: 0
+    stuck: 0
+
+APRProof: SymbolicStorageTest.testFail_SymbolicStorage
     status: ProofStatus.PASSED
     nodes: 19
     frontier: 0
     stuck: 0
 
-APRProof: SymbolicStorageTest.testFail_SymbolicStorage1:7c17c13267bfc41b58eb14e21cadabf12f5e5fedcb5783df5d4802fc0b296ea6
+APRProof: SymbolicStorageTest.testFail_SymbolicStorage1
     status: ProofStatus.PASSED
     nodes: 24
     frontier: 0
     stuck: 0
 
-APRProof: UintTypeTest.test_uint256:00570a891fcc030363740323870762c5358e85799efce1e03c12597c4bca9132
+APRProof: UintTypeTest.test_uint256
     status: ProofStatus.PASSED
     nodes: 5
     frontier: 0
