<<<<<<< HEAD
AGProof: AccountParamsTest.testDealConcrete:c2d65fbf67b09929c121ee712d160595101a54588668751b26e25ca98e2bb208
=======
APRProof: AccountParamsTest.testDealConcrete
>>>>>>> a7b591da
    status: ProofStatus.PASSED
    nodes: 7
    frontier: 0
    stuck: 0

<<<<<<< HEAD
AGProof: AccountParamsTest.testDealSymbolic:c2d65fbf67b09929c121ee712d160595101a54588668751b26e25ca98e2bb208
=======
APRProof: AccountParamsTest.testDealSymbolic
>>>>>>> a7b591da
    status: ProofStatus.PASSED
    nodes: 7
    frontier: 0
    stuck: 0

<<<<<<< HEAD
AGProof: AccountParamsTest.testEtchConcrete:c2d65fbf67b09929c121ee712d160595101a54588668751b26e25ca98e2bb208
=======
APRProof: AccountParamsTest.testEtchConcrete
>>>>>>> a7b591da
    status: ProofStatus.PASSED
    nodes: 24
    frontier: 0
    stuck: 0

<<<<<<< HEAD
AGProof: AccountParamsTest.testFail_GetNonce_true:c2d65fbf67b09929c121ee712d160595101a54588668751b26e25ca98e2bb208
=======
APRProof: AccountParamsTest.testFail_GetNonce_true
>>>>>>> a7b591da
    status: ProofStatus.PASSED
    nodes: 12
    frontier: 0
    stuck: 0

<<<<<<< HEAD
AGProof: AccountParamsTest.testNonceSymbolic:c2d65fbf67b09929c121ee712d160595101a54588668751b26e25ca98e2bb208
=======
APRProof: AccountParamsTest.testNonceSymbolic
>>>>>>> a7b591da
    status: ProofStatus.PASSED
    nodes: 13
    frontier: 0
    stuck: 0

<<<<<<< HEAD
AGProof: AccountParamsTest.test_GetNonce_true:c2d65fbf67b09929c121ee712d160595101a54588668751b26e25ca98e2bb208
=======
APRProof: AccountParamsTest.test_GetNonce_true
>>>>>>> a7b591da
    status: ProofStatus.PASSED
    nodes: 7
    frontier: 0
    stuck: 0

<<<<<<< HEAD
AGProof: AccountParamsTest.test_Nonce_ExistentAddress:c2d65fbf67b09929c121ee712d160595101a54588668751b26e25ca98e2bb208
=======
APRProof: AccountParamsTest.test_Nonce_ExistentAddress
>>>>>>> a7b591da
    status: ProofStatus.PASSED
    nodes: 9
    frontier: 0
    stuck: 0

<<<<<<< HEAD
AGProof: AccountParamsTest.test_Nonce_NonExistentAddress:c2d65fbf67b09929c121ee712d160595101a54588668751b26e25ca98e2bb208
=======
APRProof: AccountParamsTest.test_Nonce_NonExistentAddress
>>>>>>> a7b591da
    status: ProofStatus.PASSED
    nodes: 9
    frontier: 0
    stuck: 0

<<<<<<< HEAD
AGProof: AccountParamsTest.test_getNonce_unknownSymbolic:c2d65fbf67b09929c121ee712d160595101a54588668751b26e25ca98e2bb208
=======
APRProof: AccountParamsTest.test_getNonce_unknownSymbolic
>>>>>>> a7b591da
    status: ProofStatus.PASSED
    nodes: 15
    frontier: 0
    stuck: 0

<<<<<<< HEAD
AGProof: AddrTest.test_builtInAddresses:e509002be11adba301faa6a3d78522b9d10f7d545a12bae3de0414252e2da221
=======
APRProof: AddrTest.test_builtInAddresses
>>>>>>> a7b591da
    status: ProofStatus.PASSED
    nodes: 5
    frontier: 0
    stuck: 0

<<<<<<< HEAD
AGProof: AddrTest.test_notBuiltinAddress_concrete:e509002be11adba301faa6a3d78522b9d10f7d545a12bae3de0414252e2da221
=======
APRProof: AddrTest.test_notBuiltinAddress_concrete
>>>>>>> a7b591da
    status: ProofStatus.PASSED
    nodes: 5
    frontier: 0
    stuck: 0

<<<<<<< HEAD
AGProof: AddrTest.test_notBuiltinAddress_symbolic:e509002be11adba301faa6a3d78522b9d10f7d545a12bae3de0414252e2da221
=======
APRProof: AddrTest.test_notBuiltinAddress_symbolic
>>>>>>> a7b591da
    status: ProofStatus.PASSED
    nodes: 10
    frontier: 0
    stuck: 0

<<<<<<< HEAD
AGProof: AllowChangesTest.testAllow:37bc1ce3cab5ff101cd90eede2ef963d75884c7b467e7f72b5f3f7c348213997
=======
APRProof: AllowChangesTest.testAllow
>>>>>>> a7b591da
    status: ProofStatus.PASSED
    nodes: 25
    frontier: 0
    stuck: 0

<<<<<<< HEAD
AGProof: AllowChangesTest.testFailAllowCallsToAddress:37bc1ce3cab5ff101cd90eede2ef963d75884c7b467e7f72b5f3f7c348213997
=======
APRProof: AllowChangesTest.testFailAllowCallsToAddress
>>>>>>> a7b591da
    status: ProofStatus.PASSED
    nodes: 25
    frontier: 0
    stuck: 0

<<<<<<< HEAD
AGProof: AllowChangesTest.testFailAllowChangesToStorage:37bc1ce3cab5ff101cd90eede2ef963d75884c7b467e7f72b5f3f7c348213997
=======
APRProof: AllowChangesTest.testFailAllowChangesToStorage
>>>>>>> a7b591da
    status: ProofStatus.PASSED
    nodes: 25
    frontier: 0
    stuck: 0

<<<<<<< HEAD
AGProof: ArithmeticTest.test_max1:8236e89acbeee8e3909f796fa871387c44d69fd73186f8e46e8f3738d7cb0e9a
=======
APRProof: ArithmeticTest.test_max1
>>>>>>> a7b591da
    status: ProofStatus.PASSED
    nodes: 13
    frontier: 0
    stuck: 0

APRProof: ArithmeticTest.test_max2
    status: ProofStatus.PASSED
    nodes: 11
    frontier: 0
    stuck: 0

APRProof: AssertTest.testFail_assert_false
    status: ProofStatus.PASSED
    nodes: 5
    frontier: 0
    stuck: 0

APRProof: AssertTest.testFail_assert_true
    status: ProofStatus.FAILED
    nodes: 5
    frontier: 0
    stuck: 1

APRProof: AssertTest.testFail_expect_revert
    status: ProofStatus.FAILED
    nodes: 7
    frontier: 0
    stuck: 1

APRProof: AssertTest.test_assert_false
    status: ProofStatus.FAILED
    nodes: 5
    frontier: 0
    stuck: 1

APRProof: AssertTest.test_assert_true
    status: ProofStatus.PASSED
    nodes: 5
    frontier: 0
    stuck: 0

<<<<<<< HEAD
AGProof: ArithmeticTest.test_max2:8236e89acbeee8e3909f796fa871387c44d69fd73186f8e46e8f3738d7cb0e9a
=======
APRProof: AssertTest.test_assert_true_branch
>>>>>>> a7b591da
    status: ProofStatus.PASSED
    nodes: 11
    frontier: 0
    stuck: 0

<<<<<<< HEAD
AGProof: AssertTest.test_assert_true_branch:f391a585527133b08f3feaba4873be2063ab9920c50cc368905c1669ceebe09e
=======
APRProof: AssertTest.test_revert_branch
    status: ProofStatus.FAILED
    nodes: 11
    frontier: 0
    stuck: 1

APRProof: AssumeTest.testFail_assume_false
    status: ProofStatus.FAILED
    nodes: 7
    frontier: 0
    stuck: 1

APRProof: AssumeTest.testFail_assume_true
>>>>>>> a7b591da
    status: ProofStatus.PASSED
    nodes: 11
    frontier: 0
    stuck: 0

<<<<<<< HEAD
AGProof: AssumeTest.test_assume_staticCall:54bcee0cd489a36f18c6f9c0df19254dc5c0b2ea516f762fa353f3e7d0242a91
=======
APRProof: AssumeTest.test_assume_false
    status: ProofStatus.FAILED
    nodes: 11
    frontier: 0
    stuck: 1

APRProof: AssumeTest.test_assume_staticCall
>>>>>>> a7b591da
    status: ProofStatus.PASSED
    nodes: 8
    frontier: 0
    stuck: 0

<<<<<<< HEAD
AGProof: AssumeTest.test_assume_true:54bcee0cd489a36f18c6f9c0df19254dc5c0b2ea516f762fa353f3e7d0242a91
=======
APRProof: AssumeTest.test_assume_true
>>>>>>> a7b591da
    status: ProofStatus.PASSED
    nodes: 7
    frontier: 0
    stuck: 0

<<<<<<< HEAD
AGProof: AssumeTest.test_multi_assume:54bcee0cd489a36f18c6f9c0df19254dc5c0b2ea516f762fa353f3e7d0242a91
=======
APRProof: AssumeTest.test_multi_assume
>>>>>>> a7b591da
    status: ProofStatus.PASSED
    nodes: 22
    frontier: 0
    stuck: 0

<<<<<<< HEAD
AGProof: BlockParamsTest.testBlockNumber:1087f2ffaec23c3d9bb29862f7c7a1567127d1b45619af39d670734ea5f458ba
=======
APRProof: BlockParamsTest.testBlockNumber
>>>>>>> a7b591da
    status: ProofStatus.PASSED
    nodes: 5
    frontier: 0
    stuck: 0

<<<<<<< HEAD
AGProof: BlockParamsTest.testChainId:1087f2ffaec23c3d9bb29862f7c7a1567127d1b45619af39d670734ea5f458ba
=======
APRProof: BlockParamsTest.testChainId
>>>>>>> a7b591da
    status: ProofStatus.PASSED
    nodes: 7
    frontier: 0
    stuck: 0

<<<<<<< HEAD
AGProof: BlockParamsTest.testCoinBase:1087f2ffaec23c3d9bb29862f7c7a1567127d1b45619af39d670734ea5f458ba
=======
APRProof: BlockParamsTest.testCoinBase
>>>>>>> a7b591da
    status: ProofStatus.PASSED
    nodes: 7
    frontier: 0
    stuck: 0

<<<<<<< HEAD
AGProof: BlockParamsTest.testFee:1087f2ffaec23c3d9bb29862f7c7a1567127d1b45619af39d670734ea5f458ba
=======
APRProof: BlockParamsTest.testFee
>>>>>>> a7b591da
    status: ProofStatus.PASSED
    nodes: 7
    frontier: 0
    stuck: 0

<<<<<<< HEAD
AGProof: BlockParamsTest.testRoll:1087f2ffaec23c3d9bb29862f7c7a1567127d1b45619af39d670734ea5f458ba
=======
APRProof: BlockParamsTest.testRoll
>>>>>>> a7b591da
    status: ProofStatus.PASSED
    nodes: 7
    frontier: 0
    stuck: 0

<<<<<<< HEAD
AGProof: BlockParamsTest.testWarp:1087f2ffaec23c3d9bb29862f7c7a1567127d1b45619af39d670734ea5f458ba
=======
APRProof: BlockParamsTest.testWarp
>>>>>>> a7b591da
    status: ProofStatus.PASSED
    nodes: 7
    frontier: 0
    stuck: 0

<<<<<<< HEAD
AGProof: BytesTypeTest.test_bytes32:70367441316f61e768fe9bf1bc1db8f5c5e80a3c724e38d795840f798a2b89fe
=======
APRProof: BytesTypeTest.test_bytes32
>>>>>>> a7b591da
    status: ProofStatus.PASSED
    nodes: 5
    frontier: 0
    stuck: 0

<<<<<<< HEAD
AGProof: BytesTypeTest.test_bytes4:70367441316f61e768fe9bf1bc1db8f5c5e80a3c724e38d795840f798a2b89fe
=======
APRProof: BytesTypeTest.test_bytes4
>>>>>>> a7b591da
    status: ProofStatus.PASSED
    nodes: 5
    frontier: 0
    stuck: 0

<<<<<<< HEAD
AGProof: CounterTest.testIncrement:facd1c286ecb8adb9bd8d80ec1d217670a4672cd7427e6573d313734df1770bf
=======
APRProof: CounterTest.testIncrement
>>>>>>> a7b591da
    status: ProofStatus.PASSED
    nodes: 30
    frontier: 0
    stuck: 0

<<<<<<< HEAD
AGProof: CounterTest.testSetNumber:facd1c286ecb8adb9bd8d80ec1d217670a4672cd7427e6573d313734df1770bf
=======
APRProof: CounterTest.testSetNumber
>>>>>>> a7b591da
    status: ProofStatus.PASSED
    nodes: 30
    frontier: 0
    stuck: 0

<<<<<<< HEAD
AGProof: EmitContractTest.testExpectEmit:7c8f4680b74ce8fd935bdbe9bbe1a1a99f04a2a7977f70f89753ddfb2bdac772
=======
APRProof: EmitContractTest.testExpectEmit
>>>>>>> a7b591da
    status: ProofStatus.PASSED
    nodes: 18
    frontier: 0
    stuck: 0

<<<<<<< HEAD
AGProof: EmitContractTest.testExpectEmitCheckEmitter:7c8f4680b74ce8fd935bdbe9bbe1a1a99f04a2a7977f70f89753ddfb2bdac772
=======
APRProof: EmitContractTest.testExpectEmitCheckEmitter
>>>>>>> a7b591da
    status: ProofStatus.PASSED
    nodes: 18
    frontier: 0
    stuck: 0

<<<<<<< HEAD
AGProof: EmitContractTest.testExpectEmitDoNotCheckData:7c8f4680b74ce8fd935bdbe9bbe1a1a99f04a2a7977f70f89753ddfb2bdac772
=======
APRProof: EmitContractTest.testExpectEmitDoNotCheckData
>>>>>>> a7b591da
    status: ProofStatus.PASSED
    nodes: 18
    frontier: 0
    stuck: 0

<<<<<<< HEAD
AGProof: ExpectCallTest.testExpectRegularCall:9b619c99552bdac1b56f044bea9cd313ac8af3f914bc0c526b41d3573dfc0804
=======
APRProof: ExpectCallTest.testExpectRegularCall
>>>>>>> a7b591da
    status: ProofStatus.PASSED
    nodes: 19
    frontier: 0
    stuck: 0

<<<<<<< HEAD
AGProof: ExpectCallTest.testExpectStaticCall:9b619c99552bdac1b56f044bea9cd313ac8af3f914bc0c526b41d3573dfc0804
=======
APRProof: ExpectCallTest.testExpectStaticCall
>>>>>>> a7b591da
    status: ProofStatus.PASSED
    nodes: 19
    frontier: 0
    stuck: 0

<<<<<<< HEAD
AGProof: ExpectRevertTest.testFail_ExpectRevert_failAndSuccess:358209ff61ed7f57c24414c5c76fa24ca795d7444b3f0da75e2dfa1518a504d3
=======
APRProof: ExpectRevertTest.testFail_ExpectRevert_failAndSuccess
>>>>>>> a7b591da
    status: ProofStatus.PASSED
    nodes: 18
    frontier: 0
    stuck: 0

<<<<<<< HEAD
AGProof: ExpectRevertTest.testFail_expectRevert_empty:358209ff61ed7f57c24414c5c76fa24ca795d7444b3f0da75e2dfa1518a504d3
=======
APRProof: ExpectRevertTest.testFail_expectRevert_empty
>>>>>>> a7b591da
    status: ProofStatus.PASSED
    nodes: 7
    frontier: 0
    stuck: 0

<<<<<<< HEAD
AGProof: ExpectRevertTest.testFail_expectRevert_false:358209ff61ed7f57c24414c5c76fa24ca795d7444b3f0da75e2dfa1518a504d3
=======
APRProof: ExpectRevertTest.testFail_expectRevert_false
>>>>>>> a7b591da
    status: ProofStatus.PASSED
    nodes: 18
    frontier: 0
    stuck: 0

<<<<<<< HEAD
AGProof: ExpectRevertTest.testFail_expectRevert_multipleReverts:358209ff61ed7f57c24414c5c76fa24ca795d7444b3f0da75e2dfa1518a504d3
=======
APRProof: ExpectRevertTest.testFail_expectRevert_multipleReverts
>>>>>>> a7b591da
    status: ProofStatus.PASSED
    nodes: 24
    frontier: 0
    stuck: 0

<<<<<<< HEAD
AGProof: ExpectRevertTest.test_ExpectRevert_increasedDepth:358209ff61ed7f57c24414c5c76fa24ca795d7444b3f0da75e2dfa1518a504d3
=======
APRProof: ExpectRevertTest.test_ExpectRevert_increasedDepth
>>>>>>> a7b591da
    status: ProofStatus.PASSED
    nodes: 29
    frontier: 0
    stuck: 0

<<<<<<< HEAD
AGProof: ExpectRevertTest.test_expectRevert_internalCall:358209ff61ed7f57c24414c5c76fa24ca795d7444b3f0da75e2dfa1518a504d3
=======
APRProof: ExpectRevertTest.test_expectRevert_internalCall
>>>>>>> a7b591da
    status: ProofStatus.PASSED
    nodes: 7
    frontier: 0
    stuck: 0

<<<<<<< HEAD
AGProof: ExpectRevertTest.test_expectRevert_message:358209ff61ed7f57c24414c5c76fa24ca795d7444b3f0da75e2dfa1518a504d3
=======
APRProof: ExpectRevertTest.test_expectRevert_message
>>>>>>> a7b591da
    status: ProofStatus.PASSED
    nodes: 20
    frontier: 0
    stuck: 0

<<<<<<< HEAD
AGProof: ExpectRevertTest.test_expectRevert_returnValue:358209ff61ed7f57c24414c5c76fa24ca795d7444b3f0da75e2dfa1518a504d3
=======
APRProof: ExpectRevertTest.test_expectRevert_returnValue
>>>>>>> a7b591da
    status: ProofStatus.PASSED
    nodes: 19
    frontier: 0
    stuck: 0

<<<<<<< HEAD
AGProof: ExpectRevertTest.test_expectRevert_true:358209ff61ed7f57c24414c5c76fa24ca795d7444b3f0da75e2dfa1518a504d3
=======
APRProof: ExpectRevertTest.test_expectRevert_true
>>>>>>> a7b591da
    status: ProofStatus.PASSED
    nodes: 18
    frontier: 0
    stuck: 0

<<<<<<< HEAD
AGProof: GasTest.testInfiniteGas:2c9deadb4fae990333a3622cd536eb1b5338bf86895e46219157078c35cbf2dc
=======
APRProof: GasTest.testInfiniteGas
>>>>>>> a7b591da
    status: ProofStatus.PASSED
    nodes: 7
    frontier: 0
    stuck: 0

<<<<<<< HEAD
AGProof: LabelTest.testLabel:08137b7312f3b07373b5306819f6297dd9b4666b33a7af11813b6ee2e3ae4015
=======
APRProof: LabelTest.testLabel
>>>>>>> a7b591da
    status: ProofStatus.PASSED
    nodes: 7
    frontier: 0
    stuck: 0

<<<<<<< HEAD
AGProof: LoopsTest.test_sum_10:0f9ac010c2febcb169a86ea3cb52505decb782d204f8a3a575855024f5b7a6f1
=======
APRProof: LoopsTest.test_sum_10
>>>>>>> a7b591da
    status: ProofStatus.PASSED
    nodes: 9
    frontier: 0
    stuck: 0

<<<<<<< HEAD
AGProof: MethodDisambiguateTest.test_method_call:b1966f8bc7346dc261cc7a85090efa5db4cf474a3bea543a36f632566c0c292a
=======
APRProof: MethodDisambiguateTest.test_method_call
>>>>>>> a7b591da
    status: ProofStatus.PASSED
    nodes: 5
    frontier: 0
    stuck: 0

<<<<<<< HEAD
AGProof: PlainPrankTest.testFail_startPrank_internalCall:41d2acfec71afe6b98cd115f9cb09a0a55162a115b48e32bc56fa802e3103f3e
=======
APRProof: PlainPrankTest.testFail_startPrank_internalCall
>>>>>>> a7b591da
    status: ProofStatus.PASSED
    nodes: 9
    frontier: 0
    stuck: 0

<<<<<<< HEAD
AGProof: PlainPrankTest.test_prank_zeroAddress_true:41d2acfec71afe6b98cd115f9cb09a0a55162a115b48e32bc56fa802e3103f3e
=======
APRProof: PlainPrankTest.test_prank_zeroAddress_true
>>>>>>> a7b591da
    status: ProofStatus.PASSED
    nodes: 31
    frontier: 0
    stuck: 0

<<<<<<< HEAD
AGProof: PlainPrankTest.test_startPrankWithOrigin_true:41d2acfec71afe6b98cd115f9cb09a0a55162a115b48e32bc56fa802e3103f3e
=======
APRProof: PlainPrankTest.test_startPrankWithOrigin_true
>>>>>>> a7b591da
    status: ProofStatus.PASSED
    nodes: 26
    frontier: 0
    stuck: 0

<<<<<<< HEAD
AGProof: PlainPrankTest.test_startPrank_true:41d2acfec71afe6b98cd115f9cb09a0a55162a115b48e32bc56fa802e3103f3e
=======
APRProof: PlainPrankTest.test_startPrank_true
>>>>>>> a7b591da
    status: ProofStatus.PASSED
    nodes: 26
    frontier: 0
    stuck: 0

<<<<<<< HEAD
AGProof: PlainPrankTest.test_startPrank_zeroAddress_true:41d2acfec71afe6b98cd115f9cb09a0a55162a115b48e32bc56fa802e3103f3e
=======
APRProof: PlainPrankTest.test_startPrank_zeroAddress_true
>>>>>>> a7b591da
    status: ProofStatus.PASSED
    nodes: 26
    frontier: 0
    stuck: 0

<<<<<<< HEAD
AGProof: PlainPrankTest.test_stopPrank_notExistent:41d2acfec71afe6b98cd115f9cb09a0a55162a115b48e32bc56fa802e3103f3e
=======
APRProof: PlainPrankTest.test_stopPrank_notExistent
>>>>>>> a7b591da
    status: ProofStatus.PASSED
    nodes: 7
    frontier: 0
    stuck: 0

<<<<<<< HEAD
AGProof: Setup2Test.setUp:3a3d43750cb04eb3c10465c69944d3fa062c6a8987ff5012a80aae623a77bb85
=======
APRProof: Setup2Test.setUp
>>>>>>> a7b591da
    status: ProofStatus.PASSED
    nodes: 5
    frontier: 0
    stuck: 0

<<<<<<< HEAD
AGProof: Setup2Test.testFail_setup:3a3d43750cb04eb3c10465c69944d3fa062c6a8987ff5012a80aae623a77bb85
=======
APRProof: Setup2Test.testFail_setup
>>>>>>> a7b591da
    status: ProofStatus.PASSED
    nodes: 10
    frontier: 0
    stuck: 0

<<<<<<< HEAD
AGProof: Setup2Test.test_setup:3a3d43750cb04eb3c10465c69944d3fa062c6a8987ff5012a80aae623a77bb85
=======
APRProof: Setup2Test.test_setup
>>>>>>> a7b591da
    status: ProofStatus.PASSED
    nodes: 5
    frontier: 0
    stuck: 0

<<<<<<< HEAD
AGProof: StoreTest.testGasLoadColdVM:cdf441da24f25128a0f98f0a7f365534914aa5e9fa77eebc37ef5a3e0b271d06
=======
APRProof: StoreTest.testGasLoadColdVM
>>>>>>> a7b591da
    status: ProofStatus.PASSED
    nodes: 7
    frontier: 0
    stuck: 0

<<<<<<< HEAD
AGProof: StoreTest.testGasLoadWarmUp:cdf441da24f25128a0f98f0a7f365534914aa5e9fa77eebc37ef5a3e0b271d06
=======
APRProof: StoreTest.testGasLoadWarmUp
>>>>>>> a7b591da
    status: ProofStatus.PASSED
    nodes: 13
    frontier: 0
    stuck: 0

<<<<<<< HEAD
AGProof: StoreTest.testGasStoreColdVM:cdf441da24f25128a0f98f0a7f365534914aa5e9fa77eebc37ef5a3e0b271d06
=======
APRProof: StoreTest.testGasStoreColdVM
>>>>>>> a7b591da
    status: ProofStatus.PASSED
    nodes: 7
    frontier: 0
    stuck: 0

<<<<<<< HEAD
AGProof: StoreTest.testGasStoreWarmUp:cdf441da24f25128a0f98f0a7f365534914aa5e9fa77eebc37ef5a3e0b271d06
=======
APRProof: StoreTest.testGasStoreWarmUp
>>>>>>> a7b591da
    status: ProofStatus.PASSED
    nodes: 13
    frontier: 0
    stuck: 0

<<<<<<< HEAD
AGProof: StoreTest.testLoadNonExistent:cdf441da24f25128a0f98f0a7f365534914aa5e9fa77eebc37ef5a3e0b271d06
=======
APRProof: StoreTest.testLoadNonExistent
>>>>>>> a7b591da
    status: ProofStatus.PASSED
    nodes: 7
    frontier: 0
    stuck: 0

<<<<<<< HEAD
AGProof: StoreTest.testStoreLoad:cdf441da24f25128a0f98f0a7f365534914aa5e9fa77eebc37ef5a3e0b271d06
=======
APRProof: StoreTest.testStoreLoad
>>>>>>> a7b591da
    status: ProofStatus.PASSED
    nodes: 14
    frontier: 0
    stuck: 0

<<<<<<< HEAD
AGProof: StoreTest.testStoreLoadNonExistent:cdf441da24f25128a0f98f0a7f365534914aa5e9fa77eebc37ef5a3e0b271d06
=======
APRProof: StoreTest.testStoreLoadNonExistent
>>>>>>> a7b591da
    status: ProofStatus.PASSED
    nodes: 9
    frontier: 0
    stuck: 0

<<<<<<< HEAD
AGProof: SymbolicStorageTest.testEmptyInitialStorage:d5e0f03215d480b20130230457b13ad5f83f8183044fb77445a6abbcbacbf61a
=======
APRProof: SymbolicStorageTest.testEmptyInitialStorage
>>>>>>> a7b591da
    status: ProofStatus.PASSED
    nodes: 7
    frontier: 0
    stuck: 0

<<<<<<< HEAD
AGProof: SymbolicStorageTest.testFail_SymbolicStorage:d5e0f03215d480b20130230457b13ad5f83f8183044fb77445a6abbcbacbf61a
=======
APRProof: SymbolicStorageTest.testFail_SymbolicStorage
>>>>>>> a7b591da
    status: ProofStatus.PASSED
    nodes: 19
    frontier: 0
    stuck: 0

<<<<<<< HEAD
AGProof: SymbolicStorageTest.testFail_SymbolicStorage1:d5e0f03215d480b20130230457b13ad5f83f8183044fb77445a6abbcbacbf61a
=======
APRProof: SymbolicStorageTest.testFail_SymbolicStorage1
>>>>>>> a7b591da
    status: ProofStatus.PASSED
    nodes: 24
    frontier: 0
    stuck: 0

<<<<<<< HEAD
AGProof: UintTypeTest.test_uint256:d1d2f490bd44988f6b717c9547e1e2bf1631ca51f4c9aff6dcd3e8611ad88a46
=======
APRProof: UintTypeTest.test_uint256
>>>>>>> a7b591da
    status: ProofStatus.PASSED
    nodes: 5
    frontier: 0
    stuck: 0<|MERGE_RESOLUTION|>--- conflicted
+++ resolved
@@ -1,158 +1,94 @@
-<<<<<<< HEAD
-AGProof: AccountParamsTest.testDealConcrete:c2d65fbf67b09929c121ee712d160595101a54588668751b26e25ca98e2bb208
-=======
 APRProof: AccountParamsTest.testDealConcrete
->>>>>>> a7b591da
-    status: ProofStatus.PASSED
-    nodes: 7
-    frontier: 0
-    stuck: 0
-
-<<<<<<< HEAD
-AGProof: AccountParamsTest.testDealSymbolic:c2d65fbf67b09929c121ee712d160595101a54588668751b26e25ca98e2bb208
-=======
+    status: ProofStatus.PASSED
+    nodes: 7
+    frontier: 0
+    stuck: 0
+
 APRProof: AccountParamsTest.testDealSymbolic
->>>>>>> a7b591da
-    status: ProofStatus.PASSED
-    nodes: 7
-    frontier: 0
-    stuck: 0
-
-<<<<<<< HEAD
-AGProof: AccountParamsTest.testEtchConcrete:c2d65fbf67b09929c121ee712d160595101a54588668751b26e25ca98e2bb208
-=======
+    status: ProofStatus.PASSED
+    nodes: 7
+    frontier: 0
+    stuck: 0
+
 APRProof: AccountParamsTest.testEtchConcrete
->>>>>>> a7b591da
     status: ProofStatus.PASSED
     nodes: 24
     frontier: 0
     stuck: 0
 
-<<<<<<< HEAD
-AGProof: AccountParamsTest.testFail_GetNonce_true:c2d65fbf67b09929c121ee712d160595101a54588668751b26e25ca98e2bb208
-=======
 APRProof: AccountParamsTest.testFail_GetNonce_true
->>>>>>> a7b591da
     status: ProofStatus.PASSED
     nodes: 12
     frontier: 0
     stuck: 0
 
-<<<<<<< HEAD
-AGProof: AccountParamsTest.testNonceSymbolic:c2d65fbf67b09929c121ee712d160595101a54588668751b26e25ca98e2bb208
-=======
 APRProof: AccountParamsTest.testNonceSymbolic
->>>>>>> a7b591da
     status: ProofStatus.PASSED
     nodes: 13
     frontier: 0
     stuck: 0
 
-<<<<<<< HEAD
-AGProof: AccountParamsTest.test_GetNonce_true:c2d65fbf67b09929c121ee712d160595101a54588668751b26e25ca98e2bb208
-=======
 APRProof: AccountParamsTest.test_GetNonce_true
->>>>>>> a7b591da
-    status: ProofStatus.PASSED
-    nodes: 7
-    frontier: 0
-    stuck: 0
-
-<<<<<<< HEAD
-AGProof: AccountParamsTest.test_Nonce_ExistentAddress:c2d65fbf67b09929c121ee712d160595101a54588668751b26e25ca98e2bb208
-=======
+    status: ProofStatus.PASSED
+    nodes: 7
+    frontier: 0
+    stuck: 0
+
 APRProof: AccountParamsTest.test_Nonce_ExistentAddress
->>>>>>> a7b591da
     status: ProofStatus.PASSED
     nodes: 9
     frontier: 0
     stuck: 0
 
-<<<<<<< HEAD
-AGProof: AccountParamsTest.test_Nonce_NonExistentAddress:c2d65fbf67b09929c121ee712d160595101a54588668751b26e25ca98e2bb208
-=======
 APRProof: AccountParamsTest.test_Nonce_NonExistentAddress
->>>>>>> a7b591da
     status: ProofStatus.PASSED
     nodes: 9
     frontier: 0
     stuck: 0
 
-<<<<<<< HEAD
-AGProof: AccountParamsTest.test_getNonce_unknownSymbolic:c2d65fbf67b09929c121ee712d160595101a54588668751b26e25ca98e2bb208
-=======
 APRProof: AccountParamsTest.test_getNonce_unknownSymbolic
->>>>>>> a7b591da
     status: ProofStatus.PASSED
     nodes: 15
     frontier: 0
     stuck: 0
 
-<<<<<<< HEAD
-AGProof: AddrTest.test_builtInAddresses:e509002be11adba301faa6a3d78522b9d10f7d545a12bae3de0414252e2da221
-=======
 APRProof: AddrTest.test_builtInAddresses
->>>>>>> a7b591da
-    status: ProofStatus.PASSED
-    nodes: 5
-    frontier: 0
-    stuck: 0
-
-<<<<<<< HEAD
-AGProof: AddrTest.test_notBuiltinAddress_concrete:e509002be11adba301faa6a3d78522b9d10f7d545a12bae3de0414252e2da221
-=======
+    status: ProofStatus.PASSED
+    nodes: 5
+    frontier: 0
+    stuck: 0
+
 APRProof: AddrTest.test_notBuiltinAddress_concrete
->>>>>>> a7b591da
-    status: ProofStatus.PASSED
-    nodes: 5
-    frontier: 0
-    stuck: 0
-
-<<<<<<< HEAD
-AGProof: AddrTest.test_notBuiltinAddress_symbolic:e509002be11adba301faa6a3d78522b9d10f7d545a12bae3de0414252e2da221
-=======
+    status: ProofStatus.PASSED
+    nodes: 5
+    frontier: 0
+    stuck: 0
+
 APRProof: AddrTest.test_notBuiltinAddress_symbolic
->>>>>>> a7b591da
     status: ProofStatus.PASSED
     nodes: 10
     frontier: 0
     stuck: 0
 
-<<<<<<< HEAD
-AGProof: AllowChangesTest.testAllow:37bc1ce3cab5ff101cd90eede2ef963d75884c7b467e7f72b5f3f7c348213997
-=======
 APRProof: AllowChangesTest.testAllow
->>>>>>> a7b591da
     status: ProofStatus.PASSED
     nodes: 25
     frontier: 0
     stuck: 0
 
-<<<<<<< HEAD
-AGProof: AllowChangesTest.testFailAllowCallsToAddress:37bc1ce3cab5ff101cd90eede2ef963d75884c7b467e7f72b5f3f7c348213997
-=======
 APRProof: AllowChangesTest.testFailAllowCallsToAddress
->>>>>>> a7b591da
     status: ProofStatus.PASSED
     nodes: 25
     frontier: 0
     stuck: 0
 
-<<<<<<< HEAD
-AGProof: AllowChangesTest.testFailAllowChangesToStorage:37bc1ce3cab5ff101cd90eede2ef963d75884c7b467e7f72b5f3f7c348213997
-=======
 APRProof: AllowChangesTest.testFailAllowChangesToStorage
->>>>>>> a7b591da
     status: ProofStatus.PASSED
     nodes: 25
     frontier: 0
     stuck: 0
 
-<<<<<<< HEAD
-AGProof: ArithmeticTest.test_max1:8236e89acbeee8e3909f796fa871387c44d69fd73186f8e46e8f3738d7cb0e9a
-=======
 APRProof: ArithmeticTest.test_max1
->>>>>>> a7b591da
     status: ProofStatus.PASSED
     nodes: 13
     frontier: 0
@@ -194,19 +130,12 @@
     frontier: 0
     stuck: 0
 
-<<<<<<< HEAD
-AGProof: ArithmeticTest.test_max2:8236e89acbeee8e3909f796fa871387c44d69fd73186f8e46e8f3738d7cb0e9a
-=======
 APRProof: AssertTest.test_assert_true_branch
->>>>>>> a7b591da
     status: ProofStatus.PASSED
     nodes: 11
     frontier: 0
     stuck: 0
 
-<<<<<<< HEAD
-AGProof: AssertTest.test_assert_true_branch:f391a585527133b08f3feaba4873be2063ab9920c50cc368905c1669ceebe09e
-=======
 APRProof: AssertTest.test_revert_branch
     status: ProofStatus.FAILED
     nodes: 11
@@ -220,15 +149,11 @@
     stuck: 1
 
 APRProof: AssumeTest.testFail_assume_true
->>>>>>> a7b591da
     status: ProofStatus.PASSED
     nodes: 11
     frontier: 0
     stuck: 0
 
-<<<<<<< HEAD
-AGProof: AssumeTest.test_assume_staticCall:54bcee0cd489a36f18c6f9c0df19254dc5c0b2ea516f762fa353f3e7d0242a91
-=======
 APRProof: AssumeTest.test_assume_false
     status: ProofStatus.FAILED
     nodes: 11
@@ -236,507 +161,306 @@
     stuck: 1
 
 APRProof: AssumeTest.test_assume_staticCall
->>>>>>> a7b591da
     status: ProofStatus.PASSED
     nodes: 8
     frontier: 0
     stuck: 0
 
-<<<<<<< HEAD
-AGProof: AssumeTest.test_assume_true:54bcee0cd489a36f18c6f9c0df19254dc5c0b2ea516f762fa353f3e7d0242a91
-=======
 APRProof: AssumeTest.test_assume_true
->>>>>>> a7b591da
-    status: ProofStatus.PASSED
-    nodes: 7
-    frontier: 0
-    stuck: 0
-
-<<<<<<< HEAD
-AGProof: AssumeTest.test_multi_assume:54bcee0cd489a36f18c6f9c0df19254dc5c0b2ea516f762fa353f3e7d0242a91
-=======
+    status: ProofStatus.PASSED
+    nodes: 7
+    frontier: 0
+    stuck: 0
+
 APRProof: AssumeTest.test_multi_assume
->>>>>>> a7b591da
     status: ProofStatus.PASSED
     nodes: 22
     frontier: 0
     stuck: 0
 
-<<<<<<< HEAD
-AGProof: BlockParamsTest.testBlockNumber:1087f2ffaec23c3d9bb29862f7c7a1567127d1b45619af39d670734ea5f458ba
-=======
 APRProof: BlockParamsTest.testBlockNumber
->>>>>>> a7b591da
-    status: ProofStatus.PASSED
-    nodes: 5
-    frontier: 0
-    stuck: 0
-
-<<<<<<< HEAD
-AGProof: BlockParamsTest.testChainId:1087f2ffaec23c3d9bb29862f7c7a1567127d1b45619af39d670734ea5f458ba
-=======
+    status: ProofStatus.PASSED
+    nodes: 5
+    frontier: 0
+    stuck: 0
+
 APRProof: BlockParamsTest.testChainId
->>>>>>> a7b591da
-    status: ProofStatus.PASSED
-    nodes: 7
-    frontier: 0
-    stuck: 0
-
-<<<<<<< HEAD
-AGProof: BlockParamsTest.testCoinBase:1087f2ffaec23c3d9bb29862f7c7a1567127d1b45619af39d670734ea5f458ba
-=======
+    status: ProofStatus.PASSED
+    nodes: 7
+    frontier: 0
+    stuck: 0
+
 APRProof: BlockParamsTest.testCoinBase
->>>>>>> a7b591da
-    status: ProofStatus.PASSED
-    nodes: 7
-    frontier: 0
-    stuck: 0
-
-<<<<<<< HEAD
-AGProof: BlockParamsTest.testFee:1087f2ffaec23c3d9bb29862f7c7a1567127d1b45619af39d670734ea5f458ba
-=======
+    status: ProofStatus.PASSED
+    nodes: 7
+    frontier: 0
+    stuck: 0
+
 APRProof: BlockParamsTest.testFee
->>>>>>> a7b591da
-    status: ProofStatus.PASSED
-    nodes: 7
-    frontier: 0
-    stuck: 0
-
-<<<<<<< HEAD
-AGProof: BlockParamsTest.testRoll:1087f2ffaec23c3d9bb29862f7c7a1567127d1b45619af39d670734ea5f458ba
-=======
+    status: ProofStatus.PASSED
+    nodes: 7
+    frontier: 0
+    stuck: 0
+
 APRProof: BlockParamsTest.testRoll
->>>>>>> a7b591da
-    status: ProofStatus.PASSED
-    nodes: 7
-    frontier: 0
-    stuck: 0
-
-<<<<<<< HEAD
-AGProof: BlockParamsTest.testWarp:1087f2ffaec23c3d9bb29862f7c7a1567127d1b45619af39d670734ea5f458ba
-=======
+    status: ProofStatus.PASSED
+    nodes: 7
+    frontier: 0
+    stuck: 0
+
 APRProof: BlockParamsTest.testWarp
->>>>>>> a7b591da
-    status: ProofStatus.PASSED
-    nodes: 7
-    frontier: 0
-    stuck: 0
-
-<<<<<<< HEAD
-AGProof: BytesTypeTest.test_bytes32:70367441316f61e768fe9bf1bc1db8f5c5e80a3c724e38d795840f798a2b89fe
-=======
+    status: ProofStatus.PASSED
+    nodes: 7
+    frontier: 0
+    stuck: 0
+
 APRProof: BytesTypeTest.test_bytes32
->>>>>>> a7b591da
-    status: ProofStatus.PASSED
-    nodes: 5
-    frontier: 0
-    stuck: 0
-
-<<<<<<< HEAD
-AGProof: BytesTypeTest.test_bytes4:70367441316f61e768fe9bf1bc1db8f5c5e80a3c724e38d795840f798a2b89fe
-=======
+    status: ProofStatus.PASSED
+    nodes: 5
+    frontier: 0
+    stuck: 0
+
 APRProof: BytesTypeTest.test_bytes4
->>>>>>> a7b591da
-    status: ProofStatus.PASSED
-    nodes: 5
-    frontier: 0
-    stuck: 0
-
-<<<<<<< HEAD
-AGProof: CounterTest.testIncrement:facd1c286ecb8adb9bd8d80ec1d217670a4672cd7427e6573d313734df1770bf
-=======
+    status: ProofStatus.PASSED
+    nodes: 5
+    frontier: 0
+    stuck: 0
+
 APRProof: CounterTest.testIncrement
->>>>>>> a7b591da
     status: ProofStatus.PASSED
     nodes: 30
     frontier: 0
     stuck: 0
 
-<<<<<<< HEAD
-AGProof: CounterTest.testSetNumber:facd1c286ecb8adb9bd8d80ec1d217670a4672cd7427e6573d313734df1770bf
-=======
 APRProof: CounterTest.testSetNumber
->>>>>>> a7b591da
     status: ProofStatus.PASSED
     nodes: 30
     frontier: 0
     stuck: 0
 
-<<<<<<< HEAD
-AGProof: EmitContractTest.testExpectEmit:7c8f4680b74ce8fd935bdbe9bbe1a1a99f04a2a7977f70f89753ddfb2bdac772
-=======
 APRProof: EmitContractTest.testExpectEmit
->>>>>>> a7b591da
-    status: ProofStatus.PASSED
-    nodes: 18
-    frontier: 0
-    stuck: 0
-
-<<<<<<< HEAD
-AGProof: EmitContractTest.testExpectEmitCheckEmitter:7c8f4680b74ce8fd935bdbe9bbe1a1a99f04a2a7977f70f89753ddfb2bdac772
-=======
+    status: ProofStatus.PASSED
+    nodes: 18
+    frontier: 0
+    stuck: 0
+
 APRProof: EmitContractTest.testExpectEmitCheckEmitter
->>>>>>> a7b591da
-    status: ProofStatus.PASSED
-    nodes: 18
-    frontier: 0
-    stuck: 0
-
-<<<<<<< HEAD
-AGProof: EmitContractTest.testExpectEmitDoNotCheckData:7c8f4680b74ce8fd935bdbe9bbe1a1a99f04a2a7977f70f89753ddfb2bdac772
-=======
+    status: ProofStatus.PASSED
+    nodes: 18
+    frontier: 0
+    stuck: 0
+
 APRProof: EmitContractTest.testExpectEmitDoNotCheckData
->>>>>>> a7b591da
-    status: ProofStatus.PASSED
-    nodes: 18
-    frontier: 0
-    stuck: 0
-
-<<<<<<< HEAD
-AGProof: ExpectCallTest.testExpectRegularCall:9b619c99552bdac1b56f044bea9cd313ac8af3f914bc0c526b41d3573dfc0804
-=======
+    status: ProofStatus.PASSED
+    nodes: 18
+    frontier: 0
+    stuck: 0
+
 APRProof: ExpectCallTest.testExpectRegularCall
->>>>>>> a7b591da
     status: ProofStatus.PASSED
     nodes: 19
     frontier: 0
     stuck: 0
 
-<<<<<<< HEAD
-AGProof: ExpectCallTest.testExpectStaticCall:9b619c99552bdac1b56f044bea9cd313ac8af3f914bc0c526b41d3573dfc0804
-=======
 APRProof: ExpectCallTest.testExpectStaticCall
->>>>>>> a7b591da
     status: ProofStatus.PASSED
     nodes: 19
     frontier: 0
     stuck: 0
 
-<<<<<<< HEAD
-AGProof: ExpectRevertTest.testFail_ExpectRevert_failAndSuccess:358209ff61ed7f57c24414c5c76fa24ca795d7444b3f0da75e2dfa1518a504d3
-=======
 APRProof: ExpectRevertTest.testFail_ExpectRevert_failAndSuccess
->>>>>>> a7b591da
-    status: ProofStatus.PASSED
-    nodes: 18
-    frontier: 0
-    stuck: 0
-
-<<<<<<< HEAD
-AGProof: ExpectRevertTest.testFail_expectRevert_empty:358209ff61ed7f57c24414c5c76fa24ca795d7444b3f0da75e2dfa1518a504d3
-=======
+    status: ProofStatus.PASSED
+    nodes: 18
+    frontier: 0
+    stuck: 0
+
 APRProof: ExpectRevertTest.testFail_expectRevert_empty
->>>>>>> a7b591da
-    status: ProofStatus.PASSED
-    nodes: 7
-    frontier: 0
-    stuck: 0
-
-<<<<<<< HEAD
-AGProof: ExpectRevertTest.testFail_expectRevert_false:358209ff61ed7f57c24414c5c76fa24ca795d7444b3f0da75e2dfa1518a504d3
-=======
+    status: ProofStatus.PASSED
+    nodes: 7
+    frontier: 0
+    stuck: 0
+
 APRProof: ExpectRevertTest.testFail_expectRevert_false
->>>>>>> a7b591da
-    status: ProofStatus.PASSED
-    nodes: 18
-    frontier: 0
-    stuck: 0
-
-<<<<<<< HEAD
-AGProof: ExpectRevertTest.testFail_expectRevert_multipleReverts:358209ff61ed7f57c24414c5c76fa24ca795d7444b3f0da75e2dfa1518a504d3
-=======
+    status: ProofStatus.PASSED
+    nodes: 18
+    frontier: 0
+    stuck: 0
+
 APRProof: ExpectRevertTest.testFail_expectRevert_multipleReverts
->>>>>>> a7b591da
     status: ProofStatus.PASSED
     nodes: 24
     frontier: 0
     stuck: 0
 
-<<<<<<< HEAD
-AGProof: ExpectRevertTest.test_ExpectRevert_increasedDepth:358209ff61ed7f57c24414c5c76fa24ca795d7444b3f0da75e2dfa1518a504d3
-=======
 APRProof: ExpectRevertTest.test_ExpectRevert_increasedDepth
->>>>>>> a7b591da
     status: ProofStatus.PASSED
     nodes: 29
     frontier: 0
     stuck: 0
 
-<<<<<<< HEAD
-AGProof: ExpectRevertTest.test_expectRevert_internalCall:358209ff61ed7f57c24414c5c76fa24ca795d7444b3f0da75e2dfa1518a504d3
-=======
 APRProof: ExpectRevertTest.test_expectRevert_internalCall
->>>>>>> a7b591da
-    status: ProofStatus.PASSED
-    nodes: 7
-    frontier: 0
-    stuck: 0
-
-<<<<<<< HEAD
-AGProof: ExpectRevertTest.test_expectRevert_message:358209ff61ed7f57c24414c5c76fa24ca795d7444b3f0da75e2dfa1518a504d3
-=======
+    status: ProofStatus.PASSED
+    nodes: 7
+    frontier: 0
+    stuck: 0
+
 APRProof: ExpectRevertTest.test_expectRevert_message
->>>>>>> a7b591da
     status: ProofStatus.PASSED
     nodes: 20
     frontier: 0
     stuck: 0
 
-<<<<<<< HEAD
-AGProof: ExpectRevertTest.test_expectRevert_returnValue:358209ff61ed7f57c24414c5c76fa24ca795d7444b3f0da75e2dfa1518a504d3
-=======
 APRProof: ExpectRevertTest.test_expectRevert_returnValue
->>>>>>> a7b591da
     status: ProofStatus.PASSED
     nodes: 19
     frontier: 0
     stuck: 0
 
-<<<<<<< HEAD
-AGProof: ExpectRevertTest.test_expectRevert_true:358209ff61ed7f57c24414c5c76fa24ca795d7444b3f0da75e2dfa1518a504d3
-=======
 APRProof: ExpectRevertTest.test_expectRevert_true
->>>>>>> a7b591da
-    status: ProofStatus.PASSED
-    nodes: 18
-    frontier: 0
-    stuck: 0
-
-<<<<<<< HEAD
-AGProof: GasTest.testInfiniteGas:2c9deadb4fae990333a3622cd536eb1b5338bf86895e46219157078c35cbf2dc
-=======
+    status: ProofStatus.PASSED
+    nodes: 18
+    frontier: 0
+    stuck: 0
+
 APRProof: GasTest.testInfiniteGas
->>>>>>> a7b591da
-    status: ProofStatus.PASSED
-    nodes: 7
-    frontier: 0
-    stuck: 0
-
-<<<<<<< HEAD
-AGProof: LabelTest.testLabel:08137b7312f3b07373b5306819f6297dd9b4666b33a7af11813b6ee2e3ae4015
-=======
+    status: ProofStatus.PASSED
+    nodes: 7
+    frontier: 0
+    stuck: 0
+
 APRProof: LabelTest.testLabel
->>>>>>> a7b591da
-    status: ProofStatus.PASSED
-    nodes: 7
-    frontier: 0
-    stuck: 0
-
-<<<<<<< HEAD
-AGProof: LoopsTest.test_sum_10:0f9ac010c2febcb169a86ea3cb52505decb782d204f8a3a575855024f5b7a6f1
-=======
+    status: ProofStatus.PASSED
+    nodes: 7
+    frontier: 0
+    stuck: 0
+
 APRProof: LoopsTest.test_sum_10
->>>>>>> a7b591da
     status: ProofStatus.PASSED
     nodes: 9
     frontier: 0
     stuck: 0
 
-<<<<<<< HEAD
-AGProof: MethodDisambiguateTest.test_method_call:b1966f8bc7346dc261cc7a85090efa5db4cf474a3bea543a36f632566c0c292a
-=======
 APRProof: MethodDisambiguateTest.test_method_call
->>>>>>> a7b591da
-    status: ProofStatus.PASSED
-    nodes: 5
-    frontier: 0
-    stuck: 0
-
-<<<<<<< HEAD
-AGProof: PlainPrankTest.testFail_startPrank_internalCall:41d2acfec71afe6b98cd115f9cb09a0a55162a115b48e32bc56fa802e3103f3e
-=======
+    status: ProofStatus.PASSED
+    nodes: 5
+    frontier: 0
+    stuck: 0
+
 APRProof: PlainPrankTest.testFail_startPrank_internalCall
->>>>>>> a7b591da
     status: ProofStatus.PASSED
     nodes: 9
     frontier: 0
     stuck: 0
 
-<<<<<<< HEAD
-AGProof: PlainPrankTest.test_prank_zeroAddress_true:41d2acfec71afe6b98cd115f9cb09a0a55162a115b48e32bc56fa802e3103f3e
-=======
 APRProof: PlainPrankTest.test_prank_zeroAddress_true
->>>>>>> a7b591da
     status: ProofStatus.PASSED
     nodes: 31
     frontier: 0
     stuck: 0
 
-<<<<<<< HEAD
-AGProof: PlainPrankTest.test_startPrankWithOrigin_true:41d2acfec71afe6b98cd115f9cb09a0a55162a115b48e32bc56fa802e3103f3e
-=======
 APRProof: PlainPrankTest.test_startPrankWithOrigin_true
->>>>>>> a7b591da
     status: ProofStatus.PASSED
     nodes: 26
     frontier: 0
     stuck: 0
 
-<<<<<<< HEAD
-AGProof: PlainPrankTest.test_startPrank_true:41d2acfec71afe6b98cd115f9cb09a0a55162a115b48e32bc56fa802e3103f3e
-=======
 APRProof: PlainPrankTest.test_startPrank_true
->>>>>>> a7b591da
     status: ProofStatus.PASSED
     nodes: 26
     frontier: 0
     stuck: 0
 
-<<<<<<< HEAD
-AGProof: PlainPrankTest.test_startPrank_zeroAddress_true:41d2acfec71afe6b98cd115f9cb09a0a55162a115b48e32bc56fa802e3103f3e
-=======
 APRProof: PlainPrankTest.test_startPrank_zeroAddress_true
->>>>>>> a7b591da
     status: ProofStatus.PASSED
     nodes: 26
     frontier: 0
     stuck: 0
 
-<<<<<<< HEAD
-AGProof: PlainPrankTest.test_stopPrank_notExistent:41d2acfec71afe6b98cd115f9cb09a0a55162a115b48e32bc56fa802e3103f3e
-=======
 APRProof: PlainPrankTest.test_stopPrank_notExistent
->>>>>>> a7b591da
-    status: ProofStatus.PASSED
-    nodes: 7
-    frontier: 0
-    stuck: 0
-
-<<<<<<< HEAD
-AGProof: Setup2Test.setUp:3a3d43750cb04eb3c10465c69944d3fa062c6a8987ff5012a80aae623a77bb85
-=======
+    status: ProofStatus.PASSED
+    nodes: 7
+    frontier: 0
+    stuck: 0
+
 APRProof: Setup2Test.setUp
->>>>>>> a7b591da
-    status: ProofStatus.PASSED
-    nodes: 5
-    frontier: 0
-    stuck: 0
-
-<<<<<<< HEAD
-AGProof: Setup2Test.testFail_setup:3a3d43750cb04eb3c10465c69944d3fa062c6a8987ff5012a80aae623a77bb85
-=======
+    status: ProofStatus.PASSED
+    nodes: 5
+    frontier: 0
+    stuck: 0
+
 APRProof: Setup2Test.testFail_setup
->>>>>>> a7b591da
     status: ProofStatus.PASSED
     nodes: 10
     frontier: 0
     stuck: 0
 
-<<<<<<< HEAD
-AGProof: Setup2Test.test_setup:3a3d43750cb04eb3c10465c69944d3fa062c6a8987ff5012a80aae623a77bb85
-=======
 APRProof: Setup2Test.test_setup
->>>>>>> a7b591da
-    status: ProofStatus.PASSED
-    nodes: 5
-    frontier: 0
-    stuck: 0
-
-<<<<<<< HEAD
-AGProof: StoreTest.testGasLoadColdVM:cdf441da24f25128a0f98f0a7f365534914aa5e9fa77eebc37ef5a3e0b271d06
-=======
+    status: ProofStatus.PASSED
+    nodes: 5
+    frontier: 0
+    stuck: 0
+
 APRProof: StoreTest.testGasLoadColdVM
->>>>>>> a7b591da
-    status: ProofStatus.PASSED
-    nodes: 7
-    frontier: 0
-    stuck: 0
-
-<<<<<<< HEAD
-AGProof: StoreTest.testGasLoadWarmUp:cdf441da24f25128a0f98f0a7f365534914aa5e9fa77eebc37ef5a3e0b271d06
-=======
+    status: ProofStatus.PASSED
+    nodes: 7
+    frontier: 0
+    stuck: 0
+
 APRProof: StoreTest.testGasLoadWarmUp
->>>>>>> a7b591da
     status: ProofStatus.PASSED
     nodes: 13
     frontier: 0
     stuck: 0
 
-<<<<<<< HEAD
-AGProof: StoreTest.testGasStoreColdVM:cdf441da24f25128a0f98f0a7f365534914aa5e9fa77eebc37ef5a3e0b271d06
-=======
 APRProof: StoreTest.testGasStoreColdVM
->>>>>>> a7b591da
-    status: ProofStatus.PASSED
-    nodes: 7
-    frontier: 0
-    stuck: 0
-
-<<<<<<< HEAD
-AGProof: StoreTest.testGasStoreWarmUp:cdf441da24f25128a0f98f0a7f365534914aa5e9fa77eebc37ef5a3e0b271d06
-=======
+    status: ProofStatus.PASSED
+    nodes: 7
+    frontier: 0
+    stuck: 0
+
 APRProof: StoreTest.testGasStoreWarmUp
->>>>>>> a7b591da
     status: ProofStatus.PASSED
     nodes: 13
     frontier: 0
     stuck: 0
 
-<<<<<<< HEAD
-AGProof: StoreTest.testLoadNonExistent:cdf441da24f25128a0f98f0a7f365534914aa5e9fa77eebc37ef5a3e0b271d06
-=======
 APRProof: StoreTest.testLoadNonExistent
->>>>>>> a7b591da
-    status: ProofStatus.PASSED
-    nodes: 7
-    frontier: 0
-    stuck: 0
-
-<<<<<<< HEAD
-AGProof: StoreTest.testStoreLoad:cdf441da24f25128a0f98f0a7f365534914aa5e9fa77eebc37ef5a3e0b271d06
-=======
+    status: ProofStatus.PASSED
+    nodes: 7
+    frontier: 0
+    stuck: 0
+
 APRProof: StoreTest.testStoreLoad
->>>>>>> a7b591da
     status: ProofStatus.PASSED
     nodes: 14
     frontier: 0
     stuck: 0
 
-<<<<<<< HEAD
-AGProof: StoreTest.testStoreLoadNonExistent:cdf441da24f25128a0f98f0a7f365534914aa5e9fa77eebc37ef5a3e0b271d06
-=======
 APRProof: StoreTest.testStoreLoadNonExistent
->>>>>>> a7b591da
     status: ProofStatus.PASSED
     nodes: 9
     frontier: 0
     stuck: 0
 
-<<<<<<< HEAD
-AGProof: SymbolicStorageTest.testEmptyInitialStorage:d5e0f03215d480b20130230457b13ad5f83f8183044fb77445a6abbcbacbf61a
-=======
 APRProof: SymbolicStorageTest.testEmptyInitialStorage
->>>>>>> a7b591da
-    status: ProofStatus.PASSED
-    nodes: 7
-    frontier: 0
-    stuck: 0
-
-<<<<<<< HEAD
-AGProof: SymbolicStorageTest.testFail_SymbolicStorage:d5e0f03215d480b20130230457b13ad5f83f8183044fb77445a6abbcbacbf61a
-=======
+    status: ProofStatus.PASSED
+    nodes: 7
+    frontier: 0
+    stuck: 0
+
 APRProof: SymbolicStorageTest.testFail_SymbolicStorage
->>>>>>> a7b591da
     status: ProofStatus.PASSED
     nodes: 19
     frontier: 0
     stuck: 0
 
-<<<<<<< HEAD
-AGProof: SymbolicStorageTest.testFail_SymbolicStorage1:d5e0f03215d480b20130230457b13ad5f83f8183044fb77445a6abbcbacbf61a
-=======
 APRProof: SymbolicStorageTest.testFail_SymbolicStorage1
->>>>>>> a7b591da
     status: ProofStatus.PASSED
     nodes: 24
     frontier: 0
     stuck: 0
 
-<<<<<<< HEAD
-AGProof: UintTypeTest.test_uint256:d1d2f490bd44988f6b717c9547e1e2bf1631ca51f4c9aff6dcd3e8611ad88a46
-=======
 APRProof: UintTypeTest.test_uint256
->>>>>>> a7b591da
     status: ProofStatus.PASSED
     nodes: 5
     frontier: 0
