<<<<<<< HEAD
AccountParamsTest.testDealConcrete: passed
    nodes: 0
    frontier: 0
    stuck: 0

AccountParamsTest.testDealSymbolic: passed
    nodes: 0
    frontier: 0
    stuck: 0

AccountParamsTest.testEtchConcrete: passed
    nodes: 0
    frontier: 0
    stuck: 0

AccountParamsTest.testFail_GetNonce_true: passed
    nodes: 0
    frontier: 0
    stuck: 0

AccountParamsTest.testNonceSymbolic: passed
    nodes: 0
    frontier: 0
    stuck: 0

AccountParamsTest.test_GetNonce_true: passed
    nodes: 0
    frontier: 0
    stuck: 0

AccountParamsTest.test_Nonce_ExistentAddress: passed
    nodes: 0
    frontier: 0
    stuck: 0

AccountParamsTest.test_Nonce_NonExistentAddress: passed
    nodes: 0
    frontier: 0
    stuck: 0

AccountParamsTest.test_getNonce_unknownSymbolic: passed
    nodes: 0
    frontier: 0
    stuck: 0

AddrTest.test_builtInAddresses: passed
    nodes: 0
    frontier: 0
    stuck: 0

AddrTest.test_notBuiltinAddress_concrete: passed
    nodes: 0
    frontier: 0
    stuck: 0

AddrTest.test_notBuiltinAddress_symbolic: passed
    nodes: 0
    frontier: 0
    stuck: 0

AllowChangesTest.testAllow: passed
    nodes: 0
    frontier: 0
    stuck: 0

AllowChangesTest.testFailAllowCallsToAddress: passed
    nodes: 0
    frontier: 0
    stuck: 0

AllowChangesTest.testFailAllowChangesToStorage: passed
    nodes: 0
    frontier: 0
    stuck: 0

ArithmeticTest.test_max1: passed
    nodes: 0
    frontier: 0
    stuck: 0

ArithmeticTest.test_max2: passed
    nodes: 0
    frontier: 0
    stuck: 0

AssertTest.test_assert_true_branch: passed
    nodes: 0
    frontier: 0
    stuck: 0

AssumeTest.test_assume_staticCall: passed
    nodes: 0
    frontier: 0
    stuck: 0

AssumeTest.test_assume_true: passed
    nodes: 0
    frontier: 0
    stuck: 0

AssumeTest.test_multi_assume: passed
    nodes: 0
=======
AGProof: AccountParamsTest.testDealConcrete
    status: ProofStatus.PASSED
    nodes: 5
    frontier: 0
    stuck: 0

AGProof: AccountParamsTest.testDealSymbolic
    status: ProofStatus.PASSED
    nodes: 5
    frontier: 0
    stuck: 0

AGProof: AccountParamsTest.testEtchConcrete
    status: ProofStatus.PASSED
    nodes: 9
    frontier: 0
    stuck: 0

AGProof: AccountParamsTest.testFail_GetNonce_true
    status: ProofStatus.PASSED
    nodes: 9
    frontier: 0
    stuck: 0

AGProof: AccountParamsTest.testNonceSymbolic
    status: ProofStatus.PASSED
    nodes: 8
    frontier: 0
    stuck: 0

AGProof: AccountParamsTest.test_GetNonce_true
    status: ProofStatus.PASSED
    nodes: 5
    frontier: 0
    stuck: 0

AGProof: AccountParamsTest.test_Nonce_ExistentAddress
    status: ProofStatus.PASSED
    nodes: 6
    frontier: 0
    stuck: 0

AGProof: AccountParamsTest.test_Nonce_NonExistentAddress
    status: ProofStatus.PASSED
    nodes: 6
    frontier: 0
    stuck: 0

AGProof: AccountParamsTest.test_getNonce_unknownSymbolic
    status: ProofStatus.PASSED
    nodes: 9
    frontier: 0
    stuck: 0

AGProof: AddrTest.test_builtInAddresses
    status: ProofStatus.PASSED
    nodes: 4
    frontier: 0
    stuck: 0

AGProof: AddrTest.test_notBuiltinAddress_concrete
    status: ProofStatus.PASSED
    nodes: 4
    frontier: 0
    stuck: 0

AGProof: AddrTest.test_notBuiltinAddress_symbolic
    status: ProofStatus.PASSED
    nodes: 7
    frontier: 0
    stuck: 0

AGProof: AllowChangesTest.testAllow
    status: ProofStatus.PASSED
    nodes: 16
    frontier: 0
    stuck: 0

AGProof: AllowChangesTest.testFailAllowCallsToAddress
    status: ProofStatus.PASSED
    nodes: 16
    frontier: 0
    stuck: 0

AGProof: AllowChangesTest.testFailAllowChangesToStorage
    status: ProofStatus.PASSED
    nodes: 16
    frontier: 0
    stuck: 0

AGProof: ArithmeticTest.test_max1
    status: ProofStatus.PASSED
    nodes: 7
    frontier: 0
    stuck: 0

AGProof: ArithmeticTest.test_max2
    status: ProofStatus.PASSED
    nodes: 6
    frontier: 0
    stuck: 0

AGProof: AssertTest.test_assert_true_branch
    status: ProofStatus.PASSED
    nodes: 6
    frontier: 0
    stuck: 0

AGProof: AssumeTest.test_assume_staticCall
    status: ProofStatus.PASSED
    nodes: 6
    frontier: 0
    stuck: 0

AGProof: AssumeTest.test_assume_true
    status: ProofStatus.PASSED
    nodes: 5
    frontier: 0
    stuck: 0

AGProof: AssumeTest.test_multi_assume
    status: ProofStatus.PASSED
    nodes: 13
>>>>>>> f3ca886f
    frontier: 0
    stuck: 0

AGProof: BlockParamsTest.testBlockNumber
    status: ProofStatus.PASSED
    nodes: 4
    frontier: 0
    stuck: 0

<<<<<<< HEAD
BlockParamsTest.testChainId: passed
    nodes: 0
    frontier: 0
    stuck: 0

BlockParamsTest.testCoinBase: passed
    nodes: 0
    frontier: 0
    stuck: 0

BlockParamsTest.testFee: passed
    nodes: 0
    frontier: 0
    stuck: 0

BlockParamsTest.testRoll: passed
    nodes: 0
    frontier: 0
    stuck: 0

BlockParamsTest.testWarp: passed
    nodes: 0
    frontier: 0
    stuck: 0

BytesTypeTest.test_bytes32: passed
    nodes: 0
    frontier: 0
    stuck: 0

BytesTypeTest.test_bytes4: passed
    nodes: 0
    frontier: 0
    stuck: 0

CounterTest.testIncrement: passed
    nodes: 0
    frontier: 0
    stuck: 0

CounterTest.testSetNumber: passed
    nodes: 0
    frontier: 0
    stuck: 0

EmitContractTest.testExpectEmit: passed
    nodes: 0
    frontier: 0
    stuck: 0

EmitContractTest.testExpectEmitCheckEmitter: passed
    nodes: 0
    frontier: 0
    stuck: 0

EmitContractTest.testExpectEmitDoNotCheckData: passed
    nodes: 0
    frontier: 0
    stuck: 0

ExpectCallTest.testExpectRegularCall: passed
    nodes: 0
    frontier: 0
    stuck: 0

ExpectCallTest.testExpectStaticCall: passed
    nodes: 0
    frontier: 0
    stuck: 0

ExpectRevertTest.testFail_ExpectRevert_failAndSuccess: passed
    nodes: 0
    frontier: 0
    stuck: 0

ExpectRevertTest.testFail_expectRevert_empty: passed
    nodes: 0
    frontier: 0
    stuck: 0

ExpectRevertTest.testFail_expectRevert_false: passed
    nodes: 0
    frontier: 0
    stuck: 0

ExpectRevertTest.testFail_expectRevert_multipleReverts: passed
    nodes: 0
    frontier: 0
    stuck: 0

ExpectRevertTest.test_ExpectRevert_increasedDepth: passed
    nodes: 0
    frontier: 0
    stuck: 0

ExpectRevertTest.test_expectRevert_internalCall: passed
    nodes: 0
    frontier: 0
    stuck: 0

ExpectRevertTest.test_expectRevert_message: passed
    nodes: 0
    frontier: 0
    stuck: 0

ExpectRevertTest.test_expectRevert_returnValue: passed
    nodes: 0
    frontier: 0
    stuck: 0

ExpectRevertTest.test_expectRevert_true: passed
    nodes: 0
    frontier: 0
    stuck: 0

GasTest.testInfiniteGas: passed
    nodes: 0
    frontier: 0
    stuck: 0

LabelTest.testLabel: passed
    nodes: 0
    frontier: 0
    stuck: 0

LoopsTest.test_sum_10: passed
    nodes: 0
    frontier: 0
    stuck: 0

MethodDisambiguateTest.test_method_call: passed
    nodes: 0
    frontier: 0
    stuck: 0

PlainPrankTest.testFail_startPrank_internalCall: passed
    nodes: 0
    frontier: 0
    stuck: 0

PlainPrankTest.test_prank_zeroAddress_true: passed
    nodes: 0
    frontier: 0
    stuck: 0

PlainPrankTest.test_startPrankWithOrigin_true: passed
    nodes: 0
    frontier: 0
    stuck: 0

PlainPrankTest.test_startPrank_true: passed
    nodes: 0
    frontier: 0
    stuck: 0

PlainPrankTest.test_startPrank_zeroAddress_true: passed
    nodes: 0
    frontier: 0
    stuck: 0

PlainPrankTest.test_stopPrank_notExistent: passed
    nodes: 0
    frontier: 0
    stuck: 0

StoreTest.testGasLoadColdVM: passed
    nodes: 0
    frontier: 0
    stuck: 0

StoreTest.testGasLoadWarmUp: passed
    nodes: 0
    frontier: 0
    stuck: 0

StoreTest.testGasStoreColdVM: passed
    nodes: 0
    frontier: 0
    stuck: 0

StoreTest.testGasStoreWarmUp: passed
    nodes: 0
    frontier: 0
    stuck: 0

StoreTest.testLoadNonExistent: passed
    nodes: 0
    frontier: 0
    stuck: 0

StoreTest.testStoreLoad: passed
    nodes: 0
    frontier: 0
    stuck: 0

StoreTest.testStoreLoadNonExistent: passed
    nodes: 0
    frontier: 0
    stuck: 0

SymbolicStorageTest.testEmptyInitialStorage: passed
    nodes: 0
    frontier: 0
    stuck: 0

SymbolicStorageTest.testFail_SymbolicStorage: passed
    nodes: 0
    frontier: 0
    stuck: 0

SymbolicStorageTest.testFail_SymbolicStorage1: passed
    nodes: 0
    frontier: 0
    stuck: 0

UintTypeTest.test_uint256: passed
    nodes: 0
=======
AGProof: BlockParamsTest.testChainId
    status: ProofStatus.PASSED
    nodes: 5
    frontier: 0
    stuck: 0

AGProof: BlockParamsTest.testCoinBase
    status: ProofStatus.PASSED
    nodes: 5
    frontier: 0
    stuck: 0

AGProof: BlockParamsTest.testFee
    status: ProofStatus.PASSED
    nodes: 5
    frontier: 0
    stuck: 0

AGProof: BlockParamsTest.testRoll
    status: ProofStatus.PASSED
    nodes: 5
    frontier: 0
    stuck: 0

AGProof: BlockParamsTest.testWarp
    status: ProofStatus.PASSED
    nodes: 5
    frontier: 0
    stuck: 0

AGProof: BytesTypeTest.test_bytes32
    status: ProofStatus.PASSED
    nodes: 4
    frontier: 0
    stuck: 0

AGProof: BytesTypeTest.test_bytes4
    status: ProofStatus.PASSED
    nodes: 4
    frontier: 0
    stuck: 0

AGProof: CounterTest.testIncrement
    status: ProofStatus.PASSED
    nodes: 20
    frontier: 0
    stuck: 0

AGProof: CounterTest.testSetNumber
    status: ProofStatus.PASSED
    nodes: 20
    frontier: 0
    stuck: 0

AGProof: EmitContractTest.testExpectEmit
    status: ProofStatus.PASSED
    nodes: 12
    frontier: 0
    stuck: 0

AGProof: EmitContractTest.testExpectEmitCheckEmitter
    status: ProofStatus.PASSED
    nodes: 12
    frontier: 0
    stuck: 0

AGProof: EmitContractTest.testExpectEmitDoNotCheckData
    status: ProofStatus.PASSED
    nodes: 12
    frontier: 0
    stuck: 0

AGProof: ExpectCallTest.testExpectRegularCall
    status: ProofStatus.PASSED
    nodes: 13
    frontier: 0
    stuck: 0

AGProof: ExpectCallTest.testExpectStaticCall
    status: ProofStatus.PASSED
    nodes: 13
    frontier: 0
    stuck: 0

AGProof: ExpectRevertTest.testFail_ExpectRevert_failAndSuccess
    status: ProofStatus.PASSED
    nodes: 12
    frontier: 0
    stuck: 0

AGProof: ExpectRevertTest.testFail_expectRevert_empty
    status: ProofStatus.PASSED
    nodes: 5
    frontier: 0
    stuck: 0

AGProof: ExpectRevertTest.testFail_expectRevert_false
    status: ProofStatus.PASSED
    nodes: 12
    frontier: 0
    stuck: 0

AGProof: ExpectRevertTest.testFail_expectRevert_multipleReverts
    status: ProofStatus.PASSED
    nodes: 16
    frontier: 0
    stuck: 0

AGProof: ExpectRevertTest.test_ExpectRevert_increasedDepth
    status: ProofStatus.PASSED
    nodes: 19
    frontier: 0
    stuck: 0

AGProof: ExpectRevertTest.test_expectRevert_internalCall
    status: ProofStatus.PASSED
    nodes: 5
    frontier: 0
    stuck: 0

AGProof: ExpectRevertTest.test_expectRevert_message
    status: ProofStatus.PASSED
    nodes: 14
    frontier: 0
    stuck: 0

AGProof: ExpectRevertTest.test_expectRevert_returnValue
    status: ProofStatus.PASSED
    nodes: 13
    frontier: 0
    stuck: 0

AGProof: ExpectRevertTest.test_expectRevert_true
    status: ProofStatus.PASSED
    nodes: 12
    frontier: 0
    stuck: 0

AGProof: GasTest.testInfiniteGas
    status: ProofStatus.PASSED
    nodes: 5
    frontier: 0
    stuck: 0

AGProof: LabelTest.testLabel
    status: ProofStatus.PASSED
    nodes: 5
    frontier: 0
    stuck: 0

AGProof: LoopsTest.test_sum_10
    status: ProofStatus.PASSED
    nodes: 8
    frontier: 0
    stuck: 0

AGProof: MethodDisambiguateTest.test_method_call
    status: ProofStatus.PASSED
    nodes: 4
    frontier: 0
    stuck: 0

AGProof: PlainPrankTest.testFail_startPrank_internalCall
    status: ProofStatus.PASSED
    nodes: 6
    frontier: 0
    stuck: 0

AGProof: PlainPrankTest.test_prank_zeroAddress_true
    status: ProofStatus.PASSED
    nodes: 20
    frontier: 0
    stuck: 0

AGProof: PlainPrankTest.test_startPrankWithOrigin_true
    status: ProofStatus.PASSED
    nodes: 17
    frontier: 0
    stuck: 0

AGProof: PlainPrankTest.test_startPrank_true
    status: ProofStatus.PASSED
    nodes: 17
    frontier: 0
    stuck: 0

AGProof: PlainPrankTest.test_startPrank_zeroAddress_true
    status: ProofStatus.PASSED
    nodes: 17
    frontier: 0
    stuck: 0

AGProof: PlainPrankTest.test_stopPrank_notExistent
    status: ProofStatus.PASSED
    nodes: 5
    frontier: 0
    stuck: 0

AGProof: StoreTest.testGasLoadColdVM
    status: ProofStatus.PASSED
    nodes: 5
    frontier: 0
    stuck: 0

AGProof: StoreTest.testGasLoadWarmUp
    status: ProofStatus.PASSED
    nodes: 9
    frontier: 0
    stuck: 0

AGProof: StoreTest.testGasStoreColdVM
    status: ProofStatus.PASSED
    nodes: 5
    frontier: 0
    stuck: 0

AGProof: StoreTest.testGasStoreWarmUp
    status: ProofStatus.PASSED
    nodes: 9
    frontier: 0
    stuck: 0

AGProof: StoreTest.testLoadNonExistent
    status: ProofStatus.PASSED
    nodes: 5
    frontier: 0
    stuck: 0

AGProof: StoreTest.testStoreLoad
    status: ProofStatus.PASSED
    nodes: 9
    frontier: 0
    stuck: 0

AGProof: StoreTest.testStoreLoadNonExistent
    status: ProofStatus.PASSED
    nodes: 6
    frontier: 0
    stuck: 0

AGProof: SymbolicStorageTest.testEmptyInitialStorage
    status: ProofStatus.PASSED
    nodes: 5
    frontier: 0
    stuck: 0

AGProof: SymbolicStorageTest.testFail_SymbolicStorage
    status: ProofStatus.PASSED
    nodes: 8
    frontier: 0
    stuck: 0

AGProof: SymbolicStorageTest.testFail_SymbolicStorage1
    status: ProofStatus.PASSED
    nodes: 11
    frontier: 0
    stuck: 0

AGProof: UintTypeTest.test_uint256
    status: ProofStatus.PASSED
    nodes: 4
>>>>>>> f3ca886f
    frontier: 0
    stuck: 0<|MERGE_RESOLUTION|>--- conflicted
+++ resolved
@@ -1,107 +1,3 @@
-<<<<<<< HEAD
-AccountParamsTest.testDealConcrete: passed
-    nodes: 0
-    frontier: 0
-    stuck: 0
-
-AccountParamsTest.testDealSymbolic: passed
-    nodes: 0
-    frontier: 0
-    stuck: 0
-
-AccountParamsTest.testEtchConcrete: passed
-    nodes: 0
-    frontier: 0
-    stuck: 0
-
-AccountParamsTest.testFail_GetNonce_true: passed
-    nodes: 0
-    frontier: 0
-    stuck: 0
-
-AccountParamsTest.testNonceSymbolic: passed
-    nodes: 0
-    frontier: 0
-    stuck: 0
-
-AccountParamsTest.test_GetNonce_true: passed
-    nodes: 0
-    frontier: 0
-    stuck: 0
-
-AccountParamsTest.test_Nonce_ExistentAddress: passed
-    nodes: 0
-    frontier: 0
-    stuck: 0
-
-AccountParamsTest.test_Nonce_NonExistentAddress: passed
-    nodes: 0
-    frontier: 0
-    stuck: 0
-
-AccountParamsTest.test_getNonce_unknownSymbolic: passed
-    nodes: 0
-    frontier: 0
-    stuck: 0
-
-AddrTest.test_builtInAddresses: passed
-    nodes: 0
-    frontier: 0
-    stuck: 0
-
-AddrTest.test_notBuiltinAddress_concrete: passed
-    nodes: 0
-    frontier: 0
-    stuck: 0
-
-AddrTest.test_notBuiltinAddress_symbolic: passed
-    nodes: 0
-    frontier: 0
-    stuck: 0
-
-AllowChangesTest.testAllow: passed
-    nodes: 0
-    frontier: 0
-    stuck: 0
-
-AllowChangesTest.testFailAllowCallsToAddress: passed
-    nodes: 0
-    frontier: 0
-    stuck: 0
-
-AllowChangesTest.testFailAllowChangesToStorage: passed
-    nodes: 0
-    frontier: 0
-    stuck: 0
-
-ArithmeticTest.test_max1: passed
-    nodes: 0
-    frontier: 0
-    stuck: 0
-
-ArithmeticTest.test_max2: passed
-    nodes: 0
-    frontier: 0
-    stuck: 0
-
-AssertTest.test_assert_true_branch: passed
-    nodes: 0
-    frontier: 0
-    stuck: 0
-
-AssumeTest.test_assume_staticCall: passed
-    nodes: 0
-    frontier: 0
-    stuck: 0
-
-AssumeTest.test_assume_true: passed
-    nodes: 0
-    frontier: 0
-    stuck: 0
-
-AssumeTest.test_multi_assume: passed
-    nodes: 0
-=======
 AGProof: AccountParamsTest.testDealConcrete
     status: ProofStatus.PASSED
     nodes: 5
@@ -225,7 +121,6 @@
 AGProof: AssumeTest.test_multi_assume
     status: ProofStatus.PASSED
     nodes: 13
->>>>>>> f3ca886f
     frontier: 0
     stuck: 0
 
@@ -235,225 +130,6 @@
     frontier: 0
     stuck: 0
 
-<<<<<<< HEAD
-BlockParamsTest.testChainId: passed
-    nodes: 0
-    frontier: 0
-    stuck: 0
-
-BlockParamsTest.testCoinBase: passed
-    nodes: 0
-    frontier: 0
-    stuck: 0
-
-BlockParamsTest.testFee: passed
-    nodes: 0
-    frontier: 0
-    stuck: 0
-
-BlockParamsTest.testRoll: passed
-    nodes: 0
-    frontier: 0
-    stuck: 0
-
-BlockParamsTest.testWarp: passed
-    nodes: 0
-    frontier: 0
-    stuck: 0
-
-BytesTypeTest.test_bytes32: passed
-    nodes: 0
-    frontier: 0
-    stuck: 0
-
-BytesTypeTest.test_bytes4: passed
-    nodes: 0
-    frontier: 0
-    stuck: 0
-
-CounterTest.testIncrement: passed
-    nodes: 0
-    frontier: 0
-    stuck: 0
-
-CounterTest.testSetNumber: passed
-    nodes: 0
-    frontier: 0
-    stuck: 0
-
-EmitContractTest.testExpectEmit: passed
-    nodes: 0
-    frontier: 0
-    stuck: 0
-
-EmitContractTest.testExpectEmitCheckEmitter: passed
-    nodes: 0
-    frontier: 0
-    stuck: 0
-
-EmitContractTest.testExpectEmitDoNotCheckData: passed
-    nodes: 0
-    frontier: 0
-    stuck: 0
-
-ExpectCallTest.testExpectRegularCall: passed
-    nodes: 0
-    frontier: 0
-    stuck: 0
-
-ExpectCallTest.testExpectStaticCall: passed
-    nodes: 0
-    frontier: 0
-    stuck: 0
-
-ExpectRevertTest.testFail_ExpectRevert_failAndSuccess: passed
-    nodes: 0
-    frontier: 0
-    stuck: 0
-
-ExpectRevertTest.testFail_expectRevert_empty: passed
-    nodes: 0
-    frontier: 0
-    stuck: 0
-
-ExpectRevertTest.testFail_expectRevert_false: passed
-    nodes: 0
-    frontier: 0
-    stuck: 0
-
-ExpectRevertTest.testFail_expectRevert_multipleReverts: passed
-    nodes: 0
-    frontier: 0
-    stuck: 0
-
-ExpectRevertTest.test_ExpectRevert_increasedDepth: passed
-    nodes: 0
-    frontier: 0
-    stuck: 0
-
-ExpectRevertTest.test_expectRevert_internalCall: passed
-    nodes: 0
-    frontier: 0
-    stuck: 0
-
-ExpectRevertTest.test_expectRevert_message: passed
-    nodes: 0
-    frontier: 0
-    stuck: 0
-
-ExpectRevertTest.test_expectRevert_returnValue: passed
-    nodes: 0
-    frontier: 0
-    stuck: 0
-
-ExpectRevertTest.test_expectRevert_true: passed
-    nodes: 0
-    frontier: 0
-    stuck: 0
-
-GasTest.testInfiniteGas: passed
-    nodes: 0
-    frontier: 0
-    stuck: 0
-
-LabelTest.testLabel: passed
-    nodes: 0
-    frontier: 0
-    stuck: 0
-
-LoopsTest.test_sum_10: passed
-    nodes: 0
-    frontier: 0
-    stuck: 0
-
-MethodDisambiguateTest.test_method_call: passed
-    nodes: 0
-    frontier: 0
-    stuck: 0
-
-PlainPrankTest.testFail_startPrank_internalCall: passed
-    nodes: 0
-    frontier: 0
-    stuck: 0
-
-PlainPrankTest.test_prank_zeroAddress_true: passed
-    nodes: 0
-    frontier: 0
-    stuck: 0
-
-PlainPrankTest.test_startPrankWithOrigin_true: passed
-    nodes: 0
-    frontier: 0
-    stuck: 0
-
-PlainPrankTest.test_startPrank_true: passed
-    nodes: 0
-    frontier: 0
-    stuck: 0
-
-PlainPrankTest.test_startPrank_zeroAddress_true: passed
-    nodes: 0
-    frontier: 0
-    stuck: 0
-
-PlainPrankTest.test_stopPrank_notExistent: passed
-    nodes: 0
-    frontier: 0
-    stuck: 0
-
-StoreTest.testGasLoadColdVM: passed
-    nodes: 0
-    frontier: 0
-    stuck: 0
-
-StoreTest.testGasLoadWarmUp: passed
-    nodes: 0
-    frontier: 0
-    stuck: 0
-
-StoreTest.testGasStoreColdVM: passed
-    nodes: 0
-    frontier: 0
-    stuck: 0
-
-StoreTest.testGasStoreWarmUp: passed
-    nodes: 0
-    frontier: 0
-    stuck: 0
-
-StoreTest.testLoadNonExistent: passed
-    nodes: 0
-    frontier: 0
-    stuck: 0
-
-StoreTest.testStoreLoad: passed
-    nodes: 0
-    frontier: 0
-    stuck: 0
-
-StoreTest.testStoreLoadNonExistent: passed
-    nodes: 0
-    frontier: 0
-    stuck: 0
-
-SymbolicStorageTest.testEmptyInitialStorage: passed
-    nodes: 0
-    frontier: 0
-    stuck: 0
-
-SymbolicStorageTest.testFail_SymbolicStorage: passed
-    nodes: 0
-    frontier: 0
-    stuck: 0
-
-SymbolicStorageTest.testFail_SymbolicStorage1: passed
-    nodes: 0
-    frontier: 0
-    stuck: 0
-
-UintTypeTest.test_uint256: passed
-    nodes: 0
-=======
 AGProof: BlockParamsTest.testChainId
     status: ProofStatus.PASSED
     nodes: 5
@@ -715,6 +391,5 @@
 AGProof: UintTypeTest.test_uint256
     status: ProofStatus.PASSED
     nodes: 4
->>>>>>> f3ca886f
     frontier: 0
     stuck: 0