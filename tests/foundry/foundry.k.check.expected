requires "foundry.md"

module ACCOUNTPARAMSTEST-BIN-RUNTIME
    imports public FOUNDRY
    
    syntax Contract ::= AccountParamsTestContract
    
    syntax AccountParamsTestContract ::= "AccountParamsTest" [symbol(), klabel(contract_AccountParamsTest)]
    
      
    
    syntax Field ::= AccountParamsTestField
    
    syntax AccountParamsTestField ::= "IS_TEST" [symbol(), klabel(field_AccountParamsTest_IS_TEST)]
    
    syntax AccountParamsTestField ::= "_failed" [symbol(), klabel(field_AccountParamsTest__failed)]
    
    syntax AccountParamsTestField ::= "IS_SCRIPT" [symbol(), klabel(field_AccountParamsTest_IS_SCRIPT)]
    
    syntax AccountParamsTestField ::= "stdstore" [symbol(), klabel(field_AccountParamsTest_stdstore)]
    
    rule  ( #loc ( AccountParamsTest . IS_TEST ) => 0 )
      
    
    rule  ( #loc ( AccountParamsTest . _failed ) => 0 )
      
    
    rule  ( #loc ( AccountParamsTest . IS_SCRIPT ) => 0 )
      
    
    rule  ( #loc ( AccountParamsTest . stdstore ) => 1 )
      
    
    syntax Bytes ::= AccountParamsTestContract "." AccountParamsTestMethod [function(), symbol(), klabel(method_AccountParamsTest)]
    
    syntax AccountParamsTestMethod ::= "IS_SCRIPT" "(" ")" [symbol(), klabel(method_AccountParamsTest_IS_SCRIPT_)]
    
    syntax AccountParamsTestMethod ::= "IS_TEST" "(" ")" [symbol(), klabel(method_AccountParamsTest_IS_TEST_)]
    
    syntax AccountParamsTestMethod ::= "failed" "(" ")" [symbol(), klabel(method_AccountParamsTest_failed_)]
    
    syntax AccountParamsTestMethod ::= "testDealConcrete" "(" ")" [symbol(), klabel(method_AccountParamsTest_testDealConcrete_)]
    
    syntax AccountParamsTestMethod ::= "testDealSymbolic" "(" Int ")" [symbol(), klabel(method_AccountParamsTest_testDealSymbolic_Int)]
    
    syntax AccountParamsTestMethod ::= "testEtchConcrete" "(" ")" [symbol(), klabel(method_AccountParamsTest_testEtchConcrete_)]
    
    syntax AccountParamsTestMethod ::= "testEtchSymbolic" "(" Bytes ")" [symbol(), klabel(method_AccountParamsTest_testEtchSymbolic_Bytes)]
    
    syntax AccountParamsTestMethod ::= "testFail_GetNonce_false" "(" ")" [symbol(), klabel(method_AccountParamsTest_testFail_GetNonce_false_)]
    
    syntax AccountParamsTestMethod ::= "testFail_GetNonce_true" "(" ")" [symbol(), klabel(method_AccountParamsTest_testFail_GetNonce_true_)]
    
    syntax AccountParamsTestMethod ::= "testNonceSymbolic" "(" Int ")" [symbol(), klabel(method_AccountParamsTest_testNonceSymbolic_Int)]
    
    syntax AccountParamsTestMethod ::= "test_GetNonce_false" "(" ")" [symbol(), klabel(method_AccountParamsTest_test_GetNonce_false_)]
    
    syntax AccountParamsTestMethod ::= "test_GetNonce_true" "(" ")" [symbol(), klabel(method_AccountParamsTest_test_GetNonce_true_)]
    
    syntax AccountParamsTestMethod ::= "test_Nonce_ExistentAddress" "(" ")" [symbol(), klabel(method_AccountParamsTest_test_Nonce_ExistentAddress_)]
    
    syntax AccountParamsTestMethod ::= "test_Nonce_NonExistentAddress" "(" ")" [symbol(), klabel(method_AccountParamsTest_test_Nonce_NonExistentAddress_)]
    
    syntax AccountParamsTestMethod ::= "vm" "(" ")" [symbol(), klabel(method_AccountParamsTest_vm_)]
    
    rule  ( AccountParamsTest . IS_SCRIPT ( ) => #abiCallData ( "IS_SCRIPT" , .TypedArgs ) )
      
    
    rule  ( AccountParamsTest . IS_TEST ( ) => #abiCallData ( "IS_TEST" , .TypedArgs ) )
      
    
    rule  ( AccountParamsTest . failed ( ) => #abiCallData ( "failed" , .TypedArgs ) )
      
    
    rule  ( AccountParamsTest . testDealConcrete ( ) => #abiCallData ( "testDealConcrete" , .TypedArgs ) )
      
    
    rule  ( AccountParamsTest . testDealSymbolic ( V0_value ) => #abiCallData ( "testDealSymbolic" , #uint256 ( V0_value ) , .TypedArgs ) )
       ensures #rangeUInt ( 256 , V0_value )
      
    
    rule  ( AccountParamsTest . testEtchConcrete ( ) => #abiCallData ( "testEtchConcrete" , .TypedArgs ) )
      
    
    rule  ( AccountParamsTest . testEtchSymbolic ( V0_code ) => #abiCallData ( "testEtchSymbolic" , #bytes ( V0_code ) , .TypedArgs ) )
       ensures #rangeUInt ( 128 , lengthBytes ( V0_code ) )
      
    
    rule  ( AccountParamsTest . testFail_GetNonce_false ( ) => #abiCallData ( "testFail_GetNonce_false" , .TypedArgs ) )
      
    
    rule  ( AccountParamsTest . testFail_GetNonce_true ( ) => #abiCallData ( "testFail_GetNonce_true" , .TypedArgs ) )
      
    
    rule  ( AccountParamsTest . testNonceSymbolic ( V0_newNonce ) => #abiCallData ( "testNonceSymbolic" , #uint64 ( V0_newNonce ) , .TypedArgs ) )
       ensures #rangeUInt ( 64 , V0_newNonce )
      
    
    rule  ( AccountParamsTest . test_GetNonce_false ( ) => #abiCallData ( "test_GetNonce_false" , .TypedArgs ) )
      
    
    rule  ( AccountParamsTest . test_GetNonce_true ( ) => #abiCallData ( "test_GetNonce_true" , .TypedArgs ) )
      
    
    rule  ( AccountParamsTest . test_Nonce_ExistentAddress ( ) => #abiCallData ( "test_Nonce_ExistentAddress" , .TypedArgs ) )
      
    
    rule  ( AccountParamsTest . test_Nonce_NonExistentAddress ( ) => #abiCallData ( "test_Nonce_NonExistentAddress" , .TypedArgs ) )
      
    
    rule  ( AccountParamsTest . vm ( ) => #abiCallData ( "vm" , .TypedArgs ) )
      
    
    rule  ( selector ( "IS_SCRIPT()" ) => 4174167879 )
      
    
    rule  ( selector ( "IS_TEST()" ) => 4202047188 )
      
    
    rule  ( selector ( "failed()" ) => 3124842406 )
      
    
    rule  ( selector ( "testDealConcrete()" ) => 530093250 )
      
    
    rule  ( selector ( "testDealSymbolic(uint256)" ) => 2584982624 )
      
    
    rule  ( selector ( "testEtchConcrete()" ) => 807503996 )
      
    
    rule  ( selector ( "testEtchSymbolic(bytes)" ) => 2109411263 )
      
    
    rule  ( selector ( "testFail_GetNonce_false()" ) => 2393877859 )
      
    
    rule  ( selector ( "testFail_GetNonce_true()" ) => 1067907152 )
      
    
    rule  ( selector ( "testNonceSymbolic(uint64)" ) => 1310260491 )
      
    
    rule  ( selector ( "test_GetNonce_false()" ) => 3545243759 )
      
    
    rule  ( selector ( "test_GetNonce_true()" ) => 3968101798 )
      
    
    rule  ( selector ( "test_Nonce_ExistentAddress()" ) => 1598387740 )
      
    
    rule  ( selector ( "test_Nonce_NonExistentAddress()" ) => 2985064833 )
      
    
    rule  ( selector ( "vm()" ) => 980845667 )
      

endmodule

module ADDRTEST-BIN-RUNTIME
    imports public FOUNDRY
    
    syntax Contract ::= AddrTestContract
    
    syntax AddrTestContract ::= "AddrTest" [symbol(), klabel(contract_AddrTest)]
    
      
    
    syntax Field ::= AddrTestField
    
    syntax AddrTestField ::= "IS_TEST" [symbol(), klabel(field_AddrTest_IS_TEST)]
    
    syntax AddrTestField ::= "_failed" [symbol(), klabel(field_AddrTest__failed)]
    
    syntax AddrTestField ::= "IS_SCRIPT" [symbol(), klabel(field_AddrTest_IS_SCRIPT)]
    
    syntax AddrTestField ::= "stdstore" [symbol(), klabel(field_AddrTest_stdstore)]
    
    rule  ( #loc ( AddrTest . IS_TEST ) => 0 )
      
    
    rule  ( #loc ( AddrTest . _failed ) => 0 )
      
    
    rule  ( #loc ( AddrTest . IS_SCRIPT ) => 0 )
      
    
    rule  ( #loc ( AddrTest . stdstore ) => 1 )
      
    
    syntax Bytes ::= AddrTestContract "." AddrTestMethod [function(), symbol(), klabel(method_AddrTest)]
    
    syntax AddrTestMethod ::= "IS_SCRIPT" "(" ")" [symbol(), klabel(method_AddrTest_IS_SCRIPT_)]
    
    syntax AddrTestMethod ::= "IS_TEST" "(" ")" [symbol(), klabel(method_AddrTest_IS_TEST_)]
    
    syntax AddrTestMethod ::= "failed" "(" ")" [symbol(), klabel(method_AddrTest_failed_)]
    
    syntax AddrTestMethod ::= "kevm" "(" ")" [symbol(), klabel(method_AddrTest_kevm_)]
    
    syntax AddrTestMethod ::= "testFail_addr_false" "(" ")" [symbol(), klabel(method_AddrTest_testFail_addr_false_)]
    
    syntax AddrTestMethod ::= "testFail_addr_true" "(" ")" [symbol(), klabel(method_AddrTest_testFail_addr_true_)]
    
    syntax AddrTestMethod ::= "test_addr_false" "(" ")" [symbol(), klabel(method_AddrTest_test_addr_false_)]
    
    syntax AddrTestMethod ::= "test_addr_symbolic" "(" Int ")" [symbol(), klabel(method_AddrTest_test_addr_symbolic_Int)]
    
    syntax AddrTestMethod ::= "test_addr_true" "(" ")" [symbol(), klabel(method_AddrTest_test_addr_true_)]
    
<<<<<<< HEAD
    syntax AddrTestMethod ::= "test_notBuiltinAddress_concrete" "(" ")" [symbol(), klabel(method_AddrTest_test_notBuiltinAddress_concrete_)]
=======
    syntax AddrTestMethod ::= "test_builtInAddresses" "(" ")" [symbol(), klabel(method_AddrTest_test_builtInAddresses)]
    
    syntax AddrTestMethod ::= "test_notBuiltinAddress_concrete" "(" ")" [symbol(), klabel(method_AddrTest_test_notBuiltinAddress_concrete)]
>>>>>>> 38f3bf6e
    
    syntax AddrTestMethod ::= "test_notBuiltinAddress_symbolic" "(" Int ")" [symbol(), klabel(method_AddrTest_test_notBuiltinAddress_symbolic_Int)]
    
    syntax AddrTestMethod ::= "vm" "(" ")" [symbol(), klabel(method_AddrTest_vm_)]
    
    rule  ( AddrTest . IS_SCRIPT ( ) => #abiCallData ( "IS_SCRIPT" , .TypedArgs ) )
      
    
    rule  ( AddrTest . IS_TEST ( ) => #abiCallData ( "IS_TEST" , .TypedArgs ) )
      
    
    rule  ( AddrTest . failed ( ) => #abiCallData ( "failed" , .TypedArgs ) )
      
    
    rule  ( AddrTest . kevm ( ) => #abiCallData ( "kevm" , .TypedArgs ) )
      
    
    rule  ( AddrTest . testFail_addr_false ( ) => #abiCallData ( "testFail_addr_false" , .TypedArgs ) )
      
    
    rule  ( AddrTest . testFail_addr_true ( ) => #abiCallData ( "testFail_addr_true" , .TypedArgs ) )
      
    
    rule  ( AddrTest . test_addr_false ( ) => #abiCallData ( "test_addr_false" , .TypedArgs ) )
      
    
    rule  ( AddrTest . test_addr_symbolic ( V0_pk ) => #abiCallData ( "test_addr_symbolic" , #uint256 ( V0_pk ) , .TypedArgs ) )
       ensures #rangeUInt ( 256 , V0_pk )
      
    
    rule  ( AddrTest . test_addr_true ( ) => #abiCallData ( "test_addr_true" , .TypedArgs ) )
      
    
    rule  ( AddrTest . test_builtInAddresses ( ) => #abiCallData ( "test_builtInAddresses" , .TypedArgs ) )
      
    
    rule  ( AddrTest . test_notBuiltinAddress_concrete ( ) => #abiCallData ( "test_notBuiltinAddress_concrete" , .TypedArgs ) )
      
    
    rule  ( AddrTest . test_notBuiltinAddress_symbolic ( V0_addr ) => #abiCallData ( "test_notBuiltinAddress_symbolic" , #address ( V0_addr ) , .TypedArgs ) )
       ensures #rangeAddress ( V0_addr )
      
    
    rule  ( AddrTest . vm ( ) => #abiCallData ( "vm" , .TypedArgs ) )
      
    
    rule  ( selector ( "IS_SCRIPT()" ) => 4174167879 )
      
    
    rule  ( selector ( "IS_TEST()" ) => 4202047188 )
      
    
    rule  ( selector ( "failed()" ) => 3124842406 )
      
    
    rule  ( selector ( "kevm()" ) => 3601001590 )
      
    
    rule  ( selector ( "testFail_addr_false()" ) => 3302866643 )
      
    
    rule  ( selector ( "testFail_addr_true()" ) => 2486005453 )
      
    
    rule  ( selector ( "test_addr_false()" ) => 4124294109 )
      
    
    rule  ( selector ( "test_addr_symbolic(uint256)" ) => 3071220939 )
      
    
    rule  ( selector ( "test_addr_true()" ) => 809049819 )
      
    
<<<<<<< HEAD
    rule  ( selector ( "test_notBuiltinAddress_concrete()" ) => 2409208231 )
=======
    rule  ( selector ( "test_builtInAddresses" ) => 3220291840 )
      
    
    rule  ( selector ( "test_notBuiltinAddress_concrete" ) => 2409208231 )
>>>>>>> 38f3bf6e
      
    
    rule  ( selector ( "test_notBuiltinAddress_symbolic(address)" ) => 2160641203 )
      
    
    rule  ( selector ( "vm()" ) => 980845667 )
      

endmodule

module ALLOWCHANGESTEST-BIN-RUNTIME
    imports public FOUNDRY
    
    syntax Contract ::= AllowChangesTestContract
    
    syntax AllowChangesTestContract ::= "AllowChangesTest" [symbol(), klabel(contract_AllowChangesTest)]
    
      
    
    syntax Field ::= AllowChangesTestField
    
    syntax AllowChangesTestField ::= "IS_TEST" [symbol(), klabel(field_AllowChangesTest_IS_TEST)]
    
    syntax AllowChangesTestField ::= "_failed" [symbol(), klabel(field_AllowChangesTest__failed)]
    
    syntax AllowChangesTestField ::= "IS_SCRIPT" [symbol(), klabel(field_AllowChangesTest_IS_SCRIPT)]
    
    syntax AllowChangesTestField ::= "stdstore" [symbol(), klabel(field_AllowChangesTest_stdstore)]
    
    rule  ( #loc ( AllowChangesTest . IS_TEST ) => 0 )
      
    
    rule  ( #loc ( AllowChangesTest . _failed ) => 0 )
      
    
    rule  ( #loc ( AllowChangesTest . IS_SCRIPT ) => 0 )
      
    
    rule  ( #loc ( AllowChangesTest . stdstore ) => 1 )
      
    
    syntax Bytes ::= AllowChangesTestContract "." AllowChangesTestMethod [function(), symbol(), klabel(method_AllowChangesTest)]
    
    syntax AllowChangesTestMethod ::= "IS_SCRIPT" "(" ")" [symbol(), klabel(method_AllowChangesTest_IS_SCRIPT_)]
    
    syntax AllowChangesTestMethod ::= "IS_TEST" "(" ")" [symbol(), klabel(method_AllowChangesTest_IS_TEST_)]
    
    syntax AllowChangesTestMethod ::= "failed" "(" ")" [symbol(), klabel(method_AllowChangesTest_failed_)]
    
    syntax AllowChangesTestMethod ::= "kevm" "(" ")" [symbol(), klabel(method_AllowChangesTest_kevm_)]
    
    syntax AllowChangesTestMethod ::= "test" "(" ")" [symbol(), klabel(method_AllowChangesTest_test_)]
    
    syntax AllowChangesTestMethod ::= "testAllow" "(" ")" [symbol(), klabel(method_AllowChangesTest_testAllow_)]
    
    syntax AllowChangesTestMethod ::= "testAllow_fail" "(" ")" [symbol(), klabel(method_AllowChangesTest_testAllow_fail_)]
    
    syntax AllowChangesTestMethod ::= "testFailAllowCallsToAddress" "(" ")" [symbol(), klabel(method_AllowChangesTest_testFailAllowCallsToAddress_)]
    
    syntax AllowChangesTestMethod ::= "testFailAllowChangesToStorage" "(" ")" [symbol(), klabel(method_AllowChangesTest_testFailAllowChangesToStorage_)]
    
    syntax AllowChangesTestMethod ::= "vm" "(" ")" [symbol(), klabel(method_AllowChangesTest_vm_)]
    
    rule  ( AllowChangesTest . IS_SCRIPT ( ) => #abiCallData ( "IS_SCRIPT" , .TypedArgs ) )
      
    
    rule  ( AllowChangesTest . IS_TEST ( ) => #abiCallData ( "IS_TEST" , .TypedArgs ) )
      
    
    rule  ( AllowChangesTest . failed ( ) => #abiCallData ( "failed" , .TypedArgs ) )
      
    
    rule  ( AllowChangesTest . kevm ( ) => #abiCallData ( "kevm" , .TypedArgs ) )
      
    
    rule  ( AllowChangesTest . test ( ) => #abiCallData ( "test" , .TypedArgs ) )
      
    
    rule  ( AllowChangesTest . testAllow ( ) => #abiCallData ( "testAllow" , .TypedArgs ) )
      
    
    rule  ( AllowChangesTest . testAllow_fail ( ) => #abiCallData ( "testAllow_fail" , .TypedArgs ) )
      
    
    rule  ( AllowChangesTest . testFailAllowCallsToAddress ( ) => #abiCallData ( "testFailAllowCallsToAddress" , .TypedArgs ) )
      
    
    rule  ( AllowChangesTest . testFailAllowChangesToStorage ( ) => #abiCallData ( "testFailAllowChangesToStorage" , .TypedArgs ) )
      
    
    rule  ( AllowChangesTest . vm ( ) => #abiCallData ( "vm" , .TypedArgs ) )
      
    
    rule  ( selector ( "IS_SCRIPT()" ) => 4174167879 )
      
    
    rule  ( selector ( "IS_TEST()" ) => 4202047188 )
      
    
    rule  ( selector ( "failed()" ) => 3124842406 )
      
    
    rule  ( selector ( "kevm()" ) => 3601001590 )
      
    
    rule  ( selector ( "test()" ) => 4171824493 )
      
    
    rule  ( selector ( "testAllow()" ) => 3693132891 )
      
    
    rule  ( selector ( "testAllow_fail()" ) => 4129570225 )
      
    
    rule  ( selector ( "testFailAllowCallsToAddress()" ) => 1262828121 )
      
    
    rule  ( selector ( "testFailAllowChangesToStorage()" ) => 1529992487 )
      
    
    rule  ( selector ( "vm()" ) => 980845667 )
      

endmodule

module VALUESTORE-BIN-RUNTIME
    imports public FOUNDRY
    
    syntax Contract ::= ValueStoreContract
    
    syntax ValueStoreContract ::= "ValueStore" [symbol(), klabel(contract_ValueStore)]
    
      
    
    syntax Field ::= ValueStoreField
    
    syntax ValueStoreField ::= "value1" [symbol(), klabel(field_ValueStore_value1)]
    
    syntax ValueStoreField ::= "value2" [symbol(), klabel(field_ValueStore_value2)]
    
    rule  ( #loc ( ValueStore . value1 ) => 0 )
      
    
    rule  ( #loc ( ValueStore . value2 ) => 1 )
      
    
    syntax Bytes ::= ValueStoreContract "." ValueStoreMethod [function(), symbol(), klabel(method_ValueStore)]
    
    syntax ValueStoreMethod ::= "changeValue1" "(" Int ")" [symbol(), klabel(method_ValueStore_changeValue1_Int)]
    
    syntax ValueStoreMethod ::= "changeValue2" "(" Int ")" [symbol(), klabel(method_ValueStore_changeValue2_Int)]
    
    syntax ValueStoreMethod ::= "value1" "(" ")" [symbol(), klabel(method_ValueStore_value1_)]
    
    syntax ValueStoreMethod ::= "value2" "(" ")" [symbol(), klabel(method_ValueStore_value2_)]
    
    rule  ( ValueStore . changeValue1 ( V0_newValue ) => #abiCallData ( "changeValue1" , #uint256 ( V0_newValue ) , .TypedArgs ) )
       ensures #rangeUInt ( 256 , V0_newValue )
      
    
    rule  ( ValueStore . changeValue2 ( V0_newValue ) => #abiCallData ( "changeValue2" , #uint256 ( V0_newValue ) , .TypedArgs ) )
       ensures #rangeUInt ( 256 , V0_newValue )
      
    
    rule  ( ValueStore . value1 ( ) => #abiCallData ( "value1" , .TypedArgs ) )
      
    
    rule  ( ValueStore . value2 ( ) => #abiCallData ( "value2" , .TypedArgs ) )
      
    
    rule  ( selector ( "changeValue1(uint256)" ) => 1634438405 )
      
    
    rule  ( selector ( "changeValue2(uint256)" ) => 367426214 )
      
    
    rule  ( selector ( "value1()" ) => 808665403 )
      
    
    rule  ( selector ( "value2()" ) => 1563665023 )
      

endmodule

module ARITHMETICTEST-BIN-RUNTIME
    imports public FOUNDRY
    
    syntax Contract ::= ArithmeticTestContract
    
    syntax ArithmeticTestContract ::= "ArithmeticTest" [symbol(), klabel(contract_ArithmeticTest)]
    
      
    
    syntax Field ::= ArithmeticTestField
    
    syntax ArithmeticTestField ::= "IS_TEST" [symbol(), klabel(field_ArithmeticTest_IS_TEST)]
    
    syntax ArithmeticTestField ::= "_failed" [symbol(), klabel(field_ArithmeticTest__failed)]
    
    syntax ArithmeticTestField ::= "IS_SCRIPT" [symbol(), klabel(field_ArithmeticTest_IS_SCRIPT)]
    
    syntax ArithmeticTestField ::= "stdstore" [symbol(), klabel(field_ArithmeticTest_stdstore)]
    
    rule  ( #loc ( ArithmeticTest . IS_TEST ) => 0 )
      
    
    rule  ( #loc ( ArithmeticTest . _failed ) => 0 )
      
    
    rule  ( #loc ( ArithmeticTest . IS_SCRIPT ) => 0 )
      
    
    rule  ( #loc ( ArithmeticTest . stdstore ) => 1 )
      
    
    syntax Bytes ::= ArithmeticTestContract "." ArithmeticTestMethod [function(), symbol(), klabel(method_ArithmeticTest)]
    
    syntax ArithmeticTestMethod ::= "IS_SCRIPT" "(" ")" [symbol(), klabel(method_ArithmeticTest_IS_SCRIPT_)]
    
    syntax ArithmeticTestMethod ::= "IS_TEST" "(" ")" [symbol(), klabel(method_ArithmeticTest_IS_TEST_)]
    
    syntax ArithmeticTestMethod ::= "failed" "(" ")" [symbol(), klabel(method_ArithmeticTest_failed_)]
    
    syntax ArithmeticTestMethod ::= "setUp" "(" ")" [symbol(), klabel(method_ArithmeticTest_setUp_)]
    
    syntax ArithmeticTestMethod ::= "test_decreasing_div" "(" Int "," Int ")" [symbol(), klabel(method_ArithmeticTest_test_decreasing_div_Int_Int)]
    
    syntax ArithmeticTestMethod ::= "test_max1" "(" Int "," Int ")" [symbol(), klabel(method_ArithmeticTest_test_max1_Int_Int)]
    
    syntax ArithmeticTestMethod ::= "test_max1_broken" "(" Int "," Int ")" [symbol(), klabel(method_ArithmeticTest_test_max1_broken_Int_Int)]
    
    syntax ArithmeticTestMethod ::= "test_max2" "(" Int "," Int ")" [symbol(), klabel(method_ArithmeticTest_test_max2_Int_Int)]
    
    syntax ArithmeticTestMethod ::= "test_wdiv_rounding" "(" Int "," Int ")" [symbol(), klabel(method_ArithmeticTest_test_wdiv_rounding_Int_Int)]
    
    syntax ArithmeticTestMethod ::= "test_wmul_increasing" "(" Int "," Int ")" [symbol(), klabel(method_ArithmeticTest_test_wmul_increasing_Int_Int)]
    
    syntax ArithmeticTestMethod ::= "test_wmul_increasing_gt_one" "(" Int "," Int ")" [symbol(), klabel(method_ArithmeticTest_test_wmul_increasing_gt_one_Int_Int)]
    
    syntax ArithmeticTestMethod ::= "test_wmul_increasing_overflow" "(" Int "," Int ")" [symbol(), klabel(method_ArithmeticTest_test_wmul_increasing_overflow_Int_Int)]
    
    syntax ArithmeticTestMethod ::= "test_wmul_increasing_positive" "(" Int "," Int ")" [symbol(), klabel(method_ArithmeticTest_test_wmul_increasing_positive_Int_Int)]
    
    syntax ArithmeticTestMethod ::= "test_wmul_rounding" "(" Int "," Int ")" [symbol(), klabel(method_ArithmeticTest_test_wmul_rounding_Int_Int)]
    
    syntax ArithmeticTestMethod ::= "test_wmul_wdiv_inverse" "(" Int "," Int ")" [symbol(), klabel(method_ArithmeticTest_test_wmul_wdiv_inverse_Int_Int)]
    
    syntax ArithmeticTestMethod ::= "test_wmul_wdiv_inverse_underflow" "(" Int "," Int ")" [symbol(), klabel(method_ArithmeticTest_test_wmul_wdiv_inverse_underflow_Int_Int)]
    
    syntax ArithmeticTestMethod ::= "test_wmul_weakly_increasing_positive" "(" Int "," Int ")" [symbol(), klabel(method_ArithmeticTest_test_wmul_weakly_increasing_positive_Int_Int)]
    
    syntax ArithmeticTestMethod ::= "vm" "(" ")" [symbol(), klabel(method_ArithmeticTest_vm_)]
    
    rule  ( ArithmeticTest . IS_SCRIPT ( ) => #abiCallData ( "IS_SCRIPT" , .TypedArgs ) )
      
    
    rule  ( ArithmeticTest . IS_TEST ( ) => #abiCallData ( "IS_TEST" , .TypedArgs ) )
      
    
    rule  ( ArithmeticTest . failed ( ) => #abiCallData ( "failed" , .TypedArgs ) )
      
    
    rule  ( ArithmeticTest . setUp ( ) => #abiCallData ( "setUp" , .TypedArgs ) )
      
    
    rule  ( ArithmeticTest . test_decreasing_div ( V0_a , V1_b ) => #abiCallData ( "test_decreasing_div" , #uint256 ( V0_a ) , #uint256 ( V1_b ) , .TypedArgs ) )
       ensures ( #rangeUInt ( 256 , V0_a )
       andBool ( #rangeUInt ( 256 , V1_b )
               ))
      
    
    rule  ( ArithmeticTest . test_max1 ( V0_a , V1_b ) => #abiCallData ( "test_max1" , #uint256 ( V0_a ) , #uint256 ( V1_b ) , .TypedArgs ) )
       ensures ( #rangeUInt ( 256 , V0_a )
       andBool ( #rangeUInt ( 256 , V1_b )
               ))
      
    
    rule  ( ArithmeticTest . test_max1_broken ( V0_a , V1_b ) => #abiCallData ( "test_max1_broken" , #uint256 ( V0_a ) , #uint256 ( V1_b ) , .TypedArgs ) )
       ensures ( #rangeUInt ( 256 , V0_a )
       andBool ( #rangeUInt ( 256 , V1_b )
               ))
      
    
    rule  ( ArithmeticTest . test_max2 ( V0_x , V1_y ) => #abiCallData ( "test_max2" , #uint256 ( V0_x ) , #uint256 ( V1_y ) , .TypedArgs ) )
       ensures ( #rangeUInt ( 256 , V0_x )
       andBool ( #rangeUInt ( 256 , V1_y )
               ))
      
    
    rule  ( ArithmeticTest . test_wdiv_rounding ( V0_a , V1_b ) => #abiCallData ( "test_wdiv_rounding" , #uint256 ( V0_a ) , #uint256 ( V1_b ) , .TypedArgs ) )
       ensures ( #rangeUInt ( 256 , V0_a )
       andBool ( #rangeUInt ( 256 , V1_b )
               ))
      
    
    rule  ( ArithmeticTest . test_wmul_increasing ( V0_a , V1_b ) => #abiCallData ( "test_wmul_increasing" , #uint256 ( V0_a ) , #uint256 ( V1_b ) , .TypedArgs ) )
       ensures ( #rangeUInt ( 256 , V0_a )
       andBool ( #rangeUInt ( 256 , V1_b )
               ))
      
    
    rule  ( ArithmeticTest . test_wmul_increasing_gt_one ( V0_a , V1_b ) => #abiCallData ( "test_wmul_increasing_gt_one" , #uint256 ( V0_a ) , #uint256 ( V1_b ) , .TypedArgs ) )
       ensures ( #rangeUInt ( 256 , V0_a )
       andBool ( #rangeUInt ( 256 , V1_b )
               ))
      
    
    rule  ( ArithmeticTest . test_wmul_increasing_overflow ( V0_a , V1_b ) => #abiCallData ( "test_wmul_increasing_overflow" , #uint256 ( V0_a ) , #uint256 ( V1_b ) , .TypedArgs ) )
       ensures ( #rangeUInt ( 256 , V0_a )
       andBool ( #rangeUInt ( 256 , V1_b )
               ))
      
    
    rule  ( ArithmeticTest . test_wmul_increasing_positive ( V0_a , V1_b ) => #abiCallData ( "test_wmul_increasing_positive" , #uint256 ( V0_a ) , #uint256 ( V1_b ) , .TypedArgs ) )
       ensures ( #rangeUInt ( 256 , V0_a )
       andBool ( #rangeUInt ( 256 , V1_b )
               ))
      
    
    rule  ( ArithmeticTest . test_wmul_rounding ( V0_a , V1_b ) => #abiCallData ( "test_wmul_rounding" , #uint256 ( V0_a ) , #uint256 ( V1_b ) , .TypedArgs ) )
       ensures ( #rangeUInt ( 256 , V0_a )
       andBool ( #rangeUInt ( 256 , V1_b )
               ))
      
    
    rule  ( ArithmeticTest . test_wmul_wdiv_inverse ( V0_a , V1_b ) => #abiCallData ( "test_wmul_wdiv_inverse" , #uint256 ( V0_a ) , #uint256 ( V1_b ) , .TypedArgs ) )
       ensures ( #rangeUInt ( 256 , V0_a )
       andBool ( #rangeUInt ( 256 , V1_b )
               ))
      
    
    rule  ( ArithmeticTest . test_wmul_wdiv_inverse_underflow ( V0_a , V1_b ) => #abiCallData ( "test_wmul_wdiv_inverse_underflow" , #uint256 ( V0_a ) , #uint256 ( V1_b ) , .TypedArgs ) )
       ensures ( #rangeUInt ( 256 , V0_a )
       andBool ( #rangeUInt ( 256 , V1_b )
               ))
      
    
    rule  ( ArithmeticTest . test_wmul_weakly_increasing_positive ( V0_a , V1_b ) => #abiCallData ( "test_wmul_weakly_increasing_positive" , #uint256 ( V0_a ) , #uint256 ( V1_b ) , .TypedArgs ) )
       ensures ( #rangeUInt ( 256 , V0_a )
       andBool ( #rangeUInt ( 256 , V1_b )
               ))
      
    
    rule  ( ArithmeticTest . vm ( ) => #abiCallData ( "vm" , .TypedArgs ) )
      
    
    rule  ( selector ( "IS_SCRIPT()" ) => 4174167879 )
      
    
    rule  ( selector ( "IS_TEST()" ) => 4202047188 )
      
    
    rule  ( selector ( "failed()" ) => 3124842406 )
      
    
    rule  ( selector ( "setUp()" ) => 177362148 )
      
    
    rule  ( selector ( "test_decreasing_div(uint256,uint256)" ) => 1011519306 )
      
    
    rule  ( selector ( "test_max1(uint256,uint256)" ) => 1625765100 )
      
    
    rule  ( selector ( "test_max1_broken(uint256,uint256)" ) => 2809107068 )
      
    
    rule  ( selector ( "test_max2(uint256,uint256)" ) => 434746443 )
      
    
    rule  ( selector ( "test_wdiv_rounding(uint256,uint256)" ) => 345004095 )
      
    
    rule  ( selector ( "test_wmul_increasing(uint256,uint256)" ) => 2784670501 )
      
    
    rule  ( selector ( "test_wmul_increasing_gt_one(uint256,uint256)" ) => 899022695 )
      
    
    rule  ( selector ( "test_wmul_increasing_overflow(uint256,uint256)" ) => 1123042280 )
      
    
    rule  ( selector ( "test_wmul_increasing_positive(uint256,uint256)" ) => 490103800 )
      
    
    rule  ( selector ( "test_wmul_rounding(uint256,uint256)" ) => 4261140569 )
      
    
    rule  ( selector ( "test_wmul_wdiv_inverse(uint256,uint256)" ) => 3719613508 )
      
    
    rule  ( selector ( "test_wmul_wdiv_inverse_underflow(uint256,uint256)" ) => 2736038219 )
      
    
    rule  ( selector ( "test_wmul_weakly_increasing_positive(uint256,uint256)" ) => 1421647895 )
      
    
    rule  ( selector ( "vm()" ) => 980845667 )
      

endmodule

module ASSUMETEST-BIN-RUNTIME
    imports public FOUNDRY
    
    syntax Contract ::= AssumeTestContract
    
    syntax AssumeTestContract ::= "AssumeTest" [symbol(), klabel(contract_AssumeTest)]
    
      
    
    syntax Field ::= AssumeTestField
    
    syntax AssumeTestField ::= "IS_TEST" [symbol(), klabel(field_AssumeTest_IS_TEST)]
    
    syntax AssumeTestField ::= "_failed" [symbol(), klabel(field_AssumeTest__failed)]
    
    syntax AssumeTestField ::= "IS_SCRIPT" [symbol(), klabel(field_AssumeTest_IS_SCRIPT)]
    
    syntax AssumeTestField ::= "stdstore" [symbol(), klabel(field_AssumeTest_stdstore)]
    
    rule  ( #loc ( AssumeTest . IS_TEST ) => 0 )
      
    
    rule  ( #loc ( AssumeTest . _failed ) => 0 )
      
    
    rule  ( #loc ( AssumeTest . IS_SCRIPT ) => 0 )
      
    
    rule  ( #loc ( AssumeTest . stdstore ) => 1 )
      
    
    syntax Bytes ::= AssumeTestContract "." AssumeTestMethod [function(), symbol(), klabel(method_AssumeTest)]
    
    syntax AssumeTestMethod ::= "IS_SCRIPT" "(" ")" [symbol(), klabel(method_AssumeTest_IS_SCRIPT_)]
    
    syntax AssumeTestMethod ::= "IS_TEST" "(" ")" [symbol(), klabel(method_AssumeTest_IS_TEST_)]
    
    syntax AssumeTestMethod ::= "failed" "(" ")" [symbol(), klabel(method_AssumeTest_failed_)]
    
    syntax AssumeTestMethod ::= "testFail_assume_false" "(" Int "," Int ")" [symbol(), klabel(method_AssumeTest_testFail_assume_false_Int_Int)]
    
    syntax AssumeTestMethod ::= "testFail_assume_true" "(" Int "," Int ")" [symbol(), klabel(method_AssumeTest_testFail_assume_true_Int_Int)]
    
    syntax AssumeTestMethod ::= "test_assume_false" "(" Int "," Int ")" [symbol(), klabel(method_AssumeTest_test_assume_false_Int_Int)]
    
    syntax AssumeTestMethod ::= "test_assume_staticCall" "(" Int ")" [symbol(), klabel(method_AssumeTest_test_assume_staticCall_Int)]
    
    syntax AssumeTestMethod ::= "test_assume_true" "(" Int "," Int ")" [symbol(), klabel(method_AssumeTest_test_assume_true_Int_Int)]
    
    syntax AssumeTestMethod ::= "test_multi_assume" "(" Int "," Int ")" [symbol(), klabel(method_AssumeTest_test_multi_assume_Int_Int)]
    
    syntax AssumeTestMethod ::= "vm" "(" ")" [symbol(), klabel(method_AssumeTest_vm_)]
    
    rule  ( AssumeTest . IS_SCRIPT ( ) => #abiCallData ( "IS_SCRIPT" , .TypedArgs ) )
      
    
    rule  ( AssumeTest . IS_TEST ( ) => #abiCallData ( "IS_TEST" , .TypedArgs ) )
      
    
    rule  ( AssumeTest . failed ( ) => #abiCallData ( "failed" , .TypedArgs ) )
      
    
    rule  ( AssumeTest . testFail_assume_false ( V0_a , V1_b ) => #abiCallData ( "testFail_assume_false" , #uint256 ( V0_a ) , #uint256 ( V1_b ) , .TypedArgs ) )
       ensures ( #rangeUInt ( 256 , V0_a )
       andBool ( #rangeUInt ( 256 , V1_b )
               ))
      
    
    rule  ( AssumeTest . testFail_assume_true ( V0_a , V1_b ) => #abiCallData ( "testFail_assume_true" , #uint256 ( V0_a ) , #uint256 ( V1_b ) , .TypedArgs ) )
       ensures ( #rangeUInt ( 256 , V0_a )
       andBool ( #rangeUInt ( 256 , V1_b )
               ))
      
    
    rule  ( AssumeTest . test_assume_false ( V0_a , V1_b ) => #abiCallData ( "test_assume_false" , #uint256 ( V0_a ) , #uint256 ( V1_b ) , .TypedArgs ) )
       ensures ( #rangeUInt ( 256 , V0_a )
       andBool ( #rangeUInt ( 256 , V1_b )
               ))
      
    
    rule  ( AssumeTest . test_assume_staticCall ( V0_a ) => #abiCallData ( "test_assume_staticCall" , #bool ( V0_a ) , .TypedArgs ) )
       ensures #rangeBool ( V0_a )
      
    
    rule  ( AssumeTest . test_assume_true ( V0_a , V1_b ) => #abiCallData ( "test_assume_true" , #uint256 ( V0_a ) , #uint256 ( V1_b ) , .TypedArgs ) )
       ensures ( #rangeUInt ( 256 , V0_a )
       andBool ( #rangeUInt ( 256 , V1_b )
               ))
      
    
    rule  ( AssumeTest . test_multi_assume ( V0_alice , V1_bob ) => #abiCallData ( "test_multi_assume" , #address ( V0_alice ) , #address ( V1_bob ) , .TypedArgs ) )
       ensures ( #rangeAddress ( V0_alice )
       andBool ( #rangeAddress ( V1_bob )
               ))
      
    
    rule  ( AssumeTest . vm ( ) => #abiCallData ( "vm" , .TypedArgs ) )
      
    
    rule  ( selector ( "IS_SCRIPT()" ) => 4174167879 )
      
    
    rule  ( selector ( "IS_TEST()" ) => 4202047188 )
      
    
    rule  ( selector ( "failed()" ) => 3124842406 )
      
    
    rule  ( selector ( "testFail_assume_false(uint256,uint256)" ) => 1596879099 )
      
    
    rule  ( selector ( "testFail_assume_true(uint256,uint256)" ) => 246830810 )
      
    
    rule  ( selector ( "test_assume_false(uint256,uint256)" ) => 3827036084 )
      
    
    rule  ( selector ( "test_assume_staticCall(bool)" ) => 1479621703 )
      
    
    rule  ( selector ( "test_assume_true(uint256,uint256)" ) => 1861181564 )
      
    
    rule  ( selector ( "test_multi_assume(address,address)" ) => 2625007844 )
      
    
    rule  ( selector ( "vm()" ) => 980845667 )
      

endmodule

module BLOCKPARAMSTEST-BIN-RUNTIME
    imports public FOUNDRY
    
    syntax Contract ::= BlockParamsTestContract
    
    syntax BlockParamsTestContract ::= "BlockParamsTest" [symbol(), klabel(contract_BlockParamsTest)]
    
      
    
    syntax Field ::= BlockParamsTestField
    
    syntax BlockParamsTestField ::= "IS_TEST" [symbol(), klabel(field_BlockParamsTest_IS_TEST)]
    
    syntax BlockParamsTestField ::= "_failed" [symbol(), klabel(field_BlockParamsTest__failed)]
    
    syntax BlockParamsTestField ::= "IS_SCRIPT" [symbol(), klabel(field_BlockParamsTest_IS_SCRIPT)]
    
    syntax BlockParamsTestField ::= "stdstore" [symbol(), klabel(field_BlockParamsTest_stdstore)]
    
    rule  ( #loc ( BlockParamsTest . IS_TEST ) => 0 )
      
    
    rule  ( #loc ( BlockParamsTest . _failed ) => 0 )
      
    
    rule  ( #loc ( BlockParamsTest . IS_SCRIPT ) => 0 )
      
    
    rule  ( #loc ( BlockParamsTest . stdstore ) => 1 )
      
    
    syntax Bytes ::= BlockParamsTestContract "." BlockParamsTestMethod [function(), symbol(), klabel(method_BlockParamsTest)]
    
    syntax BlockParamsTestMethod ::= "IS_SCRIPT" "(" ")" [symbol(), klabel(method_BlockParamsTest_IS_SCRIPT_)]
    
    syntax BlockParamsTestMethod ::= "IS_TEST" "(" ")" [symbol(), klabel(method_BlockParamsTest_IS_TEST_)]
    
    syntax BlockParamsTestMethod ::= "failed" "(" ")" [symbol(), klabel(method_BlockParamsTest_failed_)]
    
    syntax BlockParamsTestMethod ::= "testChainId" "(" Int ")" [symbol(), klabel(method_BlockParamsTest_testChainId_Int)]
    
    syntax BlockParamsTestMethod ::= "testCoinBase" "(" ")" [symbol(), klabel(method_BlockParamsTest_testCoinBase_)]
    
    syntax BlockParamsTestMethod ::= "testFee" "(" Int ")" [symbol(), klabel(method_BlockParamsTest_testFee_Int)]
    
    syntax BlockParamsTestMethod ::= "testRoll" "(" Int ")" [symbol(), klabel(method_BlockParamsTest_testRoll_Int)]
    
    syntax BlockParamsTestMethod ::= "testWarp" "(" Int ")" [symbol(), klabel(method_BlockParamsTest_testWarp_Int)]
    
    syntax BlockParamsTestMethod ::= "vm" "(" ")" [symbol(), klabel(method_BlockParamsTest_vm_)]
    
    rule  ( BlockParamsTest . IS_SCRIPT ( ) => #abiCallData ( "IS_SCRIPT" , .TypedArgs ) )
      
    
    rule  ( BlockParamsTest . IS_TEST ( ) => #abiCallData ( "IS_TEST" , .TypedArgs ) )
      
    
    rule  ( BlockParamsTest . failed ( ) => #abiCallData ( "failed" , .TypedArgs ) )
      
    
    rule  ( BlockParamsTest . testChainId ( V0_newChainId ) => #abiCallData ( "testChainId" , #uint256 ( V0_newChainId ) , .TypedArgs ) )
       ensures #rangeUInt ( 256 , V0_newChainId )
      
    
    rule  ( BlockParamsTest . testCoinBase ( ) => #abiCallData ( "testCoinBase" , .TypedArgs ) )
      
    
    rule  ( BlockParamsTest . testFee ( V0_newFee ) => #abiCallData ( "testFee" , #uint256 ( V0_newFee ) , .TypedArgs ) )
       ensures #rangeUInt ( 256 , V0_newFee )
      
    
    rule  ( BlockParamsTest . testRoll ( V0_newHeight ) => #abiCallData ( "testRoll" , #uint256 ( V0_newHeight ) , .TypedArgs ) )
       ensures #rangeUInt ( 256 , V0_newHeight )
      
    
    rule  ( BlockParamsTest . testWarp ( V0_time ) => #abiCallData ( "testWarp" , #uint256 ( V0_time ) , .TypedArgs ) )
       ensures #rangeUInt ( 256 , V0_time )
      
    
    rule  ( BlockParamsTest . vm ( ) => #abiCallData ( "vm" , .TypedArgs ) )
      
    
    rule  ( selector ( "IS_SCRIPT()" ) => 4174167879 )
      
    
    rule  ( selector ( "IS_TEST()" ) => 4202047188 )
      
    
    rule  ( selector ( "failed()" ) => 3124842406 )
      
    
    rule  ( selector ( "testChainId(uint256)" ) => 486990902 )
      
    
    rule  ( selector ( "testCoinBase()" ) => 2231467180 )
      
    
    rule  ( selector ( "testFee(uint256)" ) => 687351365 )
      
    
    rule  ( selector ( "testRoll(uint256)" ) => 3832502715 )
      
    
    rule  ( selector ( "testWarp(uint256)" ) => 1957961066 )
      
    
    rule  ( selector ( "vm()" ) => 980845667 )
      

endmodule

module BROADCASTTEST-BIN-RUNTIME
    imports public FOUNDRY
    
    syntax Contract ::= BroadcastTestContract
    
    syntax BroadcastTestContract ::= "BroadcastTest" [symbol(), klabel(contract_BroadcastTest)]
    
      
    
    syntax Field ::= BroadcastTestField
    
    syntax BroadcastTestField ::= "IS_TEST" [symbol(), klabel(field_BroadcastTest_IS_TEST)]
    
    syntax BroadcastTestField ::= "_failed" [symbol(), klabel(field_BroadcastTest__failed)]
    
    syntax BroadcastTestField ::= "IS_SCRIPT" [symbol(), klabel(field_BroadcastTest_IS_SCRIPT)]
    
    syntax BroadcastTestField ::= "stdstore" [symbol(), klabel(field_BroadcastTest_stdstore)]
    
    syntax BroadcastTestField ::= "ACCOUNT_A" [symbol(), klabel(field_BroadcastTest_ACCOUNT_A)]
    
    syntax BroadcastTestField ::= "ACCOUNT_B" [symbol(), klabel(field_BroadcastTest_ACCOUNT_B)]
    
    rule  ( #loc ( BroadcastTest . IS_TEST ) => 0 )
      
    
    rule  ( #loc ( BroadcastTest . _failed ) => 0 )
      
    
    rule  ( #loc ( BroadcastTest . IS_SCRIPT ) => 0 )
      
    
    rule  ( #loc ( BroadcastTest . stdstore ) => 1 )
      
    
    rule  ( #loc ( BroadcastTest . ACCOUNT_A ) => 8 )
      
    
    rule  ( #loc ( BroadcastTest . ACCOUNT_B ) => 9 )
      
    
    syntax Bytes ::= BroadcastTestContract "." BroadcastTestMethod [function(), symbol(), klabel(method_BroadcastTest)]
    
    syntax BroadcastTestMethod ::= "IS_SCRIPT" "(" ")" [symbol(), klabel(method_BroadcastTest_IS_SCRIPT_)]
    
    syntax BroadcastTestMethod ::= "IS_TEST" "(" ")" [symbol(), klabel(method_BroadcastTest_IS_TEST_)]
    
    syntax BroadcastTestMethod ::= "deployNoArgs" "(" ")" [symbol(), klabel(method_BroadcastTest_deployNoArgs_)]
    
    syntax BroadcastTestMethod ::= "deployOther" "(" ")" [symbol(), klabel(method_BroadcastTest_deployOther_)]
    
    syntax BroadcastTestMethod ::= "failed" "(" ")" [symbol(), klabel(method_BroadcastTest_failed_)]
    
    syntax BroadcastTestMethod ::= "setUp" "(" ")" [symbol(), klabel(method_BroadcastTest_setUp_)]
    
    syntax BroadcastTestMethod ::= "testDeploy" "(" ")" [symbol(), klabel(method_BroadcastTest_testDeploy_)]
    
    syntax BroadcastTestMethod ::= "vm" "(" ")" [symbol(), klabel(method_BroadcastTest_vm_)]
    
    rule  ( BroadcastTest . IS_SCRIPT ( ) => #abiCallData ( "IS_SCRIPT" , .TypedArgs ) )
      
    
    rule  ( BroadcastTest . IS_TEST ( ) => #abiCallData ( "IS_TEST" , .TypedArgs ) )
      
    
    rule  ( BroadcastTest . deployNoArgs ( ) => #abiCallData ( "deployNoArgs" , .TypedArgs ) )
      
    
    rule  ( BroadcastTest . deployOther ( ) => #abiCallData ( "deployOther" , .TypedArgs ) )
      
    
    rule  ( BroadcastTest . failed ( ) => #abiCallData ( "failed" , .TypedArgs ) )
      
    
    rule  ( BroadcastTest . setUp ( ) => #abiCallData ( "setUp" , .TypedArgs ) )
      
    
    rule  ( BroadcastTest . testDeploy ( ) => #abiCallData ( "testDeploy" , .TypedArgs ) )
      
    
    rule  ( BroadcastTest . vm ( ) => #abiCallData ( "vm" , .TypedArgs ) )
      
    
    rule  ( selector ( "IS_SCRIPT()" ) => 4174167879 )
      
    
    rule  ( selector ( "IS_TEST()" ) => 4202047188 )
      
    
    rule  ( selector ( "deployNoArgs()" ) => 1902058844 )
      
    
    rule  ( selector ( "deployOther()" ) => 4254441026 )
      
    
    rule  ( selector ( "failed()" ) => 3124842406 )
      
    
    rule  ( selector ( "setUp()" ) => 177362148 )
      
    
    rule  ( selector ( "testDeploy()" ) => 894117685 )
      
    
    rule  ( selector ( "vm()" ) => 980845667 )
      

endmodule

module CONSTANTS-BIN-RUNTIME
    imports public FOUNDRY
    
    syntax Contract ::= ConstantsContract
    
    syntax ConstantsContract ::= "Constants" [symbol(), klabel(contract_Constants)]
    
      

endmodule

module CONTRACT-BIN-RUNTIME
    imports public FOUNDRY
    
    syntax Contract ::= ContractContract
    
    syntax ContractContract ::= "Contract" [symbol(), klabel(contract_Contract)]
    
      

endmodule

module CONTRACTTEST-BIN-RUNTIME
    imports public FOUNDRY
    
    syntax Contract ::= ContractTestContract
    
    syntax ContractTestContract ::= "ContractTest" [symbol(), klabel(contract_ContractTest)]
    
      
    
    syntax Field ::= ContractTestField
    
    syntax ContractTestField ::= "IS_TEST" [symbol(), klabel(field_ContractTest_IS_TEST)]
    
    syntax ContractTestField ::= "_failed" [symbol(), klabel(field_ContractTest__failed)]
    
    syntax ContractTestField ::= "IS_SCRIPT" [symbol(), klabel(field_ContractTest_IS_SCRIPT)]
    
    syntax ContractTestField ::= "stdstore" [symbol(), klabel(field_ContractTest_stdstore)]
    
    rule  ( #loc ( ContractTest . IS_TEST ) => 0 )
      
    
    rule  ( #loc ( ContractTest . _failed ) => 0 )
      
    
    rule  ( #loc ( ContractTest . IS_SCRIPT ) => 0 )
      
    
    rule  ( #loc ( ContractTest . stdstore ) => 1 )
      
    
    syntax Bytes ::= ContractTestContract "." ContractTestMethod [function(), symbol(), klabel(method_ContractTest)]
    
    syntax ContractTestMethod ::= "IS_SCRIPT" "(" ")" [symbol(), klabel(method_ContractTest_IS_SCRIPT_)]
    
    syntax ContractTestMethod ::= "IS_TEST" "(" ")" [symbol(), klabel(method_ContractTest_IS_TEST_)]
    
    syntax ContractTestMethod ::= "failed" "(" ")" [symbol(), klabel(method_ContractTest_failed_)]
    
    syntax ContractTestMethod ::= "setUp" "(" ")" [symbol(), klabel(method_ContractTest_setUp_)]
    
    syntax ContractTestMethod ::= "testExample" "(" ")" [symbol(), klabel(method_ContractTest_testExample_)]
    
    syntax ContractTestMethod ::= "vm" "(" ")" [symbol(), klabel(method_ContractTest_vm_)]
    
    rule  ( ContractTest . IS_SCRIPT ( ) => #abiCallData ( "IS_SCRIPT" , .TypedArgs ) )
      
    
    rule  ( ContractTest . IS_TEST ( ) => #abiCallData ( "IS_TEST" , .TypedArgs ) )
      
    
    rule  ( ContractTest . failed ( ) => #abiCallData ( "failed" , .TypedArgs ) )
      
    
    rule  ( ContractTest . setUp ( ) => #abiCallData ( "setUp" , .TypedArgs ) )
      
    
    rule  ( ContractTest . testExample ( ) => #abiCallData ( "testExample" , .TypedArgs ) )
      
    
    rule  ( ContractTest . vm ( ) => #abiCallData ( "vm" , .TypedArgs ) )
      
    
    rule  ( selector ( "IS_SCRIPT()" ) => 4174167879 )
      
    
    rule  ( selector ( "IS_TEST()" ) => 4202047188 )
      
    
    rule  ( selector ( "failed()" ) => 3124842406 )
      
    
    rule  ( selector ( "setUp()" ) => 177362148 )
      
    
    rule  ( selector ( "testExample()" ) => 1062881834 )
      
    
    rule  ( selector ( "vm()" ) => 980845667 )
      

endmodule

module CONTRACTBTEST-BIN-RUNTIME
    imports public FOUNDRY
    
    syntax Contract ::= ContractBTestContract
    
    syntax ContractBTestContract ::= "ContractBTest" [symbol(), klabel(contract_ContractBTest)]
    
      
    
    syntax Field ::= ContractBTestField
    
    syntax ContractBTestField ::= "IS_TEST" [symbol(), klabel(field_ContractBTest_IS_TEST)]
    
    syntax ContractBTestField ::= "_failed" [symbol(), klabel(field_ContractBTest__failed)]
    
    syntax ContractBTestField ::= "IS_SCRIPT" [symbol(), klabel(field_ContractBTest_IS_SCRIPT)]
    
    syntax ContractBTestField ::= "stdstore" [symbol(), klabel(field_ContractBTest_stdstore)]
    
    syntax ContractBTestField ::= "testNumber" [symbol(), klabel(field_ContractBTest_testNumber)]
    
    rule  ( #loc ( ContractBTest . IS_TEST ) => 0 )
      
    
    rule  ( #loc ( ContractBTest . _failed ) => 0 )
      
    
    rule  ( #loc ( ContractBTest . IS_SCRIPT ) => 0 )
      
    
    rule  ( #loc ( ContractBTest . stdstore ) => 1 )
      
    
    rule  ( #loc ( ContractBTest . testNumber ) => 8 )
      
    
    syntax Bytes ::= ContractBTestContract "." ContractBTestMethod [function(), symbol(), klabel(method_ContractBTest)]
    
    syntax ContractBTestMethod ::= "IS_SCRIPT" "(" ")" [symbol(), klabel(method_ContractBTest_IS_SCRIPT_)]
    
    syntax ContractBTestMethod ::= "IS_TEST" "(" ")" [symbol(), klabel(method_ContractBTest_IS_TEST_)]
    
    syntax ContractBTestMethod ::= "failed" "(" ")" [symbol(), klabel(method_ContractBTest_failed_)]
    
    syntax ContractBTestMethod ::= "setUp" "(" ")" [symbol(), klabel(method_ContractBTest_setUp_)]
    
    syntax ContractBTestMethod ::= "testCannotSubtract43" "(" ")" [symbol(), klabel(method_ContractBTest_testCannotSubtract43_)]
    
    syntax ContractBTestMethod ::= "testFailSubtract43" "(" ")" [symbol(), klabel(method_ContractBTest_testFailSubtract43_)]
    
    syntax ContractBTestMethod ::= "testNumberIs42" "(" ")" [symbol(), klabel(method_ContractBTest_testNumberIs42_)]
    
    syntax ContractBTestMethod ::= "vm" "(" ")" [symbol(), klabel(method_ContractBTest_vm_)]
    
    rule  ( ContractBTest . IS_SCRIPT ( ) => #abiCallData ( "IS_SCRIPT" , .TypedArgs ) )
      
    
    rule  ( ContractBTest . IS_TEST ( ) => #abiCallData ( "IS_TEST" , .TypedArgs ) )
      
    
    rule  ( ContractBTest . failed ( ) => #abiCallData ( "failed" , .TypedArgs ) )
      
    
    rule  ( ContractBTest . setUp ( ) => #abiCallData ( "setUp" , .TypedArgs ) )
      
    
    rule  ( ContractBTest . testCannotSubtract43 ( ) => #abiCallData ( "testCannotSubtract43" , .TypedArgs ) )
      
    
    rule  ( ContractBTest . testFailSubtract43 ( ) => #abiCallData ( "testFailSubtract43" , .TypedArgs ) )
      
    
    rule  ( ContractBTest . testNumberIs42 ( ) => #abiCallData ( "testNumberIs42" , .TypedArgs ) )
      
    
    rule  ( ContractBTest . vm ( ) => #abiCallData ( "vm" , .TypedArgs ) )
      
    
    rule  ( selector ( "IS_SCRIPT()" ) => 4174167879 )
      
    
    rule  ( selector ( "IS_TEST()" ) => 4202047188 )
      
    
    rule  ( selector ( "failed()" ) => 3124842406 )
      
    
    rule  ( selector ( "setUp()" ) => 177362148 )
      
    
    rule  ( selector ( "testCannotSubtract43()" ) => 932201548 )
      
    
    rule  ( selector ( "testFailSubtract43()" ) => 1021814620 )
      
    
    rule  ( selector ( "testNumberIs42()" ) => 795542700 )
      
    
    rule  ( selector ( "vm()" ) => 980845667 )
      

endmodule

module COUNTER-BIN-RUNTIME
    imports public FOUNDRY
    
    syntax Contract ::= CounterContract
    
    syntax CounterContract ::= "Counter" [symbol(), klabel(contract_Counter)]
    
      
    
    syntax Field ::= CounterField
    
    syntax CounterField ::= "number" [symbol(), klabel(field_Counter_number)]
    
    rule  ( #loc ( Counter . number ) => 0 )
      
    
    syntax Bytes ::= CounterContract "." CounterMethod [function(), symbol(), klabel(method_Counter)]
    
    syntax CounterMethod ::= "increment" "(" ")" [symbol(), klabel(method_Counter_increment_)]
    
    syntax CounterMethod ::= "number" "(" ")" [symbol(), klabel(method_Counter_number_)]
    
    syntax CounterMethod ::= "setNumber" "(" Int ")" [symbol(), klabel(method_Counter_setNumber_Int)]
    
    rule  ( Counter . increment ( ) => #abiCallData ( "increment" , .TypedArgs ) )
      
    
    rule  ( Counter . number ( ) => #abiCallData ( "number" , .TypedArgs ) )
      
    
    rule  ( Counter . setNumber ( V0_newNumber ) => #abiCallData ( "setNumber" , #uint256 ( V0_newNumber ) , .TypedArgs ) )
       ensures #rangeUInt ( 256 , V0_newNumber )
      
    
    rule  ( selector ( "increment()" ) => 3500007562 )
      
    
    rule  ( selector ( "number()" ) => 2206332298 )
      
    
    rule  ( selector ( "setNumber(uint256)" ) => 1068876235 )
      

endmodule

module COUNTERTEST-BIN-RUNTIME
    imports public FOUNDRY
    
    syntax Contract ::= CounterTestContract
    
    syntax CounterTestContract ::= "CounterTest" [symbol(), klabel(contract_CounterTest)]
    
      
    
    syntax Field ::= CounterTestField
    
    syntax CounterTestField ::= "IS_TEST" [symbol(), klabel(field_CounterTest_IS_TEST)]
    
    syntax CounterTestField ::= "_failed" [symbol(), klabel(field_CounterTest__failed)]
    
    syntax CounterTestField ::= "IS_SCRIPT" [symbol(), klabel(field_CounterTest_IS_SCRIPT)]
    
    syntax CounterTestField ::= "stdstore" [symbol(), klabel(field_CounterTest_stdstore)]
    
    syntax CounterTestField ::= "counter" [symbol(), klabel(field_CounterTest_counter)]
    
    rule  ( #loc ( CounterTest . IS_TEST ) => 0 )
      
    
    rule  ( #loc ( CounterTest . _failed ) => 0 )
      
    
    rule  ( #loc ( CounterTest . IS_SCRIPT ) => 0 )
      
    
    rule  ( #loc ( CounterTest . stdstore ) => 1 )
      
    
    rule  ( #loc ( CounterTest . counter ) => 8 )
      
    
    syntax Bytes ::= CounterTestContract "." CounterTestMethod [function(), symbol(), klabel(method_CounterTest)]
    
    syntax CounterTestMethod ::= "IS_SCRIPT" "(" ")" [symbol(), klabel(method_CounterTest_IS_SCRIPT_)]
    
    syntax CounterTestMethod ::= "IS_TEST" "(" ")" [symbol(), klabel(method_CounterTest_IS_TEST_)]
    
    syntax CounterTestMethod ::= "counter" "(" ")" [symbol(), klabel(method_CounterTest_counter_)]
    
    syntax CounterTestMethod ::= "failed" "(" ")" [symbol(), klabel(method_CounterTest_failed_)]
    
    syntax CounterTestMethod ::= "kevm" "(" ")" [symbol(), klabel(method_CounterTest_kevm_)]
    
    syntax CounterTestMethod ::= "testIncrement" "(" ")" [symbol(), klabel(method_CounterTest_testIncrement_)]
    
    syntax CounterTestMethod ::= "testSetNumber" "(" Int ")" [symbol(), klabel(method_CounterTest_testSetNumber_Int)]
    
    syntax CounterTestMethod ::= "vm" "(" ")" [symbol(), klabel(method_CounterTest_vm_)]
    
    rule  ( CounterTest . IS_SCRIPT ( ) => #abiCallData ( "IS_SCRIPT" , .TypedArgs ) )
      
    
    rule  ( CounterTest . IS_TEST ( ) => #abiCallData ( "IS_TEST" , .TypedArgs ) )
      
    
    rule  ( CounterTest . counter ( ) => #abiCallData ( "counter" , .TypedArgs ) )
      
    
    rule  ( CounterTest . failed ( ) => #abiCallData ( "failed" , .TypedArgs ) )
      
    
    rule  ( CounterTest . kevm ( ) => #abiCallData ( "kevm" , .TypedArgs ) )
      
    
    rule  ( CounterTest . testIncrement ( ) => #abiCallData ( "testIncrement" , .TypedArgs ) )
      
    
    rule  ( CounterTest . testSetNumber ( V0_x ) => #abiCallData ( "testSetNumber" , #uint256 ( V0_x ) , .TypedArgs ) )
       ensures #rangeUInt ( 256 , V0_x )
      
    
    rule  ( CounterTest . vm ( ) => #abiCallData ( "vm" , .TypedArgs ) )
      
    
    rule  ( selector ( "IS_SCRIPT()" ) => 4174167879 )
      
    
    rule  ( selector ( "IS_TEST()" ) => 4202047188 )
      
    
    rule  ( selector ( "counter()" ) => 1639719450 )
      
    
    rule  ( selector ( "failed()" ) => 3124842406 )
      
    
    rule  ( selector ( "kevm()" ) => 3601001590 )
      
    
    rule  ( selector ( "testIncrement()" ) => 3105072586 )
      
    
    rule  ( selector ( "testSetNumber(uint256)" ) => 1895400894 )
      
    
    rule  ( selector ( "vm()" ) => 980845667 )
      

endmodule

module DYNAMICTYPES-BIN-RUNTIME
    imports public FOUNDRY
    
    syntax Contract ::= DynamicTypesContract
    
    syntax DynamicTypesContract ::= "DynamicTypes" [symbol(), klabel(contract_DynamicTypes)]
    
      
    
    syntax Field ::= DynamicTypesField
    
    syntax DynamicTypesField ::= "IS_TEST" [symbol(), klabel(field_DynamicTypes_IS_TEST)]
    
    syntax DynamicTypesField ::= "_failed" [symbol(), klabel(field_DynamicTypes__failed)]
    
    syntax DynamicTypesField ::= "IS_SCRIPT" [symbol(), klabel(field_DynamicTypes_IS_SCRIPT)]
    
    syntax DynamicTypesField ::= "stdstore" [symbol(), klabel(field_DynamicTypes_stdstore)]
    
    rule  ( #loc ( DynamicTypes . IS_TEST ) => 0 )
      
    
    rule  ( #loc ( DynamicTypes . _failed ) => 0 )
      
    
    rule  ( #loc ( DynamicTypes . IS_SCRIPT ) => 0 )
      
    
    rule  ( #loc ( DynamicTypes . stdstore ) => 1 )
      
    
    syntax Bytes ::= DynamicTypesContract "." DynamicTypesMethod [function(), symbol(), klabel(method_DynamicTypes)]
    
    syntax DynamicTypesMethod ::= "IS_SCRIPT" "(" ")" [symbol(), klabel(method_DynamicTypes_IS_SCRIPT_)]
    
    syntax DynamicTypesMethod ::= "IS_TEST" "(" ")" [symbol(), klabel(method_DynamicTypes_IS_TEST_)]
    
    syntax DynamicTypesMethod ::= "failed" "(" ")" [symbol(), klabel(method_DynamicTypes_failed_)]
    
    syntax DynamicTypesMethod ::= "test_dynamic_byte_read" "(" Bytes "," Int ")" [symbol(), klabel(method_DynamicTypes_test_dynamic_byte_read_Bytes_Int)]
    
    syntax DynamicTypesMethod ::= "vm" "(" ")" [symbol(), klabel(method_DynamicTypes_vm_)]
    
    rule  ( DynamicTypes . IS_SCRIPT ( ) => #abiCallData ( "IS_SCRIPT" , .TypedArgs ) )
      
    
    rule  ( DynamicTypes . IS_TEST ( ) => #abiCallData ( "IS_TEST" , .TypedArgs ) )
      
    
    rule  ( DynamicTypes . failed ( ) => #abiCallData ( "failed" , .TypedArgs ) )
      
    
    rule  ( DynamicTypes . test_dynamic_byte_read ( V0_data , V1_offset ) => #abiCallData ( "test_dynamic_byte_read" , #bytes ( V0_data ) , #uint256 ( V1_offset ) , .TypedArgs ) )
       ensures ( #rangeUInt ( 128 , lengthBytes ( V0_data ) )
       andBool ( #rangeUInt ( 256 , V1_offset )
               ))
      
    
    rule  ( DynamicTypes . vm ( ) => #abiCallData ( "vm" , .TypedArgs ) )
      
    
    rule  ( selector ( "IS_SCRIPT()" ) => 4174167879 )
      
    
    rule  ( selector ( "IS_TEST()" ) => 4202047188 )
      
    
    rule  ( selector ( "failed()" ) => 3124842406 )
      
    
    rule  ( selector ( "test_dynamic_byte_read(bytes,uint256)" ) => 4003228173 )
      
    
    rule  ( selector ( "vm()" ) => 980845667 )
      

endmodule

module EXPECTEMIT-BIN-RUNTIME
    imports public FOUNDRY
    
    syntax Contract ::= ExpectEmitContract
    
    syntax ExpectEmitContract ::= "ExpectEmit" [symbol(), klabel(contract_ExpectEmit)]
    
      
    
    syntax Bytes ::= ExpectEmitContract "." ExpectEmitMethod [function(), symbol(), klabel(method_ExpectEmit)]
    
    syntax ExpectEmitMethod ::= "t" "(" ")" [symbol(), klabel(method_ExpectEmit_t_)]
    
    rule  ( ExpectEmit . t ( ) => #abiCallData ( "t" , .TypedArgs ) )
      
    
    rule  ( selector ( "t()" ) => 2463158611 )
      

endmodule

module EMITCONTRACTTEST-BIN-RUNTIME
    imports public FOUNDRY
    
    syntax Contract ::= EmitContractTestContract
    
    syntax EmitContractTestContract ::= "EmitContractTest" [symbol(), klabel(contract_EmitContractTest)]
    
      
    
    syntax Field ::= EmitContractTestField
    
    syntax EmitContractTestField ::= "IS_TEST" [symbol(), klabel(field_EmitContractTest_IS_TEST)]
    
    syntax EmitContractTestField ::= "_failed" [symbol(), klabel(field_EmitContractTest__failed)]
    
    syntax EmitContractTestField ::= "IS_SCRIPT" [symbol(), klabel(field_EmitContractTest_IS_SCRIPT)]
    
    syntax EmitContractTestField ::= "stdstore" [symbol(), klabel(field_EmitContractTest_stdstore)]
    
    rule  ( #loc ( EmitContractTest . IS_TEST ) => 0 )
      
    
    rule  ( #loc ( EmitContractTest . _failed ) => 0 )
      
    
    rule  ( #loc ( EmitContractTest . IS_SCRIPT ) => 0 )
      
    
    rule  ( #loc ( EmitContractTest . stdstore ) => 1 )
      
    
    syntax Bytes ::= EmitContractTestContract "." EmitContractTestMethod [function(), symbol(), klabel(method_EmitContractTest)]
    
    syntax EmitContractTestMethod ::= "IS_SCRIPT" "(" ")" [symbol(), klabel(method_EmitContractTest_IS_SCRIPT_)]
    
    syntax EmitContractTestMethod ::= "IS_TEST" "(" ")" [symbol(), klabel(method_EmitContractTest_IS_TEST_)]
    
    syntax EmitContractTestMethod ::= "failed" "(" ")" [symbol(), klabel(method_EmitContractTest_failed_)]
    
    syntax EmitContractTestMethod ::= "testExpectEmit" "(" ")" [symbol(), klabel(method_EmitContractTest_testExpectEmit_)]
    
    syntax EmitContractTestMethod ::= "testExpectEmitCheckEmitter" "(" ")" [symbol(), klabel(method_EmitContractTest_testExpectEmitCheckEmitter_)]
    
    syntax EmitContractTestMethod ::= "testExpectEmitDoNotCheckData" "(" ")" [symbol(), klabel(method_EmitContractTest_testExpectEmitDoNotCheckData_)]
    
    syntax EmitContractTestMethod ::= "vm" "(" ")" [symbol(), klabel(method_EmitContractTest_vm_)]
    
    rule  ( EmitContractTest . IS_SCRIPT ( ) => #abiCallData ( "IS_SCRIPT" , .TypedArgs ) )
      
    
    rule  ( EmitContractTest . IS_TEST ( ) => #abiCallData ( "IS_TEST" , .TypedArgs ) )
      
    
    rule  ( EmitContractTest . failed ( ) => #abiCallData ( "failed" , .TypedArgs ) )
      
    
    rule  ( EmitContractTest . testExpectEmit ( ) => #abiCallData ( "testExpectEmit" , .TypedArgs ) )
      
    
    rule  ( EmitContractTest . testExpectEmitCheckEmitter ( ) => #abiCallData ( "testExpectEmitCheckEmitter" , .TypedArgs ) )
      
    
    rule  ( EmitContractTest . testExpectEmitDoNotCheckData ( ) => #abiCallData ( "testExpectEmitDoNotCheckData" , .TypedArgs ) )
      
    
    rule  ( EmitContractTest . vm ( ) => #abiCallData ( "vm" , .TypedArgs ) )
      
    
    rule  ( selector ( "IS_SCRIPT()" ) => 4174167879 )
      
    
    rule  ( selector ( "IS_TEST()" ) => 4202047188 )
      
    
    rule  ( selector ( "failed()" ) => 3124842406 )
      
    
    rule  ( selector ( "testExpectEmit()" ) => 2385562937 )
      
    
    rule  ( selector ( "testExpectEmitCheckEmitter()" ) => 3822672185 )
      
    
    rule  ( selector ( "testExpectEmitDoNotCheckData()" ) => 4244930061 )
      
    
    rule  ( selector ( "vm()" ) => 980845667 )
      

endmodule

module ENVTEST-BIN-RUNTIME
    imports public FOUNDRY
    
    syntax Contract ::= EnvTestContract
    
    syntax EnvTestContract ::= "EnvTest" [symbol(), klabel(contract_EnvTest)]
    
      
    
    syntax Field ::= EnvTestField
    
    syntax EnvTestField ::= "IS_TEST" [symbol(), klabel(field_EnvTest_IS_TEST)]
    
    syntax EnvTestField ::= "_failed" [symbol(), klabel(field_EnvTest__failed)]
    
    syntax EnvTestField ::= "IS_SCRIPT" [symbol(), klabel(field_EnvTest_IS_SCRIPT)]
    
    syntax EnvTestField ::= "stdstore" [symbol(), klabel(field_EnvTest_stdstore)]
    
    rule  ( #loc ( EnvTest . IS_TEST ) => 0 )
      
    
    rule  ( #loc ( EnvTest . _failed ) => 0 )
      
    
    rule  ( #loc ( EnvTest . IS_SCRIPT ) => 0 )
      
    
    rule  ( #loc ( EnvTest . stdstore ) => 1 )
      
    
    syntax Bytes ::= EnvTestContract "." EnvTestMethod [function(), symbol(), klabel(method_EnvTest)]
    
    syntax EnvTestMethod ::= "IS_SCRIPT" "(" ")" [symbol(), klabel(method_EnvTest_IS_SCRIPT_)]
    
    syntax EnvTestMethod ::= "IS_TEST" "(" ")" [symbol(), klabel(method_EnvTest_IS_TEST_)]
    
    syntax EnvTestMethod ::= "failed" "(" ")" [symbol(), klabel(method_EnvTest_failed_)]
    
    syntax EnvTestMethod ::= "setUp" "(" ")" [symbol(), klabel(method_EnvTest_setUp_)]
    
    syntax EnvTestMethod ::= "testEnvAddress" "(" ")" [symbol(), klabel(method_EnvTest_testEnvAddress_)]
    
    syntax EnvTestMethod ::= "testEnvAddresseArray" "(" ")" [symbol(), klabel(method_EnvTest_testEnvAddresseArray_)]
    
    syntax EnvTestMethod ::= "testEnvBool" "(" ")" [symbol(), klabel(method_EnvTest_testEnvBool_)]
    
    syntax EnvTestMethod ::= "testEnvBoolArray" "(" ")" [symbol(), klabel(method_EnvTest_testEnvBoolArray_)]
    
    syntax EnvTestMethod ::= "testEnvBytes" "(" ")" [symbol(), klabel(method_EnvTest_testEnvBytes_)]
    
    syntax EnvTestMethod ::= "testEnvBytes32" "(" ")" [symbol(), klabel(method_EnvTest_testEnvBytes32_)]
    
    syntax EnvTestMethod ::= "testEnvBytes32Array" "(" ")" [symbol(), klabel(method_EnvTest_testEnvBytes32Array_)]
    
    syntax EnvTestMethod ::= "testEnvBytesArray" "(" ")" [symbol(), klabel(method_EnvTest_testEnvBytesArray_)]
    
    syntax EnvTestMethod ::= "testEnvInt" "(" ")" [symbol(), klabel(method_EnvTest_testEnvInt_)]
    
    syntax EnvTestMethod ::= "testEnvIntArray" "(" ")" [symbol(), klabel(method_EnvTest_testEnvIntArray_)]
    
    syntax EnvTestMethod ::= "testEnvString" "(" ")" [symbol(), klabel(method_EnvTest_testEnvString_)]
    
    syntax EnvTestMethod ::= "testEnvStringArray" "(" ")" [symbol(), klabel(method_EnvTest_testEnvStringArray_)]
    
    syntax EnvTestMethod ::= "testEnvUInt" "(" ")" [symbol(), klabel(method_EnvTest_testEnvUInt_)]
    
    syntax EnvTestMethod ::= "testEnvUIntArray" "(" ")" [symbol(), klabel(method_EnvTest_testEnvUIntArray_)]
    
    syntax EnvTestMethod ::= "vm" "(" ")" [symbol(), klabel(method_EnvTest_vm_)]
    
    rule  ( EnvTest . IS_SCRIPT ( ) => #abiCallData ( "IS_SCRIPT" , .TypedArgs ) )
      
    
    rule  ( EnvTest . IS_TEST ( ) => #abiCallData ( "IS_TEST" , .TypedArgs ) )
      
    
    rule  ( EnvTest . failed ( ) => #abiCallData ( "failed" , .TypedArgs ) )
      
    
    rule  ( EnvTest . setUp ( ) => #abiCallData ( "setUp" , .TypedArgs ) )
      
    
    rule  ( EnvTest . testEnvAddress ( ) => #abiCallData ( "testEnvAddress" , .TypedArgs ) )
      
    
    rule  ( EnvTest . testEnvAddresseArray ( ) => #abiCallData ( "testEnvAddresseArray" , .TypedArgs ) )
      
    
    rule  ( EnvTest . testEnvBool ( ) => #abiCallData ( "testEnvBool" , .TypedArgs ) )
      
    
    rule  ( EnvTest . testEnvBoolArray ( ) => #abiCallData ( "testEnvBoolArray" , .TypedArgs ) )
      
    
    rule  ( EnvTest . testEnvBytes ( ) => #abiCallData ( "testEnvBytes" , .TypedArgs ) )
      
    
    rule  ( EnvTest . testEnvBytes32 ( ) => #abiCallData ( "testEnvBytes32" , .TypedArgs ) )
      
    
    rule  ( EnvTest . testEnvBytes32Array ( ) => #abiCallData ( "testEnvBytes32Array" , .TypedArgs ) )
      
    
    rule  ( EnvTest . testEnvBytesArray ( ) => #abiCallData ( "testEnvBytesArray" , .TypedArgs ) )
      
    
    rule  ( EnvTest . testEnvInt ( ) => #abiCallData ( "testEnvInt" , .TypedArgs ) )
      
    
    rule  ( EnvTest . testEnvIntArray ( ) => #abiCallData ( "testEnvIntArray" , .TypedArgs ) )
      
    
    rule  ( EnvTest . testEnvString ( ) => #abiCallData ( "testEnvString" , .TypedArgs ) )
      
    
    rule  ( EnvTest . testEnvStringArray ( ) => #abiCallData ( "testEnvStringArray" , .TypedArgs ) )
      
    
    rule  ( EnvTest . testEnvUInt ( ) => #abiCallData ( "testEnvUInt" , .TypedArgs ) )
      
    
    rule  ( EnvTest . testEnvUIntArray ( ) => #abiCallData ( "testEnvUIntArray" , .TypedArgs ) )
      
    
    rule  ( EnvTest . vm ( ) => #abiCallData ( "vm" , .TypedArgs ) )
      
    
    rule  ( selector ( "IS_SCRIPT()" ) => 4174167879 )
      
    
    rule  ( selector ( "IS_TEST()" ) => 4202047188 )
      
    
    rule  ( selector ( "failed()" ) => 3124842406 )
      
    
    rule  ( selector ( "setUp()" ) => 177362148 )
      
    
    rule  ( selector ( "testEnvAddress()" ) => 2862857531 )
      
    
    rule  ( selector ( "testEnvAddresseArray()" ) => 3294476741 )
      
    
    rule  ( selector ( "testEnvBool()" ) => 894343624 )
      
    
    rule  ( selector ( "testEnvBoolArray()" ) => 2095834153 )
      
    
    rule  ( selector ( "testEnvBytes()" ) => 1439135834 )
      
    
    rule  ( selector ( "testEnvBytes32()" ) => 1818390676 )
      
    
    rule  ( selector ( "testEnvBytes32Array()" ) => 1427447379 )
      
    
    rule  ( selector ( "testEnvBytesArray()" ) => 2593538909 )
      
    
    rule  ( selector ( "testEnvInt()" ) => 446472630 )
      
    
    rule  ( selector ( "testEnvIntArray()" ) => 994678527 )
      
    
    rule  ( selector ( "testEnvString()" ) => 1097637738 )
      
    
    rule  ( selector ( "testEnvStringArray()" ) => 3587215751 )
      
    
    rule  ( selector ( "testEnvUInt()" ) => 2066287170 )
      
    
    rule  ( selector ( "testEnvUIntArray()" ) => 551796351 )
      
    
    rule  ( selector ( "vm()" ) => 980845667 )
      

endmodule

module DUMMY-BIN-RUNTIME
    imports public FOUNDRY
    
    syntax Contract ::= DummyContract
    
    syntax DummyContract ::= "Dummy" [symbol(), klabel(contract_Dummy)]
    
      
    
    syntax Bytes ::= DummyContract "." DummyMethod [function(), symbol(), klabel(method_Dummy)]
    
    syntax DummyMethod ::= "numberA" "(" ")" [symbol(), klabel(method_Dummy_numberA_)]
    
    rule  ( Dummy . numberA ( ) => #abiCallData ( "numberA" , .TypedArgs ) )
      
    
    rule  ( selector ( "numberA()" ) => 2571869527 )
      

endmodule

module EXPECTCALLTEST-BIN-RUNTIME
    imports public FOUNDRY
    
    syntax Contract ::= ExpectCallTestContract
    
    syntax ExpectCallTestContract ::= "ExpectCallTest" [symbol(), klabel(contract_ExpectCallTest)]
    
      
    
    syntax Field ::= ExpectCallTestField
    
    syntax ExpectCallTestField ::= "IS_TEST" [symbol(), klabel(field_ExpectCallTest_IS_TEST)]
    
    syntax ExpectCallTestField ::= "_failed" [symbol(), klabel(field_ExpectCallTest__failed)]
    
    syntax ExpectCallTestField ::= "IS_SCRIPT" [symbol(), klabel(field_ExpectCallTest_IS_SCRIPT)]
    
    syntax ExpectCallTestField ::= "stdstore" [symbol(), klabel(field_ExpectCallTest_stdstore)]
    
    rule  ( #loc ( ExpectCallTest . IS_TEST ) => 0 )
      
    
    rule  ( #loc ( ExpectCallTest . _failed ) => 0 )
      
    
    rule  ( #loc ( ExpectCallTest . IS_SCRIPT ) => 0 )
      
    
    rule  ( #loc ( ExpectCallTest . stdstore ) => 1 )
      
    
    syntax Bytes ::= ExpectCallTestContract "." ExpectCallTestMethod [function(), symbol(), klabel(method_ExpectCallTest)]
    
    syntax ExpectCallTestMethod ::= "IS_SCRIPT" "(" ")" [symbol(), klabel(method_ExpectCallTest_IS_SCRIPT_)]
    
    syntax ExpectCallTestMethod ::= "IS_TEST" "(" ")" [symbol(), klabel(method_ExpectCallTest_IS_TEST_)]
    
    syntax ExpectCallTestMethod ::= "failed" "(" ")" [symbol(), klabel(method_ExpectCallTest_failed_)]
    
    syntax ExpectCallTestMethod ::= "kevm" "(" ")" [symbol(), klabel(method_ExpectCallTest_kevm_)]
    
    syntax ExpectCallTestMethod ::= "testExpectRegularCall" "(" ")" [symbol(), klabel(method_ExpectCallTest_testExpectRegularCall_)]
    
    syntax ExpectCallTestMethod ::= "testExpectStaticCall" "(" ")" [symbol(), klabel(method_ExpectCallTest_testExpectStaticCall_)]
    
    syntax ExpectCallTestMethod ::= "vm" "(" ")" [symbol(), klabel(method_ExpectCallTest_vm_)]
    
    rule  ( ExpectCallTest . IS_SCRIPT ( ) => #abiCallData ( "IS_SCRIPT" , .TypedArgs ) )
      
    
    rule  ( ExpectCallTest . IS_TEST ( ) => #abiCallData ( "IS_TEST" , .TypedArgs ) )
      
    
    rule  ( ExpectCallTest . failed ( ) => #abiCallData ( "failed" , .TypedArgs ) )
      
    
    rule  ( ExpectCallTest . kevm ( ) => #abiCallData ( "kevm" , .TypedArgs ) )
      
    
    rule  ( ExpectCallTest . testExpectRegularCall ( ) => #abiCallData ( "testExpectRegularCall" , .TypedArgs ) )
      
    
    rule  ( ExpectCallTest . testExpectStaticCall ( ) => #abiCallData ( "testExpectStaticCall" , .TypedArgs ) )
      
    
    rule  ( ExpectCallTest . vm ( ) => #abiCallData ( "vm" , .TypedArgs ) )
      
    
    rule  ( selector ( "IS_SCRIPT()" ) => 4174167879 )
      
    
    rule  ( selector ( "IS_TEST()" ) => 4202047188 )
      
    
    rule  ( selector ( "failed()" ) => 3124842406 )
      
    
    rule  ( selector ( "kevm()" ) => 3601001590 )
      
    
    rule  ( selector ( "testExpectRegularCall()" ) => 676731872 )
      
    
    rule  ( selector ( "testExpectStaticCall()" ) => 3219733999 )
      
    
    rule  ( selector ( "vm()" ) => 980845667 )
      

endmodule

module DEPTHREVERTER-BIN-RUNTIME
    imports public FOUNDRY
    
    syntax Contract ::= DepthReverterContract
    
    syntax DepthReverterContract ::= "DepthReverter" [symbol(), klabel(contract_DepthReverter)]
    
      
    
    syntax Field ::= DepthReverterField
    
    syntax DepthReverterField ::= "reverter" [symbol(), klabel(field_DepthReverter_reverter)]
    
    rule  ( #loc ( DepthReverter . reverter ) => 0 )
      
    
    syntax Bytes ::= DepthReverterContract "." DepthReverterMethod [function(), symbol(), klabel(method_DepthReverter)]
    
    syntax DepthReverterMethod ::= "revertAtNextDepth" "(" ")" [symbol(), klabel(method_DepthReverter_revertAtNextDepth_)]
    
    rule  ( DepthReverter . revertAtNextDepth ( ) => #abiCallData ( "revertAtNextDepth" , .TypedArgs ) )
      
    
    rule  ( selector ( "revertAtNextDepth()" ) => 332278727 )
      

endmodule

module EXPECTREVERTTEST-BIN-RUNTIME
    imports public FOUNDRY
    
    syntax Contract ::= ExpectRevertTestContract
    
    syntax ExpectRevertTestContract ::= "ExpectRevertTest" [symbol(), klabel(contract_ExpectRevertTest)]
    
      
    
    syntax Field ::= ExpectRevertTestField
    
    syntax ExpectRevertTestField ::= "IS_TEST" [symbol(), klabel(field_ExpectRevertTest_IS_TEST)]
    
    syntax ExpectRevertTestField ::= "_failed" [symbol(), klabel(field_ExpectRevertTest__failed)]
    
    syntax ExpectRevertTestField ::= "IS_SCRIPT" [symbol(), klabel(field_ExpectRevertTest_IS_SCRIPT)]
    
    syntax ExpectRevertTestField ::= "stdstore" [symbol(), klabel(field_ExpectRevertTest_stdstore)]
    
    rule  ( #loc ( ExpectRevertTest . IS_TEST ) => 0 )
      
    
    rule  ( #loc ( ExpectRevertTest . _failed ) => 0 )
      
    
    rule  ( #loc ( ExpectRevertTest . IS_SCRIPT ) => 0 )
      
    
    rule  ( #loc ( ExpectRevertTest . stdstore ) => 1 )
      
    
    syntax Bytes ::= ExpectRevertTestContract "." ExpectRevertTestMethod [function(), symbol(), klabel(method_ExpectRevertTest)]
    
    syntax ExpectRevertTestMethod ::= "IS_SCRIPT" "(" ")" [symbol(), klabel(method_ExpectRevertTest_IS_SCRIPT_)]
    
    syntax ExpectRevertTestMethod ::= "IS_TEST" "(" ")" [symbol(), klabel(method_ExpectRevertTest_IS_TEST_)]
    
    syntax ExpectRevertTestMethod ::= "failed" "(" ")" [symbol(), klabel(method_ExpectRevertTest_failed_)]
    
    syntax ExpectRevertTestMethod ::= "testFail_ExpectRevert_failAndSuccess" "(" ")" [symbol(), klabel(method_ExpectRevertTest_testFail_ExpectRevert_failAndSuccess_)]
    
    syntax ExpectRevertTestMethod ::= "testFail_expectRevert_bytes4" "(" ")" [symbol(), klabel(method_ExpectRevertTest_testFail_expectRevert_bytes4_)]
    
    syntax ExpectRevertTestMethod ::= "testFail_expectRevert_empty" "(" ")" [symbol(), klabel(method_ExpectRevertTest_testFail_expectRevert_empty_)]
    
    syntax ExpectRevertTestMethod ::= "testFail_expectRevert_false" "(" ")" [symbol(), klabel(method_ExpectRevertTest_testFail_expectRevert_false_)]
    
    syntax ExpectRevertTestMethod ::= "testFail_expectRevert_multipleReverts" "(" ")" [symbol(), klabel(method_ExpectRevertTest_testFail_expectRevert_multipleReverts_)]
    
    syntax ExpectRevertTestMethod ::= "test_ExpectRevert_increasedDepth" "(" ")" [symbol(), klabel(method_ExpectRevertTest_test_ExpectRevert_increasedDepth_)]
    
    syntax ExpectRevertTestMethod ::= "test_expectRevert_bytes4" "(" ")" [symbol(), klabel(method_ExpectRevertTest_test_expectRevert_bytes4_)]
    
    syntax ExpectRevertTestMethod ::= "test_expectRevert_encodedSymbolic" "(" Int ")" [symbol(), klabel(method_ExpectRevertTest_test_expectRevert_encodedSymbolic_Int)]
    
    syntax ExpectRevertTestMethod ::= "test_expectRevert_internalCall" "(" ")" [symbol(), klabel(method_ExpectRevertTest_test_expectRevert_internalCall_)]
    
    syntax ExpectRevertTestMethod ::= "test_expectRevert_message" "(" ")" [symbol(), klabel(method_ExpectRevertTest_test_expectRevert_message_)]
    
    syntax ExpectRevertTestMethod ::= "test_expectRevert_returnValue" "(" ")" [symbol(), klabel(method_ExpectRevertTest_test_expectRevert_returnValue_)]
    
    syntax ExpectRevertTestMethod ::= "test_expectRevert_true" "(" ")" [symbol(), klabel(method_ExpectRevertTest_test_expectRevert_true_)]
    
    syntax ExpectRevertTestMethod ::= "vm" "(" ")" [symbol(), klabel(method_ExpectRevertTest_vm_)]
    
    rule  ( ExpectRevertTest . IS_SCRIPT ( ) => #abiCallData ( "IS_SCRIPT" , .TypedArgs ) )
      
    
    rule  ( ExpectRevertTest . IS_TEST ( ) => #abiCallData ( "IS_TEST" , .TypedArgs ) )
      
    
    rule  ( ExpectRevertTest . failed ( ) => #abiCallData ( "failed" , .TypedArgs ) )
      
    
    rule  ( ExpectRevertTest . testFail_ExpectRevert_failAndSuccess ( ) => #abiCallData ( "testFail_ExpectRevert_failAndSuccess" , .TypedArgs ) )
      
    
    rule  ( ExpectRevertTest . testFail_expectRevert_bytes4 ( ) => #abiCallData ( "testFail_expectRevert_bytes4" , .TypedArgs ) )
      
    
    rule  ( ExpectRevertTest . testFail_expectRevert_empty ( ) => #abiCallData ( "testFail_expectRevert_empty" , .TypedArgs ) )
      
    
    rule  ( ExpectRevertTest . testFail_expectRevert_false ( ) => #abiCallData ( "testFail_expectRevert_false" , .TypedArgs ) )
      
    
    rule  ( ExpectRevertTest . testFail_expectRevert_multipleReverts ( ) => #abiCallData ( "testFail_expectRevert_multipleReverts" , .TypedArgs ) )
      
    
    rule  ( ExpectRevertTest . test_ExpectRevert_increasedDepth ( ) => #abiCallData ( "test_ExpectRevert_increasedDepth" , .TypedArgs ) )
      
    
    rule  ( ExpectRevertTest . test_expectRevert_bytes4 ( ) => #abiCallData ( "test_expectRevert_bytes4" , .TypedArgs ) )
      
    
    rule  ( ExpectRevertTest . test_expectRevert_encodedSymbolic ( V0_controller ) => #abiCallData ( "test_expectRevert_encodedSymbolic" , #address ( V0_controller ) , .TypedArgs ) )
       ensures #rangeAddress ( V0_controller )
      
    
    rule  ( ExpectRevertTest . test_expectRevert_internalCall ( ) => #abiCallData ( "test_expectRevert_internalCall" , .TypedArgs ) )
      
    
    rule  ( ExpectRevertTest . test_expectRevert_message ( ) => #abiCallData ( "test_expectRevert_message" , .TypedArgs ) )
      
    
    rule  ( ExpectRevertTest . test_expectRevert_returnValue ( ) => #abiCallData ( "test_expectRevert_returnValue" , .TypedArgs ) )
      
    
    rule  ( ExpectRevertTest . test_expectRevert_true ( ) => #abiCallData ( "test_expectRevert_true" , .TypedArgs ) )
      
    
    rule  ( ExpectRevertTest . vm ( ) => #abiCallData ( "vm" , .TypedArgs ) )
      
    
    rule  ( selector ( "IS_SCRIPT()" ) => 4174167879 )
      
    
    rule  ( selector ( "IS_TEST()" ) => 4202047188 )
      
    
    rule  ( selector ( "failed()" ) => 3124842406 )
      
    
    rule  ( selector ( "testFail_ExpectRevert_failAndSuccess()" ) => 2386222785 )
      
    
    rule  ( selector ( "testFail_expectRevert_bytes4()" ) => 3540765930 )
      
    
    rule  ( selector ( "testFail_expectRevert_empty()" ) => 3691097669 )
      
    
    rule  ( selector ( "testFail_expectRevert_false()" ) => 2152588325 )
      
    
    rule  ( selector ( "testFail_expectRevert_multipleReverts()" ) => 2539873268 )
      
    
    rule  ( selector ( "test_ExpectRevert_increasedDepth()" ) => 910856553 )
      
    
    rule  ( selector ( "test_expectRevert_bytes4()" ) => 1300765909 )
      
    
    rule  ( selector ( "test_expectRevert_encodedSymbolic(address)" ) => 27292786 )
      
    
    rule  ( selector ( "test_expectRevert_internalCall()" ) => 1766536967 )
      
    
    rule  ( selector ( "test_expectRevert_message()" ) => 3706733127 )
      
    
    rule  ( selector ( "test_expectRevert_returnValue()" ) => 4193569282 )
      
    
    rule  ( selector ( "test_expectRevert_true()" ) => 2931127071 )
      
    
    rule  ( selector ( "vm()" ) => 980845667 )
      

endmodule

module REVERTER-BIN-RUNTIME
    imports public FOUNDRY
    
    syntax Contract ::= ReverterContract
    
    syntax ReverterContract ::= "Reverter" [symbol(), klabel(contract_Reverter)]
    
      
    
    syntax Bytes ::= ReverterContract "." ReverterMethod [function(), symbol(), klabel(method_Reverter)]
    
    syntax ReverterMethod ::= "noRevert" "(" ")" [symbol(), klabel(method_Reverter_noRevert_)]
    
    syntax ReverterMethod ::= "revertWithReason" "(" String ")" [symbol(), klabel(method_Reverter_revertWithReason_String)]
    
    syntax ReverterMethod ::= "revertWithoutReason" "(" ")" [symbol(), klabel(method_Reverter_revertWithoutReason_)]
    
    rule  ( Reverter . noRevert ( ) => #abiCallData ( "noRevert" , .TypedArgs ) )
      
    
    rule  ( Reverter . revertWithReason ( V0__a ) => #abiCallData ( "revertWithReason" , #string ( V0__a ) , .TypedArgs ) )
      
    
    rule  ( Reverter . revertWithoutReason ( ) => #abiCallData ( "revertWithoutReason" , .TypedArgs ) )
      
    
    rule  ( selector ( "noRevert()" ) => 3072618433 )
      
    
    rule  ( selector ( "revertWithReason(string)" ) => 4154655617 )
      
    
    rule  ( selector ( "revertWithoutReason()" ) => 1097275021 )
      

endmodule

module REVERTERWITHRETURN-BIN-RUNTIME
    imports public FOUNDRY
    
    syntax Contract ::= ReverterWithReturnContract
    
    syntax ReverterWithReturnContract ::= "ReverterWithReturn" [symbol(), klabel(contract_ReverterWithReturn)]
    
      
    
    syntax Bytes ::= ReverterWithReturnContract "." ReverterWithReturnMethod [function(), symbol(), klabel(method_ReverterWithReturn)]
    
    syntax ReverterWithReturnMethod ::= "revertUnless" "(" Int ")" [symbol(), klabel(method_ReverterWithReturn_revertUnless_Int)]
    
    rule  ( ReverterWithReturn . revertUnless ( V0_returnInstead ) => #abiCallData ( "revertUnless" , #bool ( V0_returnInstead ) , .TypedArgs ) )
       ensures #rangeBool ( V0_returnInstead )
      
    
    rule  ( selector ( "revertUnless(bool)" ) => 260261997 )
      

endmodule

module FFITEST-BIN-RUNTIME
    imports public FOUNDRY
    
    syntax Contract ::= FfiTestContract
    
    syntax FfiTestContract ::= "FfiTest" [symbol(), klabel(contract_FfiTest)]
    
      
    
    syntax Field ::= FfiTestField
    
    syntax FfiTestField ::= "IS_TEST" [symbol(), klabel(field_FfiTest_IS_TEST)]
    
    syntax FfiTestField ::= "_failed" [symbol(), klabel(field_FfiTest__failed)]
    
    syntax FfiTestField ::= "IS_SCRIPT" [symbol(), klabel(field_FfiTest_IS_SCRIPT)]
    
    syntax FfiTestField ::= "stdstore" [symbol(), klabel(field_FfiTest_stdstore)]
    
    rule  ( #loc ( FfiTest . IS_TEST ) => 0 )
      
    
    rule  ( #loc ( FfiTest . _failed ) => 0 )
      
    
    rule  ( #loc ( FfiTest . IS_SCRIPT ) => 0 )
      
    
    rule  ( #loc ( FfiTest . stdstore ) => 1 )
      
    
    syntax Bytes ::= FfiTestContract "." FfiTestMethod [function(), symbol(), klabel(method_FfiTest)]
    
    syntax FfiTestMethod ::= "IS_SCRIPT" "(" ")" [symbol(), klabel(method_FfiTest_IS_SCRIPT_)]
    
    syntax FfiTestMethod ::= "IS_TEST" "(" ")" [symbol(), klabel(method_FfiTest_IS_TEST_)]
    
    syntax FfiTestMethod ::= "failed" "(" ")" [symbol(), klabel(method_FfiTest_failed_)]
    
    syntax FfiTestMethod ::= "setUp" "(" ")" [symbol(), klabel(method_FfiTest_setUp_)]
    
    syntax FfiTestMethod ::= "testFFIFOO" "(" ")" [symbol(), klabel(method_FfiTest_testFFIFOO_)]
    
    syntax FfiTestMethod ::= "testFFIScript" "(" ")" [symbol(), klabel(method_FfiTest_testFFIScript_)]
    
    syntax FfiTestMethod ::= "testFFIScript2" "(" ")" [symbol(), klabel(method_FfiTest_testFFIScript2_)]
    
    syntax FfiTestMethod ::= "testffi" "(" ")" [symbol(), klabel(method_FfiTest_testffi_)]
    
    syntax FfiTestMethod ::= "vm" "(" ")" [symbol(), klabel(method_FfiTest_vm_)]
    
    rule  ( FfiTest . IS_SCRIPT ( ) => #abiCallData ( "IS_SCRIPT" , .TypedArgs ) )
      
    
    rule  ( FfiTest . IS_TEST ( ) => #abiCallData ( "IS_TEST" , .TypedArgs ) )
      
    
    rule  ( FfiTest . failed ( ) => #abiCallData ( "failed" , .TypedArgs ) )
      
    
    rule  ( FfiTest . setUp ( ) => #abiCallData ( "setUp" , .TypedArgs ) )
      
    
    rule  ( FfiTest . testFFIFOO ( ) => #abiCallData ( "testFFIFOO" , .TypedArgs ) )
      
    
    rule  ( FfiTest . testFFIScript ( ) => #abiCallData ( "testFFIScript" , .TypedArgs ) )
      
    
    rule  ( FfiTest . testFFIScript2 ( ) => #abiCallData ( "testFFIScript2" , .TypedArgs ) )
      
    
    rule  ( FfiTest . testffi ( ) => #abiCallData ( "testffi" , .TypedArgs ) )
      
    
    rule  ( FfiTest . vm ( ) => #abiCallData ( "vm" , .TypedArgs ) )
      
    
    rule  ( selector ( "IS_SCRIPT()" ) => 4174167879 )
      
    
    rule  ( selector ( "IS_TEST()" ) => 4202047188 )
      
    
    rule  ( selector ( "failed()" ) => 3124842406 )
      
    
    rule  ( selector ( "setUp()" ) => 177362148 )
      
    
    rule  ( selector ( "testFFIFOO()" ) => 2415994822 )
      
    
    rule  ( selector ( "testFFIScript()" ) => 2734086837 )
      
    
    rule  ( selector ( "testFFIScript2()" ) => 4125794598 )
      
    
    rule  ( selector ( "testffi()" ) => 4068116 )
      
    
    rule  ( selector ( "vm()" ) => 980845667 )
      

endmodule

module FILESTEST-BIN-RUNTIME
    imports public FOUNDRY
    
    syntax Contract ::= FilesTestContract
    
    syntax FilesTestContract ::= "FilesTest" [symbol(), klabel(contract_FilesTest)]
    
      
    
    syntax Field ::= FilesTestField
    
    syntax FilesTestField ::= "IS_TEST" [symbol(), klabel(field_FilesTest_IS_TEST)]
    
    syntax FilesTestField ::= "_failed" [symbol(), klabel(field_FilesTest__failed)]
    
    syntax FilesTestField ::= "IS_SCRIPT" [symbol(), klabel(field_FilesTest_IS_SCRIPT)]
    
    syntax FilesTestField ::= "stdstore" [symbol(), klabel(field_FilesTest_stdstore)]
    
    rule  ( #loc ( FilesTest . IS_TEST ) => 0 )
      
    
    rule  ( #loc ( FilesTest . _failed ) => 0 )
      
    
    rule  ( #loc ( FilesTest . IS_SCRIPT ) => 0 )
      
    
    rule  ( #loc ( FilesTest . stdstore ) => 1 )
      
    
    syntax Bytes ::= FilesTestContract "." FilesTestMethod [function(), symbol(), klabel(method_FilesTest)]
    
    syntax FilesTestMethod ::= "IS_SCRIPT" "(" ")" [symbol(), klabel(method_FilesTest_IS_SCRIPT_)]
    
    syntax FilesTestMethod ::= "IS_TEST" "(" ")" [symbol(), klabel(method_FilesTest_IS_TEST_)]
    
    syntax FilesTestMethod ::= "failed" "(" ")" [symbol(), klabel(method_FilesTest_failed_)]
    
    syntax FilesTestMethod ::= "testFailRemoveFile" "(" ")" [symbol(), klabel(method_FilesTest_testFailRemoveFile_)]
    
    syntax FilesTestMethod ::= "testReadWriteFile" "(" ")" [symbol(), klabel(method_FilesTest_testReadWriteFile_)]
    
    syntax FilesTestMethod ::= "testReadWriteLine" "(" ")" [symbol(), klabel(method_FilesTest_testReadWriteLine_)]
    
    syntax FilesTestMethod ::= "vm" "(" ")" [symbol(), klabel(method_FilesTest_vm_)]
    
    rule  ( FilesTest . IS_SCRIPT ( ) => #abiCallData ( "IS_SCRIPT" , .TypedArgs ) )
      
    
    rule  ( FilesTest . IS_TEST ( ) => #abiCallData ( "IS_TEST" , .TypedArgs ) )
      
    
    rule  ( FilesTest . failed ( ) => #abiCallData ( "failed" , .TypedArgs ) )
      
    
    rule  ( FilesTest . testFailRemoveFile ( ) => #abiCallData ( "testFailRemoveFile" , .TypedArgs ) )
      
    
    rule  ( FilesTest . testReadWriteFile ( ) => #abiCallData ( "testReadWriteFile" , .TypedArgs ) )
      
    
    rule  ( FilesTest . testReadWriteLine ( ) => #abiCallData ( "testReadWriteLine" , .TypedArgs ) )
      
    
    rule  ( FilesTest . vm ( ) => #abiCallData ( "vm" , .TypedArgs ) )
      
    
    rule  ( selector ( "IS_SCRIPT()" ) => 4174167879 )
      
    
    rule  ( selector ( "IS_TEST()" ) => 4202047188 )
      
    
    rule  ( selector ( "failed()" ) => 3124842406 )
      
    
    rule  ( selector ( "testFailRemoveFile()" ) => 2780725830 )
      
    
    rule  ( selector ( "testReadWriteFile()" ) => 3880869465 )
      
    
    rule  ( selector ( "testReadWriteLine()" ) => 3039298541 )
      
    
    rule  ( selector ( "vm()" ) => 980845667 )
      

endmodule

module FORKTEST-BIN-RUNTIME
    imports public FOUNDRY
    
    syntax Contract ::= ForkTestContract
    
    syntax ForkTestContract ::= "ForkTest" [symbol(), klabel(contract_ForkTest)]
    
      
    
    syntax Field ::= ForkTestField
    
    syntax ForkTestField ::= "IS_TEST" [symbol(), klabel(field_ForkTest_IS_TEST)]
    
    syntax ForkTestField ::= "_failed" [symbol(), klabel(field_ForkTest__failed)]
    
    syntax ForkTestField ::= "IS_SCRIPT" [symbol(), klabel(field_ForkTest_IS_SCRIPT)]
    
    syntax ForkTestField ::= "stdstore" [symbol(), klabel(field_ForkTest_stdstore)]
    
    rule  ( #loc ( ForkTest . IS_TEST ) => 0 )
      
    
    rule  ( #loc ( ForkTest . _failed ) => 0 )
      
    
    rule  ( #loc ( ForkTest . IS_SCRIPT ) => 0 )
      
    
    rule  ( #loc ( ForkTest . stdstore ) => 1 )
      
    
    syntax Bytes ::= ForkTestContract "." ForkTestMethod [function(), symbol(), klabel(method_ForkTest)]
    
    syntax ForkTestMethod ::= "IS_SCRIPT" "(" ")" [symbol(), klabel(method_ForkTest_IS_SCRIPT_)]
    
    syntax ForkTestMethod ::= "IS_TEST" "(" ")" [symbol(), klabel(method_ForkTest_IS_TEST_)]
    
    syntax ForkTestMethod ::= "failed" "(" ")" [symbol(), klabel(method_ForkTest_failed_)]
    
    syntax ForkTestMethod ::= "testActiveFork" "(" ")" [symbol(), klabel(method_ForkTest_testActiveFork_)]
    
    syntax ForkTestMethod ::= "testAllRPCUrl" "(" ")" [symbol(), klabel(method_ForkTest_testAllRPCUrl_)]
    
    syntax ForkTestMethod ::= "testCreateFork" "(" ")" [symbol(), klabel(method_ForkTest_testCreateFork_)]
    
    syntax ForkTestMethod ::= "testCreateForkBlock" "(" ")" [symbol(), klabel(method_ForkTest_testCreateForkBlock_)]
    
    syntax ForkTestMethod ::= "testCreateSelectFork" "(" ")" [symbol(), klabel(method_ForkTest_testCreateSelectFork_)]
    
    syntax ForkTestMethod ::= "testCreateSelectForkBlock" "(" ")" [symbol(), klabel(method_ForkTest_testCreateSelectForkBlock_)]
    
    syntax ForkTestMethod ::= "testRPCUrl" "(" ")" [symbol(), klabel(method_ForkTest_testRPCUrl_)]
    
    syntax ForkTestMethod ::= "testRPCUrlRevert" "(" ")" [symbol(), klabel(method_ForkTest_testRPCUrlRevert_)]
    
    syntax ForkTestMethod ::= "testRollFork" "(" ")" [symbol(), klabel(method_ForkTest_testRollFork_)]
    
    syntax ForkTestMethod ::= "testRollForkId" "(" ")" [symbol(), klabel(method_ForkTest_testRollForkId_)]
    
    syntax ForkTestMethod ::= "vm" "(" ")" [symbol(), klabel(method_ForkTest_vm_)]
    
    rule  ( ForkTest . IS_SCRIPT ( ) => #abiCallData ( "IS_SCRIPT" , .TypedArgs ) )
      
    
    rule  ( ForkTest . IS_TEST ( ) => #abiCallData ( "IS_TEST" , .TypedArgs ) )
      
    
    rule  ( ForkTest . failed ( ) => #abiCallData ( "failed" , .TypedArgs ) )
      
    
    rule  ( ForkTest . testActiveFork ( ) => #abiCallData ( "testActiveFork" , .TypedArgs ) )
      
    
    rule  ( ForkTest . testAllRPCUrl ( ) => #abiCallData ( "testAllRPCUrl" , .TypedArgs ) )
      
    
    rule  ( ForkTest . testCreateFork ( ) => #abiCallData ( "testCreateFork" , .TypedArgs ) )
      
    
    rule  ( ForkTest . testCreateForkBlock ( ) => #abiCallData ( "testCreateForkBlock" , .TypedArgs ) )
      
    
    rule  ( ForkTest . testCreateSelectFork ( ) => #abiCallData ( "testCreateSelectFork" , .TypedArgs ) )
      
    
    rule  ( ForkTest . testCreateSelectForkBlock ( ) => #abiCallData ( "testCreateSelectForkBlock" , .TypedArgs ) )
      
    
    rule  ( ForkTest . testRPCUrl ( ) => #abiCallData ( "testRPCUrl" , .TypedArgs ) )
      
    
    rule  ( ForkTest . testRPCUrlRevert ( ) => #abiCallData ( "testRPCUrlRevert" , .TypedArgs ) )
      
    
    rule  ( ForkTest . testRollFork ( ) => #abiCallData ( "testRollFork" , .TypedArgs ) )
      
    
    rule  ( ForkTest . testRollForkId ( ) => #abiCallData ( "testRollForkId" , .TypedArgs ) )
      
    
    rule  ( ForkTest . vm ( ) => #abiCallData ( "vm" , .TypedArgs ) )
      
    
    rule  ( selector ( "IS_SCRIPT()" ) => 4174167879 )
      
    
    rule  ( selector ( "IS_TEST()" ) => 4202047188 )
      
    
    rule  ( selector ( "failed()" ) => 3124842406 )
      
    
    rule  ( selector ( "testActiveFork()" ) => 2981024546 )
      
    
    rule  ( selector ( "testAllRPCUrl()" ) => 707490019 )
      
    
    rule  ( selector ( "testCreateFork()" ) => 9848133 )
      
    
    rule  ( selector ( "testCreateForkBlock()" ) => 2820856803 )
      
    
    rule  ( selector ( "testCreateSelectFork()" ) => 2307095206 )
      
    
    rule  ( selector ( "testCreateSelectForkBlock()" ) => 269695700 )
      
    
    rule  ( selector ( "testRPCUrl()" ) => 3938449696 )
      
    
    rule  ( selector ( "testRPCUrlRevert()" ) => 470834373 )
      
    
    rule  ( selector ( "testRollFork()" ) => 3222356361 )
      
    
    rule  ( selector ( "testRollForkId()" ) => 3215996813 )
      
    
    rule  ( selector ( "vm()" ) => 980845667 )
      

endmodule

module GASTEST-BIN-RUNTIME
    imports public FOUNDRY
    
    syntax Contract ::= GasTestContract
    
    syntax GasTestContract ::= "GasTest" [symbol(), klabel(contract_GasTest)]
    
      
    
    syntax Field ::= GasTestField
    
    syntax GasTestField ::= "IS_TEST" [symbol(), klabel(field_GasTest_IS_TEST)]
    
    syntax GasTestField ::= "_failed" [symbol(), klabel(field_GasTest__failed)]
    
    syntax GasTestField ::= "IS_SCRIPT" [symbol(), klabel(field_GasTest_IS_SCRIPT)]
    
    syntax GasTestField ::= "stdstore" [symbol(), klabel(field_GasTest_stdstore)]
    
    rule  ( #loc ( GasTest . IS_TEST ) => 0 )
      
    
    rule  ( #loc ( GasTest . _failed ) => 0 )
      
    
    rule  ( #loc ( GasTest . IS_SCRIPT ) => 0 )
      
    
    rule  ( #loc ( GasTest . stdstore ) => 1 )
      
    
    syntax Bytes ::= GasTestContract "." GasTestMethod [function(), symbol(), klabel(method_GasTest)]
    
    syntax GasTestMethod ::= "IS_SCRIPT" "(" ")" [symbol(), klabel(method_GasTest_IS_SCRIPT_)]
    
    syntax GasTestMethod ::= "IS_TEST" "(" ")" [symbol(), klabel(method_GasTest_IS_TEST_)]
    
    syntax GasTestMethod ::= "failed" "(" ")" [symbol(), klabel(method_GasTest_failed_)]
    
    syntax GasTestMethod ::= "kevm" "(" ")" [symbol(), klabel(method_GasTest_kevm_)]
    
    syntax GasTestMethod ::= "testInfiniteGas" "(" ")" [symbol(), klabel(method_GasTest_testInfiniteGas_)]
    
    syntax GasTestMethod ::= "vm" "(" ")" [symbol(), klabel(method_GasTest_vm_)]
    
    rule  ( GasTest . IS_SCRIPT ( ) => #abiCallData ( "IS_SCRIPT" , .TypedArgs ) )
      
    
    rule  ( GasTest . IS_TEST ( ) => #abiCallData ( "IS_TEST" , .TypedArgs ) )
      
    
    rule  ( GasTest . failed ( ) => #abiCallData ( "failed" , .TypedArgs ) )
      
    
    rule  ( GasTest . kevm ( ) => #abiCallData ( "kevm" , .TypedArgs ) )
      
    
    rule  ( GasTest . testInfiniteGas ( ) => #abiCallData ( "testInfiniteGas" , .TypedArgs ) )
      
    
    rule  ( GasTest . vm ( ) => #abiCallData ( "vm" , .TypedArgs ) )
      
    
    rule  ( selector ( "IS_SCRIPT()" ) => 4174167879 )
      
    
    rule  ( selector ( "IS_TEST()" ) => 4202047188 )
      
    
    rule  ( selector ( "failed()" ) => 3124842406 )
      
    
    rule  ( selector ( "kevm()" ) => 3601001590 )
      
    
    rule  ( selector ( "testInfiniteGas()" ) => 1677640502 )
      
    
    rule  ( selector ( "vm()" ) => 980845667 )
      

endmodule

module GETCODETEST-BIN-RUNTIME
    imports public FOUNDRY
    
    syntax Contract ::= GetCodeTestContract
    
    syntax GetCodeTestContract ::= "GetCodeTest" [symbol(), klabel(contract_GetCodeTest)]
    
      
    
    syntax Field ::= GetCodeTestField
    
    syntax GetCodeTestField ::= "IS_TEST" [symbol(), klabel(field_GetCodeTest_IS_TEST)]
    
    syntax GetCodeTestField ::= "_failed" [symbol(), klabel(field_GetCodeTest__failed)]
    
    syntax GetCodeTestField ::= "IS_SCRIPT" [symbol(), klabel(field_GetCodeTest_IS_SCRIPT)]
    
    syntax GetCodeTestField ::= "stdstore" [symbol(), klabel(field_GetCodeTest_stdstore)]
    
    syntax GetCodeTestField ::= "myToken" [symbol(), klabel(field_GetCodeTest_myToken)]
    
    rule  ( #loc ( GetCodeTest . IS_TEST ) => 0 )
      
    
    rule  ( #loc ( GetCodeTest . _failed ) => 0 )
      
    
    rule  ( #loc ( GetCodeTest . IS_SCRIPT ) => 0 )
      
    
    rule  ( #loc ( GetCodeTest . stdstore ) => 1 )
      
    
    rule  ( #loc ( GetCodeTest . myToken ) => 8 )
      
    
    syntax Bytes ::= GetCodeTestContract "." GetCodeTestMethod [function(), symbol(), klabel(method_GetCodeTest)]
    
    syntax GetCodeTestMethod ::= "IS_SCRIPT" "(" ")" [symbol(), klabel(method_GetCodeTest_IS_SCRIPT_)]
    
    syntax GetCodeTestMethod ::= "IS_TEST" "(" ")" [symbol(), klabel(method_GetCodeTest_IS_TEST_)]
    
    syntax GetCodeTestMethod ::= "failed" "(" ")" [symbol(), klabel(method_GetCodeTest_failed_)]
    
    syntax GetCodeTestMethod ::= "setUp" "(" ")" [symbol(), klabel(method_GetCodeTest_setUp_)]
    
    syntax GetCodeTestMethod ::= "testGetCode" "(" ")" [symbol(), klabel(method_GetCodeTest_testGetCode_)]
    
    syntax GetCodeTestMethod ::= "vm" "(" ")" [symbol(), klabel(method_GetCodeTest_vm_)]
    
    rule  ( GetCodeTest . IS_SCRIPT ( ) => #abiCallData ( "IS_SCRIPT" , .TypedArgs ) )
      
    
    rule  ( GetCodeTest . IS_TEST ( ) => #abiCallData ( "IS_TEST" , .TypedArgs ) )
      
    
    rule  ( GetCodeTest . failed ( ) => #abiCallData ( "failed" , .TypedArgs ) )
      
    
    rule  ( GetCodeTest . setUp ( ) => #abiCallData ( "setUp" , .TypedArgs ) )
      
    
    rule  ( GetCodeTest . testGetCode ( ) => #abiCallData ( "testGetCode" , .TypedArgs ) )
      
    
    rule  ( GetCodeTest . vm ( ) => #abiCallData ( "vm" , .TypedArgs ) )
      
    
    rule  ( selector ( "IS_SCRIPT()" ) => 4174167879 )
      
    
    rule  ( selector ( "IS_TEST()" ) => 4202047188 )
      
    
    rule  ( selector ( "failed()" ) => 3124842406 )
      
    
    rule  ( selector ( "setUp()" ) => 177362148 )
      
    
    rule  ( selector ( "testGetCode()" ) => 3906163359 )
      
    
    rule  ( selector ( "vm()" ) => 980845667 )
      

endmodule

module KEVMCHEATS-BIN-RUNTIME
    imports public FOUNDRY
    
    syntax Contract ::= KEVMCheatsContract
    
    syntax KEVMCheatsContract ::= "KEVMCheats" [symbol(), klabel(contract_KEVMCheats)]
    
      
    
    syntax Bytes ::= KEVMCheatsContract "." KEVMCheatsMethod [function(), symbol(), klabel(method_KEVMCheats)]
    
    syntax KEVMCheatsMethod ::= "kevm" "(" ")" [symbol(), klabel(method_KEVMCheats_kevm_)]
    
    rule  ( KEVMCheats . kevm ( ) => #abiCallData ( "kevm" , .TypedArgs ) )
      
    
    rule  ( selector ( "kevm()" ) => 3601001590 )
      

endmodule

module KEVMCHEATSBASE-BIN-RUNTIME
    imports public FOUNDRY
    
    syntax Contract ::= KEVMCheatsBaseContract
    
    syntax KEVMCheatsBaseContract ::= "KEVMCheatsBase" [symbol(), klabel(contract_KEVMCheatsBase)]
    
      
    
    syntax Bytes ::= KEVMCheatsBaseContract "." KEVMCheatsBaseMethod [function(), symbol(), klabel(method_KEVMCheatsBase)]
    
    syntax KEVMCheatsBaseMethod ::= "allowCallsToAddress" "(" Int ")" [symbol(), klabel(method_KEVMCheatsBase_allowCallsToAddress_Int)]
    
    syntax KEVMCheatsBaseMethod ::= "allowChangesToStorage" "(" Int "," Int ")" [symbol(), klabel(method_KEVMCheatsBase_allowChangesToStorage_Int_Int)]
    
    syntax KEVMCheatsBaseMethod ::= "expectCreate" "(" Int "," Int "," Bytes ")" [symbol(), klabel(method_KEVMCheatsBase_expectCreate_Int_Int_Bytes)]
    
    syntax KEVMCheatsBaseMethod ::= "expectCreate2" "(" Int "," Int "," Bytes ")" [symbol(), klabel(method_KEVMCheatsBase_expectCreate2_Int_Int_Bytes)]
    
    syntax KEVMCheatsBaseMethod ::= "expectDelegateCall" "(" Int "," Bytes ")" [symbol(), klabel(method_KEVMCheatsBase_expectDelegateCall_Int_Bytes)]
    
    syntax KEVMCheatsBaseMethod ::= "expectNoCall" "(" ")" [symbol(), klabel(method_KEVMCheatsBase_expectNoCall_)]
    
    syntax KEVMCheatsBaseMethod ::= "expectRegularCall" "(" Int "," Bytes ")" [symbol(), klabel(method_KEVMCheatsBase_expectRegularCall_Int_Bytes)]
    
    syntax KEVMCheatsBaseMethod ::= "expectRegularCall" "(" Int "," Int "," Bytes ")" [symbol(), klabel(method_KEVMCheatsBase_expectRegularCall_Int_Int_Bytes)]
    
    syntax KEVMCheatsBaseMethod ::= "expectStaticCall" "(" Int "," Bytes ")" [symbol(), klabel(method_KEVMCheatsBase_expectStaticCall_Int_Bytes)]
    
    syntax KEVMCheatsBaseMethod ::= "infiniteGas" "(" ")" [symbol(), klabel(method_KEVMCheatsBase_infiniteGas_)]
    
    syntax KEVMCheatsBaseMethod ::= "symbolicStorage" "(" Int ")" [symbol(), klabel(method_KEVMCheatsBase_symbolicStorage_Int)]
    
    rule  ( KEVMCheatsBase . allowCallsToAddress ( V0_ ) => #abiCallData ( "allowCallsToAddress" , #address ( V0_ ) , .TypedArgs ) )
       ensures #rangeAddress ( V0_ )
      
    
    rule  ( KEVMCheatsBase . allowChangesToStorage ( V0_ , V1_ ) => #abiCallData ( "allowChangesToStorage" , #address ( V0_ ) , #uint256 ( V1_ ) , .TypedArgs ) )
       ensures ( #rangeAddress ( V0_ )
       andBool ( #rangeUInt ( 256 , V1_ )
               ))
      
    
    rule  ( KEVMCheatsBase . expectCreate ( V0_ , V1_ , V2_ ) => #abiCallData ( "expectCreate" , #address ( V0_ ) , #uint256 ( V1_ ) , #bytes ( V2_ ) , .TypedArgs ) )
       ensures ( #rangeAddress ( V0_ )
       andBool ( #rangeUInt ( 256 , V1_ )
       andBool ( #rangeUInt ( 128 , lengthBytes ( V2_ ) )
               )))
      
    
    rule  ( KEVMCheatsBase . expectCreate2 ( V0_ , V1_ , V2_ ) => #abiCallData ( "expectCreate2" , #address ( V0_ ) , #uint256 ( V1_ ) , #bytes ( V2_ ) , .TypedArgs ) )
       ensures ( #rangeAddress ( V0_ )
       andBool ( #rangeUInt ( 256 , V1_ )
       andBool ( #rangeUInt ( 128 , lengthBytes ( V2_ ) )
               )))
      
    
    rule  ( KEVMCheatsBase . expectDelegateCall ( V0_ , V1_ ) => #abiCallData ( "expectDelegateCall" , #address ( V0_ ) , #bytes ( V1_ ) , .TypedArgs ) )
       ensures ( #rangeAddress ( V0_ )
       andBool ( #rangeUInt ( 128 , lengthBytes ( V1_ ) )
               ))
      
    
    rule  ( KEVMCheatsBase . expectNoCall ( ) => #abiCallData ( "expectNoCall" , .TypedArgs ) )
      
    
    rule  ( KEVMCheatsBase . expectRegularCall ( V0_ , V1_ ) => #abiCallData ( "expectRegularCall" , #address ( V0_ ) , #bytes ( V1_ ) , .TypedArgs ) )
       ensures ( #rangeAddress ( V0_ )
       andBool ( #rangeUInt ( 128 , lengthBytes ( V1_ ) )
               ))
      
    
    rule  ( KEVMCheatsBase . expectRegularCall ( V0_ , V1_ , V2_ ) => #abiCallData ( "expectRegularCall" , #address ( V0_ ) , #uint256 ( V1_ ) , #bytes ( V2_ ) , .TypedArgs ) )
       ensures ( #rangeAddress ( V0_ )
       andBool ( #rangeUInt ( 256 , V1_ )
       andBool ( #rangeUInt ( 128 , lengthBytes ( V2_ ) )
               )))
      
    
    rule  ( KEVMCheatsBase . expectStaticCall ( V0_ , V1_ ) => #abiCallData ( "expectStaticCall" , #address ( V0_ ) , #bytes ( V1_ ) , .TypedArgs ) )
       ensures ( #rangeAddress ( V0_ )
       andBool ( #rangeUInt ( 128 , lengthBytes ( V1_ ) )
               ))
      
    
    rule  ( KEVMCheatsBase . infiniteGas ( ) => #abiCallData ( "infiniteGas" , .TypedArgs ) )
      
    
    rule  ( KEVMCheatsBase . symbolicStorage ( V0_ ) => #abiCallData ( "symbolicStorage" , #address ( V0_ ) , .TypedArgs ) )
       ensures #rangeAddress ( V0_ )
      
    
    rule  ( selector ( "allowCallsToAddress(address)" ) => 1850795572 )
      
    
    rule  ( selector ( "allowChangesToStorage(address,uint256)" ) => 4207417100 )
      
    
    rule  ( selector ( "expectCreate(address,uint256,bytes)" ) => 658968394 )
      
    
    rule  ( selector ( "expectCreate2(address,uint256,bytes)" ) => 3854582462 )
      
    
    rule  ( selector ( "expectDelegateCall(address,bytes)" ) => 1030406631 )
      
    
    rule  ( selector ( "expectNoCall()" ) => 3861374088 )
      
    
    rule  ( selector ( "expectRegularCall(address,bytes)" ) => 3178868520 )
      
    
    rule  ( selector ( "expectRegularCall(address,uint256,bytes)" ) => 1973496647 )
      
    
    rule  ( selector ( "expectStaticCall(address,bytes)" ) => 2232945516 )
      
    
    rule  ( selector ( "infiniteGas()" ) => 3986649939 )
      
    
    rule  ( selector ( "symbolicStorage(address)" ) => 769677742 )
      

endmodule

module LABELTEST-BIN-RUNTIME
    imports public FOUNDRY
    
    syntax Contract ::= LabelTestContract
    
    syntax LabelTestContract ::= "LabelTest" [symbol(), klabel(contract_LabelTest)]
    
      
    
    syntax Field ::= LabelTestField
    
    syntax LabelTestField ::= "IS_TEST" [symbol(), klabel(field_LabelTest_IS_TEST)]
    
    syntax LabelTestField ::= "_failed" [symbol(), klabel(field_LabelTest__failed)]
    
    syntax LabelTestField ::= "IS_SCRIPT" [symbol(), klabel(field_LabelTest_IS_SCRIPT)]
    
    syntax LabelTestField ::= "stdstore" [symbol(), klabel(field_LabelTest_stdstore)]
    
    rule  ( #loc ( LabelTest . IS_TEST ) => 0 )
      
    
    rule  ( #loc ( LabelTest . _failed ) => 0 )
      
    
    rule  ( #loc ( LabelTest . IS_SCRIPT ) => 0 )
      
    
    rule  ( #loc ( LabelTest . stdstore ) => 1 )
      
    
    syntax Bytes ::= LabelTestContract "." LabelTestMethod [function(), symbol(), klabel(method_LabelTest)]
    
    syntax LabelTestMethod ::= "IS_SCRIPT" "(" ")" [symbol(), klabel(method_LabelTest_IS_SCRIPT_)]
    
    syntax LabelTestMethod ::= "IS_TEST" "(" ")" [symbol(), klabel(method_LabelTest_IS_TEST_)]
    
    syntax LabelTestMethod ::= "failed" "(" ")" [symbol(), klabel(method_LabelTest_failed_)]
    
    syntax LabelTestMethod ::= "testLabel" "(" ")" [symbol(), klabel(method_LabelTest_testLabel_)]
    
    syntax LabelTestMethod ::= "vm" "(" ")" [symbol(), klabel(method_LabelTest_vm_)]
    
    rule  ( LabelTest . IS_SCRIPT ( ) => #abiCallData ( "IS_SCRIPT" , .TypedArgs ) )
      
    
    rule  ( LabelTest . IS_TEST ( ) => #abiCallData ( "IS_TEST" , .TypedArgs ) )
      
    
    rule  ( LabelTest . failed ( ) => #abiCallData ( "failed" , .TypedArgs ) )
      
    
    rule  ( LabelTest . testLabel ( ) => #abiCallData ( "testLabel" , .TypedArgs ) )
      
    
    rule  ( LabelTest . vm ( ) => #abiCallData ( "vm" , .TypedArgs ) )
      
    
    rule  ( selector ( "IS_SCRIPT()" ) => 4174167879 )
      
    
    rule  ( selector ( "IS_TEST()" ) => 4202047188 )
      
    
    rule  ( selector ( "failed()" ) => 3124842406 )
      
    
    rule  ( selector ( "testLabel()" ) => 799101117 )
      
    
    rule  ( selector ( "vm()" ) => 980845667 )
      

endmodule

module LOOPSTEST-BIN-RUNTIME
    imports public FOUNDRY
    
    syntax Contract ::= LoopsTestContract
    
    syntax LoopsTestContract ::= "LoopsTest" [symbol(), klabel(contract_LoopsTest)]
    
      
    
    syntax Field ::= LoopsTestField
    
    syntax LoopsTestField ::= "IS_TEST" [symbol(), klabel(field_LoopsTest_IS_TEST)]
    
    syntax LoopsTestField ::= "_failed" [symbol(), klabel(field_LoopsTest__failed)]
    
    syntax LoopsTestField ::= "IS_SCRIPT" [symbol(), klabel(field_LoopsTest_IS_SCRIPT)]
    
    syntax LoopsTestField ::= "stdstore" [symbol(), klabel(field_LoopsTest_stdstore)]
    
    rule  ( #loc ( LoopsTest . IS_TEST ) => 0 )
      
    
    rule  ( #loc ( LoopsTest . _failed ) => 0 )
      
    
    rule  ( #loc ( LoopsTest . IS_SCRIPT ) => 0 )
      
    
    rule  ( #loc ( LoopsTest . stdstore ) => 1 )
      
    
    syntax Bytes ::= LoopsTestContract "." LoopsTestMethod [function(), symbol(), klabel(method_LoopsTest)]
    
    syntax LoopsTestMethod ::= "IS_SCRIPT" "(" ")" [symbol(), klabel(method_LoopsTest_IS_SCRIPT_)]
    
    syntax LoopsTestMethod ::= "IS_TEST" "(" ")" [symbol(), klabel(method_LoopsTest_IS_TEST_)]
    
    syntax LoopsTestMethod ::= "failed" "(" ")" [symbol(), klabel(method_LoopsTest_failed_)]
    
    syntax LoopsTestMethod ::= "setUp" "(" ")" [symbol(), klabel(method_LoopsTest_setUp_)]
    
    syntax LoopsTestMethod ::= "testIsNotPrime" "(" Int ")" [symbol(), klabel(method_LoopsTest_testIsNotPrime_Int)]
    
    syntax LoopsTestMethod ::= "testIsPrime" "(" Int "," Int ")" [symbol(), klabel(method_LoopsTest_testIsPrime_Int_Int)]
    
    syntax LoopsTestMethod ::= "testIsPrimeBroken" "(" Int "," Int ")" [symbol(), klabel(method_LoopsTest_testIsPrimeBroken_Int_Int)]
    
    syntax LoopsTestMethod ::= "testIsPrimeOpt" "(" Int ")" [symbol(), klabel(method_LoopsTest_testIsPrimeOpt_Int)]
    
    syntax LoopsTestMethod ::= "testMax" "(" K ")" [symbol(), klabel(method_LoopsTest_testMax_K)]
    
    syntax LoopsTestMethod ::= "testMaxBroken" "(" K ")" [symbol(), klabel(method_LoopsTest_testMaxBroken_K)]
    
    syntax LoopsTestMethod ::= "testNthPrime" "(" Int "," Int ")" [symbol(), klabel(method_LoopsTest_testNthPrime_Int_Int)]
    
    syntax LoopsTestMethod ::= "testSort" "(" K ")" [symbol(), klabel(method_LoopsTest_testSort_K)]
    
    syntax LoopsTestMethod ::= "testSortBroken" "(" K ")" [symbol(), klabel(method_LoopsTest_testSortBroken_K)]
    
    syntax LoopsTestMethod ::= "testSqrt" "(" Int ")" [symbol(), klabel(method_LoopsTest_testSqrt_Int)]
    
    syntax LoopsTestMethod ::= "testSumToN" "(" Int ")" [symbol(), klabel(method_LoopsTest_testSumToN_Int)]
    
    syntax LoopsTestMethod ::= "testSumToNBroken" "(" Int ")" [symbol(), klabel(method_LoopsTest_testSumToNBroken_Int)]
    
    syntax LoopsTestMethod ::= "test_sum_10" "(" ")" [symbol(), klabel(method_LoopsTest_test_sum_10_)]
    
    syntax LoopsTestMethod ::= "test_sum_100" "(" ")" [symbol(), klabel(method_LoopsTest_test_sum_100_)]
    
    syntax LoopsTestMethod ::= "test_sum_1000" "(" ")" [symbol(), klabel(method_LoopsTest_test_sum_1000_)]
    
    syntax LoopsTestMethod ::= "vm" "(" ")" [symbol(), klabel(method_LoopsTest_vm_)]
    
    rule  ( LoopsTest . IS_SCRIPT ( ) => #abiCallData ( "IS_SCRIPT" , .TypedArgs ) )
      
    
    rule  ( LoopsTest . IS_TEST ( ) => #abiCallData ( "IS_TEST" , .TypedArgs ) )
      
    
    rule  ( LoopsTest . failed ( ) => #abiCallData ( "failed" , .TypedArgs ) )
      
    
    rule  ( LoopsTest . setUp ( ) => #abiCallData ( "setUp" , .TypedArgs ) )
      
    
    rule  ( LoopsTest . testIsNotPrime ( V0_n ) => #abiCallData ( "testIsNotPrime" , #uint256 ( V0_n ) , .TypedArgs ) )
       ensures #rangeUInt ( 256 , V0_n )
      
    
    rule  ( LoopsTest . testIsPrime ( V0_n , V1_i ) => #abiCallData ( "testIsPrime" , #uint256 ( V0_n ) , #uint256 ( V1_i ) , .TypedArgs ) )
       ensures ( #rangeUInt ( 256 , V0_n )
       andBool ( #rangeUInt ( 256 , V1_i )
               ))
      
    
    rule  ( LoopsTest . testIsPrimeBroken ( V0_n , V1_i ) => #abiCallData ( "testIsPrimeBroken" , #uint256 ( V0_n ) , #uint256 ( V1_i ) , .TypedArgs ) )
       ensures ( #rangeUInt ( 256 , V0_n )
       andBool ( #rangeUInt ( 256 , V1_i )
               ))
      
    
    rule  ( LoopsTest . testIsPrimeOpt ( V0_n ) => #abiCallData ( "testIsPrimeOpt" , #uint256 ( V0_n ) , .TypedArgs ) )
       ensures #rangeUInt ( 256 , V0_n )
      
    
    rule  ( LoopsTest . testNthPrime ( V0_n , V1_i ) => #abiCallData ( "testNthPrime" , #uint256 ( V0_n ) , #uint256 ( V1_i ) , .TypedArgs ) )
       ensures ( #rangeUInt ( 256 , V0_n )
       andBool ( #rangeUInt ( 256 , V1_i )
               ))
      
    
    rule  ( LoopsTest . testSqrt ( V0_x ) => #abiCallData ( "testSqrt" , #uint256 ( V0_x ) , .TypedArgs ) )
       ensures #rangeUInt ( 256 , V0_x )
      
    
    rule  ( LoopsTest . testSumToN ( V0_n ) => #abiCallData ( "testSumToN" , #uint256 ( V0_n ) , .TypedArgs ) )
       ensures #rangeUInt ( 256 , V0_n )
      
    
    rule  ( LoopsTest . testSumToNBroken ( V0_n ) => #abiCallData ( "testSumToNBroken" , #uint256 ( V0_n ) , .TypedArgs ) )
       ensures #rangeUInt ( 256 , V0_n )
      
    
    rule  ( LoopsTest . test_sum_10 ( ) => #abiCallData ( "test_sum_10" , .TypedArgs ) )
      
    
    rule  ( LoopsTest . test_sum_100 ( ) => #abiCallData ( "test_sum_100" , .TypedArgs ) )
      
    
    rule  ( LoopsTest . test_sum_1000 ( ) => #abiCallData ( "test_sum_1000" , .TypedArgs ) )
      
    
    rule  ( LoopsTest . vm ( ) => #abiCallData ( "vm" , .TypedArgs ) )
      
    
    rule  ( selector ( "IS_SCRIPT()" ) => 4174167879 )
      
    
    rule  ( selector ( "IS_TEST()" ) => 4202047188 )
      
    
    rule  ( selector ( "failed()" ) => 3124842406 )
      
    
    rule  ( selector ( "setUp()" ) => 177362148 )
      
    
    rule  ( selector ( "testIsNotPrime(uint256)" ) => 809987623 )
      
    
    rule  ( selector ( "testIsPrime(uint256,uint256)" ) => 111940912 )
      
    
    rule  ( selector ( "testIsPrimeBroken(uint256,uint256)" ) => 1834826207 )
      
    
    rule  ( selector ( "testIsPrimeOpt(uint256)" ) => 404719852 )
      
    
    rule  ( selector ( "testMax(uint256[])" ) => 1575104263 )
      
    
    rule  ( selector ( "testMaxBroken(uint256[])" ) => 1372438930 )
      
    
    rule  ( selector ( "testNthPrime(uint256,uint256)" ) => 2702762242 )
      
    
    rule  ( selector ( "testSort(uint256[])" ) => 2414037741 )
      
    
    rule  ( selector ( "testSortBroken(uint256[])" ) => 3541275661 )
      
    
    rule  ( selector ( "testSqrt(uint256)" ) => 233106198 )
      
    
    rule  ( selector ( "testSumToN(uint256)" ) => 2289979355 )
      
    
    rule  ( selector ( "testSumToNBroken(uint256)" ) => 1318374999 )
      
    
    rule  ( selector ( "test_sum_10()" ) => 1087009050 )
      
    
    rule  ( selector ( "test_sum_100()" ) => 1519953344 )
      
    
    rule  ( selector ( "test_sum_1000()" ) => 222767225 )
      
    
    rule  ( selector ( "vm()" ) => 980845667 )
      

endmodule

module METHODDISAMBIGUATETEST-BIN-RUNTIME
    imports public FOUNDRY
    
    syntax Contract ::= MethodDisambiguateTestContract
    
    syntax MethodDisambiguateTestContract ::= "MethodDisambiguateTest" [symbol(), klabel(contract_MethodDisambiguateTest)]
    
      
    
    syntax Field ::= MethodDisambiguateTestField
    
    syntax MethodDisambiguateTestField ::= "IS_TEST" [symbol(), klabel(field_MethodDisambiguateTest_IS_TEST)]
    
    syntax MethodDisambiguateTestField ::= "_failed" [symbol(), klabel(field_MethodDisambiguateTest__failed)]
    
    syntax MethodDisambiguateTestField ::= "IS_SCRIPT" [symbol(), klabel(field_MethodDisambiguateTest_IS_SCRIPT)]
    
    syntax MethodDisambiguateTestField ::= "stdstore" [symbol(), klabel(field_MethodDisambiguateTest_stdstore)]
    
    rule  ( #loc ( MethodDisambiguateTest . IS_TEST ) => 0 )
      
    
    rule  ( #loc ( MethodDisambiguateTest . _failed ) => 0 )
      
    
    rule  ( #loc ( MethodDisambiguateTest . IS_SCRIPT ) => 0 )
      
    
    rule  ( #loc ( MethodDisambiguateTest . stdstore ) => 1 )
      
    
    syntax Bytes ::= MethodDisambiguateTestContract "." MethodDisambiguateTestMethod [function(), symbol(), klabel(method_MethodDisambiguateTest)]
    
    syntax MethodDisambiguateTestMethod ::= "IS_SCRIPT" "(" ")" [symbol(), klabel(method_MethodDisambiguateTest_IS_SCRIPT_)]
    
    syntax MethodDisambiguateTestMethod ::= "IS_TEST" "(" ")" [symbol(), klabel(method_MethodDisambiguateTest_IS_TEST_)]
    
    syntax MethodDisambiguateTestMethod ::= "failed" "(" ")" [symbol(), klabel(method_MethodDisambiguateTest_failed_)]
    
    syntax MethodDisambiguateTestMethod ::= "getNumber" "(" Int ")" [symbol(), klabel(method_MethodDisambiguateTest_getNumber_Int)]
    
    syntax MethodDisambiguateTestMethod ::= "getNumber" "(" Int ")" [symbol(), klabel(method_MethodDisambiguateTest_getNumber_Int)]
    
    syntax MethodDisambiguateTestMethod ::= "test_method_call" "(" ")" [symbol(), klabel(method_MethodDisambiguateTest_test_method_call_)]
    
    syntax MethodDisambiguateTestMethod ::= "vm" "(" ")" [symbol(), klabel(method_MethodDisambiguateTest_vm_)]
    
    rule  ( MethodDisambiguateTest . IS_SCRIPT ( ) => #abiCallData ( "IS_SCRIPT" , .TypedArgs ) )
      
    
    rule  ( MethodDisambiguateTest . IS_TEST ( ) => #abiCallData ( "IS_TEST" , .TypedArgs ) )
      
    
    rule  ( MethodDisambiguateTest . failed ( ) => #abiCallData ( "failed" , .TypedArgs ) )
      
    
    rule  ( MethodDisambiguateTest . getNumber ( V0_x ) => #abiCallData ( "getNumber" , #uint256 ( V0_x ) , .TypedArgs ) )
       ensures #rangeUInt ( 256 , V0_x )
      
    
    rule  ( MethodDisambiguateTest . getNumber ( V0_x ) => #abiCallData ( "getNumber" , #uint32 ( V0_x ) , .TypedArgs ) )
       ensures #rangeUInt ( 32 , V0_x )
      
    
    rule  ( MethodDisambiguateTest . test_method_call ( ) => #abiCallData ( "test_method_call" , .TypedArgs ) )
      
    
    rule  ( MethodDisambiguateTest . vm ( ) => #abiCallData ( "vm" , .TypedArgs ) )
      
    
    rule  ( selector ( "IS_SCRIPT()" ) => 4174167879 )
      
    
    rule  ( selector ( "IS_TEST()" ) => 4202047188 )
      
    
    rule  ( selector ( "failed()" ) => 3124842406 )
      
    
    rule  ( selector ( "getNumber(uint256)" ) => 4233508440 )
      
    
    rule  ( selector ( "getNumber(uint32)" ) => 144150998 )
      
    
    rule  ( selector ( "test_method_call()" ) => 1803637680 )
      
    
    rule  ( selector ( "vm()" ) => 980845667 )
      

endmodule

module MOCKCALLTEST-BIN-RUNTIME
    imports public FOUNDRY
    
    syntax Contract ::= MockCallTestContract
    
    syntax MockCallTestContract ::= "MockCallTest" [symbol(), klabel(contract_MockCallTest)]
    
      
    
    syntax Field ::= MockCallTestField
    
    syntax MockCallTestField ::= "IS_TEST" [symbol(), klabel(field_MockCallTest_IS_TEST)]
    
    syntax MockCallTestField ::= "_failed" [symbol(), klabel(field_MockCallTest__failed)]
    
    syntax MockCallTestField ::= "IS_SCRIPT" [symbol(), klabel(field_MockCallTest_IS_SCRIPT)]
    
    syntax MockCallTestField ::= "stdstore" [symbol(), klabel(field_MockCallTest_stdstore)]
    
    rule  ( #loc ( MockCallTest . IS_TEST ) => 0 )
      
    
    rule  ( #loc ( MockCallTest . _failed ) => 0 )
      
    
    rule  ( #loc ( MockCallTest . IS_SCRIPT ) => 0 )
      
    
    rule  ( #loc ( MockCallTest . stdstore ) => 1 )
      
    
    syntax Bytes ::= MockCallTestContract "." MockCallTestMethod [function(), symbol(), klabel(method_MockCallTest)]
    
    syntax MockCallTestMethod ::= "IS_SCRIPT" "(" ")" [symbol(), klabel(method_MockCallTest_IS_SCRIPT_)]
    
    syntax MockCallTestMethod ::= "IS_TEST" "(" ")" [symbol(), klabel(method_MockCallTest_IS_TEST_)]
    
    syntax MockCallTestMethod ::= "failed" "(" ")" [symbol(), klabel(method_MockCallTest_failed_)]
    
    syntax MockCallTestMethod ::= "setUp" "(" ")" [symbol(), klabel(method_MockCallTest_setUp_)]
    
    syntax MockCallTestMethod ::= "testMockCall" "(" ")" [symbol(), klabel(method_MockCallTest_testMockCall_)]
    
    syntax MockCallTestMethod ::= "testMockCallValue" "(" ")" [symbol(), klabel(method_MockCallTest_testMockCallValue_)]
    
    syntax MockCallTestMethod ::= "testMockCalls" "(" ")" [symbol(), klabel(method_MockCallTest_testMockCalls_)]
    
    syntax MockCallTestMethod ::= "vm" "(" ")" [symbol(), klabel(method_MockCallTest_vm_)]
    
    rule  ( MockCallTest . IS_SCRIPT ( ) => #abiCallData ( "IS_SCRIPT" , .TypedArgs ) )
      
    
    rule  ( MockCallTest . IS_TEST ( ) => #abiCallData ( "IS_TEST" , .TypedArgs ) )
      
    
    rule  ( MockCallTest . failed ( ) => #abiCallData ( "failed" , .TypedArgs ) )
      
    
    rule  ( MockCallTest . setUp ( ) => #abiCallData ( "setUp" , .TypedArgs ) )
      
    
    rule  ( MockCallTest . testMockCall ( ) => #abiCallData ( "testMockCall" , .TypedArgs ) )
      
    
    rule  ( MockCallTest . testMockCallValue ( ) => #abiCallData ( "testMockCallValue" , .TypedArgs ) )
      
    
    rule  ( MockCallTest . testMockCalls ( ) => #abiCallData ( "testMockCalls" , .TypedArgs ) )
      
    
    rule  ( MockCallTest . vm ( ) => #abiCallData ( "vm" , .TypedArgs ) )
      
    
    rule  ( selector ( "IS_SCRIPT()" ) => 4174167879 )
      
    
    rule  ( selector ( "IS_TEST()" ) => 4202047188 )
      
    
    rule  ( selector ( "failed()" ) => 3124842406 )
      
    
    rule  ( selector ( "setUp()" ) => 177362148 )
      
    
    rule  ( selector ( "testMockCall()" ) => 3143830108 )
      
    
    rule  ( selector ( "testMockCallValue()" ) => 1208641942 )
      
    
    rule  ( selector ( "testMockCalls()" ) => 957910350 )
      
    
    rule  ( selector ( "vm()" ) => 980845667 )
      

endmodule

module MYIERC20-BIN-RUNTIME
    imports public FOUNDRY
    
    syntax Contract ::= MyIERC20Contract
    
    syntax MyIERC20Contract ::= "MyIERC20" [symbol(), klabel(contract_MyIERC20)]
    
      
    
    syntax Bytes ::= MyIERC20Contract "." MyIERC20Method [function(), symbol(), klabel(method_MyIERC20)]
    
    syntax MyIERC20Method ::= "approve" "(" Int "," Int ")" [symbol(), klabel(method_MyIERC20_approve_Int_Int)]
    
    syntax MyIERC20Method ::= "balanceOf" "(" Int ")" [symbol(), klabel(method_MyIERC20_balanceOf_Int)]
    
    syntax MyIERC20Method ::= "decimals" "(" ")" [symbol(), klabel(method_MyIERC20_decimals_)]
    
    syntax MyIERC20Method ::= "symbol" "(" ")" [symbol(), klabel(method_MyIERC20_symbol_)]
    
    syntax MyIERC20Method ::= "totalSupply" "(" ")" [symbol(), klabel(method_MyIERC20_totalSupply_)]
    
    syntax MyIERC20Method ::= "transfer" "(" Int "," Int ")" [symbol(), klabel(method_MyIERC20_transfer_Int_Int)]
    
    syntax MyIERC20Method ::= "transferFrom" "(" Int "," Int "," Int ")" [symbol(), klabel(method_MyIERC20_transferFrom_Int_Int_Int)]
    
    rule  ( MyIERC20 . approve ( V0_spender , V1_value ) => #abiCallData ( "approve" , #address ( V0_spender ) , #uint256 ( V1_value ) , .TypedArgs ) )
       ensures ( #rangeAddress ( V0_spender )
       andBool ( #rangeUInt ( 256 , V1_value )
               ))
      
    
    rule  ( MyIERC20 . balanceOf ( V0_ ) => #abiCallData ( "balanceOf" , #address ( V0_ ) , .TypedArgs ) )
       ensures #rangeAddress ( V0_ )
      
    
    rule  ( MyIERC20 . decimals ( ) => #abiCallData ( "decimals" , .TypedArgs ) )
      
    
    rule  ( MyIERC20 . symbol ( ) => #abiCallData ( "symbol" , .TypedArgs ) )
      
    
    rule  ( MyIERC20 . totalSupply ( ) => #abiCallData ( "totalSupply" , .TypedArgs ) )
      
    
    rule  ( MyIERC20 . transfer ( V0_recipient , V1_amount ) => #abiCallData ( "transfer" , #address ( V0_recipient ) , #uint256 ( V1_amount ) , .TypedArgs ) )
       ensures ( #rangeAddress ( V0_recipient )
       andBool ( #rangeUInt ( 256 , V1_amount )
               ))
      
    
    rule  ( MyIERC20 . transferFrom ( V0_sender , V1_recipient , V2_amount ) => #abiCallData ( "transferFrom" , #address ( V0_sender ) , #address ( V1_recipient ) , #uint256 ( V2_amount ) , .TypedArgs ) )
       ensures ( #rangeAddress ( V0_sender )
       andBool ( #rangeAddress ( V1_recipient )
       andBool ( #rangeUInt ( 256 , V2_amount )
               )))
      
    
    rule  ( selector ( "approve(address,uint256)" ) => 157198259 )
      
    
    rule  ( selector ( "balanceOf(address)" ) => 1889567281 )
      
    
    rule  ( selector ( "decimals()" ) => 826074471 )
      
    
    rule  ( selector ( "symbol()" ) => 2514000705 )
      
    
    rule  ( selector ( "totalSupply()" ) => 404098525 )
      
    
    rule  ( selector ( "transfer(address,uint256)" ) => 2835717307 )
      
    
    rule  ( selector ( "transferFrom(address,address,uint256)" ) => 599290589 )
      

endmodule

module MYTOKEN-BIN-RUNTIME
    imports public FOUNDRY
    
    syntax Contract ::= MyTokenContract
    
    syntax MyTokenContract ::= "MyToken" [symbol(), klabel(contract_MyToken)]
    
      
    
    syntax Field ::= MyTokenField
    
    syntax MyTokenField ::= "token" [symbol(), klabel(field_MyToken_token)]
    
    syntax MyTokenField ::= "balances" [symbol(), klabel(field_MyToken_balances)]
    
    rule  ( #loc ( MyToken . token ) => 0 )
      
    
    rule  ( #loc ( MyToken . balances ) => 1 )
      
    
    syntax Bytes ::= MyTokenContract "." MyTokenMethod [function(), symbol(), klabel(method_MyToken)]
    
    syntax MyTokenMethod ::= "balanceOf" "(" Int ")" [symbol(), klabel(method_MyToken_balanceOf_Int)]
    
    syntax MyTokenMethod ::= "balances" "(" Int ")" [symbol(), klabel(method_MyToken_balances_Int)]
    
    syntax MyTokenMethod ::= "pay" "(" Int ")" [symbol(), klabel(method_MyToken_pay_Int)]
    
    syntax MyTokenMethod ::= "token" "(" ")" [symbol(), klabel(method_MyToken_token_)]
    
    rule  ( MyToken . balanceOf ( V0_user ) => #abiCallData ( "balanceOf" , #address ( V0_user ) , .TypedArgs ) )
       ensures #rangeAddress ( V0_user )
      
    
    rule  ( MyToken . balances ( V0_ ) => #abiCallData ( "balances" , #address ( V0_ ) , .TypedArgs ) )
       ensures #rangeAddress ( V0_ )
      
    
    rule  ( MyToken . pay ( V0_user ) => #abiCallData ( "pay" , #address ( V0_user ) , .TypedArgs ) )
       ensures #rangeAddress ( V0_user )
      
    
    rule  ( MyToken . token ( ) => #abiCallData ( "token" , .TypedArgs ) )
      
    
    rule  ( selector ( "balanceOf(address)" ) => 1889567281 )
      
    
    rule  ( selector ( "balances(address)" ) => 669136355 )
      
    
    rule  ( selector ( "pay(address)" ) => 202497757 )
      
    
    rule  ( selector ( "token()" ) => 4228666474 )
      

endmodule

module NOIMPORT-BIN-RUNTIME
    imports public FOUNDRY
    
    syntax Contract ::= NoImportContract
    
    syntax NoImportContract ::= "NoImport" [symbol(), klabel(contract_NoImport)]
    
      
    
    syntax Bytes ::= NoImportContract "." NoImportMethod [function(), symbol(), klabel(method_NoImport)]
    
    syntax NoImportMethod ::= "setUp" "(" ")" [symbol(), klabel(method_NoImport_setUp_)]
    
    syntax NoImportMethod ::= "test_source_map" "(" ")" [symbol(), klabel(method_NoImport_test_source_map_)]
    
    rule  ( NoImport . setUp ( ) => #abiCallData ( "setUp" , .TypedArgs ) )
      
    
    rule  ( NoImport . test_source_map ( ) => #abiCallData ( "test_source_map" , .TypedArgs ) )
      
    
    rule  ( selector ( "setUp()" ) => 177362148 )
      
    
    rule  ( selector ( "test_source_map()" ) => 3563497491 )
      

endmodule

module OWNERUPONLY-BIN-RUNTIME
    imports public FOUNDRY
    
    syntax Contract ::= OwnerUpOnlyContract
    
    syntax OwnerUpOnlyContract ::= "OwnerUpOnly" [symbol(), klabel(contract_OwnerUpOnly)]
    
      
    
    syntax Field ::= OwnerUpOnlyField
    
    syntax OwnerUpOnlyField ::= "count" [symbol(), klabel(field_OwnerUpOnly_count)]
    
    rule  ( #loc ( OwnerUpOnly . count ) => 0 )
      
    
    syntax Bytes ::= OwnerUpOnlyContract "." OwnerUpOnlyMethod [function(), symbol(), klabel(method_OwnerUpOnly)]
    
    syntax OwnerUpOnlyMethod ::= "count" "(" ")" [symbol(), klabel(method_OwnerUpOnly_count_)]
    
    syntax OwnerUpOnlyMethod ::= "increment" "(" ")" [symbol(), klabel(method_OwnerUpOnly_increment_)]
    
    syntax OwnerUpOnlyMethod ::= "owner" "(" ")" [symbol(), klabel(method_OwnerUpOnly_owner_)]
    
    rule  ( OwnerUpOnly . count ( ) => #abiCallData ( "count" , .TypedArgs ) )
      
    
    rule  ( OwnerUpOnly . increment ( ) => #abiCallData ( "increment" , .TypedArgs ) )
      
    
    rule  ( OwnerUpOnly . owner ( ) => #abiCallData ( "owner" , .TypedArgs ) )
      
    
    rule  ( selector ( "count()" ) => 107354813 )
      
    
    rule  ( selector ( "increment()" ) => 3500007562 )
      
    
    rule  ( selector ( "owner()" ) => 2376452955 )
      

endmodule

module OWNERUPONLYTEST-BIN-RUNTIME
    imports public FOUNDRY
    
    syntax Contract ::= OwnerUpOnlyTestContract
    
    syntax OwnerUpOnlyTestContract ::= "OwnerUpOnlyTest" [symbol(), klabel(contract_OwnerUpOnlyTest)]
    
      
    
    syntax Field ::= OwnerUpOnlyTestField
    
    syntax OwnerUpOnlyTestField ::= "IS_TEST" [symbol(), klabel(field_OwnerUpOnlyTest_IS_TEST)]
    
    syntax OwnerUpOnlyTestField ::= "_failed" [symbol(), klabel(field_OwnerUpOnlyTest__failed)]
    
    syntax OwnerUpOnlyTestField ::= "IS_SCRIPT" [symbol(), klabel(field_OwnerUpOnlyTest_IS_SCRIPT)]
    
    syntax OwnerUpOnlyTestField ::= "stdstore" [symbol(), klabel(field_OwnerUpOnlyTest_stdstore)]
    
    syntax OwnerUpOnlyTestField ::= "upOnly" [symbol(), klabel(field_OwnerUpOnlyTest_upOnly)]
    
    rule  ( #loc ( OwnerUpOnlyTest . IS_TEST ) => 0 )
      
    
    rule  ( #loc ( OwnerUpOnlyTest . _failed ) => 0 )
      
    
    rule  ( #loc ( OwnerUpOnlyTest . IS_SCRIPT ) => 0 )
      
    
    rule  ( #loc ( OwnerUpOnlyTest . stdstore ) => 1 )
      
    
    rule  ( #loc ( OwnerUpOnlyTest . upOnly ) => 8 )
      
    
    syntax Bytes ::= OwnerUpOnlyTestContract "." OwnerUpOnlyTestMethod [function(), symbol(), klabel(method_OwnerUpOnlyTest)]
    
    syntax OwnerUpOnlyTestMethod ::= "IS_SCRIPT" "(" ")" [symbol(), klabel(method_OwnerUpOnlyTest_IS_SCRIPT_)]
    
    syntax OwnerUpOnlyTestMethod ::= "IS_TEST" "(" ")" [symbol(), klabel(method_OwnerUpOnlyTest_IS_TEST_)]
    
    syntax OwnerUpOnlyTestMethod ::= "failed" "(" ")" [symbol(), klabel(method_OwnerUpOnlyTest_failed_)]
    
    syntax OwnerUpOnlyTestMethod ::= "setUp" "(" ")" [symbol(), klabel(method_OwnerUpOnlyTest_setUp_)]
    
    syntax OwnerUpOnlyTestMethod ::= "testFailIncrementAsNotOwner" "(" ")" [symbol(), klabel(method_OwnerUpOnlyTest_testFailIncrementAsNotOwner_)]
    
    syntax OwnerUpOnlyTestMethod ::= "testIncrementAsNotOwner" "(" ")" [symbol(), klabel(method_OwnerUpOnlyTest_testIncrementAsNotOwner_)]
    
    syntax OwnerUpOnlyTestMethod ::= "testIncrementAsOwner" "(" ")" [symbol(), klabel(method_OwnerUpOnlyTest_testIncrementAsOwner_)]
    
    syntax OwnerUpOnlyTestMethod ::= "vm" "(" ")" [symbol(), klabel(method_OwnerUpOnlyTest_vm_)]
    
    rule  ( OwnerUpOnlyTest . IS_SCRIPT ( ) => #abiCallData ( "IS_SCRIPT" , .TypedArgs ) )
      
    
    rule  ( OwnerUpOnlyTest . IS_TEST ( ) => #abiCallData ( "IS_TEST" , .TypedArgs ) )
      
    
    rule  ( OwnerUpOnlyTest . failed ( ) => #abiCallData ( "failed" , .TypedArgs ) )
      
    
    rule  ( OwnerUpOnlyTest . setUp ( ) => #abiCallData ( "setUp" , .TypedArgs ) )
      
    
    rule  ( OwnerUpOnlyTest . testFailIncrementAsNotOwner ( ) => #abiCallData ( "testFailIncrementAsNotOwner" , .TypedArgs ) )
      
    
    rule  ( OwnerUpOnlyTest . testIncrementAsNotOwner ( ) => #abiCallData ( "testIncrementAsNotOwner" , .TypedArgs ) )
      
    
    rule  ( OwnerUpOnlyTest . testIncrementAsOwner ( ) => #abiCallData ( "testIncrementAsOwner" , .TypedArgs ) )
      
    
    rule  ( OwnerUpOnlyTest . vm ( ) => #abiCallData ( "vm" , .TypedArgs ) )
      
    
    rule  ( selector ( "IS_SCRIPT()" ) => 4174167879 )
      
    
    rule  ( selector ( "IS_TEST()" ) => 4202047188 )
      
    
    rule  ( selector ( "failed()" ) => 3124842406 )
      
    
    rule  ( selector ( "setUp()" ) => 177362148 )
      
    
    rule  ( selector ( "testFailIncrementAsNotOwner()" ) => 4249919617 )
      
    
    rule  ( selector ( "testIncrementAsNotOwner()" ) => 1302326069 )
      
    
    rule  ( selector ( "testIncrementAsOwner()" ) => 1980498343 )
      
    
    rule  ( selector ( "vm()" ) => 980845667 )
      

endmodule

module ADDITIONALTOKEN-BIN-RUNTIME
    imports public FOUNDRY
    
    syntax Contract ::= AdditionalTokenContract
    
    syntax AdditionalTokenContract ::= "AdditionalToken" [symbol(), klabel(contract_AdditionalToken)]
    
      
    
    syntax Field ::= AdditionalTokenField
    
    syntax AdditionalTokenField ::= "count" [symbol(), klabel(field_AdditionalToken_count)]
    
    rule  ( #loc ( AdditionalToken . count ) => 0 )
      
    
    syntax Bytes ::= AdditionalTokenContract "." AdditionalTokenMethod [function(), symbol(), klabel(method_AdditionalToken)]
    
    syntax AdditionalTokenMethod ::= "count" "(" ")" [symbol(), klabel(method_AdditionalToken_count_)]
    
    syntax AdditionalTokenMethod ::= "incrementCount" "(" ")" [symbol(), klabel(method_AdditionalToken_incrementCount_)]
    
    syntax AdditionalTokenMethod ::= "owner" "(" ")" [symbol(), klabel(method_AdditionalToken_owner_)]
    
    rule  ( AdditionalToken . count ( ) => #abiCallData ( "count" , .TypedArgs ) )
      
    
    rule  ( AdditionalToken . incrementCount ( ) => #abiCallData ( "incrementCount" , .TypedArgs ) )
      
    
    rule  ( AdditionalToken . owner ( ) => #abiCallData ( "owner" , .TypedArgs ) )
      
    
    rule  ( selector ( "count()" ) => 107354813 )
      
    
    rule  ( selector ( "incrementCount()" ) => 3842448270 )
      
    
    rule  ( selector ( "owner()" ) => 2376452955 )
      

endmodule

module PLAINPRANKTEST-BIN-RUNTIME
    imports public FOUNDRY
    
    syntax Contract ::= PlainPrankTestContract
    
    syntax PlainPrankTestContract ::= "PlainPrankTest" [symbol(), klabel(contract_PlainPrankTest)]
    
      
    
    syntax Field ::= PlainPrankTestField
    
    syntax PlainPrankTestField ::= "IS_TEST" [symbol(), klabel(field_PlainPrankTest_IS_TEST)]
    
    syntax PlainPrankTestField ::= "_failed" [symbol(), klabel(field_PlainPrankTest__failed)]
    
    syntax PlainPrankTestField ::= "IS_SCRIPT" [symbol(), klabel(field_PlainPrankTest_IS_SCRIPT)]
    
    syntax PlainPrankTestField ::= "stdstore" [symbol(), klabel(field_PlainPrankTest_stdstore)]
    
    rule  ( #loc ( PlainPrankTest . IS_TEST ) => 0 )
      
    
    rule  ( #loc ( PlainPrankTest . _failed ) => 0 )
      
    
    rule  ( #loc ( PlainPrankTest . IS_SCRIPT ) => 0 )
      
    
    rule  ( #loc ( PlainPrankTest . stdstore ) => 1 )
      
    
    syntax Bytes ::= PlainPrankTestContract "." PlainPrankTestMethod [function(), symbol(), klabel(method_PlainPrankTest)]
    
    syntax PlainPrankTestMethod ::= "IS_SCRIPT" "(" ")" [symbol(), klabel(method_PlainPrankTest_IS_SCRIPT_)]
    
    syntax PlainPrankTestMethod ::= "IS_TEST" "(" ")" [symbol(), klabel(method_PlainPrankTest_IS_TEST_)]
    
    syntax PlainPrankTestMethod ::= "failed" "(" ")" [symbol(), klabel(method_PlainPrankTest_failed_)]
    
    syntax PlainPrankTestMethod ::= "internalCounter" "(" ")" [symbol(), klabel(method_PlainPrankTest_internalCounter_)]
    
    syntax PlainPrankTestMethod ::= "testFail_startPrank_existingAlready" "(" ")" [symbol(), klabel(method_PlainPrankTest_testFail_startPrank_existingAlready_)]
    
    syntax PlainPrankTestMethod ::= "testFail_startPrank_internalCall" "(" ")" [symbol(), klabel(method_PlainPrankTest_testFail_startPrank_internalCall_)]
    
    syntax PlainPrankTestMethod ::= "test_prank_zeroAddress_true" "(" ")" [symbol(), klabel(method_PlainPrankTest_test_prank_zeroAddress_true_)]
    
    syntax PlainPrankTestMethod ::= "test_startPrankWithOrigin_true" "(" ")" [symbol(), klabel(method_PlainPrankTest_test_startPrankWithOrigin_true_)]
    
    syntax PlainPrankTestMethod ::= "test_startPrank_true" "(" ")" [symbol(), klabel(method_PlainPrankTest_test_startPrank_true_)]
    
    syntax PlainPrankTestMethod ::= "test_startPrank_zeroAddress_true" "(" ")" [symbol(), klabel(method_PlainPrankTest_test_startPrank_zeroAddress_true_)]
    
    syntax PlainPrankTestMethod ::= "test_stopPrank_notExistent" "(" ")" [symbol(), klabel(method_PlainPrankTest_test_stopPrank_notExistent_)]
    
    syntax PlainPrankTestMethod ::= "vm" "(" ")" [symbol(), klabel(method_PlainPrankTest_vm_)]
    
    rule  ( PlainPrankTest . IS_SCRIPT ( ) => #abiCallData ( "IS_SCRIPT" , .TypedArgs ) )
      
    
    rule  ( PlainPrankTest . IS_TEST ( ) => #abiCallData ( "IS_TEST" , .TypedArgs ) )
      
    
    rule  ( PlainPrankTest . failed ( ) => #abiCallData ( "failed" , .TypedArgs ) )
      
    
    rule  ( PlainPrankTest . internalCounter ( ) => #abiCallData ( "internalCounter" , .TypedArgs ) )
      
    
    rule  ( PlainPrankTest . testFail_startPrank_existingAlready ( ) => #abiCallData ( "testFail_startPrank_existingAlready" , .TypedArgs ) )
      
    
    rule  ( PlainPrankTest . testFail_startPrank_internalCall ( ) => #abiCallData ( "testFail_startPrank_internalCall" , .TypedArgs ) )
      
    
    rule  ( PlainPrankTest . test_prank_zeroAddress_true ( ) => #abiCallData ( "test_prank_zeroAddress_true" , .TypedArgs ) )
      
    
    rule  ( PlainPrankTest . test_startPrankWithOrigin_true ( ) => #abiCallData ( "test_startPrankWithOrigin_true" , .TypedArgs ) )
      
    
    rule  ( PlainPrankTest . test_startPrank_true ( ) => #abiCallData ( "test_startPrank_true" , .TypedArgs ) )
      
    
    rule  ( PlainPrankTest . test_startPrank_zeroAddress_true ( ) => #abiCallData ( "test_startPrank_zeroAddress_true" , .TypedArgs ) )
      
    
    rule  ( PlainPrankTest . test_stopPrank_notExistent ( ) => #abiCallData ( "test_stopPrank_notExistent" , .TypedArgs ) )
      
    
    rule  ( PlainPrankTest . vm ( ) => #abiCallData ( "vm" , .TypedArgs ) )
      
    
    rule  ( selector ( "IS_SCRIPT()" ) => 4174167879 )
      
    
    rule  ( selector ( "IS_TEST()" ) => 4202047188 )
      
    
    rule  ( selector ( "failed()" ) => 3124842406 )
      
    
    rule  ( selector ( "internalCounter()" ) => 2687914858 )
      
    
    rule  ( selector ( "testFail_startPrank_existingAlready()" ) => 2262269573 )
      
    
    rule  ( selector ( "testFail_startPrank_internalCall()" ) => 3075676477 )
      
    
    rule  ( selector ( "test_prank_zeroAddress_true()" ) => 3793950116 )
      
    
    rule  ( selector ( "test_startPrankWithOrigin_true()" ) => 1559633499 )
      
    
    rule  ( selector ( "test_startPrank_true()" ) => 243527947 )
      
    
    rule  ( selector ( "test_startPrank_zeroAddress_true()" ) => 858618957 )
      
    
    rule  ( selector ( "test_stopPrank_notExistent()" ) => 279002555 )
      
    
    rule  ( selector ( "vm()" ) => 980845667 )
      

endmodule

module PRANK-BIN-RUNTIME
    imports public FOUNDRY
    
    syntax Contract ::= PrankContract
    
    syntax PrankContract ::= "Prank" [symbol(), klabel(contract_Prank)]
    
      
    
    syntax Field ::= PrankField
    
    syntax PrankField ::= "count" [symbol(), klabel(field_Prank_count)]
    
    rule  ( #loc ( Prank . count ) => 0 )
      
    
    syntax Bytes ::= PrankContract "." PrankMethod [function(), symbol(), klabel(method_Prank)]
    
    syntax PrankMethod ::= "add" "(" Int ")" [symbol(), klabel(method_Prank_add_Int)]
    
    syntax PrankMethod ::= "count" "(" ")" [symbol(), klabel(method_Prank_count_)]
    
    syntax PrankMethod ::= "owner" "(" ")" [symbol(), klabel(method_Prank_owner_)]
    
    syntax PrankMethod ::= "subtract" "(" Int ")" [symbol(), klabel(method_Prank_subtract_Int)]
    
    rule  ( Prank . add ( V0_value ) => #abiCallData ( "add" , #uint256 ( V0_value ) , .TypedArgs ) )
       ensures #rangeUInt ( 256 , V0_value )
      
    
    rule  ( Prank . count ( ) => #abiCallData ( "count" , .TypedArgs ) )
      
    
    rule  ( Prank . owner ( ) => #abiCallData ( "owner" , .TypedArgs ) )
      
    
    rule  ( Prank . subtract ( V0_value ) => #abiCallData ( "subtract" , #uint256 ( V0_value ) , .TypedArgs ) )
       ensures #rangeUInt ( 256 , V0_value )
      
    
    rule  ( selector ( "add(uint256)" ) => 268690130 )
      
    
    rule  ( selector ( "count()" ) => 107354813 )
      
    
    rule  ( selector ( "owner()" ) => 2376452955 )
      
    
    rule  ( selector ( "subtract(uint256)" ) => 499146519 )
      

endmodule

module PRANKTEST-BIN-RUNTIME
    imports public FOUNDRY
    
    syntax Contract ::= PrankTestContract
    
    syntax PrankTestContract ::= "PrankTest" [symbol(), klabel(contract_PrankTest)]
    
      
    
    syntax Field ::= PrankTestField
    
    syntax PrankTestField ::= "IS_TEST" [symbol(), klabel(field_PrankTest_IS_TEST)]
    
    syntax PrankTestField ::= "_failed" [symbol(), klabel(field_PrankTest__failed)]
    
    syntax PrankTestField ::= "IS_SCRIPT" [symbol(), klabel(field_PrankTest_IS_SCRIPT)]
    
    syntax PrankTestField ::= "stdstore" [symbol(), klabel(field_PrankTest_stdstore)]
    
    syntax PrankTestField ::= "prankContract" [symbol(), klabel(field_PrankTest_prankContract)]
    
    rule  ( #loc ( PrankTest . IS_TEST ) => 0 )
      
    
    rule  ( #loc ( PrankTest . _failed ) => 0 )
      
    
    rule  ( #loc ( PrankTest . IS_SCRIPT ) => 0 )
      
    
    rule  ( #loc ( PrankTest . stdstore ) => 1 )
      
    
    rule  ( #loc ( PrankTest . prankContract ) => 8 )
      
    
    syntax Bytes ::= PrankTestContract "." PrankTestMethod [function(), symbol(), klabel(method_PrankTest)]
    
    syntax PrankTestMethod ::= "IS_SCRIPT" "(" ")" [symbol(), klabel(method_PrankTest_IS_SCRIPT_)]
    
    syntax PrankTestMethod ::= "IS_TEST" "(" ")" [symbol(), klabel(method_PrankTest_IS_TEST_)]
    
    syntax PrankTestMethod ::= "failed" "(" ")" [symbol(), klabel(method_PrankTest_failed_)]
    
    syntax PrankTestMethod ::= "setUp" "(" ")" [symbol(), klabel(method_PrankTest_setUp_)]
    
    syntax PrankTestMethod ::= "testAddAsOwner" "(" Int ")" [symbol(), klabel(method_PrankTest_testAddAsOwner_Int)]
    
    syntax PrankTestMethod ::= "testAddStartPrank" "(" Int ")" [symbol(), klabel(method_PrankTest_testAddStartPrank_Int)]
    
    syntax PrankTestMethod ::= "testFailAddPrank" "(" Int ")" [symbol(), klabel(method_PrankTest_testFailAddPrank_Int)]
    
    syntax PrankTestMethod ::= "testSubtractAsTxOrigin" "(" Int "," Int ")" [symbol(), klabel(method_PrankTest_testSubtractAsTxOrigin_Int_Int)]
    
    syntax PrankTestMethod ::= "testSubtractFail" "(" Int ")" [symbol(), klabel(method_PrankTest_testSubtractFail_Int)]
    
    syntax PrankTestMethod ::= "testSubtractStartPrank" "(" Int "," Int ")" [symbol(), klabel(method_PrankTest_testSubtractStartPrank_Int_Int)]
    
    syntax PrankTestMethod ::= "vm" "(" ")" [symbol(), klabel(method_PrankTest_vm_)]
    
    rule  ( PrankTest . IS_SCRIPT ( ) => #abiCallData ( "IS_SCRIPT" , .TypedArgs ) )
      
    
    rule  ( PrankTest . IS_TEST ( ) => #abiCallData ( "IS_TEST" , .TypedArgs ) )
      
    
    rule  ( PrankTest . failed ( ) => #abiCallData ( "failed" , .TypedArgs ) )
      
    
    rule  ( PrankTest . setUp ( ) => #abiCallData ( "setUp" , .TypedArgs ) )
      
    
    rule  ( PrankTest . testAddAsOwner ( V0_x ) => #abiCallData ( "testAddAsOwner" , #uint256 ( V0_x ) , .TypedArgs ) )
       ensures #rangeUInt ( 256 , V0_x )
      
    
    rule  ( PrankTest . testAddStartPrank ( V0_x ) => #abiCallData ( "testAddStartPrank" , #uint256 ( V0_x ) , .TypedArgs ) )
       ensures #rangeUInt ( 256 , V0_x )
      
    
    rule  ( PrankTest . testFailAddPrank ( V0_x ) => #abiCallData ( "testFailAddPrank" , #uint256 ( V0_x ) , .TypedArgs ) )
       ensures #rangeUInt ( 256 , V0_x )
      
    
    rule  ( PrankTest . testSubtractAsTxOrigin ( V0_addValue , V1_subValue ) => #abiCallData ( "testSubtractAsTxOrigin" , #uint256 ( V0_addValue ) , #uint256 ( V1_subValue ) , .TypedArgs ) )
       ensures ( #rangeUInt ( 256 , V0_addValue )
       andBool ( #rangeUInt ( 256 , V1_subValue )
               ))
      
    
    rule  ( PrankTest . testSubtractFail ( V0_x ) => #abiCallData ( "testSubtractFail" , #uint256 ( V0_x ) , .TypedArgs ) )
       ensures #rangeUInt ( 256 , V0_x )
      
    
    rule  ( PrankTest . testSubtractStartPrank ( V0_addValue , V1_subValue ) => #abiCallData ( "testSubtractStartPrank" , #uint256 ( V0_addValue ) , #uint256 ( V1_subValue ) , .TypedArgs ) )
       ensures ( #rangeUInt ( 256 , V0_addValue )
       andBool ( #rangeUInt ( 256 , V1_subValue )
               ))
      
    
    rule  ( PrankTest . vm ( ) => #abiCallData ( "vm" , .TypedArgs ) )
      
    
    rule  ( selector ( "IS_SCRIPT()" ) => 4174167879 )
      
    
    rule  ( selector ( "IS_TEST()" ) => 4202047188 )
      
    
    rule  ( selector ( "failed()" ) => 3124842406 )
      
    
    rule  ( selector ( "setUp()" ) => 177362148 )
      
    
    rule  ( selector ( "testAddAsOwner(uint256)" ) => 1600382513 )
      
    
    rule  ( selector ( "testAddStartPrank(uint256)" ) => 1333759955 )
      
    
    rule  ( selector ( "testFailAddPrank(uint256)" ) => 948023622 )
      
    
    rule  ( selector ( "testSubtractAsTxOrigin(uint256,uint256)" ) => 3798952319 )
      
    
    rule  ( selector ( "testSubtractFail(uint256)" ) => 1433390937 )
      
    
    rule  ( selector ( "testSubtractStartPrank(uint256,uint256)" ) => 262874110 )
      
    
    rule  ( selector ( "vm()" ) => 980845667 )
      

endmodule

module RECORDLOGSTEST-BIN-RUNTIME
    imports public FOUNDRY
    
    syntax Contract ::= RecordLogsTestContract
    
    syntax RecordLogsTestContract ::= "RecordLogsTest" [symbol(), klabel(contract_RecordLogsTest)]
    
      
    
    syntax Field ::= RecordLogsTestField
    
    syntax RecordLogsTestField ::= "IS_TEST" [symbol(), klabel(field_RecordLogsTest_IS_TEST)]
    
    syntax RecordLogsTestField ::= "_failed" [symbol(), klabel(field_RecordLogsTest__failed)]
    
    syntax RecordLogsTestField ::= "IS_SCRIPT" [symbol(), klabel(field_RecordLogsTest_IS_SCRIPT)]
    
    syntax RecordLogsTestField ::= "stdstore" [symbol(), klabel(field_RecordLogsTest_stdstore)]
    
    syntax RecordLogsTestField ::= "emitter" [symbol(), klabel(field_RecordLogsTest_emitter)]
    
    rule  ( #loc ( RecordLogsTest . IS_TEST ) => 0 )
      
    
    rule  ( #loc ( RecordLogsTest . _failed ) => 0 )
      
    
    rule  ( #loc ( RecordLogsTest . IS_SCRIPT ) => 0 )
      
    
    rule  ( #loc ( RecordLogsTest . stdstore ) => 1 )
      
    
    rule  ( #loc ( RecordLogsTest . emitter ) => 8 )
      
    
    syntax Bytes ::= RecordLogsTestContract "." RecordLogsTestMethod [function(), symbol(), klabel(method_RecordLogsTest)]
    
    syntax RecordLogsTestMethod ::= "IS_SCRIPT" "(" ")" [symbol(), klabel(method_RecordLogsTest_IS_SCRIPT_)]
    
    syntax RecordLogsTestMethod ::= "IS_TEST" "(" ")" [symbol(), klabel(method_RecordLogsTest_IS_TEST_)]
    
    syntax RecordLogsTestMethod ::= "failed" "(" ")" [symbol(), klabel(method_RecordLogsTest_failed_)]
    
    syntax RecordLogsTestMethod ::= "setUp" "(" ")" [symbol(), klabel(method_RecordLogsTest_setUp_)]
    
    syntax RecordLogsTestMethod ::= "testRecordLogs" "(" ")" [symbol(), klabel(method_RecordLogsTest_testRecordLogs_)]
    
    syntax RecordLogsTestMethod ::= "vm" "(" ")" [symbol(), klabel(method_RecordLogsTest_vm_)]
    
    rule  ( RecordLogsTest . IS_SCRIPT ( ) => #abiCallData ( "IS_SCRIPT" , .TypedArgs ) )
      
    
    rule  ( RecordLogsTest . IS_TEST ( ) => #abiCallData ( "IS_TEST" , .TypedArgs ) )
      
    
    rule  ( RecordLogsTest . failed ( ) => #abiCallData ( "failed" , .TypedArgs ) )
      
    
    rule  ( RecordLogsTest . setUp ( ) => #abiCallData ( "setUp" , .TypedArgs ) )
      
    
    rule  ( RecordLogsTest . testRecordLogs ( ) => #abiCallData ( "testRecordLogs" , .TypedArgs ) )
      
    
    rule  ( RecordLogsTest . vm ( ) => #abiCallData ( "vm" , .TypedArgs ) )
      
    
    rule  ( selector ( "IS_SCRIPT()" ) => 4174167879 )
      
    
    rule  ( selector ( "IS_TEST()" ) => 4202047188 )
      
    
    rule  ( selector ( "failed()" ) => 3124842406 )
      
    
    rule  ( selector ( "setUp()" ) => 177362148 )
      
    
    rule  ( selector ( "testRecordLogs()" ) => 3623393624 )
      
    
    rule  ( selector ( "vm()" ) => 980845667 )
      

endmodule

module SAFE-BIN-RUNTIME
    imports public FOUNDRY
    
    syntax Contract ::= SafeContract
    
    syntax SafeContract ::= "Safe" [symbol(), klabel(contract_Safe)]
    
      
    
    syntax Bytes ::= SafeContract "." SafeMethod [function(), symbol(), klabel(method_Safe)]
    
    syntax SafeMethod ::= "withdraw" "(" ")" [symbol(), klabel(method_Safe_withdraw_)]
    
    rule  ( Safe . withdraw ( ) => #abiCallData ( "withdraw" , .TypedArgs ) )
      
    
    rule  ( selector ( "withdraw()" ) => 1020253707 )
      

endmodule

module SAFETEST-BIN-RUNTIME
    imports public FOUNDRY
    
    syntax Contract ::= SafeTestContract
    
    syntax SafeTestContract ::= "SafeTest" [symbol(), klabel(contract_SafeTest)]
    
      
    
    syntax Field ::= SafeTestField
    
    syntax SafeTestField ::= "IS_TEST" [symbol(), klabel(field_SafeTest_IS_TEST)]
    
    syntax SafeTestField ::= "_failed" [symbol(), klabel(field_SafeTest__failed)]
    
    syntax SafeTestField ::= "IS_SCRIPT" [symbol(), klabel(field_SafeTest_IS_SCRIPT)]
    
    syntax SafeTestField ::= "stdstore" [symbol(), klabel(field_SafeTest_stdstore)]
    
    syntax SafeTestField ::= "safe" [symbol(), klabel(field_SafeTest_safe)]
    
    rule  ( #loc ( SafeTest . IS_TEST ) => 0 )
      
    
    rule  ( #loc ( SafeTest . _failed ) => 0 )
      
    
    rule  ( #loc ( SafeTest . IS_SCRIPT ) => 0 )
      
    
    rule  ( #loc ( SafeTest . stdstore ) => 1 )
      
    
    rule  ( #loc ( SafeTest . safe ) => 8 )
      
    
    syntax Bytes ::= SafeTestContract "." SafeTestMethod [function(), symbol(), klabel(method_SafeTest)]
    
    syntax SafeTestMethod ::= "IS_SCRIPT" "(" ")" [symbol(), klabel(method_SafeTest_IS_SCRIPT_)]
    
    syntax SafeTestMethod ::= "IS_TEST" "(" ")" [symbol(), klabel(method_SafeTest_IS_TEST_)]
    
    syntax SafeTestMethod ::= "failed" "(" ")" [symbol(), klabel(method_SafeTest_failed_)]
    
    syntax SafeTestMethod ::= "setUp" "(" ")" [symbol(), klabel(method_SafeTest_setUp_)]
    
    syntax SafeTestMethod ::= "testWithdraw" "(" ")" [symbol(), klabel(method_SafeTest_testWithdraw_)]
    
    syntax SafeTestMethod ::= "testWithdrawFuzz" "(" Int ")" [symbol(), klabel(method_SafeTest_testWithdrawFuzz_Int)]
    
    syntax SafeTestMethod ::= "vm" "(" ")" [symbol(), klabel(method_SafeTest_vm_)]
    
    rule  ( SafeTest . IS_SCRIPT ( ) => #abiCallData ( "IS_SCRIPT" , .TypedArgs ) )
      
    
    rule  ( SafeTest . IS_TEST ( ) => #abiCallData ( "IS_TEST" , .TypedArgs ) )
      
    
    rule  ( SafeTest . failed ( ) => #abiCallData ( "failed" , .TypedArgs ) )
      
    
    rule  ( SafeTest . setUp ( ) => #abiCallData ( "setUp" , .TypedArgs ) )
      
    
    rule  ( SafeTest . testWithdraw ( ) => #abiCallData ( "testWithdraw" , .TypedArgs ) )
      
    
    rule  ( SafeTest . testWithdrawFuzz ( V0_amount ) => #abiCallData ( "testWithdrawFuzz" , #uint96 ( V0_amount ) , .TypedArgs ) )
       ensures #rangeUInt ( 96 , V0_amount )
      
    
    rule  ( SafeTest . vm ( ) => #abiCallData ( "vm" , .TypedArgs ) )
      
    
    rule  ( selector ( "IS_SCRIPT()" ) => 4174167879 )
      
    
    rule  ( selector ( "IS_TEST()" ) => 4202047188 )
      
    
    rule  ( selector ( "failed()" ) => 3124842406 )
      
    
    rule  ( selector ( "setUp()" ) => 177362148 )
      
    
    rule  ( selector ( "testWithdraw()" ) => 3574182252 )
      
    
    rule  ( selector ( "testWithdrawFuzz(uint96)" ) => 3503970826 )
      
    
    rule  ( selector ( "vm()" ) => 980845667 )
      

endmodule

module SCRIPT-BIN-RUNTIME
    imports public FOUNDRY
    
    syntax Contract ::= ScriptContract
    
    syntax ScriptContract ::= "Script" [symbol(), klabel(contract_Script)]
    
      
    
    syntax Field ::= ScriptField
    
    syntax ScriptField ::= "IS_SCRIPT" [symbol(), klabel(field_Script_IS_SCRIPT)]
    
    rule  ( #loc ( Script . IS_SCRIPT ) => 0 )
      
    
    syntax Bytes ::= ScriptContract "." ScriptMethod [function(), symbol(), klabel(method_Script)]
    
    syntax ScriptMethod ::= "IS_SCRIPT" "(" ")" [symbol(), klabel(method_Script_IS_SCRIPT_)]
    
    syntax ScriptMethod ::= "vm" "(" ")" [symbol(), klabel(method_Script_vm_)]
    
    rule  ( Script . IS_SCRIPT ( ) => #abiCallData ( "IS_SCRIPT" , .TypedArgs ) )
      
    
    rule  ( Script . vm ( ) => #abiCallData ( "vm" , .TypedArgs ) )
      
    
    rule  ( selector ( "IS_SCRIPT()" ) => 4174167879 )
      
    
    rule  ( selector ( "vm()" ) => 980845667 )
      

endmodule

module SETUPTEST-BIN-RUNTIME
    imports public FOUNDRY
    
    syntax Contract ::= SetUpTestContract
    
    syntax SetUpTestContract ::= "SetUpTest" [symbol(), klabel(contract_SetUpTest)]
    
      
    
    syntax Field ::= SetUpTestField
    
    syntax SetUpTestField ::= "IS_TEST" [symbol(), klabel(field_SetUpTest_IS_TEST)]
    
    syntax SetUpTestField ::= "_failed" [symbol(), klabel(field_SetUpTest__failed)]
    
    syntax SetUpTestField ::= "IS_SCRIPT" [symbol(), klabel(field_SetUpTest_IS_SCRIPT)]
    
    syntax SetUpTestField ::= "stdstore" [symbol(), klabel(field_SetUpTest_stdstore)]
    
    syntax SetUpTestField ::= "counter" [symbol(), klabel(field_SetUpTest_counter)]
    
    rule  ( #loc ( SetUpTest . IS_TEST ) => 0 )
      
    
    rule  ( #loc ( SetUpTest . _failed ) => 0 )
      
    
    rule  ( #loc ( SetUpTest . IS_SCRIPT ) => 0 )
      
    
    rule  ( #loc ( SetUpTest . stdstore ) => 1 )
      
    
    rule  ( #loc ( SetUpTest . counter ) => 8 )
      
    
    syntax Bytes ::= SetUpTestContract "." SetUpTestMethod [function(), symbol(), klabel(method_SetUpTest)]
    
    syntax SetUpTestMethod ::= "IS_SCRIPT" "(" ")" [symbol(), klabel(method_SetUpTest_IS_SCRIPT_)]
    
    syntax SetUpTestMethod ::= "IS_TEST" "(" ")" [symbol(), klabel(method_SetUpTest_IS_TEST_)]
    
    syntax SetUpTestMethod ::= "failed" "(" ")" [symbol(), klabel(method_SetUpTest_failed_)]
    
    syntax SetUpTestMethod ::= "setUp" "(" ")" [symbol(), klabel(method_SetUpTest_setUp_)]
    
    syntax SetUpTestMethod ::= "testSetUpCalled" "(" ")" [symbol(), klabel(method_SetUpTest_testSetUpCalled_)]
    
    syntax SetUpTestMethod ::= "testSetUpCalledSymbolic" "(" Int ")" [symbol(), klabel(method_SetUpTest_testSetUpCalledSymbolic_Int)]
    
    syntax SetUpTestMethod ::= "vm" "(" ")" [symbol(), klabel(method_SetUpTest_vm_)]
    
    rule  ( SetUpTest . IS_SCRIPT ( ) => #abiCallData ( "IS_SCRIPT" , .TypedArgs ) )
      
    
    rule  ( SetUpTest . IS_TEST ( ) => #abiCallData ( "IS_TEST" , .TypedArgs ) )
      
    
    rule  ( SetUpTest . failed ( ) => #abiCallData ( "failed" , .TypedArgs ) )
      
    
    rule  ( SetUpTest . setUp ( ) => #abiCallData ( "setUp" , .TypedArgs ) )
      
    
    rule  ( SetUpTest . testSetUpCalled ( ) => #abiCallData ( "testSetUpCalled" , .TypedArgs ) )
      
    
    rule  ( SetUpTest . testSetUpCalledSymbolic ( V0_x ) => #abiCallData ( "testSetUpCalledSymbolic" , #uint256 ( V0_x ) , .TypedArgs ) )
       ensures #rangeUInt ( 256 , V0_x )
      
    
    rule  ( SetUpTest . vm ( ) => #abiCallData ( "vm" , .TypedArgs ) )
      
    
    rule  ( selector ( "IS_SCRIPT()" ) => 4174167879 )
      
    
    rule  ( selector ( "IS_TEST()" ) => 4202047188 )
      
    
    rule  ( selector ( "failed()" ) => 3124842406 )
      
    
    rule  ( selector ( "setUp()" ) => 177362148 )
      
    
    rule  ( selector ( "testSetUpCalled()" ) => 3967804529 )
      
    
    rule  ( selector ( "testSetUpCalledSymbolic(uint256)" ) => 3332480466 )
      
    
    rule  ( selector ( "vm()" ) => 980845667 )
      

endmodule

module SIGNTEST-BIN-RUNTIME
    imports public FOUNDRY
    
    syntax Contract ::= SignTestContract
    
    syntax SignTestContract ::= "SignTest" [symbol(), klabel(contract_SignTest)]
    
      
    
    syntax Field ::= SignTestField
    
    syntax SignTestField ::= "IS_TEST" [symbol(), klabel(field_SignTest_IS_TEST)]
    
    syntax SignTestField ::= "_failed" [symbol(), klabel(field_SignTest__failed)]
    
    syntax SignTestField ::= "IS_SCRIPT" [symbol(), klabel(field_SignTest_IS_SCRIPT)]
    
    syntax SignTestField ::= "stdstore" [symbol(), klabel(field_SignTest_stdstore)]
    
    rule  ( #loc ( SignTest . IS_TEST ) => 0 )
      
    
    rule  ( #loc ( SignTest . _failed ) => 0 )
      
    
    rule  ( #loc ( SignTest . IS_SCRIPT ) => 0 )
      
    
    rule  ( #loc ( SignTest . stdstore ) => 1 )
      
    
    syntax Bytes ::= SignTestContract "." SignTestMethod [function(), symbol(), klabel(method_SignTest)]
    
    syntax SignTestMethod ::= "IS_SCRIPT" "(" ")" [symbol(), klabel(method_SignTest_IS_SCRIPT_)]
    
    syntax SignTestMethod ::= "IS_TEST" "(" ")" [symbol(), klabel(method_SignTest_IS_TEST_)]
    
    syntax SignTestMethod ::= "failed" "(" ")" [symbol(), klabel(method_SignTest_failed_)]
    
    syntax SignTestMethod ::= "setUp" "(" ")" [symbol(), klabel(method_SignTest_setUp_)]
    
    syntax SignTestMethod ::= "testSign" "(" ")" [symbol(), klabel(method_SignTest_testSign_)]
    
    syntax SignTestMethod ::= "testSign_symbolic" "(" Int ")" [symbol(), klabel(method_SignTest_testSign_symbolic_Int)]
    
    syntax SignTestMethod ::= "vm" "(" ")" [symbol(), klabel(method_SignTest_vm_)]
    
    rule  ( SignTest . IS_SCRIPT ( ) => #abiCallData ( "IS_SCRIPT" , .TypedArgs ) )
      
    
    rule  ( SignTest . IS_TEST ( ) => #abiCallData ( "IS_TEST" , .TypedArgs ) )
      
    
    rule  ( SignTest . failed ( ) => #abiCallData ( "failed" , .TypedArgs ) )
      
    
    rule  ( SignTest . setUp ( ) => #abiCallData ( "setUp" , .TypedArgs ) )
      
    
    rule  ( SignTest . testSign ( ) => #abiCallData ( "testSign" , .TypedArgs ) )
      
    
    rule  ( SignTest . testSign_symbolic ( V0_pk ) => #abiCallData ( "testSign_symbolic" , #uint256 ( V0_pk ) , .TypedArgs ) )
       ensures #rangeUInt ( 256 , V0_pk )
      
    
    rule  ( SignTest . vm ( ) => #abiCallData ( "vm" , .TypedArgs ) )
      
    
    rule  ( selector ( "IS_SCRIPT()" ) => 4174167879 )
      
    
    rule  ( selector ( "IS_TEST()" ) => 4202047188 )
      
    
    rule  ( selector ( "failed()" ) => 3124842406 )
      
    
    rule  ( selector ( "setUp()" ) => 177362148 )
      
    
    rule  ( selector ( "testSign()" ) => 3985576159 )
      
    
    rule  ( selector ( "testSign_symbolic(uint256)" ) => 2942025997 )
      
    
    rule  ( selector ( "vm()" ) => 980845667 )
      

endmodule

module ASSERTTEST-BIN-RUNTIME
    imports public FOUNDRY
    
    syntax Contract ::= AssertTestContract
    
    syntax AssertTestContract ::= "AssertTest" [symbol(), klabel(contract_AssertTest)]
    
      
    
    syntax Field ::= AssertTestField
    
    syntax AssertTestField ::= "IS_TEST" [symbol(), klabel(field_AssertTest_IS_TEST)]
    
    syntax AssertTestField ::= "_failed" [symbol(), klabel(field_AssertTest__failed)]
    
    syntax AssertTestField ::= "IS_SCRIPT" [symbol(), klabel(field_AssertTest_IS_SCRIPT)]
    
    syntax AssertTestField ::= "stdstore" [symbol(), klabel(field_AssertTest_stdstore)]
    
    syntax AssertTestField ::= "y" [symbol(), klabel(field_AssertTest_y)]
    
    rule  ( #loc ( AssertTest . IS_TEST ) => 0 )
      
    
    rule  ( #loc ( AssertTest . _failed ) => 0 )
      
    
    rule  ( #loc ( AssertTest . IS_SCRIPT ) => 0 )
      
    
    rule  ( #loc ( AssertTest . stdstore ) => 1 )
      
    
    rule  ( #loc ( AssertTest . y ) => 8 )
      
    
    syntax Bytes ::= AssertTestContract "." AssertTestMethod [function(), symbol(), klabel(method_AssertTest)]
    
    syntax AssertTestMethod ::= "IS_SCRIPT" "(" ")" [symbol(), klabel(method_AssertTest_IS_SCRIPT_)]
    
    syntax AssertTestMethod ::= "IS_TEST" "(" ")" [symbol(), klabel(method_AssertTest_IS_TEST_)]
    
    syntax AssertTestMethod ::= "failed" "(" ")" [symbol(), klabel(method_AssertTest_failed_)]
    
    syntax AssertTestMethod ::= "setUp" "(" ")" [symbol(), klabel(method_AssertTest_setUp_)]
    
    syntax AssertTestMethod ::= "testFail_assert_false" "(" ")" [symbol(), klabel(method_AssertTest_testFail_assert_false_)]
    
    syntax AssertTestMethod ::= "testFail_assert_true" "(" ")" [symbol(), klabel(method_AssertTest_testFail_assert_true_)]
    
    syntax AssertTestMethod ::= "testFail_expect_revert" "(" ")" [symbol(), klabel(method_AssertTest_testFail_expect_revert_)]
    
    syntax AssertTestMethod ::= "test_assert_false" "(" ")" [symbol(), klabel(method_AssertTest_test_assert_false_)]
    
    syntax AssertTestMethod ::= "test_assert_true" "(" ")" [symbol(), klabel(method_AssertTest_test_assert_true_)]
    
    syntax AssertTestMethod ::= "test_assert_true_branch" "(" Int ")" [symbol(), klabel(method_AssertTest_test_assert_true_branch_Int)]
    
    syntax AssertTestMethod ::= "test_revert_branch" "(" Int "," Int ")" [symbol(), klabel(method_AssertTest_test_revert_branch_Int_Int)]
    
    syntax AssertTestMethod ::= "vm" "(" ")" [symbol(), klabel(method_AssertTest_vm_)]
    
    rule  ( AssertTest . IS_SCRIPT ( ) => #abiCallData ( "IS_SCRIPT" , .TypedArgs ) )
      
    
    rule  ( AssertTest . IS_TEST ( ) => #abiCallData ( "IS_TEST" , .TypedArgs ) )
      
    
    rule  ( AssertTest . failed ( ) => #abiCallData ( "failed" , .TypedArgs ) )
      
    
    rule  ( AssertTest . setUp ( ) => #abiCallData ( "setUp" , .TypedArgs ) )
      
    
    rule  ( AssertTest . testFail_assert_false ( ) => #abiCallData ( "testFail_assert_false" , .TypedArgs ) )
      
    
    rule  ( AssertTest . testFail_assert_true ( ) => #abiCallData ( "testFail_assert_true" , .TypedArgs ) )
      
    
    rule  ( AssertTest . testFail_expect_revert ( ) => #abiCallData ( "testFail_expect_revert" , .TypedArgs ) )
      
    
    rule  ( AssertTest . test_assert_false ( ) => #abiCallData ( "test_assert_false" , .TypedArgs ) )
      
    
    rule  ( AssertTest . test_assert_true ( ) => #abiCallData ( "test_assert_true" , .TypedArgs ) )
      
    
    rule  ( AssertTest . test_assert_true_branch ( V0_x ) => #abiCallData ( "test_assert_true_branch" , #uint256 ( V0_x ) , .TypedArgs ) )
       ensures #rangeUInt ( 256 , V0_x )
      
    
    rule  ( AssertTest . test_revert_branch ( V0_x , V1_y ) => #abiCallData ( "test_revert_branch" , #uint256 ( V0_x ) , #uint256 ( V1_y ) , .TypedArgs ) )
       ensures ( #rangeUInt ( 256 , V0_x )
       andBool ( #rangeUInt ( 256 , V1_y )
               ))
      
    
    rule  ( AssertTest . vm ( ) => #abiCallData ( "vm" , .TypedArgs ) )
      
    
    rule  ( selector ( "IS_SCRIPT()" ) => 4174167879 )
      
    
    rule  ( selector ( "IS_TEST()" ) => 4202047188 )
      
    
    rule  ( selector ( "failed()" ) => 3124842406 )
      
    
    rule  ( selector ( "setUp()" ) => 177362148 )
      
    
    rule  ( selector ( "testFail_assert_false()" ) => 2057948334 )
      
    
    rule  ( selector ( "testFail_assert_true()" ) => 409427266 )
      
    
    rule  ( selector ( "testFail_expect_revert()" ) => 709747105 )
      
    
    rule  ( selector ( "test_assert_false()" ) => 1574882301 )
      
    
    rule  ( selector ( "test_assert_true()" ) => 906863826 )
      
    
    rule  ( selector ( "test_assert_true_branch(uint256)" ) => 3267411143 )
      
    
    rule  ( selector ( "test_revert_branch(uint256,uint256)" ) => 2349784459 )
      
    
    rule  ( selector ( "vm()" ) => 980845667 )
      

endmodule

module SNAPSHOTTEST-BIN-RUNTIME
    imports public FOUNDRY
    
    syntax Contract ::= SnapshotTestContract
    
    syntax SnapshotTestContract ::= "SnapshotTest" [symbol(), klabel(contract_SnapshotTest)]
    
      
    
    syntax Field ::= SnapshotTestField
    
    syntax SnapshotTestField ::= "IS_TEST" [symbol(), klabel(field_SnapshotTest_IS_TEST)]
    
    syntax SnapshotTestField ::= "_failed" [symbol(), klabel(field_SnapshotTest__failed)]
    
    syntax SnapshotTestField ::= "IS_SCRIPT" [symbol(), klabel(field_SnapshotTest_IS_SCRIPT)]
    
    syntax SnapshotTestField ::= "stdstore" [symbol(), klabel(field_SnapshotTest_stdstore)]
    
    syntax SnapshotTestField ::= "store" [symbol(), klabel(field_SnapshotTest_store)]
    
    rule  ( #loc ( SnapshotTest . IS_TEST ) => 0 )
      
    
    rule  ( #loc ( SnapshotTest . _failed ) => 0 )
      
    
    rule  ( #loc ( SnapshotTest . IS_SCRIPT ) => 0 )
      
    
    rule  ( #loc ( SnapshotTest . stdstore ) => 1 )
      
    
    rule  ( #loc ( SnapshotTest . store ) => 8 )
      
    
    syntax Bytes ::= SnapshotTestContract "." SnapshotTestMethod [function(), symbol(), klabel(method_SnapshotTest)]
    
    syntax SnapshotTestMethod ::= "IS_SCRIPT" "(" ")" [symbol(), klabel(method_SnapshotTest_IS_SCRIPT_)]
    
    syntax SnapshotTestMethod ::= "IS_TEST" "(" ")" [symbol(), klabel(method_SnapshotTest_IS_TEST_)]
    
    syntax SnapshotTestMethod ::= "failed" "(" ")" [symbol(), klabel(method_SnapshotTest_failed_)]
    
    syntax SnapshotTestMethod ::= "setUp" "(" ")" [symbol(), klabel(method_SnapshotTest_setUp_)]
    
    syntax SnapshotTestMethod ::= "testSnapshot" "(" ")" [symbol(), klabel(method_SnapshotTest_testSnapshot_)]
    
    syntax SnapshotTestMethod ::= "vm" "(" ")" [symbol(), klabel(method_SnapshotTest_vm_)]
    
    rule  ( SnapshotTest . IS_SCRIPT ( ) => #abiCallData ( "IS_SCRIPT" , .TypedArgs ) )
      
    
    rule  ( SnapshotTest . IS_TEST ( ) => #abiCallData ( "IS_TEST" , .TypedArgs ) )
      
    
    rule  ( SnapshotTest . failed ( ) => #abiCallData ( "failed" , .TypedArgs ) )
      
    
    rule  ( SnapshotTest . setUp ( ) => #abiCallData ( "setUp" , .TypedArgs ) )
      
    
    rule  ( SnapshotTest . testSnapshot ( ) => #abiCallData ( "testSnapshot" , .TypedArgs ) )
      
    
    rule  ( SnapshotTest . vm ( ) => #abiCallData ( "vm" , .TypedArgs ) )
      
    
    rule  ( selector ( "IS_SCRIPT()" ) => 4174167879 )
      
    
    rule  ( selector ( "IS_TEST()" ) => 4202047188 )
      
    
    rule  ( selector ( "failed()" ) => 3124842406 )
      
    
    rule  ( selector ( "setUp()" ) => 177362148 )
      
    
    rule  ( selector ( "testSnapshot()" ) => 3204135818 )
      
    
    rule  ( selector ( "vm()" ) => 980845667 )
      

endmodule

module STORE-BIN-RUNTIME
    imports public FOUNDRY
    
    syntax Contract ::= StoreContract
    
    syntax StoreContract ::= "Store" [symbol(), klabel(contract_Store)]
    
      
    
    syntax Field ::= StoreField
    
    syntax StoreField ::= "testNumber" [symbol(), klabel(field_Store_testNumber)]
    
    rule  ( #loc ( Store . testNumber ) => 0 )
      

endmodule

module STORETEST-BIN-RUNTIME
    imports public FOUNDRY
    
    syntax Contract ::= StoreTestContract
    
    syntax StoreTestContract ::= "StoreTest" [symbol(), klabel(contract_StoreTest)]
    
      
    
    syntax Field ::= StoreTestField
    
    syntax StoreTestField ::= "IS_TEST" [symbol(), klabel(field_StoreTest_IS_TEST)]
    
    syntax StoreTestField ::= "_failed" [symbol(), klabel(field_StoreTest__failed)]
    
    syntax StoreTestField ::= "IS_SCRIPT" [symbol(), klabel(field_StoreTest_IS_SCRIPT)]
    
    syntax StoreTestField ::= "stdstore" [symbol(), klabel(field_StoreTest_stdstore)]
    
    rule  ( #loc ( StoreTest . IS_TEST ) => 0 )
      
    
    rule  ( #loc ( StoreTest . _failed ) => 0 )
      
    
    rule  ( #loc ( StoreTest . IS_SCRIPT ) => 0 )
      
    
    rule  ( #loc ( StoreTest . stdstore ) => 1 )
      
    
    syntax Bytes ::= StoreTestContract "." StoreTestMethod [function(), symbol(), klabel(method_StoreTest)]
    
    syntax StoreTestMethod ::= "IS_SCRIPT" "(" ")" [symbol(), klabel(method_StoreTest_IS_SCRIPT_)]
    
    syntax StoreTestMethod ::= "IS_TEST" "(" ")" [symbol(), klabel(method_StoreTest_IS_TEST_)]
    
    syntax StoreTestMethod ::= "failed" "(" ")" [symbol(), klabel(method_StoreTest_failed_)]
    
    syntax StoreTestMethod ::= "testAccesses" "(" ")" [symbol(), klabel(method_StoreTest_testAccesses_)]
    
    syntax StoreTestMethod ::= "testGasLoadColdVM" "(" ")" [symbol(), klabel(method_StoreTest_testGasLoadColdVM_)]
    
    syntax StoreTestMethod ::= "testGasLoadWarmUp" "(" ")" [symbol(), klabel(method_StoreTest_testGasLoadWarmUp_)]
    
    syntax StoreTestMethod ::= "testGasLoadWarmVM" "(" ")" [symbol(), klabel(method_StoreTest_testGasLoadWarmVM_)]
    
    syntax StoreTestMethod ::= "testGasStoreColdVM" "(" ")" [symbol(), klabel(method_StoreTest_testGasStoreColdVM_)]
    
    syntax StoreTestMethod ::= "testGasStoreWarmUp" "(" ")" [symbol(), klabel(method_StoreTest_testGasStoreWarmUp_)]
    
    syntax StoreTestMethod ::= "testGasStoreWarmVM" "(" ")" [symbol(), klabel(method_StoreTest_testGasStoreWarmVM_)]
    
    syntax StoreTestMethod ::= "testLoadNonExistent" "(" ")" [symbol(), klabel(method_StoreTest_testLoadNonExistent_)]
    
    syntax StoreTestMethod ::= "testStoreLoad" "(" ")" [symbol(), klabel(method_StoreTest_testStoreLoad_)]
    
    syntax StoreTestMethod ::= "testStoreLoadNonExistent" "(" ")" [symbol(), klabel(method_StoreTest_testStoreLoadNonExistent_)]
    
    syntax StoreTestMethod ::= "vm" "(" ")" [symbol(), klabel(method_StoreTest_vm_)]
    
    rule  ( StoreTest . IS_SCRIPT ( ) => #abiCallData ( "IS_SCRIPT" , .TypedArgs ) )
      
    
    rule  ( StoreTest . IS_TEST ( ) => #abiCallData ( "IS_TEST" , .TypedArgs ) )
      
    
    rule  ( StoreTest . failed ( ) => #abiCallData ( "failed" , .TypedArgs ) )
      
    
    rule  ( StoreTest . testAccesses ( ) => #abiCallData ( "testAccesses" , .TypedArgs ) )
      
    
    rule  ( StoreTest . testGasLoadColdVM ( ) => #abiCallData ( "testGasLoadColdVM" , .TypedArgs ) )
      
    
    rule  ( StoreTest . testGasLoadWarmUp ( ) => #abiCallData ( "testGasLoadWarmUp" , .TypedArgs ) )
      
    
    rule  ( StoreTest . testGasLoadWarmVM ( ) => #abiCallData ( "testGasLoadWarmVM" , .TypedArgs ) )
      
    
    rule  ( StoreTest . testGasStoreColdVM ( ) => #abiCallData ( "testGasStoreColdVM" , .TypedArgs ) )
      
    
    rule  ( StoreTest . testGasStoreWarmUp ( ) => #abiCallData ( "testGasStoreWarmUp" , .TypedArgs ) )
      
    
    rule  ( StoreTest . testGasStoreWarmVM ( ) => #abiCallData ( "testGasStoreWarmVM" , .TypedArgs ) )
      
    
    rule  ( StoreTest . testLoadNonExistent ( ) => #abiCallData ( "testLoadNonExistent" , .TypedArgs ) )
      
    
    rule  ( StoreTest . testStoreLoad ( ) => #abiCallData ( "testStoreLoad" , .TypedArgs ) )
      
    
    rule  ( StoreTest . testStoreLoadNonExistent ( ) => #abiCallData ( "testStoreLoadNonExistent" , .TypedArgs ) )
      
    
    rule  ( StoreTest . vm ( ) => #abiCallData ( "vm" , .TypedArgs ) )
      
    
    rule  ( selector ( "IS_SCRIPT()" ) => 4174167879 )
      
    
    rule  ( selector ( "IS_TEST()" ) => 4202047188 )
      
    
    rule  ( selector ( "failed()" ) => 3124842406 )
      
    
    rule  ( selector ( "testAccesses()" ) => 159648693 )
      
    
    rule  ( selector ( "testGasLoadColdVM()" ) => 3801282741 )
      
    
    rule  ( selector ( "testGasLoadWarmUp()" ) => 604011046 )
      
    
    rule  ( selector ( "testGasLoadWarmVM()" ) => 2607902342 )
      
    
    rule  ( selector ( "testGasStoreColdVM()" ) => 2309593716 )
      
    
    rule  ( selector ( "testGasStoreWarmUp()" ) => 1546465326 )
      
    
    rule  ( selector ( "testGasStoreWarmVM()" ) => 100073271 )
      
    
    rule  ( selector ( "testLoadNonExistent()" ) => 2275977243 )
      
    
    rule  ( selector ( "testStoreLoad()" ) => 1208516723 )
      
    
    rule  ( selector ( "testStoreLoadNonExistent()" ) => 3912017339 )
      
    
    rule  ( selector ( "vm()" ) => 980845667 )
      

endmodule

module SYMBOLICSTORAGETEST-BIN-RUNTIME
    imports public FOUNDRY
    
    syntax Contract ::= SymbolicStorageTestContract
    
    syntax SymbolicStorageTestContract ::= "SymbolicStorageTest" [symbol(), klabel(contract_SymbolicStorageTest)]
    
      
    
    syntax Field ::= SymbolicStorageTestField
    
    syntax SymbolicStorageTestField ::= "IS_TEST" [symbol(), klabel(field_SymbolicStorageTest_IS_TEST)]
    
    syntax SymbolicStorageTestField ::= "_failed" [symbol(), klabel(field_SymbolicStorageTest__failed)]
    
    syntax SymbolicStorageTestField ::= "IS_SCRIPT" [symbol(), klabel(field_SymbolicStorageTest_IS_SCRIPT)]
    
    syntax SymbolicStorageTestField ::= "stdstore" [symbol(), klabel(field_SymbolicStorageTest_stdstore)]
    
    rule  ( #loc ( SymbolicStorageTest . IS_TEST ) => 0 )
      
    
    rule  ( #loc ( SymbolicStorageTest . _failed ) => 0 )
      
    
    rule  ( #loc ( SymbolicStorageTest . IS_SCRIPT ) => 0 )
      
    
    rule  ( #loc ( SymbolicStorageTest . stdstore ) => 1 )
      
    
    syntax Bytes ::= SymbolicStorageTestContract "." SymbolicStorageTestMethod [function(), symbol(), klabel(method_SymbolicStorageTest)]
    
    syntax SymbolicStorageTestMethod ::= "IS_SCRIPT" "(" ")" [symbol(), klabel(method_SymbolicStorageTest_IS_SCRIPT_)]
    
    syntax SymbolicStorageTestMethod ::= "IS_TEST" "(" ")" [symbol(), klabel(method_SymbolicStorageTest_IS_TEST_)]
    
    syntax SymbolicStorageTestMethod ::= "failed" "(" ")" [symbol(), klabel(method_SymbolicStorageTest_failed_)]
    
    syntax SymbolicStorageTestMethod ::= "kevm" "(" ")" [symbol(), klabel(method_SymbolicStorageTest_kevm_)]
    
    syntax SymbolicStorageTestMethod ::= "testEmptyInitialStorage" "(" Int ")" [symbol(), klabel(method_SymbolicStorageTest_testEmptyInitialStorage_Int)]
    
    syntax SymbolicStorageTestMethod ::= "testFail_SymbolicStorage" "(" Int ")" [symbol(), klabel(method_SymbolicStorageTest_testFail_SymbolicStorage_Int)]
    
    syntax SymbolicStorageTestMethod ::= "testFail_SymbolicStorage1" "(" Int ")" [symbol(), klabel(method_SymbolicStorageTest_testFail_SymbolicStorage1_Int)]
    
    syntax SymbolicStorageTestMethod ::= "vm" "(" ")" [symbol(), klabel(method_SymbolicStorageTest_vm_)]
    
    rule  ( SymbolicStorageTest . IS_SCRIPT ( ) => #abiCallData ( "IS_SCRIPT" , .TypedArgs ) )
      
    
    rule  ( SymbolicStorageTest . IS_TEST ( ) => #abiCallData ( "IS_TEST" , .TypedArgs ) )
      
    
    rule  ( SymbolicStorageTest . failed ( ) => #abiCallData ( "failed" , .TypedArgs ) )
      
    
    rule  ( SymbolicStorageTest . kevm ( ) => #abiCallData ( "kevm" , .TypedArgs ) )
      
    
    rule  ( SymbolicStorageTest . testEmptyInitialStorage ( V0_slot ) => #abiCallData ( "testEmptyInitialStorage" , #uint256 ( V0_slot ) , .TypedArgs ) )
       ensures #rangeUInt ( 256 , V0_slot )
      
    
    rule  ( SymbolicStorageTest . testFail_SymbolicStorage ( V0_slot ) => #abiCallData ( "testFail_SymbolicStorage" , #uint256 ( V0_slot ) , .TypedArgs ) )
       ensures #rangeUInt ( 256 , V0_slot )
      
    
    rule  ( SymbolicStorageTest . testFail_SymbolicStorage1 ( V0_slot ) => #abiCallData ( "testFail_SymbolicStorage1" , #uint256 ( V0_slot ) , .TypedArgs ) )
       ensures #rangeUInt ( 256 , V0_slot )
      
    
    rule  ( SymbolicStorageTest . vm ( ) => #abiCallData ( "vm" , .TypedArgs ) )
      
    
    rule  ( selector ( "IS_SCRIPT()" ) => 4174167879 )
      
    
    rule  ( selector ( "IS_TEST()" ) => 4202047188 )
      
    
    rule  ( selector ( "failed()" ) => 3124842406 )
      
    
    rule  ( selector ( "kevm()" ) => 3601001590 )
      
    
    rule  ( selector ( "testEmptyInitialStorage(uint256)" ) => 2517793094 )
      
    
    rule  ( selector ( "testFail_SymbolicStorage(uint256)" ) => 821477045 )
      
    
    rule  ( selector ( "testFail_SymbolicStorage1(uint256)" ) => 2899744320 )
      
    
    rule  ( selector ( "vm()" ) => 980845667 )
      

endmodule

module SYMBOLICSTORE-BIN-RUNTIME
    imports public FOUNDRY
    
    syntax Contract ::= SymbolicStoreContract
    
    syntax SymbolicStoreContract ::= "SymbolicStore" [symbol(), klabel(contract_SymbolicStore)]
    
      
    
    syntax Field ::= SymbolicStoreField
    
    syntax SymbolicStoreField ::= "testNumber" [symbol(), klabel(field_SymbolicStore_testNumber)]
    
    rule  ( #loc ( SymbolicStore . testNumber ) => 0 )
      

endmodule

module TEST-BIN-RUNTIME
    imports public FOUNDRY
    
    syntax Contract ::= TestContract
    
    syntax TestContract ::= "Test" [symbol(), klabel(contract_Test)]
    
      
    
    syntax Field ::= TestField
    
    syntax TestField ::= "IS_TEST" [symbol(), klabel(field_Test_IS_TEST)]
    
    syntax TestField ::= "_failed" [symbol(), klabel(field_Test__failed)]
    
    syntax TestField ::= "IS_SCRIPT" [symbol(), klabel(field_Test_IS_SCRIPT)]
    
    syntax TestField ::= "stdstore" [symbol(), klabel(field_Test_stdstore)]
    
    rule  ( #loc ( Test . IS_TEST ) => 0 )
      
    
    rule  ( #loc ( Test . _failed ) => 0 )
      
    
    rule  ( #loc ( Test . IS_SCRIPT ) => 0 )
      
    
    rule  ( #loc ( Test . stdstore ) => 1 )
      
    
    syntax Bytes ::= TestContract "." TestMethod [function(), symbol(), klabel(method_Test)]
    
    syntax TestMethod ::= "IS_SCRIPT" "(" ")" [symbol(), klabel(method_Test_IS_SCRIPT_)]
    
    syntax TestMethod ::= "IS_TEST" "(" ")" [symbol(), klabel(method_Test_IS_TEST_)]
    
    syntax TestMethod ::= "failed" "(" ")" [symbol(), klabel(method_Test_failed_)]
    
    syntax TestMethod ::= "vm" "(" ")" [symbol(), klabel(method_Test_vm_)]
    
    rule  ( Test . IS_SCRIPT ( ) => #abiCallData ( "IS_SCRIPT" , .TypedArgs ) )
      
    
    rule  ( Test . IS_TEST ( ) => #abiCallData ( "IS_TEST" , .TypedArgs ) )
      
    
    rule  ( Test . failed ( ) => #abiCallData ( "failed" , .TypedArgs ) )
      
    
    rule  ( Test . vm ( ) => #abiCallData ( "vm" , .TypedArgs ) )
      
    
    rule  ( selector ( "IS_SCRIPT()" ) => 4174167879 )
      
    
    rule  ( selector ( "IS_TEST()" ) => 4202047188 )
      
    
    rule  ( selector ( "failed()" ) => 3124842406 )
      
    
    rule  ( selector ( "vm()" ) => 980845667 )
      

endmodule

module STDERROR-BIN-RUNTIME
    imports public FOUNDRY
    
    syntax Contract ::= StdErrorContract
    
    syntax StdErrorContract ::= "stdError" [symbol(), klabel(contract_stdError)]
    
      
    
    syntax Bytes ::= StdErrorContract "." StdErrorMethod [function(), symbol(), klabel(method_stdError)]
    
    syntax StdErrorMethod ::= "arithmeticError" "(" ")" [symbol(), klabel(method_stdError_arithmeticError_)]
    
    syntax StdErrorMethod ::= "assertionError" "(" ")" [symbol(), klabel(method_stdError_assertionError_)]
    
    syntax StdErrorMethod ::= "divisionError" "(" ")" [symbol(), klabel(method_stdError_divisionError_)]
    
    syntax StdErrorMethod ::= "encodeStorageError" "(" ")" [symbol(), klabel(method_stdError_encodeStorageError_)]
    
    syntax StdErrorMethod ::= "enumConversionError" "(" ")" [symbol(), klabel(method_stdError_enumConversionError_)]
    
    syntax StdErrorMethod ::= "indexOOBError" "(" ")" [symbol(), klabel(method_stdError_indexOOBError_)]
    
    syntax StdErrorMethod ::= "lowLevelError" "(" ")" [symbol(), klabel(method_stdError_lowLevelError_)]
    
    syntax StdErrorMethod ::= "memOverflowError" "(" ")" [symbol(), klabel(method_stdError_memOverflowError_)]
    
    syntax StdErrorMethod ::= "popError" "(" ")" [symbol(), klabel(method_stdError_popError_)]
    
    syntax StdErrorMethod ::= "zeroVarError" "(" ")" [symbol(), klabel(method_stdError_zeroVarError_)]
    
    rule  ( stdError . arithmeticError ( ) => #abiCallData ( "arithmeticError" , .TypedArgs ) )
      
    
    rule  ( stdError . assertionError ( ) => #abiCallData ( "assertionError" , .TypedArgs ) )
      
    
    rule  ( stdError . divisionError ( ) => #abiCallData ( "divisionError" , .TypedArgs ) )
      
    
    rule  ( stdError . encodeStorageError ( ) => #abiCallData ( "encodeStorageError" , .TypedArgs ) )
      
    
    rule  ( stdError . enumConversionError ( ) => #abiCallData ( "enumConversionError" , .TypedArgs ) )
      
    
    rule  ( stdError . indexOOBError ( ) => #abiCallData ( "indexOOBError" , .TypedArgs ) )
      
    
    rule  ( stdError . lowLevelError ( ) => #abiCallData ( "lowLevelError" , .TypedArgs ) )
      
    
    rule  ( stdError . memOverflowError ( ) => #abiCallData ( "memOverflowError" , .TypedArgs ) )
      
    
    rule  ( stdError . popError ( ) => #abiCallData ( "popError" , .TypedArgs ) )
      
    
    rule  ( stdError . zeroVarError ( ) => #abiCallData ( "zeroVarError" , .TypedArgs ) )
      
    
    rule  ( selector ( "arithmeticError()" ) => 2308253967 )
      
    
    rule  ( selector ( "assertionError()" ) => 271788407 )
      
    
    rule  ( selector ( "divisionError()" ) => 4202187332 )
      
    
    rule  ( selector ( "encodeStorageError()" ) => 3512788190 )
      
    
    rule  ( selector ( "enumConversionError()" ) => 501503328 )
      
    
    rule  ( selector ( "indexOOBError()" ) => 99517970 )
      
    
    rule  ( selector ( "lowLevelError()" ) => 2889716422 )
      
    
    rule  ( selector ( "memOverflowError()" ) => 2557239144 )
      
    
    rule  ( selector ( "popError()" ) => 2989344077 )
      
    
    rule  ( selector ( "zeroVarError()" ) => 3061221850 )
      

endmodule

module STDMATH-BIN-RUNTIME
    imports public FOUNDRY
    
    syntax Contract ::= StdMathContract
    
    syntax StdMathContract ::= "stdMath" [symbol(), klabel(contract_stdMath)]
    
      

endmodule

module STDSTORAGE-BIN-RUNTIME
    imports public FOUNDRY
    
    syntax Contract ::= StdStorageContract
    
    syntax StdStorageContract ::= "stdStorage" [symbol(), klabel(contract_stdStorage)]
    
      
    
    syntax Bytes ::= StdStorageContract "." StdStorageMethod [function(), symbol(), klabel(method_stdStorage)]
    
    syntax StdStorageMethod ::= "bytesToBytes32" "(" Bytes "," Int ")" [symbol(), klabel(method_stdStorage_bytesToBytes32_Bytes_Int)]
    
    rule  ( stdStorage . bytesToBytes32 ( V0_b , V1_offset ) => #abiCallData ( "bytesToBytes32" , #bytes ( V0_b ) , #uint256 ( V1_offset ) , .TypedArgs ) )
       ensures ( #rangeUInt ( 128 , lengthBytes ( V0_b ) )
       andBool ( #rangeUInt ( 256 , V1_offset )
               ))
      
    
    rule  ( selector ( "bytesToBytes32(bytes,uint256)" ) => 1398294841 )
      

endmodule

module TESTNUMBER-BIN-RUNTIME
    imports public FOUNDRY
    
    syntax Contract ::= TestNumberContract
    
    syntax TestNumberContract ::= "TestNumber" [symbol(), klabel(contract_TestNumber)]
    
      
    
    syntax Field ::= TestNumberField
    
    syntax TestNumberField ::= "IS_TEST" [symbol(), klabel(field_TestNumber_IS_TEST)]
    
    syntax TestNumberField ::= "_failed" [symbol(), klabel(field_TestNumber__failed)]
    
    syntax TestNumberField ::= "testNumber" [symbol(), klabel(field_TestNumber_testNumber)]
    
    rule  ( #loc ( TestNumber . IS_TEST ) => 0 )
      
    
    rule  ( #loc ( TestNumber . _failed ) => 0 )
      
    
    rule  ( #loc ( TestNumber . testNumber ) => 1 )
      
    
    syntax Bytes ::= TestNumberContract "." TestNumberMethod [function(), symbol(), klabel(method_TestNumber)]
    
    syntax TestNumberMethod ::= "IS_TEST" "(" ")" [symbol(), klabel(method_TestNumber_IS_TEST_)]
    
    syntax TestNumberMethod ::= "failed" "(" ")" [symbol(), klabel(method_TestNumber_failed_)]
    
    syntax TestNumberMethod ::= "t" "(" Int ")" [symbol(), klabel(method_TestNumber_t_Int)]
    
    syntax TestNumberMethod ::= "testNumber" "(" ")" [symbol(), klabel(method_TestNumber_testNumber_)]
    
    rule  ( TestNumber . IS_TEST ( ) => #abiCallData ( "IS_TEST" , .TypedArgs ) )
      
    
    rule  ( TestNumber . failed ( ) => #abiCallData ( "failed" , .TypedArgs ) )
      
    
    rule  ( TestNumber . t ( V0_a ) => #abiCallData ( "t" , #uint256 ( V0_a ) , .TypedArgs ) )
       ensures #rangeUInt ( 256 , V0_a )
      
    
    rule  ( TestNumber . testNumber ( ) => #abiCallData ( "testNumber" , .TypedArgs ) )
      
    
    rule  ( selector ( "IS_TEST()" ) => 4202047188 )
      
    
    rule  ( selector ( "failed()" ) => 3124842406 )
      
    
    rule  ( selector ( "t(uint256)" ) => 2950864753 )
      
    
    rule  ( selector ( "testNumber()" ) => 219771635 )
      

endmodule

module TOSTRINGTEST-BIN-RUNTIME
    imports public FOUNDRY
    
    syntax Contract ::= ToStringTestContract
    
    syntax ToStringTestContract ::= "ToStringTest" [symbol(), klabel(contract_ToStringTest)]
    
      
    
    syntax Field ::= ToStringTestField
    
    syntax ToStringTestField ::= "IS_TEST" [symbol(), klabel(field_ToStringTest_IS_TEST)]
    
    syntax ToStringTestField ::= "_failed" [symbol(), klabel(field_ToStringTest__failed)]
    
    syntax ToStringTestField ::= "IS_SCRIPT" [symbol(), klabel(field_ToStringTest_IS_SCRIPT)]
    
    syntax ToStringTestField ::= "stdstore" [symbol(), klabel(field_ToStringTest_stdstore)]
    
    rule  ( #loc ( ToStringTest . IS_TEST ) => 0 )
      
    
    rule  ( #loc ( ToStringTest . _failed ) => 0 )
      
    
    rule  ( #loc ( ToStringTest . IS_SCRIPT ) => 0 )
      
    
    rule  ( #loc ( ToStringTest . stdstore ) => 1 )
      
    
    syntax Bytes ::= ToStringTestContract "." ToStringTestMethod [function(), symbol(), klabel(method_ToStringTest)]
    
    syntax ToStringTestMethod ::= "IS_SCRIPT" "(" ")" [symbol(), klabel(method_ToStringTest_IS_SCRIPT_)]
    
    syntax ToStringTestMethod ::= "IS_TEST" "(" ")" [symbol(), klabel(method_ToStringTest_IS_TEST_)]
    
    syntax ToStringTestMethod ::= "failed" "(" ")" [symbol(), klabel(method_ToStringTest_failed_)]
    
    syntax ToStringTestMethod ::= "testAddressToString" "(" ")" [symbol(), klabel(method_ToStringTest_testAddressToString_)]
    
    syntax ToStringTestMethod ::= "testBoolToString" "(" ")" [symbol(), klabel(method_ToStringTest_testBoolToString_)]
    
    syntax ToStringTestMethod ::= "testBytes32ToString" "(" ")" [symbol(), klabel(method_ToStringTest_testBytes32ToString_)]
    
    syntax ToStringTestMethod ::= "testBytesToString" "(" ")" [symbol(), klabel(method_ToStringTest_testBytesToString_)]
    
    syntax ToStringTestMethod ::= "testIntToString" "(" ")" [symbol(), klabel(method_ToStringTest_testIntToString_)]
    
    syntax ToStringTestMethod ::= "testUint256ToString" "(" ")" [symbol(), klabel(method_ToStringTest_testUint256ToString_)]
    
    syntax ToStringTestMethod ::= "vm" "(" ")" [symbol(), klabel(method_ToStringTest_vm_)]
    
    rule  ( ToStringTest . IS_SCRIPT ( ) => #abiCallData ( "IS_SCRIPT" , .TypedArgs ) )
      
    
    rule  ( ToStringTest . IS_TEST ( ) => #abiCallData ( "IS_TEST" , .TypedArgs ) )
      
    
    rule  ( ToStringTest . failed ( ) => #abiCallData ( "failed" , .TypedArgs ) )
      
    
    rule  ( ToStringTest . testAddressToString ( ) => #abiCallData ( "testAddressToString" , .TypedArgs ) )
      
    
    rule  ( ToStringTest . testBoolToString ( ) => #abiCallData ( "testBoolToString" , .TypedArgs ) )
      
    
    rule  ( ToStringTest . testBytes32ToString ( ) => #abiCallData ( "testBytes32ToString" , .TypedArgs ) )
      
    
    rule  ( ToStringTest . testBytesToString ( ) => #abiCallData ( "testBytesToString" , .TypedArgs ) )
      
    
    rule  ( ToStringTest . testIntToString ( ) => #abiCallData ( "testIntToString" , .TypedArgs ) )
      
    
    rule  ( ToStringTest . testUint256ToString ( ) => #abiCallData ( "testUint256ToString" , .TypedArgs ) )
      
    
    rule  ( ToStringTest . vm ( ) => #abiCallData ( "vm" , .TypedArgs ) )
      
    
    rule  ( selector ( "IS_SCRIPT()" ) => 4174167879 )
      
    
    rule  ( selector ( "IS_TEST()" ) => 4202047188 )
      
    
    rule  ( selector ( "failed()" ) => 3124842406 )
      
    
    rule  ( selector ( "testAddressToString()" ) => 808104093 )
      
    
    rule  ( selector ( "testBoolToString()" ) => 1097632899 )
      
    
    rule  ( selector ( "testBytes32ToString()" ) => 204853932 )
      
    
    rule  ( selector ( "testBytesToString()" ) => 1397983993 )
      
    
    rule  ( selector ( "testIntToString()" ) => 4039840763 )
      
    
    rule  ( selector ( "testUint256ToString()" ) => 98980210 )
      
    
    rule  ( selector ( "vm()" ) => 980845667 )
      

endmodule

module TOKEN-BIN-RUNTIME
    imports public FOUNDRY
    
    syntax Contract ::= TokenContract
    
    syntax TokenContract ::= "Token" [symbol(), klabel(contract_Token)]
    
      
    
    syntax Field ::= TokenField
    
    syntax TokenField ::= "x" [symbol(), klabel(field_Token_x)]
    
    syntax TokenField ::= "balances" [symbol(), klabel(field_Token_balances)]
    
    syntax TokenField ::= "allowances" [symbol(), klabel(field_Token_allowances)]
    
    syntax TokenField ::= "name" [symbol(), klabel(field_Token_name)]
    
    syntax TokenField ::= "y" [symbol(), klabel(field_Token_y)]
    
    syntax TokenField ::= "z" [symbol(), klabel(field_Token_z)]
    
    syntax TokenField ::= "a" [symbol(), klabel(field_Token_a)]
    
    syntax TokenField ::= "foos" [symbol(), klabel(field_Token_foos)]
    
    rule  ( #loc ( Token . x ) => 0 )
      
    
    rule  ( #loc ( Token . balances ) => 1 )
      
    
    rule  ( #loc ( Token . allowances ) => 2 )
      
    
    rule  ( #loc ( Token . name ) => 3 )
      
    
    rule  ( #loc ( Token . y ) => 4 )
      
    
    rule  ( #loc ( Token . z ) => 4 )
      
    
    rule  ( #loc ( Token . a ) => 4 )
      
    
    rule  ( #loc ( Token . foos ) => 5 )
      
    
    syntax Bytes ::= TokenContract "." TokenMethod [function(), symbol(), klabel(method_Token)]
    
    syntax TokenMethod ::= "transfer" "(" Int "," Int ")" [symbol(), klabel(method_Token_transfer_Int_Int)]
    
    rule  ( Token . transfer ( V0_dst , V1_amount ) => #abiCallData ( "transfer" , #address ( V0_dst ) , #uint256 ( V1_amount ) , .TypedArgs ) )
       ensures ( #rangeAddress ( V0_dst )
       andBool ( #rangeUInt ( 256 , V1_amount )
               ))
      
    
    rule  ( selector ( "transfer(address,uint256)" ) => 2835717307 )
      

endmodule

module BYTESTYPETEST-BIN-RUNTIME
    imports public FOUNDRY
    
    syntax Contract ::= BytesTypeTestContract
    
    syntax BytesTypeTestContract ::= "BytesTypeTest" [symbol(), klabel(contract_BytesTypeTest)]
    
      
    
    syntax Bytes ::= BytesTypeTestContract "." BytesTypeTestMethod [function(), symbol(), klabel(method_BytesTypeTest)]
    
    syntax BytesTypeTestMethod ::= "setUp" "(" ")" [symbol(), klabel(method_BytesTypeTest_setUp_)]
    
    syntax BytesTypeTestMethod ::= "testFail_bytes32" "(" Int ")" [symbol(), klabel(method_BytesTypeTest_testFail_bytes32_Int)]
    
    syntax BytesTypeTestMethod ::= "testFail_bytes4" "(" Int ")" [symbol(), klabel(method_BytesTypeTest_testFail_bytes4_Int)]
    
    syntax BytesTypeTestMethod ::= "test_bytes32" "(" Int ")" [symbol(), klabel(method_BytesTypeTest_test_bytes32_Int)]
    
    syntax BytesTypeTestMethod ::= "test_bytes32_fail" "(" Int ")" [symbol(), klabel(method_BytesTypeTest_test_bytes32_fail_Int)]
    
    syntax BytesTypeTestMethod ::= "test_bytes4" "(" Int ")" [symbol(), klabel(method_BytesTypeTest_test_bytes4_Int)]
    
    syntax BytesTypeTestMethod ::= "test_bytes4_fail" "(" Int ")" [symbol(), klabel(method_BytesTypeTest_test_bytes4_fail_Int)]
    
    rule  ( BytesTypeTest . setUp ( ) => #abiCallData ( "setUp" , .TypedArgs ) )
      
    
    rule  ( BytesTypeTest . testFail_bytes32 ( V0_x ) => #abiCallData ( "testFail_bytes32" , #bytes32 ( V0_x ) , .TypedArgs ) )
       ensures #rangeUInt ( 256 , V0_x )
      
    
    rule  ( BytesTypeTest . testFail_bytes4 ( V0_x ) => #abiCallData ( "testFail_bytes4" , #bytes4 ( V0_x ) , .TypedArgs ) )
       ensures #rangeBytes ( 4 , V0_x )
      
    
    rule  ( BytesTypeTest . test_bytes32 ( V0_x ) => #abiCallData ( "test_bytes32" , #bytes32 ( V0_x ) , .TypedArgs ) )
       ensures #rangeUInt ( 256 , V0_x )
      
    
    rule  ( BytesTypeTest . test_bytes32_fail ( V0_x ) => #abiCallData ( "test_bytes32_fail" , #bytes32 ( V0_x ) , .TypedArgs ) )
       ensures #rangeUInt ( 256 , V0_x )
      
    
    rule  ( BytesTypeTest . test_bytes4 ( V0_x ) => #abiCallData ( "test_bytes4" , #bytes4 ( V0_x ) , .TypedArgs ) )
       ensures #rangeBytes ( 4 , V0_x )
      
    
    rule  ( BytesTypeTest . test_bytes4_fail ( V0_x ) => #abiCallData ( "test_bytes4_fail" , #bytes4 ( V0_x ) , .TypedArgs ) )
       ensures #rangeBytes ( 4 , V0_x )
      
    
    rule  ( selector ( "setUp()" ) => 177362148 )
      
    
    rule  ( selector ( "testFail_bytes32(bytes32)" ) => 4289330289 )
      
    
    rule  ( selector ( "testFail_bytes4(bytes4)" ) => 3602852570 )
      
    
    rule  ( selector ( "test_bytes32(bytes32)" ) => 3436986189 )
      
    
    rule  ( selector ( "test_bytes32_fail(bytes32)" ) => 392713219 )
      
    
    rule  ( selector ( "test_bytes4(bytes4)" ) => 2814412853 )
      
    
    rule  ( selector ( "test_bytes4_fail(bytes4)" ) => 2510894010 )
      

endmodule

module UINTTYPETEST-BIN-RUNTIME
    imports public FOUNDRY
    
    syntax Contract ::= UintTypeTestContract
    
    syntax UintTypeTestContract ::= "UintTypeTest" [symbol(), klabel(contract_UintTypeTest)]
    
      
    
    syntax Bytes ::= UintTypeTestContract "." UintTypeTestMethod [function(), symbol(), klabel(method_UintTypeTest)]
    
    syntax UintTypeTestMethod ::= "setUp" "(" ")" [symbol(), klabel(method_UintTypeTest_setUp_)]
    
    syntax UintTypeTestMethod ::= "testFail_uint104" "(" Int ")" [symbol(), klabel(method_UintTypeTest_testFail_uint104_Int)]
    
    syntax UintTypeTestMethod ::= "testFail_uint112" "(" Int ")" [symbol(), klabel(method_UintTypeTest_testFail_uint112_Int)]
    
    syntax UintTypeTestMethod ::= "testFail_uint120" "(" Int ")" [symbol(), klabel(method_UintTypeTest_testFail_uint120_Int)]
    
    syntax UintTypeTestMethod ::= "testFail_uint128" "(" Int ")" [symbol(), klabel(method_UintTypeTest_testFail_uint128_Int)]
    
    syntax UintTypeTestMethod ::= "testFail_uint136" "(" Int ")" [symbol(), klabel(method_UintTypeTest_testFail_uint136_Int)]
    
    syntax UintTypeTestMethod ::= "testFail_uint144" "(" Int ")" [symbol(), klabel(method_UintTypeTest_testFail_uint144_Int)]
    
    syntax UintTypeTestMethod ::= "testFail_uint152" "(" Int ")" [symbol(), klabel(method_UintTypeTest_testFail_uint152_Int)]
    
    syntax UintTypeTestMethod ::= "testFail_uint16" "(" Int ")" [symbol(), klabel(method_UintTypeTest_testFail_uint16_Int)]
    
    syntax UintTypeTestMethod ::= "testFail_uint160" "(" Int ")" [symbol(), klabel(method_UintTypeTest_testFail_uint160_Int)]
    
    syntax UintTypeTestMethod ::= "testFail_uint168" "(" Int ")" [symbol(), klabel(method_UintTypeTest_testFail_uint168_Int)]
    
    syntax UintTypeTestMethod ::= "testFail_uint176" "(" Int ")" [symbol(), klabel(method_UintTypeTest_testFail_uint176_Int)]
    
    syntax UintTypeTestMethod ::= "testFail_uint184" "(" Int ")" [symbol(), klabel(method_UintTypeTest_testFail_uint184_Int)]
    
    syntax UintTypeTestMethod ::= "testFail_uint192" "(" Int ")" [symbol(), klabel(method_UintTypeTest_testFail_uint192_Int)]
    
    syntax UintTypeTestMethod ::= "testFail_uint200" "(" Int ")" [symbol(), klabel(method_UintTypeTest_testFail_uint200_Int)]
    
    syntax UintTypeTestMethod ::= "testFail_uint208" "(" Int ")" [symbol(), klabel(method_UintTypeTest_testFail_uint208_Int)]
    
    syntax UintTypeTestMethod ::= "testFail_uint216" "(" Int ")" [symbol(), klabel(method_UintTypeTest_testFail_uint216_Int)]
    
    syntax UintTypeTestMethod ::= "testFail_uint224" "(" Int ")" [symbol(), klabel(method_UintTypeTest_testFail_uint224_Int)]
    
    syntax UintTypeTestMethod ::= "testFail_uint232" "(" Int ")" [symbol(), klabel(method_UintTypeTest_testFail_uint232_Int)]
    
    syntax UintTypeTestMethod ::= "testFail_uint24" "(" Int ")" [symbol(), klabel(method_UintTypeTest_testFail_uint24_Int)]
    
    syntax UintTypeTestMethod ::= "testFail_uint240" "(" Int ")" [symbol(), klabel(method_UintTypeTest_testFail_uint240_Int)]
    
    syntax UintTypeTestMethod ::= "testFail_uint248" "(" Int ")" [symbol(), klabel(method_UintTypeTest_testFail_uint248_Int)]
    
    syntax UintTypeTestMethod ::= "testFail_uint256" "(" Int ")" [symbol(), klabel(method_UintTypeTest_testFail_uint256_Int)]
    
    syntax UintTypeTestMethod ::= "testFail_uint32" "(" Int ")" [symbol(), klabel(method_UintTypeTest_testFail_uint32_Int)]
    
    syntax UintTypeTestMethod ::= "testFail_uint40" "(" Int ")" [symbol(), klabel(method_UintTypeTest_testFail_uint40_Int)]
    
    syntax UintTypeTestMethod ::= "testFail_uint48" "(" Int ")" [symbol(), klabel(method_UintTypeTest_testFail_uint48_Int)]
    
    syntax UintTypeTestMethod ::= "testFail_uint56" "(" Int ")" [symbol(), klabel(method_UintTypeTest_testFail_uint56_Int)]
    
    syntax UintTypeTestMethod ::= "testFail_uint64" "(" Int ")" [symbol(), klabel(method_UintTypeTest_testFail_uint64_Int)]
    
    syntax UintTypeTestMethod ::= "testFail_uint72" "(" Int ")" [symbol(), klabel(method_UintTypeTest_testFail_uint72_Int)]
    
    syntax UintTypeTestMethod ::= "testFail_uint8" "(" Int ")" [symbol(), klabel(method_UintTypeTest_testFail_uint8_Int)]
    
    syntax UintTypeTestMethod ::= "testFail_uint80" "(" Int ")" [symbol(), klabel(method_UintTypeTest_testFail_uint80_Int)]
    
    syntax UintTypeTestMethod ::= "testFail_uint88" "(" Int ")" [symbol(), klabel(method_UintTypeTest_testFail_uint88_Int)]
    
    syntax UintTypeTestMethod ::= "testFail_uint96" "(" Int ")" [symbol(), klabel(method_UintTypeTest_testFail_uint96_Int)]
    
    syntax UintTypeTestMethod ::= "test_uint104" "(" Int ")" [symbol(), klabel(method_UintTypeTest_test_uint104_Int)]
    
    syntax UintTypeTestMethod ::= "test_uint104_fail" "(" Int ")" [symbol(), klabel(method_UintTypeTest_test_uint104_fail_Int)]
    
    syntax UintTypeTestMethod ::= "test_uint112" "(" Int ")" [symbol(), klabel(method_UintTypeTest_test_uint112_Int)]
    
    syntax UintTypeTestMethod ::= "test_uint112_fail" "(" Int ")" [symbol(), klabel(method_UintTypeTest_test_uint112_fail_Int)]
    
    syntax UintTypeTestMethod ::= "test_uint120" "(" Int ")" [symbol(), klabel(method_UintTypeTest_test_uint120_Int)]
    
    syntax UintTypeTestMethod ::= "test_uint120_fail" "(" Int ")" [symbol(), klabel(method_UintTypeTest_test_uint120_fail_Int)]
    
    syntax UintTypeTestMethod ::= "test_uint128" "(" Int ")" [symbol(), klabel(method_UintTypeTest_test_uint128_Int)]
    
    syntax UintTypeTestMethod ::= "test_uint128_fail" "(" Int ")" [symbol(), klabel(method_UintTypeTest_test_uint128_fail_Int)]
    
    syntax UintTypeTestMethod ::= "test_uint136" "(" Int ")" [symbol(), klabel(method_UintTypeTest_test_uint136_Int)]
    
    syntax UintTypeTestMethod ::= "test_uint136_fail" "(" Int ")" [symbol(), klabel(method_UintTypeTest_test_uint136_fail_Int)]
    
    syntax UintTypeTestMethod ::= "test_uint144" "(" Int ")" [symbol(), klabel(method_UintTypeTest_test_uint144_Int)]
    
    syntax UintTypeTestMethod ::= "test_uint144_fail" "(" Int ")" [symbol(), klabel(method_UintTypeTest_test_uint144_fail_Int)]
    
    syntax UintTypeTestMethod ::= "test_uint152" "(" Int ")" [symbol(), klabel(method_UintTypeTest_test_uint152_Int)]
    
    syntax UintTypeTestMethod ::= "test_uint152_fail" "(" Int ")" [symbol(), klabel(method_UintTypeTest_test_uint152_fail_Int)]
    
    syntax UintTypeTestMethod ::= "test_uint16" "(" Int ")" [symbol(), klabel(method_UintTypeTest_test_uint16_Int)]
    
    syntax UintTypeTestMethod ::= "test_uint160" "(" Int ")" [symbol(), klabel(method_UintTypeTest_test_uint160_Int)]
    
    syntax UintTypeTestMethod ::= "test_uint160_fail" "(" Int ")" [symbol(), klabel(method_UintTypeTest_test_uint160_fail_Int)]
    
    syntax UintTypeTestMethod ::= "test_uint168" "(" Int ")" [symbol(), klabel(method_UintTypeTest_test_uint168_Int)]
    
    syntax UintTypeTestMethod ::= "test_uint168_fail" "(" Int ")" [symbol(), klabel(method_UintTypeTest_test_uint168_fail_Int)]
    
    syntax UintTypeTestMethod ::= "test_uint16_fail" "(" Int ")" [symbol(), klabel(method_UintTypeTest_test_uint16_fail_Int)]
    
    syntax UintTypeTestMethod ::= "test_uint176" "(" Int ")" [symbol(), klabel(method_UintTypeTest_test_uint176_Int)]
    
    syntax UintTypeTestMethod ::= "test_uint176_fail" "(" Int ")" [symbol(), klabel(method_UintTypeTest_test_uint176_fail_Int)]
    
    syntax UintTypeTestMethod ::= "test_uint184" "(" Int ")" [symbol(), klabel(method_UintTypeTest_test_uint184_Int)]
    
    syntax UintTypeTestMethod ::= "test_uint184_fail" "(" Int ")" [symbol(), klabel(method_UintTypeTest_test_uint184_fail_Int)]
    
    syntax UintTypeTestMethod ::= "test_uint192" "(" Int ")" [symbol(), klabel(method_UintTypeTest_test_uint192_Int)]
    
    syntax UintTypeTestMethod ::= "test_uint192_fail" "(" Int ")" [symbol(), klabel(method_UintTypeTest_test_uint192_fail_Int)]
    
    syntax UintTypeTestMethod ::= "test_uint200" "(" Int ")" [symbol(), klabel(method_UintTypeTest_test_uint200_Int)]
    
    syntax UintTypeTestMethod ::= "test_uint200_fail" "(" Int ")" [symbol(), klabel(method_UintTypeTest_test_uint200_fail_Int)]
    
    syntax UintTypeTestMethod ::= "test_uint208" "(" Int ")" [symbol(), klabel(method_UintTypeTest_test_uint208_Int)]
    
    syntax UintTypeTestMethod ::= "test_uint208_fail" "(" Int ")" [symbol(), klabel(method_UintTypeTest_test_uint208_fail_Int)]
    
    syntax UintTypeTestMethod ::= "test_uint216" "(" Int ")" [symbol(), klabel(method_UintTypeTest_test_uint216_Int)]
    
    syntax UintTypeTestMethod ::= "test_uint216_fail" "(" Int ")" [symbol(), klabel(method_UintTypeTest_test_uint216_fail_Int)]
    
    syntax UintTypeTestMethod ::= "test_uint224" "(" Int ")" [symbol(), klabel(method_UintTypeTest_test_uint224_Int)]
    
    syntax UintTypeTestMethod ::= "test_uint224_fail" "(" Int ")" [symbol(), klabel(method_UintTypeTest_test_uint224_fail_Int)]
    
    syntax UintTypeTestMethod ::= "test_uint232" "(" Int ")" [symbol(), klabel(method_UintTypeTest_test_uint232_Int)]
    
    syntax UintTypeTestMethod ::= "test_uint232_fail" "(" Int ")" [symbol(), klabel(method_UintTypeTest_test_uint232_fail_Int)]
    
    syntax UintTypeTestMethod ::= "test_uint24" "(" Int ")" [symbol(), klabel(method_UintTypeTest_test_uint24_Int)]
    
    syntax UintTypeTestMethod ::= "test_uint240" "(" Int ")" [symbol(), klabel(method_UintTypeTest_test_uint240_Int)]
    
    syntax UintTypeTestMethod ::= "test_uint240_fail" "(" Int ")" [symbol(), klabel(method_UintTypeTest_test_uint240_fail_Int)]
    
    syntax UintTypeTestMethod ::= "test_uint248" "(" Int ")" [symbol(), klabel(method_UintTypeTest_test_uint248_Int)]
    
    syntax UintTypeTestMethod ::= "test_uint248_fail" "(" Int ")" [symbol(), klabel(method_UintTypeTest_test_uint248_fail_Int)]
    
    syntax UintTypeTestMethod ::= "test_uint24_fail" "(" Int ")" [symbol(), klabel(method_UintTypeTest_test_uint24_fail_Int)]
    
    syntax UintTypeTestMethod ::= "test_uint256" "(" Int ")" [symbol(), klabel(method_UintTypeTest_test_uint256_Int)]
    
    syntax UintTypeTestMethod ::= "test_uint256_fail" "(" Int ")" [symbol(), klabel(method_UintTypeTest_test_uint256_fail_Int)]
    
    syntax UintTypeTestMethod ::= "test_uint32" "(" Int ")" [symbol(), klabel(method_UintTypeTest_test_uint32_Int)]
    
    syntax UintTypeTestMethod ::= "test_uint32_fail" "(" Int ")" [symbol(), klabel(method_UintTypeTest_test_uint32_fail_Int)]
    
    syntax UintTypeTestMethod ::= "test_uint40" "(" Int ")" [symbol(), klabel(method_UintTypeTest_test_uint40_Int)]
    
    syntax UintTypeTestMethod ::= "test_uint40_fail" "(" Int ")" [symbol(), klabel(method_UintTypeTest_test_uint40_fail_Int)]
    
    syntax UintTypeTestMethod ::= "test_uint48" "(" Int ")" [symbol(), klabel(method_UintTypeTest_test_uint48_Int)]
    
    syntax UintTypeTestMethod ::= "test_uint48_fail" "(" Int ")" [symbol(), klabel(method_UintTypeTest_test_uint48_fail_Int)]
    
    syntax UintTypeTestMethod ::= "test_uint56" "(" Int ")" [symbol(), klabel(method_UintTypeTest_test_uint56_Int)]
    
    syntax UintTypeTestMethod ::= "test_uint56_fail" "(" Int ")" [symbol(), klabel(method_UintTypeTest_test_uint56_fail_Int)]
    
    syntax UintTypeTestMethod ::= "test_uint64" "(" Int ")" [symbol(), klabel(method_UintTypeTest_test_uint64_Int)]
    
    syntax UintTypeTestMethod ::= "test_uint64_fail" "(" Int ")" [symbol(), klabel(method_UintTypeTest_test_uint64_fail_Int)]
    
    syntax UintTypeTestMethod ::= "test_uint72" "(" Int ")" [symbol(), klabel(method_UintTypeTest_test_uint72_Int)]
    
    syntax UintTypeTestMethod ::= "test_uint72_fail" "(" Int ")" [symbol(), klabel(method_UintTypeTest_test_uint72_fail_Int)]
    
    syntax UintTypeTestMethod ::= "test_uint8" "(" Int ")" [symbol(), klabel(method_UintTypeTest_test_uint8_Int)]
    
    syntax UintTypeTestMethod ::= "test_uint80" "(" Int ")" [symbol(), klabel(method_UintTypeTest_test_uint80_Int)]
    
    syntax UintTypeTestMethod ::= "test_uint80_fail" "(" Int ")" [symbol(), klabel(method_UintTypeTest_test_uint80_fail_Int)]
    
    syntax UintTypeTestMethod ::= "test_uint88" "(" Int ")" [symbol(), klabel(method_UintTypeTest_test_uint88_Int)]
    
    syntax UintTypeTestMethod ::= "test_uint88_fail" "(" Int ")" [symbol(), klabel(method_UintTypeTest_test_uint88_fail_Int)]
    
    syntax UintTypeTestMethod ::= "test_uint8_fail" "(" Int ")" [symbol(), klabel(method_UintTypeTest_test_uint8_fail_Int)]
    
    syntax UintTypeTestMethod ::= "test_uint96" "(" Int ")" [symbol(), klabel(method_UintTypeTest_test_uint96_Int)]
    
    syntax UintTypeTestMethod ::= "test_uint96_fail" "(" Int ")" [symbol(), klabel(method_UintTypeTest_test_uint96_fail_Int)]
    
    rule  ( UintTypeTest . setUp ( ) => #abiCallData ( "setUp" , .TypedArgs ) )
      
    
    rule  ( UintTypeTest . testFail_uint104 ( V0_x ) => #abiCallData ( "testFail_uint104" , #uint104 ( V0_x ) , .TypedArgs ) )
       ensures #rangeUInt ( 104 , V0_x )
      
    
    rule  ( UintTypeTest . testFail_uint112 ( V0_x ) => #abiCallData ( "testFail_uint112" , #uint112 ( V0_x ) , .TypedArgs ) )
       ensures #rangeUInt ( 112 , V0_x )
      
    
    rule  ( UintTypeTest . testFail_uint120 ( V0_x ) => #abiCallData ( "testFail_uint120" , #uint120 ( V0_x ) , .TypedArgs ) )
       ensures #rangeUInt ( 120 , V0_x )
      
    
    rule  ( UintTypeTest . testFail_uint128 ( V0_x ) => #abiCallData ( "testFail_uint128" , #uint128 ( V0_x ) , .TypedArgs ) )
       ensures #rangeUInt ( 128 , V0_x )
      
    
    rule  ( UintTypeTest . testFail_uint136 ( V0_x ) => #abiCallData ( "testFail_uint136" , #uint136 ( V0_x ) , .TypedArgs ) )
       ensures #rangeUInt ( 136 , V0_x )
      
    
    rule  ( UintTypeTest . testFail_uint144 ( V0_x ) => #abiCallData ( "testFail_uint144" , #uint144 ( V0_x ) , .TypedArgs ) )
       ensures #rangeUInt ( 144 , V0_x )
      
    
    rule  ( UintTypeTest . testFail_uint152 ( V0_x ) => #abiCallData ( "testFail_uint152" , #uint152 ( V0_x ) , .TypedArgs ) )
       ensures #rangeUInt ( 152 , V0_x )
      
    
    rule  ( UintTypeTest . testFail_uint16 ( V0_x ) => #abiCallData ( "testFail_uint16" , #uint16 ( V0_x ) , .TypedArgs ) )
       ensures #rangeUInt ( 16 , V0_x )
      
    
    rule  ( UintTypeTest . testFail_uint160 ( V0_x ) => #abiCallData ( "testFail_uint160" , #uint160 ( V0_x ) , .TypedArgs ) )
       ensures #rangeUInt ( 160 , V0_x )
      
    
    rule  ( UintTypeTest . testFail_uint168 ( V0_x ) => #abiCallData ( "testFail_uint168" , #uint168 ( V0_x ) , .TypedArgs ) )
       ensures #rangeUInt ( 168 , V0_x )
      
    
    rule  ( UintTypeTest . testFail_uint176 ( V0_x ) => #abiCallData ( "testFail_uint176" , #uint176 ( V0_x ) , .TypedArgs ) )
       ensures #rangeUInt ( 176 , V0_x )
      
    
    rule  ( UintTypeTest . testFail_uint184 ( V0_x ) => #abiCallData ( "testFail_uint184" , #uint184 ( V0_x ) , .TypedArgs ) )
       ensures #rangeUInt ( 184 , V0_x )
      
    
    rule  ( UintTypeTest . testFail_uint192 ( V0_x ) => #abiCallData ( "testFail_uint192" , #uint192 ( V0_x ) , .TypedArgs ) )
       ensures #rangeUInt ( 192 , V0_x )
      
    
    rule  ( UintTypeTest . testFail_uint200 ( V0_x ) => #abiCallData ( "testFail_uint200" , #uint200 ( V0_x ) , .TypedArgs ) )
       ensures #rangeUInt ( 200 , V0_x )
      
    
    rule  ( UintTypeTest . testFail_uint208 ( V0_x ) => #abiCallData ( "testFail_uint208" , #uint208 ( V0_x ) , .TypedArgs ) )
       ensures #rangeUInt ( 208 , V0_x )
      
    
    rule  ( UintTypeTest . testFail_uint216 ( V0_x ) => #abiCallData ( "testFail_uint216" , #uint216 ( V0_x ) , .TypedArgs ) )
       ensures #rangeUInt ( 216 , V0_x )
      
    
    rule  ( UintTypeTest . testFail_uint224 ( V0_x ) => #abiCallData ( "testFail_uint224" , #uint224 ( V0_x ) , .TypedArgs ) )
       ensures #rangeUInt ( 224 , V0_x )
      
    
    rule  ( UintTypeTest . testFail_uint232 ( V0_x ) => #abiCallData ( "testFail_uint232" , #uint232 ( V0_x ) , .TypedArgs ) )
       ensures #rangeUInt ( 232 , V0_x )
      
    
    rule  ( UintTypeTest . testFail_uint24 ( V0_x ) => #abiCallData ( "testFail_uint24" , #uint24 ( V0_x ) , .TypedArgs ) )
       ensures #rangeUInt ( 24 , V0_x )
      
    
    rule  ( UintTypeTest . testFail_uint240 ( V0_x ) => #abiCallData ( "testFail_uint240" , #uint240 ( V0_x ) , .TypedArgs ) )
       ensures #rangeUInt ( 240 , V0_x )
      
    
    rule  ( UintTypeTest . testFail_uint248 ( V0_x ) => #abiCallData ( "testFail_uint248" , #uint248 ( V0_x ) , .TypedArgs ) )
       ensures #rangeUInt ( 248 , V0_x )
      
    
    rule  ( UintTypeTest . testFail_uint256 ( V0_x ) => #abiCallData ( "testFail_uint256" , #uint256 ( V0_x ) , .TypedArgs ) )
       ensures #rangeUInt ( 256 , V0_x )
      
    
    rule  ( UintTypeTest . testFail_uint32 ( V0_x ) => #abiCallData ( "testFail_uint32" , #uint32 ( V0_x ) , .TypedArgs ) )
       ensures #rangeUInt ( 32 , V0_x )
      
    
    rule  ( UintTypeTest . testFail_uint40 ( V0_x ) => #abiCallData ( "testFail_uint40" , #uint40 ( V0_x ) , .TypedArgs ) )
       ensures #rangeUInt ( 40 , V0_x )
      
    
    rule  ( UintTypeTest . testFail_uint48 ( V0_x ) => #abiCallData ( "testFail_uint48" , #uint48 ( V0_x ) , .TypedArgs ) )
       ensures #rangeUInt ( 48 , V0_x )
      
    
    rule  ( UintTypeTest . testFail_uint56 ( V0_x ) => #abiCallData ( "testFail_uint56" , #uint56 ( V0_x ) , .TypedArgs ) )
       ensures #rangeUInt ( 56 , V0_x )
      
    
    rule  ( UintTypeTest . testFail_uint64 ( V0_x ) => #abiCallData ( "testFail_uint64" , #uint64 ( V0_x ) , .TypedArgs ) )
       ensures #rangeUInt ( 64 , V0_x )
      
    
    rule  ( UintTypeTest . testFail_uint72 ( V0_x ) => #abiCallData ( "testFail_uint72" , #uint72 ( V0_x ) , .TypedArgs ) )
       ensures #rangeUInt ( 72 , V0_x )
      
    
    rule  ( UintTypeTest . testFail_uint8 ( V0_x ) => #abiCallData ( "testFail_uint8" , #uint8 ( V0_x ) , .TypedArgs ) )
       ensures #rangeUInt ( 8 , V0_x )
      
    
    rule  ( UintTypeTest . testFail_uint80 ( V0_x ) => #abiCallData ( "testFail_uint80" , #uint80 ( V0_x ) , .TypedArgs ) )
       ensures #rangeUInt ( 80 , V0_x )
      
    
    rule  ( UintTypeTest . testFail_uint88 ( V0_x ) => #abiCallData ( "testFail_uint88" , #uint88 ( V0_x ) , .TypedArgs ) )
       ensures #rangeUInt ( 88 , V0_x )
      
    
    rule  ( UintTypeTest . testFail_uint96 ( V0_x ) => #abiCallData ( "testFail_uint96" , #uint96 ( V0_x ) , .TypedArgs ) )
       ensures #rangeUInt ( 96 , V0_x )
      
    
    rule  ( UintTypeTest . test_uint104 ( V0_x ) => #abiCallData ( "test_uint104" , #uint104 ( V0_x ) , .TypedArgs ) )
       ensures #rangeUInt ( 104 , V0_x )
      
    
    rule  ( UintTypeTest . test_uint104_fail ( V0_x ) => #abiCallData ( "test_uint104_fail" , #uint104 ( V0_x ) , .TypedArgs ) )
       ensures #rangeUInt ( 104 , V0_x )
      
    
    rule  ( UintTypeTest . test_uint112 ( V0_x ) => #abiCallData ( "test_uint112" , #uint112 ( V0_x ) , .TypedArgs ) )
       ensures #rangeUInt ( 112 , V0_x )
      
    
    rule  ( UintTypeTest . test_uint112_fail ( V0_x ) => #abiCallData ( "test_uint112_fail" , #uint112 ( V0_x ) , .TypedArgs ) )
       ensures #rangeUInt ( 112 , V0_x )
      
    
    rule  ( UintTypeTest . test_uint120 ( V0_x ) => #abiCallData ( "test_uint120" , #uint120 ( V0_x ) , .TypedArgs ) )
       ensures #rangeUInt ( 120 , V0_x )
      
    
    rule  ( UintTypeTest . test_uint120_fail ( V0_x ) => #abiCallData ( "test_uint120_fail" , #uint120 ( V0_x ) , .TypedArgs ) )
       ensures #rangeUInt ( 120 , V0_x )
      
    
    rule  ( UintTypeTest . test_uint128 ( V0_x ) => #abiCallData ( "test_uint128" , #uint128 ( V0_x ) , .TypedArgs ) )
       ensures #rangeUInt ( 128 , V0_x )
      
    
    rule  ( UintTypeTest . test_uint128_fail ( V0_x ) => #abiCallData ( "test_uint128_fail" , #uint128 ( V0_x ) , .TypedArgs ) )
       ensures #rangeUInt ( 128 , V0_x )
      
    
    rule  ( UintTypeTest . test_uint136 ( V0_x ) => #abiCallData ( "test_uint136" , #uint136 ( V0_x ) , .TypedArgs ) )
       ensures #rangeUInt ( 136 , V0_x )
      
    
    rule  ( UintTypeTest . test_uint136_fail ( V0_x ) => #abiCallData ( "test_uint136_fail" , #uint136 ( V0_x ) , .TypedArgs ) )
       ensures #rangeUInt ( 136 , V0_x )
      
    
    rule  ( UintTypeTest . test_uint144 ( V0_x ) => #abiCallData ( "test_uint144" , #uint144 ( V0_x ) , .TypedArgs ) )
       ensures #rangeUInt ( 144 , V0_x )
      
    
    rule  ( UintTypeTest . test_uint144_fail ( V0_x ) => #abiCallData ( "test_uint144_fail" , #uint144 ( V0_x ) , .TypedArgs ) )
       ensures #rangeUInt ( 144 , V0_x )
      
    
    rule  ( UintTypeTest . test_uint152 ( V0_x ) => #abiCallData ( "test_uint152" , #uint152 ( V0_x ) , .TypedArgs ) )
       ensures #rangeUInt ( 152 , V0_x )
      
    
    rule  ( UintTypeTest . test_uint152_fail ( V0_x ) => #abiCallData ( "test_uint152_fail" , #uint152 ( V0_x ) , .TypedArgs ) )
       ensures #rangeUInt ( 152 , V0_x )
      
    
    rule  ( UintTypeTest . test_uint16 ( V0_x ) => #abiCallData ( "test_uint16" , #uint16 ( V0_x ) , .TypedArgs ) )
       ensures #rangeUInt ( 16 , V0_x )
      
    
    rule  ( UintTypeTest . test_uint160 ( V0_x ) => #abiCallData ( "test_uint160" , #uint160 ( V0_x ) , .TypedArgs ) )
       ensures #rangeUInt ( 160 , V0_x )
      
    
    rule  ( UintTypeTest . test_uint160_fail ( V0_x ) => #abiCallData ( "test_uint160_fail" , #uint160 ( V0_x ) , .TypedArgs ) )
       ensures #rangeUInt ( 160 , V0_x )
      
    
    rule  ( UintTypeTest . test_uint168 ( V0_x ) => #abiCallData ( "test_uint168" , #uint168 ( V0_x ) , .TypedArgs ) )
       ensures #rangeUInt ( 168 , V0_x )
      
    
    rule  ( UintTypeTest . test_uint168_fail ( V0_x ) => #abiCallData ( "test_uint168_fail" , #uint168 ( V0_x ) , .TypedArgs ) )
       ensures #rangeUInt ( 168 , V0_x )
      
    
    rule  ( UintTypeTest . test_uint16_fail ( V0_x ) => #abiCallData ( "test_uint16_fail" , #uint16 ( V0_x ) , .TypedArgs ) )
       ensures #rangeUInt ( 16 , V0_x )
      
    
    rule  ( UintTypeTest . test_uint176 ( V0_x ) => #abiCallData ( "test_uint176" , #uint176 ( V0_x ) , .TypedArgs ) )
       ensures #rangeUInt ( 176 , V0_x )
      
    
    rule  ( UintTypeTest . test_uint176_fail ( V0_x ) => #abiCallData ( "test_uint176_fail" , #uint176 ( V0_x ) , .TypedArgs ) )
       ensures #rangeUInt ( 176 , V0_x )
      
    
    rule  ( UintTypeTest . test_uint184 ( V0_x ) => #abiCallData ( "test_uint184" , #uint184 ( V0_x ) , .TypedArgs ) )
       ensures #rangeUInt ( 184 , V0_x )
      
    
    rule  ( UintTypeTest . test_uint184_fail ( V0_x ) => #abiCallData ( "test_uint184_fail" , #uint184 ( V0_x ) , .TypedArgs ) )
       ensures #rangeUInt ( 184 , V0_x )
      
    
    rule  ( UintTypeTest . test_uint192 ( V0_x ) => #abiCallData ( "test_uint192" , #uint192 ( V0_x ) , .TypedArgs ) )
       ensures #rangeUInt ( 192 , V0_x )
      
    
    rule  ( UintTypeTest . test_uint192_fail ( V0_x ) => #abiCallData ( "test_uint192_fail" , #uint192 ( V0_x ) , .TypedArgs ) )
       ensures #rangeUInt ( 192 , V0_x )
      
    
    rule  ( UintTypeTest . test_uint200 ( V0_x ) => #abiCallData ( "test_uint200" , #uint200 ( V0_x ) , .TypedArgs ) )
       ensures #rangeUInt ( 200 , V0_x )
      
    
    rule  ( UintTypeTest . test_uint200_fail ( V0_x ) => #abiCallData ( "test_uint200_fail" , #uint200 ( V0_x ) , .TypedArgs ) )
       ensures #rangeUInt ( 200 , V0_x )
      
    
    rule  ( UintTypeTest . test_uint208 ( V0_x ) => #abiCallData ( "test_uint208" , #uint208 ( V0_x ) , .TypedArgs ) )
       ensures #rangeUInt ( 208 , V0_x )
      
    
    rule  ( UintTypeTest . test_uint208_fail ( V0_x ) => #abiCallData ( "test_uint208_fail" , #uint208 ( V0_x ) , .TypedArgs ) )
       ensures #rangeUInt ( 208 , V0_x )
      
    
    rule  ( UintTypeTest . test_uint216 ( V0_x ) => #abiCallData ( "test_uint216" , #uint216 ( V0_x ) , .TypedArgs ) )
       ensures #rangeUInt ( 216 , V0_x )
      
    
    rule  ( UintTypeTest . test_uint216_fail ( V0_x ) => #abiCallData ( "test_uint216_fail" , #uint216 ( V0_x ) , .TypedArgs ) )
       ensures #rangeUInt ( 216 , V0_x )
      
    
    rule  ( UintTypeTest . test_uint224 ( V0_x ) => #abiCallData ( "test_uint224" , #uint224 ( V0_x ) , .TypedArgs ) )
       ensures #rangeUInt ( 224 , V0_x )
      
    
    rule  ( UintTypeTest . test_uint224_fail ( V0_x ) => #abiCallData ( "test_uint224_fail" , #uint224 ( V0_x ) , .TypedArgs ) )
       ensures #rangeUInt ( 224 , V0_x )
      
    
    rule  ( UintTypeTest . test_uint232 ( V0_x ) => #abiCallData ( "test_uint232" , #uint232 ( V0_x ) , .TypedArgs ) )
       ensures #rangeUInt ( 232 , V0_x )
      
    
    rule  ( UintTypeTest . test_uint232_fail ( V0_x ) => #abiCallData ( "test_uint232_fail" , #uint232 ( V0_x ) , .TypedArgs ) )
       ensures #rangeUInt ( 232 , V0_x )
      
    
    rule  ( UintTypeTest . test_uint24 ( V0_x ) => #abiCallData ( "test_uint24" , #uint24 ( V0_x ) , .TypedArgs ) )
       ensures #rangeUInt ( 24 , V0_x )
      
    
    rule  ( UintTypeTest . test_uint240 ( V0_x ) => #abiCallData ( "test_uint240" , #uint240 ( V0_x ) , .TypedArgs ) )
       ensures #rangeUInt ( 240 , V0_x )
      
    
    rule  ( UintTypeTest . test_uint240_fail ( V0_x ) => #abiCallData ( "test_uint240_fail" , #uint240 ( V0_x ) , .TypedArgs ) )
       ensures #rangeUInt ( 240 , V0_x )
      
    
    rule  ( UintTypeTest . test_uint248 ( V0_x ) => #abiCallData ( "test_uint248" , #uint248 ( V0_x ) , .TypedArgs ) )
       ensures #rangeUInt ( 248 , V0_x )
      
    
    rule  ( UintTypeTest . test_uint248_fail ( V0_x ) => #abiCallData ( "test_uint248_fail" , #uint248 ( V0_x ) , .TypedArgs ) )
       ensures #rangeUInt ( 248 , V0_x )
      
    
    rule  ( UintTypeTest . test_uint24_fail ( V0_x ) => #abiCallData ( "test_uint24_fail" , #uint24 ( V0_x ) , .TypedArgs ) )
       ensures #rangeUInt ( 24 , V0_x )
      
    
    rule  ( UintTypeTest . test_uint256 ( V0_x ) => #abiCallData ( "test_uint256" , #uint256 ( V0_x ) , .TypedArgs ) )
       ensures #rangeUInt ( 256 , V0_x )
      
    
    rule  ( UintTypeTest . test_uint256_fail ( V0_x ) => #abiCallData ( "test_uint256_fail" , #uint256 ( V0_x ) , .TypedArgs ) )
       ensures #rangeUInt ( 256 , V0_x )
      
    
    rule  ( UintTypeTest . test_uint32 ( V0_x ) => #abiCallData ( "test_uint32" , #uint32 ( V0_x ) , .TypedArgs ) )
       ensures #rangeUInt ( 32 , V0_x )
      
    
    rule  ( UintTypeTest . test_uint32_fail ( V0_x ) => #abiCallData ( "test_uint32_fail" , #uint32 ( V0_x ) , .TypedArgs ) )
       ensures #rangeUInt ( 32 , V0_x )
      
    
    rule  ( UintTypeTest . test_uint40 ( V0_x ) => #abiCallData ( "test_uint40" , #uint40 ( V0_x ) , .TypedArgs ) )
       ensures #rangeUInt ( 40 , V0_x )
      
    
    rule  ( UintTypeTest . test_uint40_fail ( V0_x ) => #abiCallData ( "test_uint40_fail" , #uint40 ( V0_x ) , .TypedArgs ) )
       ensures #rangeUInt ( 40 , V0_x )
      
    
    rule  ( UintTypeTest . test_uint48 ( V0_x ) => #abiCallData ( "test_uint48" , #uint48 ( V0_x ) , .TypedArgs ) )
       ensures #rangeUInt ( 48 , V0_x )
      
    
    rule  ( UintTypeTest . test_uint48_fail ( V0_x ) => #abiCallData ( "test_uint48_fail" , #uint48 ( V0_x ) , .TypedArgs ) )
       ensures #rangeUInt ( 48 , V0_x )
      
    
    rule  ( UintTypeTest . test_uint56 ( V0_x ) => #abiCallData ( "test_uint56" , #uint56 ( V0_x ) , .TypedArgs ) )
       ensures #rangeUInt ( 56 , V0_x )
      
    
    rule  ( UintTypeTest . test_uint56_fail ( V0_x ) => #abiCallData ( "test_uint56_fail" , #uint56 ( V0_x ) , .TypedArgs ) )
       ensures #rangeUInt ( 56 , V0_x )
      
    
    rule  ( UintTypeTest . test_uint64 ( V0_x ) => #abiCallData ( "test_uint64" , #uint64 ( V0_x ) , .TypedArgs ) )
       ensures #rangeUInt ( 64 , V0_x )
      
    
    rule  ( UintTypeTest . test_uint64_fail ( V0_x ) => #abiCallData ( "test_uint64_fail" , #uint64 ( V0_x ) , .TypedArgs ) )
       ensures #rangeUInt ( 64 , V0_x )
      
    
    rule  ( UintTypeTest . test_uint72 ( V0_x ) => #abiCallData ( "test_uint72" , #uint72 ( V0_x ) , .TypedArgs ) )
       ensures #rangeUInt ( 72 , V0_x )
      
    
    rule  ( UintTypeTest . test_uint72_fail ( V0_x ) => #abiCallData ( "test_uint72_fail" , #uint72 ( V0_x ) , .TypedArgs ) )
       ensures #rangeUInt ( 72 , V0_x )
      
    
    rule  ( UintTypeTest . test_uint8 ( V0_x ) => #abiCallData ( "test_uint8" , #uint8 ( V0_x ) , .TypedArgs ) )
       ensures #rangeUInt ( 8 , V0_x )
      
    
    rule  ( UintTypeTest . test_uint80 ( V0_x ) => #abiCallData ( "test_uint80" , #uint80 ( V0_x ) , .TypedArgs ) )
       ensures #rangeUInt ( 80 , V0_x )
      
    
    rule  ( UintTypeTest . test_uint80_fail ( V0_x ) => #abiCallData ( "test_uint80_fail" , #uint80 ( V0_x ) , .TypedArgs ) )
       ensures #rangeUInt ( 80 , V0_x )
      
    
    rule  ( UintTypeTest . test_uint88 ( V0_x ) => #abiCallData ( "test_uint88" , #uint88 ( V0_x ) , .TypedArgs ) )
       ensures #rangeUInt ( 88 , V0_x )
      
    
    rule  ( UintTypeTest . test_uint88_fail ( V0_x ) => #abiCallData ( "test_uint88_fail" , #uint88 ( V0_x ) , .TypedArgs ) )
       ensures #rangeUInt ( 88 , V0_x )
      
    
    rule  ( UintTypeTest . test_uint8_fail ( V0_x ) => #abiCallData ( "test_uint8_fail" , #uint8 ( V0_x ) , .TypedArgs ) )
       ensures #rangeUInt ( 8 , V0_x )
      
    
    rule  ( UintTypeTest . test_uint96 ( V0_x ) => #abiCallData ( "test_uint96" , #uint96 ( V0_x ) , .TypedArgs ) )
       ensures #rangeUInt ( 96 , V0_x )
      
    
    rule  ( UintTypeTest . test_uint96_fail ( V0_x ) => #abiCallData ( "test_uint96_fail" , #uint96 ( V0_x ) , .TypedArgs ) )
       ensures #rangeUInt ( 96 , V0_x )
      
    
    rule  ( selector ( "setUp()" ) => 177362148 )
      
    
    rule  ( selector ( "testFail_uint104(uint104)" ) => 1709154444 )
      
    
    rule  ( selector ( "testFail_uint112(uint112)" ) => 3541489285 )
      
    
    rule  ( selector ( "testFail_uint120(uint120)" ) => 3839169067 )
      
    
    rule  ( selector ( "testFail_uint128(uint128)" ) => 791678561 )
      
    
    rule  ( selector ( "testFail_uint136(uint136)" ) => 3952257705 )
      
    
    rule  ( selector ( "testFail_uint144(uint144)" ) => 2439595565 )
      
    
    rule  ( selector ( "testFail_uint152(uint152)" ) => 1866291148 )
      
    
    rule  ( selector ( "testFail_uint16(uint16)" ) => 4076431644 )
      
    
    rule  ( selector ( "testFail_uint160(uint160)" ) => 3214193107 )
      
    
    rule  ( selector ( "testFail_uint168(uint168)" ) => 2636444862 )
      
    
    rule  ( selector ( "testFail_uint176(uint176)" ) => 1828125968 )
      
    
    rule  ( selector ( "testFail_uint184(uint184)" ) => 4099305155 )
      
    
    rule  ( selector ( "testFail_uint192(uint192)" ) => 2858210891 )
      
    
    rule  ( selector ( "testFail_uint200(uint200)" ) => 1080270217 )
      
    
    rule  ( selector ( "testFail_uint208(uint208)" ) => 1831022189 )
      
    
    rule  ( selector ( "testFail_uint216(uint216)" ) => 2125101602 )
      
    
    rule  ( selector ( "testFail_uint224(uint224)" ) => 420776541 )
      
    
    rule  ( selector ( "testFail_uint232(uint232)" ) => 3163478438 )
      
    
    rule  ( selector ( "testFail_uint24(uint24)" ) => 639153936 )
      
    
    rule  ( selector ( "testFail_uint240(uint240)" ) => 3089966003 )
      
    
    rule  ( selector ( "testFail_uint248(uint248)" ) => 3070004620 )
      
    
    rule  ( selector ( "testFail_uint256(uint256)" ) => 3436494846 )
      
    
    rule  ( selector ( "testFail_uint32(uint32)" ) => 3218360567 )
      
    
    rule  ( selector ( "testFail_uint40(uint40)" ) => 347856329 )
      
    
    rule  ( selector ( "testFail_uint48(uint48)" ) => 4178735009 )
      
    
    rule  ( selector ( "testFail_uint56(uint56)" ) => 979020984 )
      
    
    rule  ( selector ( "testFail_uint64(uint64)" ) => 819975489 )
      
    
    rule  ( selector ( "testFail_uint72(uint72)" ) => 2059244458 )
      
    
    rule  ( selector ( "testFail_uint8(uint8)" ) => 3679593874 )
      
    
    rule  ( selector ( "testFail_uint80(uint80)" ) => 4180733980 )
      
    
    rule  ( selector ( "testFail_uint88(uint88)" ) => 42555031 )
      
    
    rule  ( selector ( "testFail_uint96(uint96)" ) => 2962957343 )
      
    
    rule  ( selector ( "test_uint104(uint104)" ) => 2030507202 )
      
    
    rule  ( selector ( "test_uint104_fail(uint104)" ) => 3289769429 )
      
    
    rule  ( selector ( "test_uint112(uint112)" ) => 1247465894 )
      
    
    rule  ( selector ( "test_uint112_fail(uint112)" ) => 198559186 )
      
    
    rule  ( selector ( "test_uint120(uint120)" ) => 4013273041 )
      
    
    rule  ( selector ( "test_uint120_fail(uint120)" ) => 4156608892 )
      
    
    rule  ( selector ( "test_uint128(uint128)" ) => 784802761 )
      
    
    rule  ( selector ( "test_uint128_fail(uint128)" ) => 3283002391 )
      
    
    rule  ( selector ( "test_uint136(uint136)" ) => 3590751506 )
      
    
    rule  ( selector ( "test_uint136_fail(uint136)" ) => 1740049059 )
      
    
    rule  ( selector ( "test_uint144(uint144)" ) => 1224379367 )
      
    
    rule  ( selector ( "test_uint144_fail(uint144)" ) => 3911233113 )
      
    
    rule  ( selector ( "test_uint152(uint152)" ) => 3210764837 )
      
    
    rule  ( selector ( "test_uint152_fail(uint152)" ) => 2472528383 )
      
    
    rule  ( selector ( "test_uint16(uint16)" ) => 1262288561 )
      
    
    rule  ( selector ( "test_uint160(uint160)" ) => 2446641645 )
      
    
    rule  ( selector ( "test_uint160_fail(uint160)" ) => 1289572651 )
      
    
    rule  ( selector ( "test_uint168(uint168)" ) => 2789196255 )
      
    
    rule  ( selector ( "test_uint168_fail(uint168)" ) => 413418206 )
      
    
    rule  ( selector ( "test_uint16_fail(uint16)" ) => 2736127289 )
      
    
    rule  ( selector ( "test_uint176(uint176)" ) => 3119759714 )
      
    
    rule  ( selector ( "test_uint176_fail(uint176)" ) => 2926152828 )
      
    
    rule  ( selector ( "test_uint184(uint184)" ) => 2419331356 )
      
    
    rule  ( selector ( "test_uint184_fail(uint184)" ) => 809918532 )
      
    
    rule  ( selector ( "test_uint192(uint192)" ) => 126849335 )
      
    
    rule  ( selector ( "test_uint192_fail(uint192)" ) => 965859284 )
      
    
    rule  ( selector ( "test_uint200(uint200)" ) => 342308100 )
      
    
    rule  ( selector ( "test_uint200_fail(uint200)" ) => 3554205475 )
      
    
    rule  ( selector ( "test_uint208(uint208)" ) => 664969356 )
      
    
    rule  ( selector ( "test_uint208_fail(uint208)" ) => 515244431 )
      
    
    rule  ( selector ( "test_uint216(uint216)" ) => 2735221135 )
      
    
    rule  ( selector ( "test_uint216_fail(uint216)" ) => 1244132421 )
      
    
    rule  ( selector ( "test_uint224(uint224)" ) => 2791725032 )
      
    
    rule  ( selector ( "test_uint224_fail(uint224)" ) => 3535210075 )
      
    
    rule  ( selector ( "test_uint232(uint232)" ) => 2781872781 )
      
    
    rule  ( selector ( "test_uint232_fail(uint232)" ) => 3352181217 )
      
    
    rule  ( selector ( "test_uint24(uint24)" ) => 2865563805 )
      
    
    rule  ( selector ( "test_uint240(uint240)" ) => 3274361055 )
      
    
    rule  ( selector ( "test_uint240_fail(uint240)" ) => 4046179916 )
      
    
    rule  ( selector ( "test_uint248(uint248)" ) => 578604507 )
      
    
    rule  ( selector ( "test_uint248_fail(uint248)" ) => 3580188072 )
      
    
    rule  ( selector ( "test_uint24_fail(uint24)" ) => 2328572638 )
      
    
    rule  ( selector ( "test_uint256(uint256)" ) => 851358597 )
      
    
    rule  ( selector ( "test_uint256_fail(uint256)" ) => 1895666222 )
      
    
    rule  ( selector ( "test_uint32(uint32)" ) => 982223766 )
      
    
    rule  ( selector ( "test_uint32_fail(uint32)" ) => 768917897 )
      
    
    rule  ( selector ( "test_uint40(uint40)" ) => 1298765870 )
      
    
    rule  ( selector ( "test_uint40_fail(uint40)" ) => 1685882915 )
      
    
    rule  ( selector ( "test_uint48(uint48)" ) => 454435065 )
      
    
    rule  ( selector ( "test_uint48_fail(uint48)" ) => 491533732 )
      
    
    rule  ( selector ( "test_uint56(uint56)" ) => 58659965 )
      
    
    rule  ( selector ( "test_uint56_fail(uint56)" ) => 3185974238 )
      
    
    rule  ( selector ( "test_uint64(uint64)" ) => 2511119799 )
      
    
    rule  ( selector ( "test_uint64_fail(uint64)" ) => 2000886247 )
      
    
    rule  ( selector ( "test_uint72(uint72)" ) => 3694811120 )
      
    
    rule  ( selector ( "test_uint72_fail(uint72)" ) => 875540037 )
      
    
    rule  ( selector ( "test_uint8(uint8)" ) => 1704021016 )
      
    
    rule  ( selector ( "test_uint80(uint80)" ) => 3841083967 )
      
    
    rule  ( selector ( "test_uint80_fail(uint80)" ) => 3626141300 )
      
    
    rule  ( selector ( "test_uint88(uint88)" ) => 100068129 )
      
    
    rule  ( selector ( "test_uint88_fail(uint88)" ) => 318744457 )
      
    
    rule  ( selector ( "test_uint8_fail(uint8)" ) => 2865005996 )
      
    
    rule  ( selector ( "test_uint96(uint96)" ) => 1315861753 )
      
    
    rule  ( selector ( "test_uint96_fail(uint96)" ) => 1635628195 )
      

endmodule

module VM-BIN-RUNTIME
    imports public FOUNDRY
    
    syntax Contract ::= VmContract
    
    syntax VmContract ::= "Vm" [symbol(), klabel(contract_Vm)]
    
      
    
    syntax Bytes ::= VmContract "." VmMethod [function(), symbol(), klabel(method_Vm)]
    
    syntax VmMethod ::= "accesses" "(" Int ")" [symbol(), klabel(method_Vm_accesses_Int)]
    
    syntax VmMethod ::= "activeFork" "(" ")" [symbol(), klabel(method_Vm_activeFork_)]
    
    syntax VmMethod ::= "addr" "(" Int ")" [symbol(), klabel(method_Vm_addr_Int)]
    
    syntax VmMethod ::= "assume" "(" Int ")" [symbol(), klabel(method_Vm_assume_Int)]
    
    syntax VmMethod ::= "broadcast" "(" ")" [symbol(), klabel(method_Vm_broadcast_)]
    
    syntax VmMethod ::= "broadcast" "(" Int ")" [symbol(), klabel(method_Vm_broadcast_Int)]
    
    syntax VmMethod ::= "chainId" "(" Int ")" [symbol(), klabel(method_Vm_chainId_Int)]
    
    syntax VmMethod ::= "clearMockedCalls" "(" ")" [symbol(), klabel(method_Vm_clearMockedCalls_)]
    
    syntax VmMethod ::= "closeFile" "(" String ")" [symbol(), klabel(method_Vm_closeFile_String)]
    
    syntax VmMethod ::= "coinbase" "(" Int ")" [symbol(), klabel(method_Vm_coinbase_Int)]
    
    syntax VmMethod ::= "createFork" "(" String ")" [symbol(), klabel(method_Vm_createFork_String)]
    
    syntax VmMethod ::= "createFork" "(" String "," Int ")" [symbol(), klabel(method_Vm_createFork_String_Int)]
    
    syntax VmMethod ::= "createSelectFork" "(" String ")" [symbol(), klabel(method_Vm_createSelectFork_String)]
    
    syntax VmMethod ::= "createSelectFork" "(" String "," Int ")" [symbol(), klabel(method_Vm_createSelectFork_String_Int)]
    
    syntax VmMethod ::= "deal" "(" Int "," Int ")" [symbol(), klabel(method_Vm_deal_Int_Int)]
    
    syntax VmMethod ::= "deriveKey" "(" String "," String "," Int ")" [symbol(), klabel(method_Vm_deriveKey_String_String_Int)]
    
    syntax VmMethod ::= "deriveKey" "(" String "," Int ")" [symbol(), klabel(method_Vm_deriveKey_String_Int)]
    
    syntax VmMethod ::= "envAddress" "(" String ")" [symbol(), klabel(method_Vm_envAddress_String)]
    
    syntax VmMethod ::= "envAddress" "(" String "," String ")" [symbol(), klabel(method_Vm_envAddress_String_String)]
    
    syntax VmMethod ::= "envBool" "(" String ")" [symbol(), klabel(method_Vm_envBool_String)]
    
    syntax VmMethod ::= "envBool" "(" String "," String ")" [symbol(), klabel(method_Vm_envBool_String_String)]
    
    syntax VmMethod ::= "envBytes" "(" String ")" [symbol(), klabel(method_Vm_envBytes_String)]
    
    syntax VmMethod ::= "envBytes" "(" String "," String ")" [symbol(), klabel(method_Vm_envBytes_String_String)]
    
    syntax VmMethod ::= "envBytes32" "(" String ")" [symbol(), klabel(method_Vm_envBytes32_String)]
    
    syntax VmMethod ::= "envBytes32" "(" String "," String ")" [symbol(), klabel(method_Vm_envBytes32_String_String)]
    
    syntax VmMethod ::= "envInt" "(" String ")" [symbol(), klabel(method_Vm_envInt_String)]
    
    syntax VmMethod ::= "envInt" "(" String "," String ")" [symbol(), klabel(method_Vm_envInt_String_String)]
    
    syntax VmMethod ::= "envString" "(" String ")" [symbol(), klabel(method_Vm_envString_String)]
    
    syntax VmMethod ::= "envString" "(" String "," String ")" [symbol(), klabel(method_Vm_envString_String_String)]
    
    syntax VmMethod ::= "envUint" "(" String ")" [symbol(), klabel(method_Vm_envUint_String)]
    
    syntax VmMethod ::= "envUint" "(" String "," String ")" [symbol(), klabel(method_Vm_envUint_String_String)]
    
    syntax VmMethod ::= "etch" "(" Int "," Bytes ")" [symbol(), klabel(method_Vm_etch_Int_Bytes)]
    
    syntax VmMethod ::= "expectCall" "(" Int "," Bytes ")" [symbol(), klabel(method_Vm_expectCall_Int_Bytes)]
    
    syntax VmMethod ::= "expectCall" "(" Int "," Int "," Bytes ")" [symbol(), klabel(method_Vm_expectCall_Int_Int_Bytes)]
    
    syntax VmMethod ::= "expectEmit" "(" Int "," Int "," Int "," Int ")" [symbol(), klabel(method_Vm_expectEmit_Int_Int_Int_Int)]
    
    syntax VmMethod ::= "expectEmit" "(" Int "," Int "," Int "," Int "," Int ")" [symbol(), klabel(method_Vm_expectEmit_Int_Int_Int_Int_Int)]
    
    syntax VmMethod ::= "expectRevert" "(" ")" [symbol(), klabel(method_Vm_expectRevert_)]
    
    syntax VmMethod ::= "expectRevert" "(" Bytes ")" [symbol(), klabel(method_Vm_expectRevert_Bytes)]
    
    syntax VmMethod ::= "expectRevert" "(" Int ")" [symbol(), klabel(method_Vm_expectRevert_Int)]
    
    syntax VmMethod ::= "fee" "(" Int ")" [symbol(), klabel(method_Vm_fee_Int)]
    
    syntax VmMethod ::= "ffi" "(" K ")" [symbol(), klabel(method_Vm_ffi_K)]
    
    syntax VmMethod ::= "getCode" "(" String ")" [symbol(), klabel(method_Vm_getCode_String)]
    
    syntax VmMethod ::= "getNonce" "(" Int ")" [symbol(), klabel(method_Vm_getNonce_Int)]
    
    syntax VmMethod ::= "getRecordedLogs" "(" ")" [symbol(), klabel(method_Vm_getRecordedLogs_)]
    
    syntax VmMethod ::= "label" "(" Int "," String ")" [symbol(), klabel(method_Vm_label_Int_String)]
    
    syntax VmMethod ::= "load" "(" Int "," Int ")" [symbol(), klabel(method_Vm_load_Int_Int)]
    
    syntax VmMethod ::= "mockCall" "(" Int "," Bytes "," Bytes ")" [symbol(), klabel(method_Vm_mockCall_Int_Bytes_Bytes)]
    
    syntax VmMethod ::= "mockCall" "(" Int "," Int "," Bytes "," Bytes ")" [symbol(), klabel(method_Vm_mockCall_Int_Int_Bytes_Bytes)]
    
    syntax VmMethod ::= "prank" "(" Int ")" [symbol(), klabel(method_Vm_prank_Int)]
    
    syntax VmMethod ::= "prank" "(" Int "," Int ")" [symbol(), klabel(method_Vm_prank_Int_Int)]
    
    syntax VmMethod ::= "readFile" "(" String ")" [symbol(), klabel(method_Vm_readFile_String)]
    
    syntax VmMethod ::= "readLine" "(" String ")" [symbol(), klabel(method_Vm_readLine_String)]
    
    syntax VmMethod ::= "record" "(" ")" [symbol(), klabel(method_Vm_record_)]
    
    syntax VmMethod ::= "recordLogs" "(" ")" [symbol(), klabel(method_Vm_recordLogs_)]
    
    syntax VmMethod ::= "removeFile" "(" String ")" [symbol(), klabel(method_Vm_removeFile_String)]
    
    syntax VmMethod ::= "revertTo" "(" Int ")" [symbol(), klabel(method_Vm_revertTo_Int)]
    
    syntax VmMethod ::= "roll" "(" Int ")" [symbol(), klabel(method_Vm_roll_Int)]
    
    syntax VmMethod ::= "rollFork" "(" Int ")" [symbol(), klabel(method_Vm_rollFork_Int)]
    
    syntax VmMethod ::= "rollFork" "(" Int "," Int ")" [symbol(), klabel(method_Vm_rollFork_Int_Int)]
    
    syntax VmMethod ::= "rpcUrl" "(" String ")" [symbol(), klabel(method_Vm_rpcUrl_String)]
    
    syntax VmMethod ::= "rpcUrls" "(" ")" [symbol(), klabel(method_Vm_rpcUrls_)]
    
    syntax VmMethod ::= "selectFork" "(" Int ")" [symbol(), klabel(method_Vm_selectFork_Int)]
    
    syntax VmMethod ::= "setEnv" "(" String "," String ")" [symbol(), klabel(method_Vm_setEnv_String_String)]
    
    syntax VmMethod ::= "setNonce" "(" Int "," Int ")" [symbol(), klabel(method_Vm_setNonce_Int_Int)]
    
    syntax VmMethod ::= "sign" "(" Int "," Int ")" [symbol(), klabel(method_Vm_sign_Int_Int)]
    
    syntax VmMethod ::= "snapshot" "(" ")" [symbol(), klabel(method_Vm_snapshot_)]
    
    syntax VmMethod ::= "startBroadcast" "(" ")" [symbol(), klabel(method_Vm_startBroadcast_)]
    
    syntax VmMethod ::= "startBroadcast" "(" Int ")" [symbol(), klabel(method_Vm_startBroadcast_Int)]
    
    syntax VmMethod ::= "startPrank" "(" Int ")" [symbol(), klabel(method_Vm_startPrank_Int)]
    
    syntax VmMethod ::= "startPrank" "(" Int "," Int ")" [symbol(), klabel(method_Vm_startPrank_Int_Int)]
    
    syntax VmMethod ::= "stopBroadcast" "(" ")" [symbol(), klabel(method_Vm_stopBroadcast_)]
    
    syntax VmMethod ::= "stopPrank" "(" ")" [symbol(), klabel(method_Vm_stopPrank_)]
    
    syntax VmMethod ::= "store" "(" Int "," Int "," Int ")" [symbol(), klabel(method_Vm_store_Int_Int_Int)]
    
    syntax VmMethod ::= "toString" "(" Int ")" [symbol(), klabel(method_Vm_toString_Int)]
    
    syntax VmMethod ::= "toString" "(" Int ")" [symbol(), klabel(method_Vm_toString_Int)]
    
    syntax VmMethod ::= "toString" "(" Bytes ")" [symbol(), klabel(method_Vm_toString_Bytes)]
    
    syntax VmMethod ::= "toString" "(" Int ")" [symbol(), klabel(method_Vm_toString_Int)]
    
    syntax VmMethod ::= "toString" "(" Int ")" [symbol(), klabel(method_Vm_toString_Int)]
    
    syntax VmMethod ::= "toString" "(" Int ")" [symbol(), klabel(method_Vm_toString_Int)]
    
    syntax VmMethod ::= "warp" "(" Int ")" [symbol(), klabel(method_Vm_warp_Int)]
    
    syntax VmMethod ::= "writeFile" "(" String "," String ")" [symbol(), klabel(method_Vm_writeFile_String_String)]
    
    syntax VmMethod ::= "writeLine" "(" String "," String ")" [symbol(), klabel(method_Vm_writeLine_String_String)]
    
    rule  ( Vm . accesses ( V0_ ) => #abiCallData ( "accesses" , #address ( V0_ ) , .TypedArgs ) )
       ensures #rangeAddress ( V0_ )
      
    
    rule  ( Vm . activeFork ( ) => #abiCallData ( "activeFork" , .TypedArgs ) )
      
    
    rule  ( Vm . addr ( V0_ ) => #abiCallData ( "addr" , #uint256 ( V0_ ) , .TypedArgs ) )
       ensures #rangeUInt ( 256 , V0_ )
      
    
    rule  ( Vm . assume ( V0_ ) => #abiCallData ( "assume" , #bool ( V0_ ) , .TypedArgs ) )
       ensures #rangeBool ( V0_ )
      
    
    rule  ( Vm . broadcast ( ) => #abiCallData ( "broadcast" , .TypedArgs ) )
      
    
    rule  ( Vm . broadcast ( V0_ ) => #abiCallData ( "broadcast" , #address ( V0_ ) , .TypedArgs ) )
       ensures #rangeAddress ( V0_ )
      
    
    rule  ( Vm . chainId ( V0_ ) => #abiCallData ( "chainId" , #uint256 ( V0_ ) , .TypedArgs ) )
       ensures #rangeUInt ( 256 , V0_ )
      
    
    rule  ( Vm . clearMockedCalls ( ) => #abiCallData ( "clearMockedCalls" , .TypedArgs ) )
      
    
    rule  ( Vm . closeFile ( V0_ ) => #abiCallData ( "closeFile" , #string ( V0_ ) , .TypedArgs ) )
      
    
    rule  ( Vm . coinbase ( V0_ ) => #abiCallData ( "coinbase" , #address ( V0_ ) , .TypedArgs ) )
       ensures #rangeAddress ( V0_ )
      
    
    rule  ( Vm . createFork ( V0_ ) => #abiCallData ( "createFork" , #string ( V0_ ) , .TypedArgs ) )
      
    
    rule  ( Vm . createFork ( V0_ , V1_ ) => #abiCallData ( "createFork" , #string ( V0_ ) , #uint256 ( V1_ ) , .TypedArgs ) )
       ensures #rangeUInt ( 256 , V1_ )
      
    
    rule  ( Vm . createSelectFork ( V0_ ) => #abiCallData ( "createSelectFork" , #string ( V0_ ) , .TypedArgs ) )
      
    
    rule  ( Vm . createSelectFork ( V0_ , V1_ ) => #abiCallData ( "createSelectFork" , #string ( V0_ ) , #uint256 ( V1_ ) , .TypedArgs ) )
       ensures #rangeUInt ( 256 , V1_ )
      
    
    rule  ( Vm . deal ( V0_ , V1_ ) => #abiCallData ( "deal" , #address ( V0_ ) , #uint256 ( V1_ ) , .TypedArgs ) )
       ensures ( #rangeAddress ( V0_ )
       andBool ( #rangeUInt ( 256 , V1_ )
               ))
      
    
    rule  ( Vm . deriveKey ( V0_ , V1_ , V2_ ) => #abiCallData ( "deriveKey" , #string ( V0_ ) , #string ( V1_ ) , #uint32 ( V2_ ) , .TypedArgs ) )
       ensures #rangeUInt ( 32 , V2_ )
      
    
    rule  ( Vm . deriveKey ( V0_ , V1_ ) => #abiCallData ( "deriveKey" , #string ( V0_ ) , #uint32 ( V1_ ) , .TypedArgs ) )
       ensures #rangeUInt ( 32 , V1_ )
      
    
    rule  ( Vm . envAddress ( V0_ ) => #abiCallData ( "envAddress" , #string ( V0_ ) , .TypedArgs ) )
      
    
    rule  ( Vm . envAddress ( V0_ , V1_ ) => #abiCallData ( "envAddress" , #string ( V0_ ) , #string ( V1_ ) , .TypedArgs ) )
      
    
    rule  ( Vm . envBool ( V0_ ) => #abiCallData ( "envBool" , #string ( V0_ ) , .TypedArgs ) )
      
    
    rule  ( Vm . envBool ( V0_ , V1_ ) => #abiCallData ( "envBool" , #string ( V0_ ) , #string ( V1_ ) , .TypedArgs ) )
      
    
    rule  ( Vm . envBytes ( V0_ ) => #abiCallData ( "envBytes" , #string ( V0_ ) , .TypedArgs ) )
      
    
    rule  ( Vm . envBytes ( V0_ , V1_ ) => #abiCallData ( "envBytes" , #string ( V0_ ) , #string ( V1_ ) , .TypedArgs ) )
      
    
    rule  ( Vm . envBytes32 ( V0_ ) => #abiCallData ( "envBytes32" , #string ( V0_ ) , .TypedArgs ) )
      
    
    rule  ( Vm . envBytes32 ( V0_ , V1_ ) => #abiCallData ( "envBytes32" , #string ( V0_ ) , #string ( V1_ ) , .TypedArgs ) )
      
    
    rule  ( Vm . envInt ( V0_ ) => #abiCallData ( "envInt" , #string ( V0_ ) , .TypedArgs ) )
      
    
    rule  ( Vm . envInt ( V0_ , V1_ ) => #abiCallData ( "envInt" , #string ( V0_ ) , #string ( V1_ ) , .TypedArgs ) )
      
    
    rule  ( Vm . envString ( V0_ ) => #abiCallData ( "envString" , #string ( V0_ ) , .TypedArgs ) )
      
    
    rule  ( Vm . envString ( V0_ , V1_ ) => #abiCallData ( "envString" , #string ( V0_ ) , #string ( V1_ ) , .TypedArgs ) )
      
    
    rule  ( Vm . envUint ( V0_ ) => #abiCallData ( "envUint" , #string ( V0_ ) , .TypedArgs ) )
      
    
    rule  ( Vm . envUint ( V0_ , V1_ ) => #abiCallData ( "envUint" , #string ( V0_ ) , #string ( V1_ ) , .TypedArgs ) )
      
    
    rule  ( Vm . etch ( V0_ , V1_ ) => #abiCallData ( "etch" , #address ( V0_ ) , #bytes ( V1_ ) , .TypedArgs ) )
       ensures ( #rangeAddress ( V0_ )
       andBool ( #rangeUInt ( 128 , lengthBytes ( V1_ ) )
               ))
      
    
    rule  ( Vm . expectCall ( V0_ , V1_ ) => #abiCallData ( "expectCall" , #address ( V0_ ) , #bytes ( V1_ ) , .TypedArgs ) )
       ensures ( #rangeAddress ( V0_ )
       andBool ( #rangeUInt ( 128 , lengthBytes ( V1_ ) )
               ))
      
    
    rule  ( Vm . expectCall ( V0_ , V1_ , V2_ ) => #abiCallData ( "expectCall" , #address ( V0_ ) , #uint256 ( V1_ ) , #bytes ( V2_ ) , .TypedArgs ) )
       ensures ( #rangeAddress ( V0_ )
       andBool ( #rangeUInt ( 256 , V1_ )
       andBool ( #rangeUInt ( 128 , lengthBytes ( V2_ ) )
               )))
      
    
    rule  ( Vm . expectEmit ( V0_ , V1_ , V2_ , V3_ ) => #abiCallData ( "expectEmit" , #bool ( V0_ ) , #bool ( V1_ ) , #bool ( V2_ ) , #bool ( V3_ ) , .TypedArgs ) )
       ensures ( #rangeBool ( V0_ )
       andBool ( #rangeBool ( V1_ )
       andBool ( #rangeBool ( V2_ )
       andBool ( #rangeBool ( V3_ )
               ))))
      
    
    rule  ( Vm . expectEmit ( V0_ , V1_ , V2_ , V3_ , V4_ ) => #abiCallData ( "expectEmit" , #bool ( V0_ ) , #bool ( V1_ ) , #bool ( V2_ ) , #bool ( V3_ ) , #address ( V4_ ) , .TypedArgs ) )
       ensures ( #rangeBool ( V0_ )
       andBool ( #rangeBool ( V1_ )
       andBool ( #rangeBool ( V2_ )
       andBool ( #rangeBool ( V3_ )
       andBool ( #rangeAddress ( V4_ )
               )))))
      
    
    rule  ( Vm . expectRevert ( ) => #abiCallData ( "expectRevert" , .TypedArgs ) )
      
    
    rule  ( Vm . expectRevert ( V0_ ) => #abiCallData ( "expectRevert" , #bytes ( V0_ ) , .TypedArgs ) )
       ensures #rangeUInt ( 128 , lengthBytes ( V0_ ) )
      
    
    rule  ( Vm . expectRevert ( V0_ ) => #abiCallData ( "expectRevert" , #bytes4 ( V0_ ) , .TypedArgs ) )
       ensures #rangeBytes ( 4 , V0_ )
      
    
    rule  ( Vm . fee ( V0_ ) => #abiCallData ( "fee" , #uint256 ( V0_ ) , .TypedArgs ) )
       ensures #rangeUInt ( 256 , V0_ )
      
    
    rule  ( Vm . getCode ( V0_ ) => #abiCallData ( "getCode" , #string ( V0_ ) , .TypedArgs ) )
      
    
    rule  ( Vm . getNonce ( V0_ ) => #abiCallData ( "getNonce" , #address ( V0_ ) , .TypedArgs ) )
       ensures #rangeAddress ( V0_ )
      
    
    rule  ( Vm . getRecordedLogs ( ) => #abiCallData ( "getRecordedLogs" , .TypedArgs ) )
      
    
    rule  ( Vm . label ( V0_ , V1_ ) => #abiCallData ( "label" , #address ( V0_ ) , #string ( V1_ ) , .TypedArgs ) )
       ensures #rangeAddress ( V0_ )
      
    
    rule  ( Vm . load ( V0_ , V1_ ) => #abiCallData ( "load" , #address ( V0_ ) , #bytes32 ( V1_ ) , .TypedArgs ) )
       ensures ( #rangeAddress ( V0_ )
       andBool ( #rangeUInt ( 256 , V1_ )
               ))
      
    
    rule  ( Vm . mockCall ( V0_ , V1_ , V2_ ) => #abiCallData ( "mockCall" , #address ( V0_ ) , #bytes ( V1_ ) , #bytes ( V2_ ) , .TypedArgs ) )
       ensures ( #rangeAddress ( V0_ )
       andBool ( #rangeUInt ( 128 , lengthBytes ( V1_ ) )
       andBool ( #rangeUInt ( 128 , lengthBytes ( V2_ ) )
               )))
      
    
    rule  ( Vm . mockCall ( V0_ , V1_ , V2_ , V3_ ) => #abiCallData ( "mockCall" , #address ( V0_ ) , #uint256 ( V1_ ) , #bytes ( V2_ ) , #bytes ( V3_ ) , .TypedArgs ) )
       ensures ( #rangeAddress ( V0_ )
       andBool ( #rangeUInt ( 256 , V1_ )
       andBool ( #rangeUInt ( 128 , lengthBytes ( V2_ ) )
       andBool ( #rangeUInt ( 128 , lengthBytes ( V3_ ) )
               ))))
      
    
    rule  ( Vm . prank ( V0_ ) => #abiCallData ( "prank" , #address ( V0_ ) , .TypedArgs ) )
       ensures #rangeAddress ( V0_ )
      
    
    rule  ( Vm . prank ( V0_ , V1_ ) => #abiCallData ( "prank" , #address ( V0_ ) , #address ( V1_ ) , .TypedArgs ) )
       ensures ( #rangeAddress ( V0_ )
       andBool ( #rangeAddress ( V1_ )
               ))
      
    
    rule  ( Vm . readFile ( V0_ ) => #abiCallData ( "readFile" , #string ( V0_ ) , .TypedArgs ) )
      
    
    rule  ( Vm . readLine ( V0_ ) => #abiCallData ( "readLine" , #string ( V0_ ) , .TypedArgs ) )
      
    
    rule  ( Vm . record ( ) => #abiCallData ( "record" , .TypedArgs ) )
      
    
    rule  ( Vm . recordLogs ( ) => #abiCallData ( "recordLogs" , .TypedArgs ) )
      
    
    rule  ( Vm . removeFile ( V0_ ) => #abiCallData ( "removeFile" , #string ( V0_ ) , .TypedArgs ) )
      
    
    rule  ( Vm . revertTo ( V0_ ) => #abiCallData ( "revertTo" , #uint256 ( V0_ ) , .TypedArgs ) )
       ensures #rangeUInt ( 256 , V0_ )
      
    
    rule  ( Vm . roll ( V0_ ) => #abiCallData ( "roll" , #uint256 ( V0_ ) , .TypedArgs ) )
       ensures #rangeUInt ( 256 , V0_ )
      
    
    rule  ( Vm . rollFork ( V0_ ) => #abiCallData ( "rollFork" , #uint256 ( V0_ ) , .TypedArgs ) )
       ensures #rangeUInt ( 256 , V0_ )
      
    
    rule  ( Vm . rollFork ( V0_forkId , V1_blockNumber ) => #abiCallData ( "rollFork" , #uint256 ( V0_forkId ) , #uint256 ( V1_blockNumber ) , .TypedArgs ) )
       ensures ( #rangeUInt ( 256 , V0_forkId )
       andBool ( #rangeUInt ( 256 , V1_blockNumber )
               ))
      
    
    rule  ( Vm . rpcUrl ( V0_ ) => #abiCallData ( "rpcUrl" , #string ( V0_ ) , .TypedArgs ) )
      
    
    rule  ( Vm . rpcUrls ( ) => #abiCallData ( "rpcUrls" , .TypedArgs ) )
      
    
    rule  ( Vm . selectFork ( V0_ ) => #abiCallData ( "selectFork" , #uint256 ( V0_ ) , .TypedArgs ) )
       ensures #rangeUInt ( 256 , V0_ )
      
    
    rule  ( Vm . setEnv ( V0_ , V1_ ) => #abiCallData ( "setEnv" , #string ( V0_ ) , #string ( V1_ ) , .TypedArgs ) )
      
    
    rule  ( Vm . setNonce ( V0_ , V1_ ) => #abiCallData ( "setNonce" , #address ( V0_ ) , #uint64 ( V1_ ) , .TypedArgs ) )
       ensures ( #rangeAddress ( V0_ )
       andBool ( #rangeUInt ( 64 , V1_ )
               ))
      
    
    rule  ( Vm . sign ( V0_ , V1_ ) => #abiCallData ( "sign" , #uint256 ( V0_ ) , #bytes32 ( V1_ ) , .TypedArgs ) )
       ensures ( #rangeUInt ( 256 , V0_ )
       andBool ( #rangeUInt ( 256 , V1_ )
               ))
      
    
    rule  ( Vm . snapshot ( ) => #abiCallData ( "snapshot" , .TypedArgs ) )
      
    
    rule  ( Vm . startBroadcast ( ) => #abiCallData ( "startBroadcast" , .TypedArgs ) )
      
    
    rule  ( Vm . startBroadcast ( V0_ ) => #abiCallData ( "startBroadcast" , #address ( V0_ ) , .TypedArgs ) )
       ensures #rangeAddress ( V0_ )
      
    
    rule  ( Vm . startPrank ( V0_ ) => #abiCallData ( "startPrank" , #address ( V0_ ) , .TypedArgs ) )
       ensures #rangeAddress ( V0_ )
      
    
    rule  ( Vm . startPrank ( V0_ , V1_ ) => #abiCallData ( "startPrank" , #address ( V0_ ) , #address ( V1_ ) , .TypedArgs ) )
       ensures ( #rangeAddress ( V0_ )
       andBool ( #rangeAddress ( V1_ )
               ))
      
    
    rule  ( Vm . stopBroadcast ( ) => #abiCallData ( "stopBroadcast" , .TypedArgs ) )
      
    
    rule  ( Vm . stopPrank ( ) => #abiCallData ( "stopPrank" , .TypedArgs ) )
      
    
    rule  ( Vm . store ( V0_ , V1_ , V2_ ) => #abiCallData ( "store" , #address ( V0_ ) , #bytes32 ( V1_ ) , #bytes32 ( V2_ ) , .TypedArgs ) )
       ensures ( #rangeAddress ( V0_ )
       andBool ( #rangeUInt ( 256 , V1_ )
       andBool ( #rangeUInt ( 256 , V2_ )
               )))
      
    
    rule  ( Vm . toString ( V0_ ) => #abiCallData ( "toString" , #address ( V0_ ) , .TypedArgs ) )
       ensures #rangeAddress ( V0_ )
      
    
    rule  ( Vm . toString ( V0_ ) => #abiCallData ( "toString" , #bool ( V0_ ) , .TypedArgs ) )
       ensures #rangeBool ( V0_ )
      
    
    rule  ( Vm . toString ( V0_ ) => #abiCallData ( "toString" , #bytes ( V0_ ) , .TypedArgs ) )
       ensures #rangeUInt ( 128 , lengthBytes ( V0_ ) )
      
    
    rule  ( Vm . toString ( V0_ ) => #abiCallData ( "toString" , #bytes32 ( V0_ ) , .TypedArgs ) )
       ensures #rangeUInt ( 256 , V0_ )
      
    
    rule  ( Vm . toString ( V0_ ) => #abiCallData ( "toString" , #int256 ( V0_ ) , .TypedArgs ) )
       ensures #rangeSInt ( 256 , V0_ )
      
    
    rule  ( Vm . toString ( V0_ ) => #abiCallData ( "toString" , #uint256 ( V0_ ) , .TypedArgs ) )
       ensures #rangeUInt ( 256 , V0_ )
      
    
    rule  ( Vm . warp ( V0_ ) => #abiCallData ( "warp" , #uint256 ( V0_ ) , .TypedArgs ) )
       ensures #rangeUInt ( 256 , V0_ )
      
    
    rule  ( Vm . writeFile ( V0_ , V1_ ) => #abiCallData ( "writeFile" , #string ( V0_ ) , #string ( V1_ ) , .TypedArgs ) )
      
    
    rule  ( Vm . writeLine ( V0_ , V1_ ) => #abiCallData ( "writeLine" , #string ( V0_ ) , #string ( V1_ ) , .TypedArgs ) )
      
    
    rule  ( selector ( "accesses(address)" ) => 1706857601 )
      
    
    rule  ( selector ( "activeFork()" ) => 789593890 )
      
    
    rule  ( selector ( "addr(uint256)" ) => 4288775753 )
      
    
    rule  ( selector ( "assume(bool)" ) => 1281615202 )
      
    
    rule  ( selector ( "broadcast()" ) => 2949218368 )
      
    
    rule  ( selector ( "broadcast(address)" ) => 3868601563 )
      
    
    rule  ( selector ( "chainId(uint256)" ) => 1078582738 )
      
    
    rule  ( selector ( "clearMockedCalls()" ) => 1071599125 )
      
    
    rule  ( selector ( "closeFile(string)" ) => 1220748319 )
      
    
    rule  ( selector ( "coinbase(address)" ) => 4282924116 )
      
    
    rule  ( selector ( "createFork(string)" ) => 834286744 )
      
    
    rule  ( selector ( "createFork(string,uint256)" ) => 1805892139 )
      
    
    rule  ( selector ( "createSelectFork(string)" ) => 2556952628 )
      
    
    rule  ( selector ( "createSelectFork(string,uint256)" ) => 1911440973 )
      
    
    rule  ( selector ( "deal(address,uint256)" ) => 3364511341 )
      
    
    rule  ( selector ( "deriveKey(string,string,uint32)" ) => 1808477211 )
      
    
    rule  ( selector ( "deriveKey(string,uint32)" ) => 1646872971 )
      
    
    rule  ( selector ( "envAddress(string)" ) => 890066623 )
      
    
    rule  ( selector ( "envAddress(string,string)" ) => 2905717242 )
      
    
    rule  ( selector ( "envBool(string)" ) => 2127686781 )
      
    
    rule  ( selector ( "envBool(string,string)" ) => 2863521455 )
      
    
    rule  ( selector ( "envBytes(string)" ) => 1299951366 )
      
    
    rule  ( selector ( "envBytes(string,string)" ) => 3720504603 )
      
    
    rule  ( selector ( "envBytes32(string)" ) => 2543095874 )
      
    
    rule  ( selector ( "envBytes32(string,string)" ) => 1525821889 )
      
    
    rule  ( selector ( "envInt(string)" ) => 2301234273 )
      
    
    rule  ( selector ( "envInt(string,string)" ) => 1108873552 )
      
    
    rule  ( selector ( "envString(string)" ) => 4168600345 )
      
    
    rule  ( selector ( "envString(string,string)" ) => 347089865 )
      
    
    rule  ( selector ( "envUint(string)" ) => 3247934751 )
      
    
    rule  ( selector ( "envUint(string,string)" ) => 4091461785 )
      
    
    rule  ( selector ( "etch(address,bytes)" ) => 3033974658 )
      
    
    rule  ( selector ( "expectCall(address,bytes)" ) => 3177903156 )
      
    
    rule  ( selector ( "expectCall(address,uint256,bytes)" ) => 4077681571 )
      
    
    rule  ( selector ( "expectEmit(bool,bool,bool,bool)" ) => 1226622914 )
      
    
    rule  ( selector ( "expectEmit(bool,bool,bool,bool,address)" ) => 2176505587 )
      
    
    rule  ( selector ( "expectRevert()" ) => 4102309908 )
      
    
    rule  ( selector ( "expectRevert(bytes)" ) => 4069379763 )
      
    
    rule  ( selector ( "expectRevert(bytes4)" ) => 3273568480 )
      
    
    rule  ( selector ( "fee(uint256)" ) => 968063664 )
      
    
    rule  ( selector ( "ffi(string[])" ) => 2299921511 )
      
    
    rule  ( selector ( "getCode(string)" ) => 2367473957 )
      
    
    rule  ( selector ( "getNonce(address)" ) => 755185067 )
      
    
    rule  ( selector ( "getRecordedLogs()" ) => 420828068 )
      
    
    rule  ( selector ( "label(address,string)" ) => 3327641368 )
      
    
    rule  ( selector ( "load(address,bytes32)" ) => 1719639408 )
      
    
    rule  ( selector ( "mockCall(address,bytes,bytes)" ) => 3110212580 )
      
    
    rule  ( selector ( "mockCall(address,uint256,bytes,bytes)" ) => 2168494993 )
      
    
    rule  ( selector ( "prank(address)" ) => 3395723175 )
      
    
    rule  ( selector ( "prank(address,address)" ) => 1206193358 )
      
    
    rule  ( selector ( "readFile(string)" ) => 1626979089 )
      
    
    rule  ( selector ( "readLine(string)" ) => 1895126824 )
      
    
    rule  ( selector ( "record()" ) => 644673801 )
      
    
    rule  ( selector ( "recordLogs()" ) => 1101999954 )
      
    
    rule  ( selector ( "removeFile(string)" ) => 4054835277 )
      
    
    rule  ( selector ( "revertTo(uint256)" ) => 1155002532 )
      
    
    rule  ( selector ( "roll(uint256)" ) => 528174896 )
      
    
    rule  ( selector ( "rollFork(uint256)" ) => 3652973473 )
      
    
    rule  ( selector ( "rollFork(uint256,uint256)" ) => 3612115876 )
      
    
    rule  ( selector ( "rpcUrl(string)" ) => 2539285737 )
      
    
    rule  ( selector ( "rpcUrls()" ) => 2824504344 )
      
    
    rule  ( selector ( "selectFork(uint256)" ) => 2663344167 )
      
    
    rule  ( selector ( "setEnv(string,string)" ) => 1029252078 )
      
    
    rule  ( selector ( "setNonce(address,uint64)" ) => 4175530839 )
      
    
    rule  ( selector ( "sign(uint256,bytes32)" ) => 3812747940 )
      
    
    rule  ( selector ( "snapshot()" ) => 2534502746 )
      
    
    rule  ( selector ( "startBroadcast()" ) => 2142579071 )
      
    
    rule  ( selector ( "startBroadcast(address)" ) => 2146183821 )
      
    
    rule  ( selector ( "startPrank(address)" ) => 105151830 )
      
    
    rule  ( selector ( "startPrank(address,address)" ) => 1169514616 )
      
    
    rule  ( selector ( "stopBroadcast()" ) => 1995103542 )
      
    
    rule  ( selector ( "stopPrank()" ) => 2428830011 )
      
    
    rule  ( selector ( "store(address,bytes32,bytes32)" ) => 1892290747 )
      
    
    rule  ( selector ( "toString(address)" ) => 1456103998 )
      
    
    rule  ( selector ( "toString(bool)" ) => 1910302682 )
      
    
    rule  ( selector ( "toString(bytes)" ) => 1907020045 )
      
    
    rule  ( selector ( "toString(bytes32)" ) => 2971277800 )
      
    
    rule  ( selector ( "toString(int256)" ) => 2736964622 )
      
    
    rule  ( selector ( "toString(uint256)" ) => 1761649582 )
      
    
    rule  ( selector ( "warp(uint256)" ) => 3856056066 )
      
    
    rule  ( selector ( "writeFile(string,string)" ) => 2306738839 )
      
    
    rule  ( selector ( "writeLine(string,string)" ) => 1637714303 )
      

endmodule

module CONSOLE-BIN-RUNTIME
    imports public FOUNDRY
    
    syntax Contract ::= ConsoleContract
    
    syntax ConsoleContract ::= "console" [symbol(), klabel(contract_console)]
    
      

endmodule

module CONSOLE2-BIN-RUNTIME
    imports public FOUNDRY
    
    syntax Contract ::= Console2Contract
    
    syntax Console2Contract ::= "console2" [symbol(), klabel(contract_console2)]
    
      

endmodule

module DSTEST-BIN-RUNTIME
    imports public FOUNDRY
    
    syntax Contract ::= DSTestContract
    
    syntax DSTestContract ::= "DSTest" [symbol(), klabel(contract_DSTest)]
    
      
    
    syntax Field ::= DSTestField
    
    syntax DSTestField ::= "IS_TEST" [symbol(), klabel(field_DSTest_IS_TEST)]
    
    syntax DSTestField ::= "_failed" [symbol(), klabel(field_DSTest__failed)]
    
    rule  ( #loc ( DSTest . IS_TEST ) => 0 )
      
    
    rule  ( #loc ( DSTest . _failed ) => 0 )
      
    
    syntax Bytes ::= DSTestContract "." DSTestMethod [function(), symbol(), klabel(method_DSTest)]
    
    syntax DSTestMethod ::= "IS_TEST" "(" ")" [symbol(), klabel(method_DSTest_IS_TEST_)]
    
    syntax DSTestMethod ::= "failed" "(" ")" [symbol(), klabel(method_DSTest_failed_)]
    
    rule  ( DSTest . IS_TEST ( ) => #abiCallData ( "IS_TEST" , .TypedArgs ) )
      
    
    rule  ( DSTest . failed ( ) => #abiCallData ( "failed" , .TypedArgs ) )
      
    
    rule  ( selector ( "IS_TEST()" ) => 4202047188 )
      
    
    rule  ( selector ( "failed()" ) => 3124842406 )
      

endmodule

module FOUNDRY-MAIN
    imports public ACCOUNTPARAMSTEST-BIN-RUNTIME
    imports public ADDRTEST-BIN-RUNTIME
    imports public ALLOWCHANGESTEST-BIN-RUNTIME
    imports public VALUESTORE-BIN-RUNTIME
    imports public ARITHMETICTEST-BIN-RUNTIME
    imports public ASSUMETEST-BIN-RUNTIME
    imports public BLOCKPARAMSTEST-BIN-RUNTIME
    imports public BROADCASTTEST-BIN-RUNTIME
    imports public CONSTANTS-BIN-RUNTIME
    imports public CONTRACT-BIN-RUNTIME
    imports public CONTRACTTEST-BIN-RUNTIME
    imports public CONTRACTBTEST-BIN-RUNTIME
    imports public COUNTER-BIN-RUNTIME
    imports public COUNTERTEST-BIN-RUNTIME
    imports public DYNAMICTYPES-BIN-RUNTIME
    imports public EXPECTEMIT-BIN-RUNTIME
    imports public EMITCONTRACTTEST-BIN-RUNTIME
    imports public ENVTEST-BIN-RUNTIME
    imports public DUMMY-BIN-RUNTIME
    imports public EXPECTCALLTEST-BIN-RUNTIME
    imports public DEPTHREVERTER-BIN-RUNTIME
    imports public EXPECTREVERTTEST-BIN-RUNTIME
    imports public REVERTER-BIN-RUNTIME
    imports public REVERTERWITHRETURN-BIN-RUNTIME
    imports public FFITEST-BIN-RUNTIME
    imports public FILESTEST-BIN-RUNTIME
    imports public FORKTEST-BIN-RUNTIME
    imports public GASTEST-BIN-RUNTIME
    imports public GETCODETEST-BIN-RUNTIME
    imports public KEVMCHEATS-BIN-RUNTIME
    imports public KEVMCHEATSBASE-BIN-RUNTIME
    imports public LABELTEST-BIN-RUNTIME
    imports public LOOPSTEST-BIN-RUNTIME
    imports public METHODDISAMBIGUATETEST-BIN-RUNTIME
    imports public MOCKCALLTEST-BIN-RUNTIME
    imports public MYIERC20-BIN-RUNTIME
    imports public MYTOKEN-BIN-RUNTIME
    imports public NOIMPORT-BIN-RUNTIME
    imports public OWNERUPONLY-BIN-RUNTIME
    imports public OWNERUPONLYTEST-BIN-RUNTIME
    imports public ADDITIONALTOKEN-BIN-RUNTIME
    imports public PLAINPRANKTEST-BIN-RUNTIME
    imports public PRANK-BIN-RUNTIME
    imports public PRANKTEST-BIN-RUNTIME
    imports public RECORDLOGSTEST-BIN-RUNTIME
    imports public SAFE-BIN-RUNTIME
    imports public SAFETEST-BIN-RUNTIME
    imports public SCRIPT-BIN-RUNTIME
    imports public SETUPTEST-BIN-RUNTIME
    imports public SIGNTEST-BIN-RUNTIME
    imports public ASSERTTEST-BIN-RUNTIME
    imports public SNAPSHOTTEST-BIN-RUNTIME
    imports public STORE-BIN-RUNTIME
    imports public STORETEST-BIN-RUNTIME
    imports public SYMBOLICSTORAGETEST-BIN-RUNTIME
    imports public SYMBOLICSTORE-BIN-RUNTIME
    imports public TEST-BIN-RUNTIME
    imports public STDERROR-BIN-RUNTIME
    imports public STDMATH-BIN-RUNTIME
    imports public STDSTORAGE-BIN-RUNTIME
    imports public TESTNUMBER-BIN-RUNTIME
    imports public TOSTRINGTEST-BIN-RUNTIME
    imports public TOKEN-BIN-RUNTIME
    imports public BYTESTYPETEST-BIN-RUNTIME
    imports public UINTTYPETEST-BIN-RUNTIME
    imports public VM-BIN-RUNTIME
    imports public CONSOLE-BIN-RUNTIME
    imports public CONSOLE2-BIN-RUNTIME
    imports public DSTEST-BIN-RUNTIME
    imports public FOUNDRY
    
    

endmodule<|MERGE_RESOLUTION|>--- conflicted
+++ resolved
@@ -209,13 +209,9 @@
     
     syntax AddrTestMethod ::= "test_addr_true" "(" ")" [symbol(), klabel(method_AddrTest_test_addr_true_)]
     
-<<<<<<< HEAD
+    syntax AddrTestMethod ::= "test_builtInAddresses" "(" ")" [symbol(), klabel(method_AddrTest_test_builtInAddresses_)]
+    
     syntax AddrTestMethod ::= "test_notBuiltinAddress_concrete" "(" ")" [symbol(), klabel(method_AddrTest_test_notBuiltinAddress_concrete_)]
-=======
-    syntax AddrTestMethod ::= "test_builtInAddresses" "(" ")" [symbol(), klabel(method_AddrTest_test_builtInAddresses)]
-    
-    syntax AddrTestMethod ::= "test_notBuiltinAddress_concrete" "(" ")" [symbol(), klabel(method_AddrTest_test_notBuiltinAddress_concrete)]
->>>>>>> 38f3bf6e
     
     syntax AddrTestMethod ::= "test_notBuiltinAddress_symbolic" "(" Int ")" [symbol(), klabel(method_AddrTest_test_notBuiltinAddress_symbolic_Int)]
     
@@ -289,14 +285,10 @@
     rule  ( selector ( "test_addr_true()" ) => 809049819 )
       
     
-<<<<<<< HEAD
+    rule  ( selector ( "test_builtInAddresses()" ) => 3220291840 )
+      
+    
     rule  ( selector ( "test_notBuiltinAddress_concrete()" ) => 2409208231 )
-=======
-    rule  ( selector ( "test_builtInAddresses" ) => 3220291840 )
-      
-    
-    rule  ( selector ( "test_notBuiltinAddress_concrete" ) => 2409208231 )
->>>>>>> 38f3bf6e
       
     
     rule  ( selector ( "test_notBuiltinAddress_symbolic(address)" ) => 2160641203 )
