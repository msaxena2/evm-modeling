--- conflicted
+++ resolved
@@ -9,11 +9,7 @@
 
 while (netcat -z 127.0.0.1 "$PORT") ; do sleep 0.1; done
 
-<<<<<<< HEAD
-./kevm web3-ganache "$PORT" --shutdownable --notifications &
-=======
 ./kevm web3 "$PORT" --shutdownable &
->>>>>>> 5ada3729
 kevm_client_pid="$!"
 
 while (! netcat -z 127.0.0.1 "$PORT") ; do sleep 0.1; done
