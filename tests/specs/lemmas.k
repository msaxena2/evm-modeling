--- conflicted
+++ resolved
@@ -1,11 +1,6 @@
-<<<<<<< HEAD
+requires "domains.k"
 requires "evm.md"
 requires "edsl.md"
-=======
-requires "domains.k"
-requires "evm.k"
-requires "edsl.k"
->>>>>>> ed4d0591
 
 module LEMMAS
     imports LEMMAS-JAVA
