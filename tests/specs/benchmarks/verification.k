requires "../infinite-gas.k"
requires "../lemmas.k"

module VERIFICATION-COMMON
    imports LEMMAS
<<<<<<< HEAD
    imports INFINITE-GAS-LEMMAS
=======
    imports INFINITE-GAS
>>>>>>> 2abeb23e

  // ########################
  // Ecrecover
  // ########################

    //Symbolic predicate representing whether output of #ecrec is empty. No implementation.
    syntax Bool ::= #ecrecEmpty( ByteArray , ByteArray , ByteArray , ByteArray ) [function, no-evaluators]
 // ------------------------------------------------------------------------------------------------------
    rule #sizeByteArray(#ecrec(HASH, SIGV, SIGR, SIGS)) => 32 requires notBool #ecrecEmpty(HASH, SIGV, SIGR, SIGS) [simplification]
    rule #sizeByteArray(#ecrec(HASH, SIGV, SIGR, SIGS)) => 0  requires         #ecrecEmpty(HASH, SIGV, SIGR, SIGS) [simplification]

    rule         #asWord(#ecrec(HASH, SIGV, SIGR, SIGS))                  => 0    requires         #ecrecEmpty(HASH, SIGV, SIGR, SIGS) [simplification]
    rule 0  <Int #asWord(#ecrec(HASH, SIGV, SIGR, SIGS))                  => true requires notBool #ecrecEmpty(HASH, SIGV, SIGR, SIGS) [simplification]
    rule 0 <=Int #asWord(#ecrec(_   , _   , _   , _   ))                  => true                                                      [simplification]
    rule         #asWord(#ecrec(_   , _   , _   , _   )) <=Int maxUInt160 => true                                                      [simplification]

endmodule

module VERIFICATION
    imports VERIFICATION-COMMON
    imports VERIFICATION-JAVA
    imports VERIFICATION-HASKELL

  // ########################
  // Map Reasoning
  // ########################

    rule M:Map [ K1 <- _  ] [ K2 <- V2 ] => M [ K1 <- V2 ]               requires K1 ==Int K2 [simplification]
    rule M:Map [ K1 <- V1 ] [ K2 <- V2 ] => M [ K2 <- V2 ] [ K1 <- V1 ]  requires K2  <Int K1 [simplification]

  // ########################
  // Gas Calculation
  // ########################

    rule Rsstore(_BYZANTIUM, NEW, _CURR, _ORIG) => 0  requires NEW =/=Int 0 [simplification]

  // ########################
  // ABI Encoding
  // ########################

    syntax ByteArray ::= #abiCallData2 ( String , TypedArgs ) [function]

    rule #abiCallData2(FSIG, ARGS)
      => #parseByteStack(substrString(Keccak256(FSIG), 0, 8))
      ++ #encodeArgs(ARGS)

    rule chop(I) => 0 requires I ==Int pow256 [simplification]

  // ########################
  // Memory Usage
  // ########################

    rule #memoryUsageUpdate(#memoryUsageUpdate(MU, START0, WIDTH0), START1, WIDTH1) => #memoryUsageUpdate(MU, START0, WIDTH0) requires START1 +Int WIDTH1 <=Int START0 +Int WIDTH0 andBool 0  <Int WIDTH0 andBool 0 <=Int WIDTH1 [simplification]
    rule #memoryUsageUpdate(#memoryUsageUpdate(MU, START0, WIDTH0), START1, WIDTH1) => #memoryUsageUpdate(MU, START1, WIDTH1) requires START0 +Int WIDTH0  <Int START1 +Int WIDTH1 andBool 0 <=Int WIDTH0 andBool 0  <Int WIDTH1 [simplification]

    rule 0 <=Int #memoryUsageUpdate(_MU, _START, _WIDTH) => true [simplification]

  // ########################
  // Buffer Reasoning
  // ########################

    // ++-identity-right
    rule WS ++ .ByteArray => WS [simplification]

    // ++-associativity
    rule ( WS1 ++ WS2 ) ++ WS3 => WS1 ++ ( WS2 ++ WS3 ) [simplification]

    rule #sizeWordStack(WS, N) <Int SIZE => #sizeWordStack(WS, 0) +Int N <Int SIZE  requires N =/=Int 0 [simplification]

    rule SIZELIMIT <Int #sizeWordStack(WS, N) +Int DELTA  => SIZELIMIT <Int (#sizeWordStack(WS, 0) +Int N) +Int DELTA  requires N =/=Int 0 [simplification]
    rule SIZELIMIT <Int #sizeWordStack(WS, N)             => SIZELIMIT <Int  #sizeWordStack(WS, 0) +Int N              requires N =/=Int 0 [simplification]

    rule #sizeWordStack(WS, N) <=Int SIZE => #sizeWordStack(WS, 0) +Int N <=Int SIZE  requires N =/=Int 0 [simplification]

  // ########################
  // Range
  // ########################

    rule 0 <=Int (_X modInt _Y)         => true                    [simplification]
    rule         (_X modInt  Y) <Int Y  => true  requires Y >Int 0 [simplification]

    rule 0 <=Int 2 ^Int _X             => true                      [simplification]
    rule         2 ^Int  X <Int pow256 => true  requires X <Int 256 [simplification]

    rule 0 <=Int X &Int Y             => true  requires #rangeUInt(256, X) andBool #rangeUInt(256, Y) [simplification]
    rule         X &Int Y <Int pow256 => true  requires #rangeUInt(256, X) andBool #rangeUInt(256, Y) [simplification]

    rule 0 <=Int X |Int Y             => true  requires #rangeUInt(256, X) andBool #rangeUInt(256, Y) [simplification]
    rule         X |Int Y <Int pow256 => true  requires #rangeUInt(256, X) andBool #rangeUInt(256, Y) [simplification]

    rule 0 <=Int #blockhash(_, _, _, _)             => true [simplification]
    rule         #blockhash(_, _, _, _) <Int pow256 => true [simplification]

    rule 0 <=Int X xorInt maxUInt256             => true  requires #rangeUInt(256, X) [simplification]
    rule         X xorInt maxUInt256 <Int pow256 => true  requires #rangeUInt(256, X) [simplification]

  // ########################
  // Simplification
  // ########################

    rule #range(_M [ N := #buf(WIDTH, DATA) ], N, WIDTH) => #buf(WIDTH, DATA) [simplification]

    rule #asWord(WS) &Int maxUInt256 => #asWord(WS) [simplification]

    rule maxUInt256 &Int X => X requires #rangeUInt(256, X) [simplification]

    // 2^256 - 2^160 = 0xff..ff00..00 (96 1's followed by 160 0's)
    rule 115792089237316195423570985007226406215939081747436879206741300988257197096960 &Int ADDR => 0
      requires #rangeAddress(ADDR)
      [simplification]

    rule chop((ADDR &Int maxUInt160) modInt pow160) => ADDR
      requires #rangeAddress(ADDR)
      [simplification]

  // ########################
  // Arithmetic
  // ########################

    rule 2 ^%Int X pow256 => 2 ^Int X  requires 0 <=Int X andBool X <Int 256 [simplification]

    // X &Int (NOT 31)
    rule X &Int 115792089237316195423570985008687907853269984665640564039457584007913129639904 => (X /Int 32) *Int 32  requires 0 <=Int X [simplification]

    rule #ceil32(X) => X  requires X modInt 32 ==Int 0 [simplification]

    rule X +Int Y <Int pow256 => true  requires X <=Int pow16 andBool Y <Int pow16 [simplification]

    rule X <=Int #ceil32(X)     => true   requires 0 <=Int X                       [simplification]
    rule #ceil32(X) <Int X      => false  requires 0 <=Int X                       [simplification]
    rule #ceil32(X) <=Int pow16 => true   requires 0 <=Int X andBool X <=Int pow16 [simplification]

endmodule

module VERIFICATION-HASKELL [symbolic, kore]
    imports VERIFICATION-COMMON
<<<<<<< HEAD

  // ########################
  // Arithmetic
  // ########################

    rule X +Int Y <Int Z => X <Int Z -Int Y [concrete(Y), simplification]
=======
>>>>>>> 2abeb23e

  // ########################
  // Buffer Reasoning
  // ########################

    rule BA1 ++ (BA2 ++ BA3) => (BA1 ++ BA2) ++ BA3 [concrete(BA1, BA2), simplification]

    rule maxUInt160 &Int Y => Y requires 0 <=Int Y andBool Y <=Int maxUInt160 [simplification]

endmodule

module VERIFICATION-JAVA [symbolic, kast]
    imports VERIFICATION-COMMON
    imports K-REFLECTION

  // ########################
<<<<<<< HEAD
  // Symbolic Gas
  // ########################

    rule #gas(_, _, _) <=Int I => false requires #isConcrete(I) [simplification]

  // ########################
  // Rule Replacement
  // ########################

    // accumulate the gas cost and never run out of gas
    claim <k> MEM' ~> #deductMemoryGas => . ... </k>
         <gas> #gas(INITGAS, NONMEM, MEM) => #gas(INITGAS, NONMEM, MEM +Int MEM') </gas>
         <callGas> _ => #gas(INITGAS, NONMEM, MEM) </callGas>
      [trusted, matching(#gas)]

    //Will run only if rule above doesn't match
    claim <k> G ~> #deductGas => . ... </k>
         <gas> #gas(INITGAS, NONMEM, MEM) => #gas(INITGAS, NONMEM +Int G, MEM) </gas>
         <callGas> _ => #gas(INITGAS, NONMEM, MEM) </callGas>
      [trusted, matching(#gas)]

    claim <k> ECREC => #end EVMC_SUCCESS ... </k>
         <callData> DATA </callData>
         <output> _ => #ecrec(#symEcrec(DATA)) </output>
      requires notBool #isConcrete(DATA)
       andBool #sizeByteArray(DATA) ==Int 128
       andBool notBool #ecrecEmpty(DATA)
      [trusted]

    claim <k> ECREC => #end EVMC_SUCCESS ... </k>
         <callData> DATA </callData>
         <output> _ => #ecrec(.Account) </output>
      requires notBool #isConcrete(DATA)
       andBool #sizeByteArray(DATA) ==Int 128
       andBool #ecrecEmpty(DATA)
      [trusted]

  // ########################
=======
>>>>>>> 2abeb23e
  // Arithmetic
  // ########################

    rule chop(X +Int Y) => X +Int Y
      requires #range(0 <= X <= pow16)
       andBool #range(0 <= Y <  pow16)
      [simplification]

    rule X +Int Y <Int Z => X <Int Z -Int Y requires #isConcrete(Y) [simplification]

endmodule<|MERGE_RESOLUTION|>--- conflicted
+++ resolved
@@ -3,11 +3,7 @@
 
 module VERIFICATION-COMMON
     imports LEMMAS
-<<<<<<< HEAD
     imports INFINITE-GAS-LEMMAS
-=======
-    imports INFINITE-GAS
->>>>>>> 2abeb23e
 
   // ########################
   // Ecrecover
@@ -144,15 +140,12 @@
 
 module VERIFICATION-HASKELL [symbolic, kore]
     imports VERIFICATION-COMMON
-<<<<<<< HEAD
 
   // ########################
   // Arithmetic
   // ########################
 
     rule X +Int Y <Int Z => X <Int Z -Int Y [concrete(Y), simplification]
-=======
->>>>>>> 2abeb23e
 
   // ########################
   // Buffer Reasoning
@@ -169,47 +162,6 @@
     imports K-REFLECTION
 
   // ########################
-<<<<<<< HEAD
-  // Symbolic Gas
-  // ########################
-
-    rule #gas(_, _, _) <=Int I => false requires #isConcrete(I) [simplification]
-
-  // ########################
-  // Rule Replacement
-  // ########################
-
-    // accumulate the gas cost and never run out of gas
-    claim <k> MEM' ~> #deductMemoryGas => . ... </k>
-         <gas> #gas(INITGAS, NONMEM, MEM) => #gas(INITGAS, NONMEM, MEM +Int MEM') </gas>
-         <callGas> _ => #gas(INITGAS, NONMEM, MEM) </callGas>
-      [trusted, matching(#gas)]
-
-    //Will run only if rule above doesn't match
-    claim <k> G ~> #deductGas => . ... </k>
-         <gas> #gas(INITGAS, NONMEM, MEM) => #gas(INITGAS, NONMEM +Int G, MEM) </gas>
-         <callGas> _ => #gas(INITGAS, NONMEM, MEM) </callGas>
-      [trusted, matching(#gas)]
-
-    claim <k> ECREC => #end EVMC_SUCCESS ... </k>
-         <callData> DATA </callData>
-         <output> _ => #ecrec(#symEcrec(DATA)) </output>
-      requires notBool #isConcrete(DATA)
-       andBool #sizeByteArray(DATA) ==Int 128
-       andBool notBool #ecrecEmpty(DATA)
-      [trusted]
-
-    claim <k> ECREC => #end EVMC_SUCCESS ... </k>
-         <callData> DATA </callData>
-         <output> _ => #ecrec(.Account) </output>
-      requires notBool #isConcrete(DATA)
-       andBool #sizeByteArray(DATA) ==Int 128
-       andBool #ecrecEmpty(DATA)
-      [trusted]
-
-  // ########################
-=======
->>>>>>> 2abeb23e
   // Arithmetic
   // ########################
 
