--- conflicted
+++ resolved
@@ -230,17 +230,11 @@
     imports VERIFICATION-COMMON
     imports K-REFLECTION
 
-<<<<<<< HEAD
+  // ########################
+  // Symbolic Gas
+  // ########################
+
     rule #gas(_, _, _) <=Int I => false requires #isConcrete(I) [simplification]
-=======
-  // ########################
-  // Symbolic Gas
-  // ########################
-
-    syntax Int ::= #gas ( Int , Int , Int )  [function]  // startGas, nonMemory, memory
- // -----------------------------------------------------------------------------------
-    rule #gas(_, _, _) <=Int I => false  requires #isConcrete(I) [simplification]
->>>>>>> aac43b0f
 
   // ########################
   // Rule Replacement
