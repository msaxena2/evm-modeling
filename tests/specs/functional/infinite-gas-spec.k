--- conflicted
+++ resolved
@@ -123,12 +123,10 @@
     claim <k> runLemma(0 <=Int 3 *Int (DATA_LEN up/Int 32))      => doneLemma(true) ... </k> requires 0 <=Int DATA_LEN andBool DATA_LEN <Int pow16
     claim <k> runLemma(3 *Int (DATA_LEN up/Int 32) <Int #gas(_)) => doneLemma(true) ... </k> requires 0 <=Int DATA_LEN andBool DATA_LEN <Int pow16
 
-<<<<<<< HEAD
     claim <k> runLemma(#gas ( _ ) <Int Csload(_ , _) ) => doneLemma(false) ... </k> requires CONTRACT_ID =/=Int 1 andBool #rangeAddress(CONTRACT_ID)
     claim <k> runLemma(Csload(_ , _) <=Int #gas ( _) ) => doneLemma(true)  ... </k> requires CONTRACT_ID =/=Int 1 andBool #rangeAddress(CONTRACT_ID)
-=======
+
     claim <k> runLemma(Cgascap(ISTANBUL, #gas(_), #gas(_), 700) <Int 3) => doneLemma(false) ... </k>
     claim <k> runLemma(0 <=Int Cgascap(ISTANBUL, #gas(VGAS +Int -5413), #gas(VGAS +Int -5413), 700)) => doneLemma(true) ... </k>
 
->>>>>>> 43779361
 endmodule