--- conflicted
+++ resolved
@@ -182,7 +182,6 @@
       requires #range(0 <= DATA < (2 ^Int (DATA_LEN *Int 8)))
        andBool 0 <=Int DATA_LEN
 
-<<<<<<< HEAD
  // head-tail simplification
  // ------------------------
 
@@ -337,12 +336,11 @@
        => doneLemma( #asWord ( b"\x00\x00\x00\x00" +Bytes ( #buf ( 32 , VV0_controller_3c5818c8 ) [ 0 .. 28 ] ) ) ) ...
        </k>
        requires 0 <Int VV0_controller_3c5818c8 andBool VV0_controller_3c5818c8 <Int pow160
-=======
+
  // concatenation simplification
  // ----------------------------
 
     claim [bytes-reassociation]: <k> runLemma  ( ((((A +Bytes B) +Bytes C) +Bytes D) +Bytes E) +Bytes F )
 	                             => doneLemma ( A +Bytes (B +Bytes (C +Bytes (D +Bytes (E +Bytes F)))) ) ... </k>
->>>>>>> 260e45af
 
 endmodule