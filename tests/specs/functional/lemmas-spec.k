requires "edsl.md"
requires "lemmas/lemmas.k"

module VERIFICATION
    imports EDSL
    imports LEMMAS

    syntax StepSort ::= Map | Bytes | Int | Bool
 // --------------------------------------------

    syntax KItem ::= runLemma ( StepSort ) [symbol(runLemma)]
                   | doneLemma( StepSort )
 // --------------------------------------
    rule runLemma( T ) => doneLemma( T )

endmodule

module LEMMAS-SPEC
    imports VERIFICATION

 // sizeBytes
 // -------------

    claim <k> runLemma(lengthBytes(#padToWidth(32, #asByteStack(#hashedLocation("Solidity", 2, OWNER .IntList))))) => doneLemma(32) ... </k> requires #rangeUInt(256, OWNER)

    claim <k> runLemma(lengthBytes(#buf(X, 0) +Bytes #padRightToWidth(Y:Int, B:Bytes))) => doneLemma( X +Int Y ) ... </k>
      requires lengthBytes(B) <Int X andBool lengthBytes(B) <Int Y

 // Addresses
 // ---------

    // claim [newaddr.compare]: <k> runLemma(#isPrecompiledAccount(#newAddr(TESTER_ACCT, 1), ISTANBUL)) => doneLemma(false) ... </k> requires #rangeAddress(TESTER_ACCT)

 // Arithmetic
 // ----------

    claim <k> runLemma(#rangeUInt(256, #lookup(M, KX) -Int #lookup(M, KY))) => doneLemma(true) ... </k>
      requires #rangeUInt(256, X) andBool X ==Int #lookup(M,  KX)
       andBool #rangeUInt(256, Y) andBool Y ==Int #lookup(M,  KY)
       andBool #rangeUInt(256, Z) andBool Z ==Int #lookup(M, _KZ)
       andBool #rangeUInt(256, (X -Int Y) -Int Z)

    claim [address-reprojection]: <k> runLemma(((maxUInt160 &Int ((368263281805664599098893944405654396525700029268 |Int (notMaxUInt160 &Int X:Int)) modInt pow256)) modInt pow160))
                                   => doneLemma(368263281805664599098893944405654396525700029268) ... </k>
                                requires #rangeUInt(256, X)

    claim [address-reprojection-1]: <k> runLemma(0 <=Int (368263281805664599098893944405654396525700029268 |Int (notMaxUInt160 &Int X:Int)))
                                     => doneLemma(true) ... </k>
                                  requires #rangeUInt(256, X)

    claim [address-reprojection-2]: <k> runLemma(0 <=Int (notMaxUInt160 &Int X:Int))
                                     => doneLemma(true) ... </k>
                                  requires #rangeUInt(256, X)

    claim [address-reprojection-4]: <k> runLemma((368263281805664599098893944405654396525700029268 |Int (notMaxUInt160 &Int X:Int)) <Int pow256)
                                     => doneLemma(true) ... </k>
                                  requires #rangeUInt(256, X)

    claim [address-reprojection-5]: <k> runLemma((notMaxUInt160 &Int X:Int) <Int pow256)
                                     => doneLemma(true) ... </k>
                                  requires #rangeUInt(256, X)

    claim [address-reprojection-6]: <k> runLemma(maxUInt160 &Int (368263281805664599098893944405654396525700029268 |Int (notMaxUInt160 &Int X:Int)))
                                     => doneLemma(368263281805664599098893944405654396525700029268) ... </k>
                                  requires #rangeUInt(256, X)

    claim [address-insertion-1]: <k> runLemma(368263281805664599098893944405654396525700029268 |Int (notMaxUInt160 &Int #lookup(ACCT_STORAGE:Map, 8)))
                                  => doneLemma(368263281805664599098893944405654396525700029268) ... </k>
                               requires #lookup(ACCT_STORAGE, 8) <Int pow160

    claim [cancellation-01]:
      <k> runLemma (
            ( ( ( ( ( X +Int X ) -Int Y ) -Int ( X -Int Y ) ) -Int Y ) -Int ( X -Int Y ) )
          ) => doneLemma (
            0
          ) ... </k>

    claim [cancellation-02]:
      <k> runLemma (
            ( ( A +Int ( ( B -Int A ) +Int B ) ) -Int ( B +Int B ) )
          ) => doneLemma (
            0
          ) ... </k>

    claim [buf-shift]:
      <k> runLemma (
            #buf ( 20, X <<Int 16 )
          ) => doneLemma (
            #buf ( 18 , X:Int ) +Bytes b"\x00\x00"
          ) ... </k>
          requires 0 <=Int X andBool X <Int 2 ^Int 144


 // Comparisons
 // -----------

    claim [comp-norm-01]:
      <k> runLemma (
            ( ( 20 -Int ( 10 +Int X:Int ) ) -Int 5 ) +Int 3 <=Int 7
          ) =>
          doneLemma (
            1 <=Int X
          ) ...
      </k>

    claim [comp-norm-02]:
      <k> runLemma (
            ( ( 20 -Int ( 10 +Int X:Int ) ) -Int 5 ) +Int 3 <Int 7
          ) =>
          doneLemma (
            1 <Int X
          ) ...
      </k>

    claim [comp-norm-03]:
      <k> runLemma (
            ( ( 20 -Int ( 10 +Int X:Int ) ) -Int 5 ) +Int 3 >Int 7
          ) =>
          doneLemma (
            1 >Int X
          ) ...
      </k>

    claim [comp-norm-04]:
      <k> runLemma (
            ( ( 20 -Int ( 10 +Int X:Int ) ) -Int 5 ) +Int 3 >=Int 7
          ) =>
          doneLemma (
            1 >=Int X
          ) ...
      </k>


 // Sets
 // ----

    claim [set-union-01]:
      <k> runLemma (
            notBool ( ( ((((S:Set |Set SetItem(X)) |Set SetItem (X)) |Set SetItem(Y)) |Set SetItem(X))
                          ==K
                          ((S:Set |Set SetItem(X)) |Set SetItem (Y))
                      ) ==Bool false
                    ) ==Bool true
          ) =>
          doneLemma (
            true
          ) ...
      </k>
      requires X =/=K Y


 // Buffer write simplifications
 // ----------------------------

    // claim <k> runLemma ( M [ L := .Bytes ] [ N := WS:Bytes ]                             ) => doneLemma ( M [ N := WS ]                        ) ... </k> requires L <=Int N
    // claim <k> runLemma ( M [ L := WS:Bytes ] [ N := .Bytes ]                             ) => doneLemma ( M [ L := WS ]                        ) ... </k> requires N <=Int L
    // claim <k> runLemma ( M [ 32 := (0 : 1 : 2 : .Bytes) ] [ 32 := (3 : 4 : 5 : .Bytes) ] ) => doneLemma ( M [ 32 := (3 : 4 : 5 : .Bytes) ] ) ... </k>

    claim <k> runLemma ( M:Map [ I1 <- 1 ] [ I2 <- 2 ] ) => doneLemma ( M [ I1 <- 1 ] [ I2 <- 2 ] ) ... </k> requires I1  <Int I2
    claim <k> runLemma ( M:Map [ I1 <- 1 ] [ I2 <- 2 ] ) => doneLemma ( M [ I2 <- 2 ] [ I1 <- 1 ] ) ... </k> requires I1  >Int I2
    claim <k> runLemma ( M:Map [ I1 <- 1 ] [ I2 <- 2 ] ) => doneLemma ( M [ I1 <- 2 ]             ) ... </k> requires I1 ==Int I2
    claim <k> runLemma ( M:Map [ I1 <- 1 ] [ I2 <- 2 ] ) => doneLemma ( M [ I2 <- 2 ]             ) ... </k> requires I1 ==Int I2

    claim <k> runLemma( M:Bytes [ 32 := BA1 ] [ 32 := BA2 ]                                                                  ) => doneLemma(M [ 32 := BA2 ]                                                                ) ... </k> requires lengthBytes(BA1) <=Int lengthBytes(BA2)
    claim <k> runLemma( M:Bytes [ 32 := BA1 ] [ 32 := #padToWidth(32, #asByteStack(#hashedLocation("Solidity", 2, OWNER))) ] ) => doneLemma(M [ 32 := #padToWidth(32, #asByteStack(#hashedLocation("Solidity", 2, OWNER))) ] ) ... </k> requires lengthBytes(BA1) ==Int 32 andBool #rangeUInt(256, OWNER)

    // Memory write past the end of the buffer
    claim [write-past-end]: <k> runLemma  ( #buf(160, A) [ 160 := #buf(32, B) ] [ 192 := #buf(32, C) ] [ 224 := #buf(32, D) ] [ 256 := #buf(32, E) ] )
                             => doneLemma ( #buf(160, A) +Bytes #buf(32, B) +Bytes #buf(32, C) +Bytes #buf(32, D) +Bytes #buf(32, E) ) ... </k>

 // #lookup simplifications
 // -----------------------

    claim <k> runLemma ( #lookupMemory(( KEY |-> 33) (_KEY' |-> 728) (_KEY'' |-> (pow256 +Int 5)) (_KEY''' |-> "hello"), KEY)    ) => doneLemma ( 33  ) ... </k>
    claim <k> runLemma ( #lookupMemory((_KEY |-> 33) ( KEY' |-> 728) (_KEY'' |-> (pow256 +Int 5)) (_KEY''' |-> "hello"), KEY')   ) => doneLemma ( 216 ) ... </k>
    claim <k> runLemma ( #lookupMemory((_KEY |-> 33) (_KEY' |-> 728) ( KEY'' |-> (pow256 +Int 5)) (_KEY''' |-> "hello"), KEY'')  ) => doneLemma ( 5   ) ... </k>
    claim <k> runLemma ( #lookupMemory((_KEY |-> 33) (_KEY' |-> 728) (_KEY'' |-> (pow256 +Int 5)) ( KEY''' |-> "hello"), KEY''') ) => doneLemma ( 0   ) ... </k>
    //TODO Haskell limitation? https://github.com/runtimeverification/haskell-backend/issues/1948
    //claim <k> runLemma ( #lookupMemory((KEY |-> 33), KEY') ) => doneLemma ( 0 ) ... </k> requires notBool KEY' in_keys(KEY |-> 33)

    claim <k> runLemma ( #lookup(( KEY |-> 33) (_KEY' |-> 728) (_KEY'' |-> (pow256 +Int 5)) (_KEY''' |-> "hello"), KEY)    ) => doneLemma ( 33  ) ... </k>
    claim <k> runLemma ( #lookup((_KEY |-> 33) ( KEY' |-> 728) (_KEY'' |-> (pow256 +Int 5)) (_KEY''' |-> "hello"), KEY')   ) => doneLemma ( 728 ) ... </k>
    claim <k> runLemma ( #lookup((_KEY |-> 33) (_KEY' |-> 728) ( KEY'' |-> (pow256 +Int 5)) (_KEY''' |-> "hello"), KEY'')  ) => doneLemma ( 5   ) ... </k>
    claim <k> runLemma ( #lookup((_KEY |-> 33) (_KEY' |-> 728) (_KEY'' |-> (pow256 +Int 5)) ( KEY''' |-> "hello"), KEY''') ) => doneLemma ( 0   ) ... </k>
    //claim <k> runLemma ( #lookup((KEY |-> 33), KEY') ) => doneLemma ( 0 ) ... </k> requires notBool KEY' in_keys(KEY |-> 33)

    claim <k> runLemma ( #lookup( _M:Map [ KEY <- 33 ] [ KEY' <- 728 ] [ KEY'' <- (pow256 +Int 5) ] [ KEY''' <- "hello" ] , KEY    ) ) => doneLemma ( 33  ) ... </k> requires KEY =/=Int KEY' andBool KEY =/=Int KEY'' andBool KEY =/=Int KEY''' andBool KEY' =/=Int KEY'' andBool KEY' =/=Int KEY''' andBool KEY'' =/=Int KEY'''
    claim <k> runLemma ( #lookup( _M:Map [ KEY <- 33 ] [ KEY' <- 728 ] [ KEY'' <- (pow256 +Int 5) ] [ KEY''' <- "hello" ] , KEY'   ) ) => doneLemma ( 728 ) ... </k> requires KEY =/=Int KEY' andBool KEY =/=Int KEY'' andBool KEY =/=Int KEY''' andBool KEY' =/=Int KEY'' andBool KEY' =/=Int KEY''' andBool KEY'' =/=Int KEY'''
    claim <k> runLemma ( #lookup( _M:Map [ KEY <- 33 ] [ KEY' <- 728 ] [ KEY'' <- (pow256 +Int 5) ] [ KEY''' <- "hello" ] , KEY''  ) ) => doneLemma ( 5   ) ... </k> requires KEY =/=Int KEY' andBool KEY =/=Int KEY'' andBool KEY =/=Int KEY''' andBool KEY' =/=Int KEY'' andBool KEY' =/=Int KEY''' andBool KEY'' =/=Int KEY'''
    claim <k> runLemma ( #lookup( _M:Map [ KEY <- 33 ] [ KEY' <- 728 ] [ KEY'' <- (pow256 +Int 5) ] [ KEY''' <- "hello" ] , KEY''' ) ) => doneLemma ( 0   ) ... </k> requires KEY =/=Int KEY' andBool KEY =/=Int KEY'' andBool KEY =/=Int KEY''' andBool KEY' =/=Int KEY'' andBool KEY' =/=Int KEY''' andBool KEY'' =/=Int KEY'''

    claim [lookup-key-neq]: <k> runLemma ( #lookup( ( (3 |-> 3) (5 |-> 5) (7 |-> 7) M:Map ) [ 9 <- 9 ] [ 11 <- 11 ] [ 13 <- 13 ], KEY ) ) => doneLemma ( #lookup (M, KEY) ) ... </k> requires 15 <=Int KEY

 // #range selection operation
 // --------------------------

    // Non-positive range
    claim [range-01]: <k> runLemma ( #range(_M, _N,  0) ) => doneLemma ( .Bytes ) ... </k>
    claim [range-02]: <k> runLemma ( #range(_M, _N, -3) ) => doneLemma ( .Bytes ) ... </k>

    // Range outside of previous buffer write
    claim [range-03]: <k> runLemma ( #range ( M [ 32 := _          ], 20, 4) ) => doneLemma ( #range(M, 20, 4) ) ... </k>
    claim [range-04]: <k> runLemma ( #range ( M [ 32 := BUF:Bytes  ], 48, 4) ) => doneLemma ( #range(M, 48, 4) ) ... </k> requires lengthBytes(BUF) <=Int 12
    claim [range-05]: <k> runLemma ( #range ( M [ 32 := _          ], 31, 1) ) => doneLemma ( #range(M, 31, 1) ) ... </k>
    claim [range-06]: <k> runLemma ( #range ( M [ 32 := #buf(1, _) ], 33, 1) ) => doneLemma ( #range(M, 33, 1) ) ... </k>

    // Range starting before buffer write
    claim [range-07]: <k> runLemma ( #range(M [ 32 := BUF:Bytes ]            , 30 , 8) ) => doneLemma ( #range(M, 30, 2) +Bytes (#range(BUF, 0, 6))                          ) ... </k> requires lengthBytes(BUF) >=Int 6
    claim [range-08]: <k> runLemma ( #range(M [ 32 := (0 : 1 : 2 : .Bytes) ] , 30 , 8) ) => doneLemma ( #range(M, 30, 2) +Bytes (0 : 1 : 2 : .Bytes) +Bytes #range(M, 35, 3) ) ... </k>
    claim [range-09]: <k> runLemma ( #range(M [ 32 := #buf(2, BUF) ]         , 31 , 2) ) => doneLemma ( #range(M, 31, 1) +Bytes (#range(#buf(2, BUF), 0, 1) )                ) ... </k>
    claim [range-10]: <k> runLemma ( #range(M [ 32 := #buf(1, BUF) ]         , 31 , 2) ) => doneLemma ( #range(M, 31, 1) +Bytes #buf(1, BUF)                                 ) ... </k>
    claim [range-11]: <k> runLemma ( #range(M [ 32 := #buf(1, BUF) ]         , 31 , 3) ) => doneLemma ( #range(M, 31, 1) +Bytes #buf(1, BUF) +Bytes #range(M, 33, 1)         ) ... </k>

    // Range starting at same point as buffer write
    claim [range-12]: <k> runLemma ( #range(_M [ 32 := BUF:Bytes ]            , 32 , 7) ) => doneLemma( #range( BUF, 0, 7 )                          ) ... </k> requires lengthBytes(BUF) >=Int 7
    claim [range-13]: <k> runLemma ( #range( M [ 32 := (0 : 1 : 2 : .Bytes) ] , 32 , 7) ) => doneLemma( (0 : 1 : 2 : .Bytes) +Bytes #range(M, 35, 4) ) ... </k>
    claim [range-14]: <k> runLemma ( #range(_M [ 32 := #buf(2, BUF) ]         , 32 , 1) ) => doneLemma( #range(#buf(2, BUF), 0, 1 )                  ) ... </k>
    claim [range-15]: <k> runLemma ( #range(_M [ 32 := #buf(1, BUF) ]         , 32 , 1) ) => doneLemma( #buf(1, BUF)                                 ) ... </k>
    claim [range-16]: <k> runLemma ( #range (M [ 32 := #buf(1, BUF) ]         , 32 , 2) ) => doneLemma( #buf(1, BUF) +Bytes #range(M, 33, 1)         ) ... </k>

    // Range starting in the middle of the buffer write
    claim [range-17]: <k> runLemma ( #range(_M [ 32 := (0 : 1 : 2 : 3 : 4 : .Bytes) ] , 35 , 2) ) => doneLemma( (3 : 4 : .Bytes)                          ) ... </k>
    claim [range-18]: <k> runLemma ( #range( M [ 32 := (0 : 1 : 2 : 3 : 4 : .Bytes) ] , 35 , 8) ) => doneLemma( (3 : 4 : .Bytes) +Bytes #range(M, 37, 6)  ) ... </k>
    claim [range-19]: <k> runLemma ( #range(_M [ 32 := (0 : 1 : 2 : .Bytes)         ] , 33 , 1) ) => doneLemma( (1 : .Bytes)                              ) ... </k>
    claim [range-20]: <k> runLemma ( #range(_M [ 32 := (0 : 1 : 2 : .Bytes)         ] , 33 , 2) ) => doneLemma( (1 : 2 : .Bytes)                          ) ... </k>
    claim [range-21]: <k> runLemma ( #range( M [ 32 := (0 : 1 : 2 : .Bytes)         ] , 33 , 3) ) => doneLemma( (1 : 2 :  .Bytes) +Bytes #range(M, 35, 1) ) ... </k>

    claim [range-22]: <k> runLemma ( #range ( #range ( BA:Bytes , 4 , 64 ) , 32 , 32 ) ) => doneLemma ( #range ( BA , 36 , 32 ) ) ... </k>

    claim [range-23]:
      <k> runLemma  ( #range((#buf(DATA_LEN, DATA) +Bytes _BUF), 0, DATA_LEN) ) =>
          doneLemma ( #range( #buf(DATA_LEN, DATA)             , 0, DATA_LEN) ) ... </k>
      requires #range(0 <= DATA < (2 ^Int (DATA_LEN *Int 8)))
       andBool 0 <=Int DATA_LEN

    claim [range-24]:
      <k> runLemma( #range ( #range ( b"\x01\x00\x00\x00\x00\x00\x00\x00\x00\x00\x00\x00\x00\x00\x00\x00\x00\x00\x00\x00\x00\x00\x00\x00\x00\x00\x00\x00\x00\x00\x00\x00" , lengthBytes ( VV6__data_3c5818c8:Bytes ) +Int 1 , 31 -Int lengthBytes ( VV6__data_3c5818c8:Bytes ) ) , 32 , lengthBytes ( #range ( b"\x01\x00\x00\x00\x00\x00\x00\x00\x00\x00\x00\x00\x00\x00\x00\x00\x00\x00\x00\x00\x00\x00\x00\x00\x00\x00\x00\x00\x00\x00\x00\x00" , lengthBytes ( VV6__data_3c5818c8:Bytes ) +Int 1 , 31 -Int lengthBytes ( VV6__data_3c5818c8:Bytes ) ) ) +Int -32 ) ) =>
          doneLemma( .Bytes ) ... </k>

    claim [range-25]:
      <k> runLemma( #range ( #range ( ( b"\x00\x00\x00\x00\x00\x00\x00\x00\x00\x00\x00\x00\x00\x00\x00\x00\x00\x00\x00\x00\x00\x00\x00\x00\x00\x00\x00\x00\x00\x00\x00\x00\x00\x00\x00\x00\x00\x00\x00\x00\x00\x00\x00\x00\x00\x00\x00\x00\x00\x00\x00\x00\x00\x00\x00\x00\x00\x00\x00\x00\x00\x00\x00\x80\x00\x00\x00\x00\x00\x00\x00\x00\x00\x00\x00\x00\x00\x00\x00\x00\x00\x00\x00\x00\x00\x00\x00\x00\x00\x00\x00\x00\x00\x00\x00\x00E\xb5`x" +Bytes #buf ( 32 , VV5__txOrigin_3c5818c8:Int ) ) +Bytes #buf ( 32 , VV5__txOrigin_3c5818c8:Int ) , 100 , 64 ) , 0 , 32 ) ) =>
          doneLemma( #buf ( 32 , VV5__txOrigin_3c5818c8:Int )  ) ... </k>

    claim [range-26]:
      <k> runLemma ( #range ( ( b"\x00\x00\x00\x00\x00\x00\x00\x00\x00\x00\x00\x00\x00\x00\x00\x00\x00\x00\x00\x00\x00\x00\x00\x00\x00\x00\x00\x00\x00\x00\x00\x00\x00\x00\x00\x00\x00\x00\x00\x00\x00\x00\x00\x00\x00\x00\x00\x00\x00\x00\x00\x00\x00\x00\x00\x00\x00\x00\x00\x00\x00\x00\x00\x80\x00\x00\x00\x00\x00\x00\x00\x00\x00\x00\x00\x00\x00\x00\x00\x00\x00\x00\x00\x00\x00\x00\x00\x00\x00\x00\x00\x00\x00\x00\x00\x00E\xb5`x" +Bytes #buf ( 32 , VV5__txOrigin_3c5818c8 ) ) +Bytes #buf ( 32 , VV5__txOrigin_3c5818c8 ) , 100 , 64 ) ) =>
          doneLemma( #buf ( 32 , VV5__txOrigin_3c5818c8 ) +Bytes #buf ( 32 , VV5__txOrigin_3c5818c8 ) ) ...
      </k>

    claim [range-27]:
      <k> runLemma( #range(b"\x01\x00\x00\x00\x00\x00\x00\x00\x00\x00\x00\x00\x00\x00\x00\x00\x00\x00\x00\x00\x00\x00\x00\x00\x00\x00\x00\x00\x00\x00\x00\x00", lengthBytes ( VV6__data_3c5818c8:Bytes ) +Int 1, 31 -Int lengthBytes ( VV6__data_3c5818c8:Bytes ) ) ) =>
          doneLemma( .Bytes ) ...
      </k>
      requires 119 <Int lengthBytes(VV6__data_3c5818c8)

    claim [range-28]:
      <k> runLemma( #range ( b"\x00\x00\x00\x00\x00\x00\x00\x00\x00\x00\x00\x00\x00\x00\x00\x00\x00\x00\x00\x00\x00\x00\x00\x00\x00\x00\x00\x00\x00\x00\x00\x00", 151 -Int lengthBytes ( VV6__data_3c5818c8:Bytes ), lengthBytes ( VV6__data_3c5818c8:Bytes ) +Int lengthBytes ( #range ( b"\x00\x00\x00\x00\x00\x00\x00\x00\x00\x00\x00\x00\x00\x00\x00\x00\x00\x00\x00\x00\x00\x00\x00\x00\x00\x00\x00\x00\x00\x00\x00\x00", 119 -Int lengthBytes ( VV6__data_3c5818c8:Bytes ), lengthBytes ( VV6__data_3c5818c8:Bytes ) +Int lengthBytes ( #range ( b"\x00\x00\x00\x00\x00\x00\x00\x00\x00\x00\x00\x00\x00\x00\x00\x00\x00\x00\x00\x00\x00\x00\x00\x00\x00\x00\x00\x00\x00\x00\x00\x00", 87 -Int lengthBytes ( VV6__data_3c5818c8:Bytes ), lengthBytes ( VV6__data_3c5818c8:Bytes ) +Int -55 ) ) +Int -87 ) ) +Int -119 ) ) =>
          doneLemma( #range ( b"\x00\x00\x00\x00\x00\x00\x00\x00\x00\x00\x00\x00\x00\x00\x00\x00\x00\x00\x00\x00\x00\x00\x00\x00\x00\x00\x00\x00\x00\x00\x00\x00", 151 -Int lengthBytes ( VV6__data_3c5818c8 ), lengthBytes ( VV6__data_3c5818c8 ) +Int -119 ) ) ... </k>
      requires 0 <=Int VV1__value_3c5818c8
       andBool VV1__value_3c5818c8:Int <Int pow256
       andBool 0 <=Int VV2__gasLimit_3c5818c8
       andBool VV2__gasLimit_3c5818c8 <Int pow64
       andBool 119 <Int lengthBytes(VV6__data_3c5818c8)

    claim [range-29]:
      <k> runLemma( #range ( #range ( ( ( b"\xc8\x8a^m\x00\x00\x00\x00\x00\x00\x00\x00\x00\x00\x00\x00\x00\x00\x00\x00\x00\x00\x00\x00\x00\x00\x00\x00\x00\x00\x00\x00\x00\x00\x01H" +Bytes #buf ( 32 , VV0_value_3c5818c8 ) ) ) , 4 , 64 ) , 32 , 32 ) ) =>
          doneLemma( #buf ( 32 , VV0_value_3c5818c8 ) ) ... </k>

    claim [range-30]:
      <k> runLemma(
            #range ( b"\x00\x00\x00\x00\x00\x00\x00\x00\x00\x00\x00\x00\x00\x00\x00\x00\x00\x00\x00\x00\x00\x00\x00\x00\x00\x00\x00\x00\x00\x00\x00\x00\x00\x00\x00\x00\x00\x00\x00\x00\x00\x00\x00\x00\x00\x00\x00\x00\x00\x00\x00\x00\x00\x00\x00\x00\x00\x00\x00\x00\x00\x00\x00\x00\x00\x00\x00\x00\x00\x00\x00\x00\x00\x00\x00\x00\x00\x00\x00\x00\x00\x00\x00\x00\x00\x00\x00\x00\x00\x00\x00\x00\x00\x00\x00\x80\x00\x00\x00\x00\x00\x00\x00\x00\x00\x00\x00\x00\x00\x00\x00\x00\x00\x00\x00\x00\x00\x00\x00\x00\x00\x00\x00\x00\x00\x00\x00\x00E\xb5`x\x00\x00\x00\x00\x00\x00\x00\x00\x00\x00\x00\x00\x00\x00\x00\x00\x00\x00\x00\x00\x00\x00\x00\x00\x00\x00\x00\x00"
                       [ 132 := #buf ( 32 , _VV5__txOrigin_3c5818c8:Int ) ]
                       [ 128 := b"I\x1c\xc7\xc2\x00\x00\x00\x00\x00\x00\x00\x00\x00\x00\x00\x00\x00\x00\x00\x00\x00\x00\x00\x00\x00\x00\x00\x00\x00\x00\x00\x00" ]
                       [ 128 := b"" ]
                       [ 132 := b"\x00\x00\x00\x00\x00\x00\x00\x00\x00\x00\x00\x00\x00\x00\x00\x00\x00\x00\x00\x00\x00\x00\x00\x00\x00\x00\x00\x00\x00\x00\x00\x01" ]
                       [ 128 := b"\xe9\xe0\\B\x00\x00\x00\x00\x00\x00\x00\x00\x00\x00\x00\x00\x00\x00\x00\x00\x00\x00\x00\x00\x00\x00\x00\x00\x00\x00\x00\x00" ]
                       [ 164 := b"\x00\x00\x00\x00\x00\x00\x00\x00\x00\x00\x00\x00\x00\x00\x00\x00\x00\x00\x00\x00\x00\x00\x00\x00\x00\x00\x00\x00\x00\x00\x00\x01" ]
                       [ 160 := b"\x00\x00\x00\x00\x00\x00\x00\x00\x00\x00\x00\x00\x00\x00\x00\x00\x00\x00\x00\x00\x00\x00\x00\x00\x00\x00\x00\x00\x00\x00\x00\x00" ]
                       [ 132 := b"\x00\x00\x00\x00\x00\x00\x00\x00\x00\x00\x00\x00\x00\x00\x00\x00\x00\x00\x00\x00\x00\x00\x00\x00\x00\x00\x00\x00\x00\x00\x00\x00" ]
                       [ 164 := #buf ( 32 , _VV1__value_3c5818c8:Int ) ]
                       [ 196 := #buf ( 32 , _VV2__gasLimit_3c5818c8:Int ) ]
                       [ 228 := b"\x00\x00\x00\x00\x00\x00\x00\x00\x00\x00\x00\x00\x00\x00\x00\x00\x00\x00\x00\x00\x00\x00\x00\x00\x00\x00\x00\x00\x00\x00\x00\x01" ]
                       [ 260 := b"\x00\x00\x00\x00\x00\x00\x00\x00\x00\x00\x00\x00\x00\x00\x00\x00\x00\x00\x00\x00\x00\x00\x00\x00\x00\x00\x00\x00\x00\x00\x00\xa0" ]
                       [ 292 := #buf ( 32 , lengthBytes ( VV6__data_3c5818c8:Bytes ) ) ]
                       [ 324 := VV6__data_3c5818c8:Bytes ] , 324 , minInt ( ( notMaxUInt5 &Int lengthBytes ( VV6__data_3c5818c8:Bytes ) +Int 31 ) +Int 196 , lengthBytes ( VV6__data_3c5818c8:Bytes ) +Int 196 ) +Int -196 )
          )
          => doneLemma( VV6__data_3c5818c8 ) ...
      </k>
      requires lengthBytes(VV6__data_3c5818c8:Bytes) <Int pow255

    claim [range-31]:
      <k> runLemma( #range(X, S1, 32) +Bytes #range( X [ S := Y ], S:Int, Z:Int ))
        => doneLemma( #range(X, S2 +Int 5, 32) +Bytes Y ) ...
      </k>
      requires lengthBytes(Y) +Int 20 ==Int Z +Int 20
       andBool S1 +Int 1 ==Int S2 +Int 6
       andBool 0 <Int lengthBytes(Y)
       andBool 0 <=Int S1 andBool 0 <=Int S

    claim [range-32]:
      <k> runLemma(
            #range ( #range ( #range ( ( ( ( b"\x00\x00\x00\x00\x00\x00\x00\x00\x00\x00\x00\x00\x00\x00\x00\x00\x00\x00\x00\x00\x00\x00\x00\x00\x00\x00\x00\x00\x00\x00\x00\x00\x00\x00\x00\x00\x00\x00\x00\x00\x00\x00\x00\x00\x00\x00\x00\x00\x00\x00\x00\x00\x00\x00\x00\x00\x00\x00\x00\x00\x00\x00\x00\x00\x00\x00\x00\x00\x00\x00\x00\x00\x00\x00\x00\x00\x00\x00\x00\x00\x00\x00\x00\x00\x00\x00\x00\x00\x00\x00\x00\x00\x00\x00\x00\x80\x00\x00\x00\x00\x00\x00\x00\x00\x00\x00\x00\x00\x00\x00\x00\x00\x00\x00\x00\x00\x00\x00\x00\x00\x00\x00\x00\x00\x00\x00\x00\x00\xe9\xe0\\B\x00\x00\x00\x00\x00\x00\x00\x00\x00\x00\x00\x00\x00\x00\x00\x00\x00\x00\x00\x00\x00\x00\x00\x00\x00\x00\x00\x00\x00\x00\x00\x00" +Bytes _ ) +Bytes _ ) +Bytes _ ) +Bytes _ , 128 , ( notMaxUInt5 &Int lengthBytes ( X ) +Int 31 ) +Int 196 ), 0, 32 ), 0, 4 )
          )
          => doneLemma( b"\xe9\xe0\\B" ) ...
      </k>
      requires 0 <=Int VV1__value_3c5818c8
       andBool VV1__value_3c5818c8:Int <Int pow256
       andBool lengthBytes(X:Bytes) <Int pow255

    claim [range-33]:
      <k> runLemma(
            #asWord ( #range ( #range ( ( ( ( b"\x00\x00\x00\x00\x00\x00\x00\x00\x00\x00\x00\x00\x00\x00\x00\x00\x00\x00\x00\x00\x00\x00\x00\x00\x00\x00\x00\x00\x00\x00\x00\x00\x00\x00\x00\x00\x00\x00\x00\x00\x00\x00\x00\x00\x00\x00\x00\x00\x00\x00\x00\x00\x00\x00\x00\x00\x00\x00\x00\x00\x00\x00\x00\x00\x00\x00\x00\x00\x00\x00\x00\x00\x00\x00\x00\x00\x00\x00\x00\x00\x00\x00\x00\x00\x00\x00\x00\x00\x00\x00\x00\x00\x00\x00\x00\x80\x00\x00\x00\x00\x00\x00\x00\x00\x00\x00\x00\x00\x00\x00\x00\x00\x00\x00\x00\x00\x00\x00\x00\x00\x00\x00\x00\x00\x00\x00\x00\x00\xe9\xe0\\B\x00\x00\x00\x00\x00\x00\x00\x00\x00\x00\x00\x00\x00\x00\x00\x00\x00\x00\x00\x00\x00\x00\x00\x00\x00\x00\x00\x00\x00\x00\x00\x00" +Bytes #buf ( 32 , VV1__value_3c5818c8:Int ) ) +Bytes #buf ( 32 , VV2__gasLimit_3c5818c8:Int ) +Bytes b"\x00\x00\x00\x00\x00\x00\x00\x00\x00\x00\x00\x00\x00\x00\x00\x00\x00\x00\x00\x00\x00\x00\x00\x00\x00\x00\x00\x00\x00\x00\x00\x01\x00\x00\x00\x00\x00\x00\x00\x00\x00\x00\x00\x00\x00\x00\x00\x00\x00\x00\x00\x00\x00\x00\x00\x00\x00\x00\x00\x00\x00\x00\x00\xa0" ) +Bytes #buf ( 32 , lengthBytes ( VV6__data_3c5818c8:Bytes ) ) ) +Bytes VV6__data_3c5818c8:Bytes +Bytes b"\x00\x00\x00\x00\x00\x00\x00\x00\x00\x00\x00\x00\x00\x00\x00\x00\x00\x00\x00\x00\x00\x00\x00\x00\x00\x00\x00\x00\x00\x00\x00\x00" , 128 , ( notMaxUInt5 &Int lengthBytes ( VV6__data_3c5818c8:Bytes ) +Int 31 ) +Int 196 ), 4, 32 ) )
              ==Int
            maxUInt160 &Int #asWord ( #range ( #range ( ( ( ( b"\x00\x00\x00\x00\x00\x00\x00\x00\x00\x00\x00\x00\x00\x00\x00\x00\x00\x00\x00\x00\x00\x00\x00\x00\x00\x00\x00\x00\x00\x00\x00\x00\x00\x00\x00\x00\x00\x00\x00\x00\x00\x00\x00\x00\x00\x00\x00\x00\x00\x00\x00\x00\x00\x00\x00\x00\x00\x00\x00\x00\x00\x00\x00\x00\x00\x00\x00\x00\x00\x00\x00\x00\x00\x00\x00\x00\x00\x00\x00\x00\x00\x00\x00\x00\x00\x00\x00\x00\x00\x00\x00\x00\x00\x00\x00\x80\x00\x00\x00\x00\x00\x00\x00\x00\x00\x00\x00\x00\x00\x00\x00\x00\x00\x00\x00\x00\x00\x00\x00\x00\x00\x00\x00\x00\x00\x00\x00\x00\xe9\xe0\\B\x00\x00\x00\x00\x00\x00\x00\x00\x00\x00\x00\x00\x00\x00\x00\x00\x00\x00\x00\x00\x00\x00\x00\x00\x00\x00\x00\x00\x00\x00\x00\x00" +Bytes #buf ( 32 , VV1__value_3c5818c8:Int ) ) +Bytes #buf ( 32 , VV2__gasLimit_3c5818c8:Int ) +Bytes b"\x00\x00\x00\x00\x00\x00\x00\x00\x00\x00\x00\x00\x00\x00\x00\x00\x00\x00\x00\x00\x00\x00\x00\x00\x00\x00\x00\x00\x00\x00\x00\x01\x00\x00\x00\x00\x00\x00\x00\x00\x00\x00\x00\x00\x00\x00\x00\x00\x00\x00\x00\x00\x00\x00\x00\x00\x00\x00\x00\x00\x00\x00\x00\xa0" ) +Bytes #buf ( 32 , lengthBytes ( VV6__data_3c5818c8:Bytes ) ) ) +Bytes VV6__data_3c5818c8:Bytes +Bytes b"\x00\x00\x00\x00\x00\x00\x00\x00\x00\x00\x00\x00\x00\x00\x00\x00\x00\x00\x00\x00\x00\x00\x00\x00\x00\x00\x00\x00\x00\x00\x00\x00" , 128 , ( notMaxUInt5 &Int lengthBytes ( VV6__data_3c5818c8:Bytes ) +Int 31 ) +Int 196 ), 4, 32 ) )
          )
          => doneLemma( true ) ...
      </k>
      requires 0 <=Int VV1__value_3c5818c8
       andBool VV1__value_3c5818c8:Int <Int pow256
       andBool 0 <=Int VV2__gasLimit_3c5818c8
       andBool VV2__gasLimit_3c5818c8 <Int pow64
       andBool lengthBytes(VV6__data_3c5818c8:Bytes) <Int pow255

    claim [range-34]:
      <k> runLemma(
            #range ( ( ( ( b"\x00\x00\x00\x00\x00\x00\x00\x00\x00\x00\x00\x00\x00\x00\x00\x00\x00\x00\x00\x00\x00\x00\x00\x00\x00\x00\x00\x00\x00\x00\x00\x00\x00\x00\x00\x00\x00\x00\x00\x00\x00\x00\x00\x00\x00\x00\x00\x00\x00\x00\x00\x00\x00\x00\x00\x00\x00\x00\x00\x00\x00\x00\x00\x00\x00\x00\x00\x00\x00\x00\x00\x00\x00\x00\x00\x00\x00\x00\x00\x00\x00\x00\x00\x00\x00\x00\x00\x00\x00\x00\x00\x00\x00\x00\x00\x80\x00\x00\x00\x00\x00\x00\x00\x00\x00\x00\x00\x00\x00\x00\x00\x00\x00\x00\x00\x00\x00\x00\x00\x00\x00\x00\x00\x00\x00\x00\x00\x00\xe9\xe0\\B\x00\x00\x00\x00\x00\x00\x00\x00\x00\x00\x00\x00\x00\x00\x00\x00\x00\x00\x00\x00\x00\x00\x00\x00\x00\x00\x00\x00\x00\x00\x00\x00" +Bytes #buf ( 32 , VV1__value_3c5818c8:Int ) ) +Bytes #buf ( 32 , VV2__gasLimit_3c5818c8:Int ) +Bytes b"\x00\x00\x00\x00\x00\x00\x00\x00\x00\x00\x00\x00\x00\x00\x00\x00\x00\x00\x00\x00\x00\x00\x00\x00\x00\x00\x00\x00\x00\x00\x00\x01\x00\x00\x00\x00\x00\x00\x00\x00\x00\x00\x00\x00\x00\x00\x00\x00\x00\x00\x00\x00\x00\x00\x00\x00\x00\x00\x00\x00\x00\x00\x00\xa0" ) +Bytes #buf ( 32 , lengthBytes ( VV6__data_3c5818c8:Bytes ) ) ) +Bytes VV6__data_3c5818c8:Bytes +Bytes b"\x00\x00\x00\x00\x00\x00\x00\x00\x00\x00\x00\x00\x00\x00\x00\x00\x00\x00\x00\x00\x00\x00\x00\x00\x00\x00\x00\x00\x00\x00\x00\x00" , 128 , ( notMaxUInt5 &Int lengthBytes ( VV6__data_3c5818c8:Bytes ) +Int 31 ) +Int 196 )
          )
          => doneLemma(
            b"\xe9\xe0\\B\x00\x00\x00\x00\x00\x00\x00\x00\x00\x00\x00\x00\x00\x00\x00\x00\x00\x00\x00\x00\x00\x00\x00\x00\x00\x00\x00\x00\x00\x00\x00\x00" +Bytes #buf ( 32 , VV1__value_3c5818c8 ) +Bytes ( #buf ( 32 , VV2__gasLimit_3c5818c8 ) +Bytes b"\x00\x00\x00\x00\x00\x00\x00\x00\x00\x00\x00\x00\x00\x00\x00\x00\x00\x00\x00\x00\x00\x00\x00\x00\x00\x00\x00\x00\x00\x00\x00\x01\x00\x00\x00\x00\x00\x00\x00\x00\x00\x00\x00\x00\x00\x00\x00\x00\x00\x00\x00\x00\x00\x00\x00\x00\x00\x00\x00\x00\x00\x00\x00\xa0" ) +Bytes #buf ( 32 , lengthBytes ( VV6__data_3c5818c8 ) ) +Bytes VV6__data_3c5818c8 +Bytes #range ( b"\x00\x00\x00\x00\x00\x00\x00\x00\x00\x00\x00\x00\x00\x00\x00\x00\x00\x00\x00\x00\x00\x00\x00\x00\x00\x00\x00\x00\x00\x00\x00\x00" , 0 , ( notMaxUInt5 &Int lengthBytes ( VV6__data_3c5818c8 ) +Int 31 ) -Int lengthBytes ( VV6__data_3c5818c8 ) )
          ) ...
      </k>
      requires 0 <=Int VV1__value_3c5818c8
       andBool VV1__value_3c5818c8:Int <Int pow256
       andBool 0 <=Int VV2__gasLimit_3c5818c8
       andBool VV2__gasLimit_3c5818c8 <Int pow64
       andBool lengthBytes(VV6__data_3c5818c8:Bytes) <Int pow255

    claim [range-35]:
      <k> runLemma(
            #range ( #range ( ( ( ( b"\x00\x00\x00\x00\x00\x00\x00\x00\x00\x00\x00\x00\x00\x00\x00\x00\x00\x00\x00\x00\x00\x00\x00\x00\x00\x00\x00\x00\x00\x00\x00\x00\x00\x00\x00\x00\x00\x00\x00\x00\x00\x00\x00\x00\x00\x00\x00\x00\x00\x00\x00\x00\x00\x00\x00\x00\x00\x00\x00\x00\x00\x00\x00\x00\x00\x00\x00\x00\x00\x00\x00\x00\x00\x00\x00\x00\x00\x00\x00\x00\x00\x00\x00\x00\x00\x00\x00\x00\x00\x00\x00\x00\x00\x00\x00\x80\x00\x00\x00\x00\x00\x00\x00\x00\x00\x00\x00\x00\x00\x00\x00\x00\x00\x00\x00\x00\x00\x00\x00\x00\x00\x00\x00\x00\x00\x00\x00\x00\x00\x00\x00\x00\x00\x00\x00\x00\x00\x00\x00\x00\x00\x00\x00\x00\x00\x00\x00\x00\x00\x00\x00\x00\x00\x00\x00\x00\x00\x00\x00\x00\x00\x00\x00\x00\x00\x00\x00\x00\x00\x00\x00\x00\x00\x00\x00\x00\x00\x00\x00\x00\x00\x00\x00\x00\x00\x00\x00\x00\x00\x00\x00\x00" +Bytes #buf ( 32 , _ ) ) +Bytes ( #range ( #buf ( 32 , _ ), 0, 8 ) ) +Bytes b"\x01" ) +Bytes ( #range ( #range ( ( ( ( b"\x00\x00\x00\x00\x00\x00\x00\x00\x00\x00\x00\x00\x00\x00\x00\x00\x00\x00\x00\x00\x00\x00\x00\x00\x00\x00\x00\x00\x00\x00\x00\x00\x00\x00\x00\x00\x00\x00\x00\x00\x00\x00\x00\x00\x00\x00\x00\x00\x00\x00\x00\x00\x00\x00\x00\x00\x00\x00\x00\x00\x00\x00\x00\x00\x00\x00\x00\x00\x00\x00\x00\x00\x00\x00\x00\x00\x00\x00\x00\x00\x00\x00\x00\x00\x00\x00\x00\x00\x00\x00\x00\x00\x00\x00\x00\x80\x00\x00\x00\x00\x00\x00\x00\x00\x00\x00\x00\x00\x00\x00\x00\x00\x00\x00\x00\x00\x00\x00\x00\x00\x00\x00\x00\x00\x00\x00\x00\x00\xe9\xe0\\B\x00\x00\x00\x00\x00\x00\x00\x00\x00\x00\x00\x00\x00\x00\x00\x00\x00\x00\x00\x00\x00\x00\x00\x00\x00\x00\x00\x00\x00\x00\x00\x00" +Bytes #buf ( 32 , _ ) ) +Bytes #buf ( 32 , _ ) +Bytes b"\x00\x00\x00\x00\x00\x00\x00\x00\x00\x00\x00\x00\x00\x00\x00\x00\x00\x00\x00\x00\x00\x00\x00\x00\x00\x00\x00\x00\x00\x00\x00\x01\x00\x00\x00\x00\x00\x00\x00\x00\x00\x00\x00\x00\x00\x00\x00\x00\x00\x00\x00\x00\x00\x00\x00\x00\x00\x00\x00\x00\x00\x00\x00\xa0" ) +Bytes #buf ( 32 , lengthBytes ( X ) ) ) +Bytes X +Bytes b"\x00\x00\x00\x00\x00\x00\x00\x00\x00\x00\x00\x00\x00\x00\x00\x00\x00\x00\x00\x00\x00\x00\x00\x00\x00\x00\x00\x00\x00\x00\x00\x00" , 128 , ( notMaxUInt5 &Int lengthBytes ( X ) +Int 31 ) +Int 196 ), 196, lengthBytes ( X ) ) ) +Bytes ( #range ( b"\x01\x00\x00\x00\x00\x00\x00\x00\x00\x00\x00\x00\x00\x00\x00\x00\x00\x00\x00\x00\x00\x00\x00\x00\x00\x00\x00\x00\x00\x00\x00\x00", lengthBytes ( X ) +Int 1, 31 -Int lengthBytes ( X ) ) ) ), 0, lengthBytes ( X ) +Int 233 ) , 64 , 32 )
          )
          => doneLemma(
            b"\x00\x00\x00\x00\x00\x00\x00\x00\x00\x00\x00\x00\x00\x00\x00\x00\x00\x00\x00\x00\x00\x00\x00\x00\x00\x00\x00\x00\x00\x00\x00\x80"
          ) ...
      </k>
      requires lengthBytes(X:Bytes) <Int pow255

    claim [range-36]:
      <k> runLemma ( #range(B:Bytes, 5 +Int S2:Int, W:Int) ) => doneLemma ( #range(#range(B, 5, lengthBytes(B) -Int 5), S2, W) ) ... </k>
      requires 0 <=Int S2 andBool (5 +Int S2 <=Int lengthBytes(B))
       andBool B ==K #buf(512, 0)

    claim [range-37]:
      <k> runLemma( _B1:Bytes [ 1 := _B2:Bytes ] [ -1 := _B3:Bytes ]) => doneLemma(.Bytes) ... </k>

    claim [range-38]:
      <k> runLemma( #range (#buf(8, X:Int), -3, _:Int) ) => doneLemma( .Bytes ) ... </k>
      requires 0 <=Int X andBool X <Int pow64

 // #buf simplification
 // -------------------
    claim [bufExtractPadding]: <k> runLemma ( #asWord ( ( #range( #buf ( 32 , X ), 0, 28 ) ):Bytes ) ) => doneLemma ( 0 ) ... </k> requires #rangeUInt(32, X)

    claim <k> runLemma ( #buf( 32 , bool2Word ( B:Bool ) ) ==K #buf( 32 , 1 )     ) => doneLemma( B ==K true ) ... </k>
    claim <k> runLemma ( #buf( 32 , I:Int )                ==K #buf( 32 , 1 )     ) => doneLemma( I ==K 1    ) ... </k> requires #rangeUInt(256, I)
    claim <k> runLemma ( #buf( 32 , 1 )                    ==K #buf( 32 , I:Int ) ) => doneLemma( I ==K 1    ) ... </k> requires #rangeUInt(256, I)

    claim <k> runLemma ( #bufStrict( #ceil32(LEN) -Int LEN, 0 ) ) => doneLemma( #buf( #ceil32(LEN) -Int LEN, 0 ) ) ... </k> requires 0 <=Int LEN

    claim [bufstrict-simplify]:
          <k> runLemma ( #bufStrict(32, #getValue(#int256(X))) ) => doneLemma ( #buf(32, chop(X)) ) ... </k> requires #rangeSInt(256, X)

    claim <k> runLemma( #padToWidth(32, #asByteStack(#hashedLocation("Solidity", 2, OWNER         .IntList))) ) => doneLemma(#buf(32, #hashedLocation("Solidity", 2, OWNER         .IntList))) ... </k> requires #rangeUInt(256, OWNER)
    claim <k> runLemma( #padToWidth(32, #asByteStack(#hashedLocation("Solidity", 2, OWNER SPENDER .IntList))) ) => doneLemma(#buf(32, #hashedLocation("Solidity", 2, OWNER SPENDER .IntList))) ... </k> requires #rangeUInt(256, OWNER) andBool #rangeUInt(256, SPENDER)

    claim <k> runLemma( #buf(32, X +Int Y) +Bytes #buf(lengthBytes(B), 0) +Bytes #buf(32 +Int Y -Int Y, #asWord(B))) => doneLemma ( #buf(32, Z -Int Y) +Bytes #buf(32, ((3 *Int Y) -Int (2 *Int Y)) -Int Y) +Bytes B ) ... </k>
      requires lengthBytes(B) <=Int 4
       andBool 0 <=Int X andBool 0 <=Int Y andBool Y <=Int Z
       andBool X <Int 256 andBool Y <Int 256 andBool Z <Int 256
       andBool X +Int (2 *Int Y) -Int Z ==Int 0


 // chop simplification
 // -------------------

    claim <k> runLemma ( chop( #lookup(M, KEY)   ) ) => doneLemma( #lookup(M, KEY) ) ... </k>
    claim <k> runLemma ( chop( bool2Word(B:Bool) ) ) => doneLemma( bool2Word(B)    ) ... </k>

    claim [chop-chop]: <k> runLemma ( chop( chop ( X ) ) ) => doneLemma( chop ( X ) ) ... </k>

    claim [chop-range-inferred]: <k> runLemma(X <Int chop(X *Int Y) /Int 1000000000000000000) => doneLemma(X <Int (X *Int Y) /Int 1000000000000000000) ... </k>
      requires #rangeUInt(256, X) andBool #rangeUInt(256, Y) andBool Y <=Int maxUInt256 /Int X

    claim [chop-notMaxUInt5]:
      <k> runLemma (
            ( notBool ( notBool ( chop ( ( chop ( ( ( notMaxUInt5 &Int ( ( notMaxUInt5 &Int ( lengthBytes ( B:Bytes ) +Int maxUInt5 ) ) +Int 95 ) ) +Int 128 ) ) +Int ( notMaxUInt5 &Int ( ( notMaxUInt5 &Int ( lengthBytes ( B:Bytes ) +Int maxUInt5 ) ) +Int 63 ) ) ) ) <Int chop ( ( ( notMaxUInt5 &Int ( ( notMaxUInt5 &Int ( lengthBytes ( B:Bytes ) +Int maxUInt5 ) ) +Int 95 ) ) +Int 128 ) ) ) ) )
          ) => doneLemma (
            false
          ) ... </k>
      requires lengthBytes(B) <Int 2 ^Int 64

    claim [chop-additional-knowledge]: <k> runLemma (
                      X <=Int chop ( X +Int C ) andBool Y <=Int chop ( Y +Int C )
              andBool notBool ( ( X +Int C <Int pow256 ) andBool ( Y +Int C <Int pow256 ) )
          ) => doneLemma ( false ) ... </k>
    requires #rangeUInt(256, X) andBool #rangeUInt(256, Y) andBool #rangeUInt(256, C)

 // #padToWidth simplification
 // --------------------------

    claim <k> runLemma ( #padToWidth( 32 , #asByteStack( bool2Word ( B:Bool ) ) ) ) => doneLemma( #buf( 32 , bool2Word ( B ) ) ) ... </k>
    claim <k> runLemma ( #padToWidth( 32 , #asByteStack( maxUInt160 &Int #newAddr(ACCT, 1) ) ) )
           => doneLemma( #buf(32, #newAddr(ACCT, 1)) ) ... </k>

    //Required for ERC20 + solc5 + constructor call
    claim <k> runLemma ( 160 ==Int #asWord ( #buf( 4, 160 ) +Bytes ( #range( #buf( 32 , _BUF ), 0, 28 ) ) ) >>Int 224 )
           => doneLemma( true ) ... </k>

 // buffer range simplification
 // ---------------------------
    claim <k> runLemma  ( #range((#buf(DATA_LEN, DATA) +Bytes _BUF), 0, DATA_LEN) )
           => doneLemma ( #range( #buf(DATA_LEN, DATA)             , 0, DATA_LEN) ) ... </k>
      requires #range(0 <= DATA < (2 ^Int (DATA_LEN *Int 8)))
       andBool 0 <=Int DATA_LEN

 // concatenation simplification
 // ----------------------------

    claim [bytes-reassociation]: <k> runLemma  ( ((((A +Bytes B) +Bytes C) +Bytes D) +Bytes E) +Bytes F )
                                  => doneLemma ( A +Bytes (B +Bytes (C +Bytes (D +Bytes (E +Bytes F)))) ) ... </k>

 // bitwise-and identity
 // --------------------

    claim <k> runLemma ( N &Int maxUInt256 ) => doneLemma ( N ) ... </k> requires #rangeUInt(256, N)
    claim <k> runLemma ( maxUInt256 &Int N ) => doneLemma ( N ) ... </k> requires #rangeUInt(256, N)
    claim <k> runLemma ( N &Int maxUInt248 ) => doneLemma ( N ) ... </k> requires #rangeUInt(248, N)
    claim <k> runLemma ( maxUInt248 &Int N ) => doneLemma ( N ) ... </k> requires #rangeUInt(248, N)
    claim <k> runLemma ( N &Int maxUInt240 ) => doneLemma ( N ) ... </k> requires #rangeUInt(240, N)
    claim <k> runLemma ( maxUInt240 &Int N ) => doneLemma ( N ) ... </k> requires #rangeUInt(240, N)
    claim <k> runLemma ( N &Int maxUInt232 ) => doneLemma ( N ) ... </k> requires #rangeUInt(232, N)
    claim <k> runLemma ( maxUInt232 &Int N ) => doneLemma ( N ) ... </k> requires #rangeUInt(232, N)
    claim <k> runLemma ( N &Int maxUInt224 ) => doneLemma ( N ) ... </k> requires #rangeUInt(224, N)
    claim <k> runLemma ( maxUInt224 &Int N ) => doneLemma ( N ) ... </k> requires #rangeUInt(224, N)
    claim <k> runLemma ( N &Int maxUInt216 ) => doneLemma ( N ) ... </k> requires #rangeUInt(216, N)
    claim <k> runLemma ( maxUInt216 &Int N ) => doneLemma ( N ) ... </k> requires #rangeUInt(216, N)
    claim <k> runLemma ( N &Int maxUInt208 ) => doneLemma ( N ) ... </k> requires #rangeUInt(208, N)
    claim <k> runLemma ( maxUInt208 &Int N ) => doneLemma ( N ) ... </k> requires #rangeUInt(208, N)
    claim <k> runLemma ( N &Int maxUInt200 ) => doneLemma ( N ) ... </k> requires #rangeUInt(200, N)
    claim <k> runLemma ( maxUInt200 &Int N ) => doneLemma ( N ) ... </k> requires #rangeUInt(200, N)
    claim <k> runLemma ( N &Int maxUInt192 ) => doneLemma ( N ) ... </k> requires #rangeUInt(192, N)
    claim <k> runLemma ( maxUInt192 &Int N ) => doneLemma ( N ) ... </k> requires #rangeUInt(192, N)
    claim <k> runLemma ( N &Int maxUInt184 ) => doneLemma ( N ) ... </k> requires #rangeUInt(184, N)
    claim <k> runLemma ( maxUInt184 &Int N ) => doneLemma ( N ) ... </k> requires #rangeUInt(184, N)
    claim <k> runLemma ( N &Int maxUInt176 ) => doneLemma ( N ) ... </k> requires #rangeUInt(176, N)
    claim <k> runLemma ( maxUInt176 &Int N ) => doneLemma ( N ) ... </k> requires #rangeUInt(176, N)
    claim <k> runLemma ( N &Int maxUInt168 ) => doneLemma ( N ) ... </k> requires #rangeUInt(168, N)
    claim <k> runLemma ( maxUInt168 &Int N ) => doneLemma ( N ) ... </k> requires #rangeUInt(168, N)
    claim <k> runLemma ( N &Int maxUInt160 ) => doneLemma ( N ) ... </k> requires #rangeUInt(160, N)
    claim <k> runLemma ( maxUInt160 &Int N ) => doneLemma ( N ) ... </k> requires #rangeUInt(160, N)
    claim <k> runLemma ( N &Int maxUInt152 ) => doneLemma ( N ) ... </k> requires #rangeUInt(152, N)
    claim <k> runLemma ( maxUInt152 &Int N ) => doneLemma ( N ) ... </k> requires #rangeUInt(152, N)
    claim <k> runLemma ( N &Int maxUInt144 ) => doneLemma ( N ) ... </k> requires #rangeUInt(144, N)
    claim <k> runLemma ( maxUInt144 &Int N ) => doneLemma ( N ) ... </k> requires #rangeUInt(144, N)
    claim <k> runLemma ( N &Int maxUInt136 ) => doneLemma ( N ) ... </k> requires #rangeUInt(136, N)
    claim <k> runLemma ( maxUInt136 &Int N ) => doneLemma ( N ) ... </k> requires #rangeUInt(136, N)
    claim <k> runLemma ( N &Int maxUInt128 ) => doneLemma ( N ) ... </k> requires #rangeUInt(128, N)
    claim <k> runLemma ( maxUInt128 &Int N ) => doneLemma ( N ) ... </k> requires #rangeUInt(128, N)
    claim <k> runLemma ( N &Int maxUInt120 ) => doneLemma ( N ) ... </k> requires #rangeUInt(120, N)
    claim <k> runLemma ( maxUInt120 &Int N ) => doneLemma ( N ) ... </k> requires #rangeUInt(120, N)
    claim <k> runLemma ( N &Int maxUInt112 ) => doneLemma ( N ) ... </k> requires #rangeUInt(112, N)
    claim <k> runLemma ( maxUInt112 &Int N ) => doneLemma ( N ) ... </k> requires #rangeUInt(112, N)
    claim <k> runLemma ( N &Int maxUInt104 ) => doneLemma ( N ) ... </k> requires #rangeUInt(104, N)
    claim <k> runLemma ( maxUInt104 &Int N ) => doneLemma ( N ) ... </k> requires #rangeUInt(104, N)
    claim <k> runLemma ( N &Int maxUInt96  ) => doneLemma ( N ) ... </k> requires #rangeUInt(96,  N)
    claim <k> runLemma ( maxUInt96 &Int N  ) => doneLemma ( N ) ... </k> requires #rangeUInt(96,  N)
    claim <k> runLemma ( N &Int maxUInt88  ) => doneLemma ( N ) ... </k> requires #rangeUInt(88,  N)
    claim <k> runLemma ( maxUInt88 &Int N  ) => doneLemma ( N ) ... </k> requires #rangeUInt(88,  N)
    claim <k> runLemma ( N &Int maxUInt80  ) => doneLemma ( N ) ... </k> requires #rangeUInt(80,  N)
    claim <k> runLemma ( maxUInt80 &Int N  ) => doneLemma ( N ) ... </k> requires #rangeUInt(80,  N)
    claim <k> runLemma ( N &Int maxUInt72  ) => doneLemma ( N ) ... </k> requires #rangeUInt(72,  N)
    claim <k> runLemma ( maxUInt72 &Int N  ) => doneLemma ( N ) ... </k> requires #rangeUInt(72,  N)
    claim <k> runLemma ( N &Int maxUInt64  ) => doneLemma ( N ) ... </k> requires #rangeUInt(64,  N)
    claim <k> runLemma ( maxUInt64 &Int N  ) => doneLemma ( N ) ... </k> requires #rangeUInt(64,  N)
    claim <k> runLemma ( N &Int maxUInt56  ) => doneLemma ( N ) ... </k> requires #rangeUInt(56,  N)
    claim <k> runLemma ( maxUInt56 &Int N  ) => doneLemma ( N ) ... </k> requires #rangeUInt(56,  N)
    claim <k> runLemma ( N &Int maxUInt48  ) => doneLemma ( N ) ... </k> requires #rangeUInt(48,  N)
    claim <k> runLemma ( maxUInt48 &Int N  ) => doneLemma ( N ) ... </k> requires #rangeUInt(48,  N)
    claim <k> runLemma ( N &Int maxUInt40  ) => doneLemma ( N ) ... </k> requires #rangeUInt(40,  N)
    claim <k> runLemma ( maxUInt40 &Int N  ) => doneLemma ( N ) ... </k> requires #rangeUInt(40,  N)
    claim <k> runLemma ( N &Int maxUInt32  ) => doneLemma ( N ) ... </k> requires #rangeUInt(32,  N)
    claim <k> runLemma ( maxUInt32 &Int N  ) => doneLemma ( N ) ... </k> requires #rangeUInt(32,  N)
    claim <k> runLemma ( N &Int maxUInt24  ) => doneLemma ( N ) ... </k> requires #rangeUInt(24,  N)
    claim <k> runLemma ( maxUInt24 &Int N  ) => doneLemma ( N ) ... </k> requires #rangeUInt(24,  N)
    claim <k> runLemma ( N &Int maxUInt16  ) => doneLemma ( N ) ... </k> requires #rangeUInt(16,  N)
    claim <k> runLemma ( maxUInt16 &Int N  ) => doneLemma ( N ) ... </k> requires #rangeUInt(16,  N)
    claim <k> runLemma ( N &Int maxUInt8   ) => doneLemma ( N ) ... </k> requires #rangeUInt(8,   N)
    claim <k> runLemma ( maxUInt8 &Int N   ) => doneLemma ( N ) ... </k> requires #rangeUInt(8,   N)

 // bitwise
 // -------

    claim [bit-n008-0]: <k> runLemma ( notMaxUInt8   &Int X ) => doneLemma( 0 ) ... </k> requires #rangeUInt (   8 , X )
    claim [bit-n016-0]: <k> runLemma ( notMaxUInt16  &Int X ) => doneLemma( 0 ) ... </k> requires #rangeUInt (  16 , X )
    claim [bit-n032-0]: <k> runLemma ( notMaxUInt32  &Int X ) => doneLemma( 0 ) ... </k> requires #rangeUInt (  32 , X )
    claim [bit-n064-0]: <k> runLemma ( notMaxUInt64  &Int X ) => doneLemma( 0 ) ... </k> requires #rangeUInt (  64 , X )
    claim [bit-n096-0]: <k> runLemma ( notMaxUInt96  &Int X ) => doneLemma( 0 ) ... </k> requires #rangeUInt (  96 , X )
    claim [bit-n128-0]: <k> runLemma ( notMaxUInt128 &Int X ) => doneLemma( 0 ) ... </k> requires #rangeUInt ( 128 , X )
    claim [bit-n160-0]: <k> runLemma ( notMaxUInt160 &Int X ) => doneLemma( 0 ) ... </k> requires #rangeUInt ( 160 , X )
    claim [bit-n192-0]: <k> runLemma ( notMaxUInt192 &Int X ) => doneLemma( 0 ) ... </k> requires #rangeUInt ( 192 , X )
    claim [bit-n208-0]: <k> runLemma ( notMaxUInt208 &Int X ) => doneLemma( 0 ) ... </k> requires #rangeUInt ( 208 , X )
    claim [bit-n224-0]: <k> runLemma ( notMaxUInt224 &Int X ) => doneLemma( 0 ) ... </k> requires #rangeUInt ( 224 , X )
    claim [bit-n240-0]: <k> runLemma ( notMaxUInt240 &Int X ) => doneLemma( 0 ) ... </k> requires #rangeUInt ( 240 , X )
    claim [bit-n248-0]: <k> runLemma ( notMaxUInt248 &Int X ) => doneLemma( 0 ) ... </k> requires #rangeUInt ( 248 , X )

    claim [bit-n008-shl]: <k> runLemma ( notMaxUInt8   &Int ( X <<Int   8 ) ) => doneLemma( X <<Int   8 ) ... </k> requires #rangeUInt ( 248 , X )
    claim [bit-n016-shl]: <k> runLemma ( notMaxUInt16  &Int ( X <<Int  16 ) ) => doneLemma( X <<Int  16 ) ... </k> requires #rangeUInt ( 240 , X )
    claim [bit-n032-shl]: <k> runLemma ( notMaxUInt32  &Int ( X <<Int  32 ) ) => doneLemma( X <<Int  32 ) ... </k> requires #rangeUInt ( 224 , X )
    claim [bit-n064-shl]: <k> runLemma ( notMaxUInt64  &Int ( X <<Int  64 ) ) => doneLemma( X <<Int  64 ) ... </k> requires #rangeUInt ( 192 , X )
    claim [bit-n096-shl]: <k> runLemma ( notMaxUInt96  &Int ( X <<Int  96 ) ) => doneLemma( X <<Int  96 ) ... </k> requires #rangeUInt ( 160 , X )
    claim [bit-n128-shl]: <k> runLemma ( notMaxUInt128 &Int ( X <<Int 128 ) ) => doneLemma( X <<Int 128 ) ... </k> requires #rangeUInt ( 128 , X )
    claim [bit-n160-shl]: <k> runLemma ( notMaxUInt160 &Int ( X <<Int 160 ) ) => doneLemma( X <<Int 160 ) ... </k> requires #rangeUInt (  96 , X )
    claim [bit-n192-shl]: <k> runLemma ( notMaxUInt192 &Int ( X <<Int 192 ) ) => doneLemma( X <<Int 192 ) ... </k> requires #rangeUInt (  64 , X )
    claim [bit-n208-shl]: <k> runLemma ( notMaxUInt208 &Int ( X <<Int 208 ) ) => doneLemma( X <<Int 208 ) ... </k> requires #rangeUInt (  48 , X )
    claim [bit-n224-shl]: <k> runLemma ( notMaxUInt224 &Int ( X <<Int 224 ) ) => doneLemma( X <<Int 224 ) ... </k> requires #rangeUInt (  32 , X )
    claim [bit-n240-shl]: <k> runLemma ( notMaxUInt240 &Int ( X <<Int 240 ) ) => doneLemma( X <<Int 240 ) ... </k> requires #rangeUInt (  16 , X )
    claim [bit-n248-shl]: <k> runLemma ( notMaxUInt248 &Int ( X <<Int 248 ) ) => doneLemma( X <<Int 248 ) ... </k> requires #rangeUInt (   8 , X )

    claim [bit-008-m-or-nm]: <k> runLemma ( maxUInt8   &Int ( X |Int ( notMaxUInt8   &Int T ) ) ) => doneLemma( X ) ... </k> requires #rangeUInt (   8 , X ) andBool #rangeUInt(256, T)
    claim [bit-016-m-or-nm]: <k> runLemma ( maxUInt16  &Int ( X |Int ( notMaxUInt16  &Int T ) ) ) => doneLemma( X ) ... </k> requires #rangeUInt (  16 , X ) andBool #rangeUInt(256, T)
    claim [bit-032-m-or-nm]: <k> runLemma ( maxUInt32  &Int ( X |Int ( notMaxUInt32  &Int T ) ) ) => doneLemma( X ) ... </k> requires #rangeUInt (  32 , X ) andBool #rangeUInt(256, T)
    claim [bit-064-m-or-nm]: <k> runLemma ( maxUInt64  &Int ( X |Int ( notMaxUInt64  &Int T ) ) ) => doneLemma( X ) ... </k> requires #rangeUInt (  64 , X ) andBool #rangeUInt(256, T)
    claim [bit-096-m-or-nm]: <k> runLemma ( maxUInt96  &Int ( X |Int ( notMaxUInt96  &Int T ) ) ) => doneLemma( X ) ... </k> requires #rangeUInt (  96 , X ) andBool #rangeUInt(256, T)
    claim [bit-128-m-or-nm]: <k> runLemma ( maxUInt128 &Int ( X |Int ( notMaxUInt128 &Int T ) ) ) => doneLemma( X ) ... </k> requires #rangeUInt ( 128 , X ) andBool #rangeUInt(256, T)
    claim [bit-160-m-or-nm]: <k> runLemma ( maxUInt160 &Int ( X |Int ( notMaxUInt160 &Int T ) ) ) => doneLemma( X ) ... </k> requires #rangeUInt ( 160 , X ) andBool #rangeUInt(256, T)
    claim [bit-192-m-or-nm]: <k> runLemma ( maxUInt192 &Int ( X |Int ( notMaxUInt192 &Int T ) ) ) => doneLemma( X ) ... </k> requires #rangeUInt ( 192 , X ) andBool #rangeUInt(256, T)
    claim [bit-208-m-or-nm]: <k> runLemma ( maxUInt208 &Int ( X |Int ( notMaxUInt208 &Int T ) ) ) => doneLemma( X ) ... </k> requires #rangeUInt ( 208 , X ) andBool #rangeUInt(256, T)
    claim [bit-224-m-or-nm]: <k> runLemma ( maxUInt224 &Int ( X |Int ( notMaxUInt224 &Int T ) ) ) => doneLemma( X ) ... </k> requires #rangeUInt ( 224 , X ) andBool #rangeUInt(256, T)
    claim [bit-240-m-or-nm]: <k> runLemma ( maxUInt240 &Int ( X |Int ( notMaxUInt240 &Int T ) ) ) => doneLemma( X ) ... </k> requires #rangeUInt ( 240 , X ) andBool #rangeUInt(256, T)
    claim [bit-248-m-or-nm]: <k> runLemma ( maxUInt248 &Int ( X |Int ( notMaxUInt248 &Int T ) ) ) => doneLemma( X ) ... </k> requires #rangeUInt ( 248 , X ) andBool #rangeUInt(256, T)

    claim [bit-008-nm-or-m]: <k> runLemma ( notMaxUInt8   &Int ( X |Int ( maxUInt8   &Int T ) ) ) => doneLemma( 0 ) ... </k> requires #rangeUInt (   8 , X ) andBool #rangeUInt(256, T)
    claim [bit-016-nm-or-m]: <k> runLemma ( notMaxUInt16  &Int ( X |Int ( maxUInt16  &Int T ) ) ) => doneLemma( 0 ) ... </k> requires #rangeUInt (  16 , X ) andBool #rangeUInt(256, T)
    claim [bit-032-nm-or-m]: <k> runLemma ( notMaxUInt32  &Int ( X |Int ( maxUInt32  &Int T ) ) ) => doneLemma( 0 ) ... </k> requires #rangeUInt (  32 , X ) andBool #rangeUInt(256, T)
    claim [bit-064-nm-or-m]: <k> runLemma ( notMaxUInt64  &Int ( X |Int ( maxUInt64  &Int T ) ) ) => doneLemma( 0 ) ... </k> requires #rangeUInt (  64 , X ) andBool #rangeUInt(256, T)
    claim [bit-096-nm-or-m]: <k> runLemma ( notMaxUInt96  &Int ( X |Int ( maxUInt96  &Int T ) ) ) => doneLemma( 0 ) ... </k> requires #rangeUInt (  96 , X ) andBool #rangeUInt(256, T)
    claim [bit-128-nm-or-m]: <k> runLemma ( notMaxUInt128 &Int ( X |Int ( maxUInt128 &Int T ) ) ) => doneLemma( 0 ) ... </k> requires #rangeUInt ( 128 , X ) andBool #rangeUInt(256, T)
    claim [bit-160-nm-or-m]: <k> runLemma ( notMaxUInt160 &Int ( X |Int ( maxUInt160 &Int T ) ) ) => doneLemma( 0 ) ... </k> requires #rangeUInt ( 160 , X ) andBool #rangeUInt(256, T)
    claim [bit-192-nm-or-m]: <k> runLemma ( notMaxUInt192 &Int ( X |Int ( maxUInt192 &Int T ) ) ) => doneLemma( 0 ) ... </k> requires #rangeUInt ( 192 , X ) andBool #rangeUInt(256, T)
    claim [bit-208-nm-or-m]: <k> runLemma ( notMaxUInt208 &Int ( X |Int ( maxUInt208 &Int T ) ) ) => doneLemma( 0 ) ... </k> requires #rangeUInt ( 208 , X ) andBool #rangeUInt(256, T)
    claim [bit-224-nm-or-m]: <k> runLemma ( notMaxUInt224 &Int ( X |Int ( maxUInt224 &Int T ) ) ) => doneLemma( 0 ) ... </k> requires #rangeUInt ( 224 , X ) andBool #rangeUInt(256, T)
    claim [bit-240-nm-or-m]: <k> runLemma ( notMaxUInt240 &Int ( X |Int ( maxUInt240 &Int T ) ) ) => doneLemma( 0 ) ... </k> requires #rangeUInt ( 240 , X ) andBool #rangeUInt(256, T)
    claim [bit-248-nm-or-m]: <k> runLemma ( notMaxUInt248 &Int ( X |Int ( maxUInt248 &Int T ) ) ) => doneLemma( 0 ) ... </k> requires #rangeUInt ( 248 , X ) andBool #rangeUInt(256, T)

    claim [bit-008-m-aW]: <k> runLemma ( maxUInt8   &Int #asWord ( BA ) ) => doneLemma ( #asWord ( #range(BA, 31,  1) ) ) ... </k> requires lengthBytes(BA) ==Int 32
    claim [bit-016-m-aW]: <k> runLemma ( maxUInt16  &Int #asWord ( BA ) ) => doneLemma ( #asWord ( #range(BA, 30,  2) ) ) ... </k> requires lengthBytes(BA) ==Int 32
    claim [bit-024-m-aW]: <k> runLemma ( maxUInt24  &Int #asWord ( BA ) ) => doneLemma ( #asWord ( #range(BA, 29,  3) ) ) ... </k> requires lengthBytes(BA) ==Int 32
    claim [bit-032-m-aW]: <k> runLemma ( maxUInt32  &Int #asWord ( BA ) ) => doneLemma ( #asWord ( #range(BA, 28,  4) ) ) ... </k> requires lengthBytes(BA) ==Int 32
    claim [bit-040-m-aW]: <k> runLemma ( maxUInt40  &Int #asWord ( BA ) ) => doneLemma ( #asWord ( #range(BA, 27,  5) ) ) ... </k> requires lengthBytes(BA) ==Int 32
    claim [bit-048-m-aW]: <k> runLemma ( maxUInt48  &Int #asWord ( BA ) ) => doneLemma ( #asWord ( #range(BA, 26,  6) ) ) ... </k> requires lengthBytes(BA) ==Int 32
    claim [bit-056-m-aW]: <k> runLemma ( maxUInt56  &Int #asWord ( BA ) ) => doneLemma ( #asWord ( #range(BA, 25,  7) ) ) ... </k> requires lengthBytes(BA) ==Int 32
    claim [bit-064-m-aW]: <k> runLemma ( maxUInt64  &Int #asWord ( BA ) ) => doneLemma ( #asWord ( #range(BA, 24,  8) ) ) ... </k> requires lengthBytes(BA) ==Int 32
    claim [bit-072-m-aW]: <k> runLemma ( maxUInt72  &Int #asWord ( BA ) ) => doneLemma ( #asWord ( #range(BA, 23,  9) ) ) ... </k> requires lengthBytes(BA) ==Int 32
    claim [bit-080-m-aW]: <k> runLemma ( maxUInt80  &Int #asWord ( BA ) ) => doneLemma ( #asWord ( #range(BA, 22, 10) ) ) ... </k> requires lengthBytes(BA) ==Int 32
    claim [bit-088-m-aW]: <k> runLemma ( maxUInt88  &Int #asWord ( BA ) ) => doneLemma ( #asWord ( #range(BA, 21, 11) ) ) ... </k> requires lengthBytes(BA) ==Int 32
    claim [bit-096-m-aW]: <k> runLemma ( maxUInt96  &Int #asWord ( BA ) ) => doneLemma ( #asWord ( #range(BA, 20, 12) ) ) ... </k> requires lengthBytes(BA) ==Int 32
    claim [bit-104-m-aW]: <k> runLemma ( maxUInt104 &Int #asWord ( BA ) ) => doneLemma ( #asWord ( #range(BA, 19, 13) ) ) ... </k> requires lengthBytes(BA) ==Int 32
    claim [bit-112-m-aW]: <k> runLemma ( maxUInt112 &Int #asWord ( BA ) ) => doneLemma ( #asWord ( #range(BA, 18, 14) ) ) ... </k> requires lengthBytes(BA) ==Int 32
    claim [bit-120-m-aW]: <k> runLemma ( maxUInt120 &Int #asWord ( BA ) ) => doneLemma ( #asWord ( #range(BA, 17, 15) ) ) ... </k> requires lengthBytes(BA) ==Int 32
    claim [bit-128-m-aW]: <k> runLemma ( maxUInt128 &Int #asWord ( BA ) ) => doneLemma ( #asWord ( #range(BA, 16, 16) ) ) ... </k> requires lengthBytes(BA) ==Int 32
    claim [bit-136-m-aW]: <k> runLemma ( maxUInt136 &Int #asWord ( BA ) ) => doneLemma ( #asWord ( #range(BA, 15, 17) ) ) ... </k> requires lengthBytes(BA) ==Int 32
    claim [bit-144-m-aW]: <k> runLemma ( maxUInt144 &Int #asWord ( BA ) ) => doneLemma ( #asWord ( #range(BA, 14, 18) ) ) ... </k> requires lengthBytes(BA) ==Int 32
    claim [bit-152-m-aW]: <k> runLemma ( maxUInt152 &Int #asWord ( BA ) ) => doneLemma ( #asWord ( #range(BA, 13, 19) ) ) ... </k> requires lengthBytes(BA) ==Int 32
    claim [bit-160-m-aW]: <k> runLemma ( maxUInt160 &Int #asWord ( BA ) ) => doneLemma ( #asWord ( #range(BA, 12, 20) ) ) ... </k> requires lengthBytes(BA) ==Int 32
    claim [bit-168-m-aW]: <k> runLemma ( maxUInt168 &Int #asWord ( BA ) ) => doneLemma ( #asWord ( #range(BA, 11, 21) ) ) ... </k> requires lengthBytes(BA) ==Int 32
    claim [bit-176-m-aW]: <k> runLemma ( maxUInt176 &Int #asWord ( BA ) ) => doneLemma ( #asWord ( #range(BA, 10, 22) ) ) ... </k> requires lengthBytes(BA) ==Int 32
    claim [bit-184-m-aW]: <k> runLemma ( maxUInt184 &Int #asWord ( BA ) ) => doneLemma ( #asWord ( #range(BA,  9, 23) ) ) ... </k> requires lengthBytes(BA) ==Int 32
    claim [bit-192-m-aW]: <k> runLemma ( maxUInt192 &Int #asWord ( BA ) ) => doneLemma ( #asWord ( #range(BA,  8, 24) ) ) ... </k> requires lengthBytes(BA) ==Int 32
    claim [bit-200-m-aW]: <k> runLemma ( maxUInt200 &Int #asWord ( BA ) ) => doneLemma ( #asWord ( #range(BA,  7, 25) ) ) ... </k> requires lengthBytes(BA) ==Int 32
    claim [bit-208-m-aW]: <k> runLemma ( maxUInt208 &Int #asWord ( BA ) ) => doneLemma ( #asWord ( #range(BA,  6, 26) ) ) ... </k> requires lengthBytes(BA) ==Int 32
    claim [bit-216-m-aW]: <k> runLemma ( maxUInt216 &Int #asWord ( BA ) ) => doneLemma ( #asWord ( #range(BA,  5, 27) ) ) ... </k> requires lengthBytes(BA) ==Int 32
    claim [bit-224-m-aW]: <k> runLemma ( maxUInt224 &Int #asWord ( BA ) ) => doneLemma ( #asWord ( #range(BA,  4, 28) ) ) ... </k> requires lengthBytes(BA) ==Int 32
    claim [bit-232-m-aW]: <k> runLemma ( maxUInt232 &Int #asWord ( BA ) ) => doneLemma ( #asWord ( #range(BA,  3, 29) ) ) ... </k> requires lengthBytes(BA) ==Int 32
    claim [bit-240-m-aW]: <k> runLemma ( maxUInt240 &Int #asWord ( BA ) ) => doneLemma ( #asWord ( #range(BA,  2, 30) ) ) ... </k> requires lengthBytes(BA) ==Int 32
    claim [bit-248-m-aW]: <k> runLemma ( maxUInt248 &Int #asWord ( BA ) ) => doneLemma ( #asWord ( #range(BA,  1, 31) ) ) ... </k> requires lengthBytes(BA) ==Int 32
    claim [bit-256-m-aW]: <k> runLemma ( maxUInt256 &Int #asWord ( BA ) ) => doneLemma ( #asWord ( #range(BA,  0, 32) ) ) ... </k> requires lengthBytes(BA) ==Int 32

    claim [bit-008-nm-aW]: <k> runLemma ( notMaxUInt8   &Int #asWord ( BA ) ) => doneLemma ( #asWord ( #range(BA, 0, 31) +Bytes #buf (  1, 0 ) ) ) ... </k> requires lengthBytes(BA) ==Int 32
    claim [bit-016-nm-aW]: <k> runLemma ( notMaxUInt16  &Int #asWord ( BA ) ) => doneLemma ( #asWord ( #range(BA, 0, 30) +Bytes #buf (  2, 0 ) ) ) ... </k> requires lengthBytes(BA) ==Int 32
    claim [bit-032-nm-aW]: <k> runLemma ( notMaxUInt32  &Int #asWord ( BA ) ) => doneLemma ( #asWord ( #range(BA, 0, 28) +Bytes #buf (  4, 0 ) ) ) ... </k> requires lengthBytes(BA) ==Int 32
    claim [bit-064-nm-aW]: <k> runLemma ( notMaxUInt64  &Int #asWord ( BA ) ) => doneLemma ( #asWord ( #range(BA, 0, 24) +Bytes #buf (  8, 0 ) ) ) ... </k> requires lengthBytes(BA) ==Int 32
    claim [bit-096-nm-aW]: <k> runLemma ( notMaxUInt96  &Int #asWord ( BA ) ) => doneLemma ( #asWord ( #range(BA, 0, 20) +Bytes #buf ( 12, 0 ) ) ) ... </k> requires lengthBytes(BA) ==Int 32
    claim [bit-128-nm-aW]: <k> runLemma ( notMaxUInt128 &Int #asWord ( BA ) ) => doneLemma ( #asWord ( #range(BA, 0, 16) +Bytes #buf ( 16, 0 ) ) ) ... </k> requires lengthBytes(BA) ==Int 32
    claim [bit-160-nm-aW]: <k> runLemma ( notMaxUInt160 &Int #asWord ( BA ) ) => doneLemma ( #asWord ( #range(BA, 0, 12) +Bytes #buf ( 20, 0 ) ) ) ... </k> requires lengthBytes(BA) ==Int 32
    claim [bit-192-nm-aW]: <k> runLemma ( notMaxUInt192 &Int #asWord ( BA ) ) => doneLemma ( #asWord ( #range(BA, 0, 8)  +Bytes #buf ( 24, 0 ) ) ) ... </k> requires lengthBytes(BA) ==Int 32
    claim [bit-208-nm-aW]: <k> runLemma ( notMaxUInt208 &Int #asWord ( BA ) ) => doneLemma ( #asWord ( #range(BA, 0, 6)  +Bytes #buf ( 26, 0 ) ) ) ... </k> requires lengthBytes(BA) ==Int 32
    claim [bit-224-nm-aW]: <k> runLemma ( notMaxUInt224 &Int #asWord ( BA ) ) => doneLemma ( #asWord ( #range(BA, 0, 4)  +Bytes #buf ( 28, 0 ) ) ) ... </k> requires lengthBytes(BA) ==Int 32
    claim [bit-240-nm-aW]: <k> runLemma ( notMaxUInt240 &Int #asWord ( BA ) ) => doneLemma ( #asWord ( #range(BA, 0, 2)  +Bytes #buf ( 30, 0 ) ) ) ... </k> requires lengthBytes(BA) ==Int 32
    claim [bit-248-nm-aW]: <k> runLemma ( notMaxUInt248 &Int #asWord ( BA ) ) => doneLemma ( #asWord ( #range(BA, 0, 1)  +Bytes #buf ( 31, 0 ) ) ) ... </k> requires lengthBytes(BA) ==Int 32

    claim <k> runLemma ( #buf ( 32 , #asWord ( X ) ) ) => doneLemma( X ) </k> requires lengthBytes(X) ==Int 32
    claim <k> runLemma ( #buf ( 32 , X <<Int 248 ) ) => doneLemma( #buf ( 1 , X ) +Bytes #buf ( 31 , 0 ) ) ... </k> requires #rangeUInt (  8 , X )
    claim <k> runLemma ( #buf ( 32 , X <<Int 240 ) ) => doneLemma( #buf ( 2 , X ) +Bytes #buf ( 30 , 0 ) ) ... </k> requires #rangeUInt ( 16 , X )

 // shift
 // -----

    claim [shift-16] : <k> runLemma ( ( X <<Int  16 ) <Int pow256 ) => doneLemma ( true ) ... </k> requires #rangeUInt ( 240 , X )
    claim [shift-240]: <k> runLemma ( ( X <<Int 240 ) <Int pow256 ) => doneLemma ( true ) ... </k> requires #rangeUInt (  16 , X )
    claim [shift-248]: <k> runLemma ( ( X <<Int 248 ) <Int pow256 ) => doneLemma ( true ) ... </k> requires #rangeUInt (   8 , X )

    claim [shift-range]: <k> runLemma ( #rangeUInt ( 256 , X <<Int 16 ) ) => doneLemma ( true ) ... </k> requires #rangeUInt ( 16 , X )
    claim [shift-mod]: <k> runLemma ( ( X <<Int 16 ) modInt pow256 ) => doneLemma ( X <<Int 16 ) ... </k> requires #rangeUInt ( 16 , X )

 // concat
 // ------

    claim <k> runLemma ( lengthBytes ( #range ( #buf ( 32 , _X ) , 3 , 29 ) +Bytes b"\x01" +Bytes #buf ( 2 , Y ) ) )
        => doneLemma ( 32 ) ... </k>
        requires #rangeUInt ( 16 , Y )

    claim <k> runLemma ( #asWord ( #range ( #buf ( 32 , X ) , 0 , 29 ) +Bytes #range ( #buf ( 32 , X ) , 29 , 3 ) ) )
        => doneLemma ( X ) ... </k>
        requires #rangeUInt ( 256 , X )

 // #padRightToWidth
 // ----------------

    claim [pRTW-01]:
      <k> runLemma (
            notBool ( #asWord ( #padRightToWidth ( 32 , #buf ( 4 , VV0_x_114b9705:Int ) ) ) ==Int
              #asWord ( #buf ( 4 , VV0_x_114b9705:Int ) +Bytes b"\x00\x00\x00\x00\x00\x00\x00\x00\x00\x00\x00\x00\x00\x00\x00\x00\x00\x00\x00\x00\x00\x00\x00\x00\x00\x00\x00\x00" ) )
          ) => doneLemma(
            false
          ) ... </k>
        requires #rangeUInt(32, VV0_x_114b9705)

 // #asWord
 // ----------------

    claim [buf-asWord-invert]:
      <k> runLemma(
            #asWord ( #buf ( 63 , lengthBytes ( VV0_data_114b9705:Bytes ) ) ) <=Int maxUInt64
          ) => doneLemma(
            true
          ) ... </k>
        requires lengthBytes ( VV0_data_114b9705:Bytes ) <=Int 1073741824

<<<<<<< HEAD
    claim [asWord-unif-01]: // two `#asWord`s, both under 32 bytes
      <k> runLemma(
            #asWord ( B1 +Bytes B2 ) ==Int #asWord ( B3 )
          ) => doneLemma(
            #buf(22, 0) +Bytes B1 +Bytes B2 ==K #buf(16, 0) +Bytes B3
          ) ... </k>
        requires lengthBytes(B1) ==Int 4 andBool lengthBytes(B2) ==Int 6
         andBool lengthBytes(B3) ==Int 16

    claim [asWord-unif-02]: // two `#asWord`s, left over 32 bytes
      <k> runLemma(
            #asWord ( B1 +Bytes B2 ) ==Int #asWord ( B3 +Bytes B4 )
          ) => doneLemma(
            #range ( B1, 7, 5 ) +Bytes B2 ==K #buf(7, 0) +Bytes B3 +Bytes B4
          ) ... </k>
        requires lengthBytes(B1) ==Int 12 andBool lengthBytes(B2) ==Int 27
         andBool lengthBytes(B3) ==Int 10 andBool lengthBytes(B4) ==Int 15

    claim [asWord-unif-03]: // `#asWord` and constant out of range, buffer length <=Int 32
      <k> runLemma(
            #asWord ( B ) ==Int -15 orBool 2 ^Int 160 ==Int #asWord ( B )
          ) => doneLemma(
            false
          ) ... </k>
          requires lengthBytes(B) ==Int 16

    claim [asWord-unif-04]: // `#asWord` and constant out of range, buffer length >Int 32
      <k> runLemma(
            #asWord ( B ) ==Int -15 orBool 2 ^Int 324 ==Int #asWord ( B )
          ) => doneLemma(
            false
          ) ... </k>
          requires lengthBytes(B) ==Int 36

    claim [asWord-unif-05]: // `#asWord` and constant, buffer length <=Int 32
      <k> runLemma(
            #asWord ( B1 +Bytes B2 ) ==Int 9518572911576893851958972884578457483927345
          ) => doneLemma(
            #buf(5, 0) +Bytes B1 +Bytes B2 ==K #buf(32, 9518572911576893851958972884578457483927345)
          ) ... </k>
        requires lengthBytes(B1) ==Int 15 andBool lengthBytes(B2) ==Int 12

    claim [asWord-unif-06]: // `#asWord` and constant, buffer length >Int 32
      <k> runLemma(
            #asWord ( B1 +Bytes B2 ) ==Int 294572972648782479679175618975648679836
          ) => doneLemma(
            #range(B1, 3, 17) +Bytes B2 ==K #buf(32, 294572972648782479679175618975648679836)
          ) ... </k>
        requires lengthBytes(B1) ==Int 20 andBool lengthBytes(B2) ==Int 15
=======
 // bool2Word
 // ---------

    // b2w-gt-zero, b2w-lt-b2w, b2w-band-one, b2w-band, b2w-mul-lt-l
    claim [b2w-01]:
      <k> runLemma (
            ( bool2Word( 0 <=Int X:Int ) &Int 1 ) *Int bool2Word( X <Int -5 ) <Int ( bool2Word( 5 <=Int X ) &Int bool2Word( X <=Int 10 ) )
          ) => doneLemma (
            5 <=Int X andBool X <=Int 10
          ) ... </k>

    // b2w-eq-zero, b2w-xor-zero, b2w-xor-one, b2w-xor, b2w-mul-eq-l
    claim [b2w-02]:
      <k> runLemma (
            ( bool2Word( 0 <=Int X:Int ) *Int ( 0 xorInt bool2Word( X <=Int 0 ) ) ) ==Int 1 xorInt ( bool2Word( X <=Int 0 ) xorInt bool2Word( X >=Int 0 ) )
          ) => doneLemma (
            true
          ) ... </k>

    // b2w-lt-one, b2w-bor-one, b2w-mul-le-l
    claim [b2w-03]:
      <k> runLemma (
            ( bool2Word ( 0 <=Int X:Int ) *Int bool2Word( 0 <Int X ) ) <Int 1 |Int bool2Word( X =/=Int X )
          ) => doneLemma (
            X <=Int 0
          ) ... </k>

    // b2w-gt-false, b2w-mul-lt-r
    claim [b2w-04]:
      <k> runLemma (
            ( bool2Word ( notBool X ) *Int 42 ) <Int bool2Word ( Y )
          ) => doneLemma (
            X andBool Y
          ) ... </k>

    // b2w-lt-true
    claim [b2w-05]:
      <k> runLemma (
            bool2Word ( _X ) *Int bool2Word ( _Y ) <Int 42
          ) => doneLemma (
            true
          ) ... </k>
>>>>>>> c6e01ac7

 // ecrecover
 // ---------

    claim [ecrec-length]: <k> runLemma  ( lengthBytes ( #ecrec ( _ , _ , _ , _ ) ) <=Int 32 )
                           => doneLemma ( true ) ... </k>

    claim [ecrec-split]: <k> runLemma  ( #range ( #buf(160, 0) +Bytes _BUF , lengthBytes ( #ecrec ( HASH , SIGV , SIGR , SIGS ) ) +Int 128 , 32 -Int lengthBytes ( #ecrec ( HASH , SIGV , SIGR , SIGS ) ) ) )
                          => doneLemma ( #range ( #buf( 32, 0)             , lengthBytes ( #ecrec ( HASH , SIGV , SIGR , SIGS ) )          , 32 -Int lengthBytes ( #ecrec ( HASH , SIGV , SIGR , SIGS ) ) ) ) ... </k>

    claim [ecrec-range]: <k> runLemma  ( #rangeUInt ( 160 , #asWord ( #ecrec ( _ , _ , _ , _ ) ) ) )
                          => doneLemma ( true ) ... </k>

    claim [ecrec-mask]: <k> runLemma  ( #asWord ( #ecrec ( HASH , SIGV , SIGR , SIGS ) ) &Int maxUInt160 )
                         => doneLemma ( #asWord ( #ecrec ( HASH , SIGV , SIGR , SIGS ) ) ) ... </k>

 // Address computation
 // -------------------

    claim [addr-from-private-key]: <k> runLemma  ( #addrFromPrivateKey(#unparseDataBytes(b"\x00\x00\x00\x00\x00\x00\x00\x00\x00\x00\x00\x00\x00\x00\x00\x00\x00\x00\x00\x00\x00\x00\x00\x00\x00\x00\x00\x00\x00\x00\x00\x01")) )
                                    => doneLemma ( 721457446580647751014191829380889690493307935711 ) ... </k>

 // Precompiled accounts
 // --------------------

    claim [precompiledAccountsSet-correctness]:
          <k> runLemma (
                         #precompiledAccountsSet(DEFAULT)           ==K SetItem (1) ( SetItem (2) ( SetItem (3) SetItem (4) ) )
                 andBool #precompiledAccountsSet(FRONTIER)          ==K SetItem (1) ( SetItem (2) ( SetItem (3) SetItem (4) ) )
                 andBool #precompiledAccountsSet(HOMESTEAD)         ==K SetItem (1) ( SetItem (2) ( SetItem (3) SetItem (4) ) )
                 andBool #precompiledAccountsSet(TANGERINE_WHISTLE) ==K SetItem (1) ( SetItem (2) ( SetItem (3) SetItem (4) ) )
                 andBool #precompiledAccountsSet(SPURIOUS_DRAGON)   ==K SetItem (1) ( SetItem (2) ( SetItem (3) SetItem (4) ) )
                 andBool #precompiledAccountsSet(BYZANTIUM)         ==K SetItem (1) ( SetItem (2) ( SetItem (3) ( SetItem (4) ( SetItem (5) ( SetItem (6) ( SetItem (7) SetItem (8) ) ) ) ) ) )
                 andBool #precompiledAccountsSet(CONSTANTINOPLE)    ==K SetItem (1) ( SetItem (2) ( SetItem (3) ( SetItem (4) ( SetItem (5) ( SetItem (6) ( SetItem (7) SetItem (8) ) ) ) ) ) )
                 andBool #precompiledAccountsSet(PETERSBURG)        ==K SetItem (1) ( SetItem (2) ( SetItem (3) ( SetItem (4) ( SetItem (5) ( SetItem (6) ( SetItem (7) SetItem (8) ) ) ) ) ) )
                 andBool #precompiledAccountsSet(ISTANBUL)          ==K SetItem (1) ( SetItem (2) ( SetItem (3) ( SetItem (4) ( SetItem (5) ( SetItem (6) ( SetItem (7) ( SetItem (8) SetItem (9) ) ) ) ) ) ) )
                 andBool #precompiledAccountsSet(BERLIN)            ==K SetItem (1) ( SetItem (2) ( SetItem (3) ( SetItem (4) ( SetItem (5) ( SetItem (6) ( SetItem (7) ( SetItem (8) SetItem (9) ) ) ) ) ) ) )
                 andBool #precompiledAccountsSet(LONDON)            ==K SetItem (1) ( SetItem (2) ( SetItem (3) ( SetItem (4) ( SetItem (5) ( SetItem (6) ( SetItem (7) ( SetItem (8) SetItem (9) ) ) ) ) ) ) )
                 andBool #precompiledAccountsSet(MERGE)             ==K SetItem (1) ( SetItem (2) ( SetItem (3) ( SetItem (4) ( SetItem (5) ( SetItem (6) ( SetItem (7) ( SetItem (8) SetItem (9) ) ) ) ) ) ) )
                 andBool #precompiledAccountsSet(SHANGHAI)          ==K SetItem (1) ( SetItem (2) ( SetItem (3) ( SetItem (4) ( SetItem (5) ( SetItem (6) ( SetItem (7) ( SetItem (8) SetItem (9) ) ) ) ) ) ) )
              ) => doneLemma ( true ) ... </k>

    claim [precompiledAccounts-slowdown]: <k> runLemma  ( X:Bool ) => doneLemma ( X:Bool ) ... </k>
      requires #isPrecompiledAccount(_A00, SHANGHAI) andBool #isPrecompiledAccount(_A01, SHANGHAI) andBool #isPrecompiledAccount(_A02, SHANGHAI) andBool #isPrecompiledAccount(_A03, SHANGHAI) andBool #isPrecompiledAccount(_A04, SHANGHAI)
       andBool #isPrecompiledAccount(_A05, SHANGHAI) andBool #isPrecompiledAccount(_A06, SHANGHAI) andBool #isPrecompiledAccount(_A07, SHANGHAI) andBool #isPrecompiledAccount(_A08, SHANGHAI) andBool #isPrecompiledAccount(_A09, SHANGHAI)
       andBool #isPrecompiledAccount(_A10, SHANGHAI) andBool #isPrecompiledAccount(_A11, SHANGHAI) andBool #isPrecompiledAccount(_A12, SHANGHAI) andBool #isPrecompiledAccount(_A13, SHANGHAI) andBool #isPrecompiledAccount(_A14, SHANGHAI)
       andBool #isPrecompiledAccount(_A15, SHANGHAI) andBool #isPrecompiledAccount(_A16, SHANGHAI) andBool #isPrecompiledAccount(_A17, SHANGHAI) andBool #isPrecompiledAccount(_A18, SHANGHAI) andBool #isPrecompiledAccount(_A19, SHANGHAI)
       andBool #isPrecompiledAccount(_A20, SHANGHAI) andBool #isPrecompiledAccount(_A21, SHANGHAI) andBool #isPrecompiledAccount(_A22, SHANGHAI) andBool #isPrecompiledAccount(_A23, SHANGHAI) andBool #isPrecompiledAccount(_A24, SHANGHAI)
       andBool #isPrecompiledAccount(_A25, SHANGHAI) andBool #isPrecompiledAccount(_A26, SHANGHAI) andBool #isPrecompiledAccount(_A27, SHANGHAI) andBool #isPrecompiledAccount(_A28, SHANGHAI) andBool #isPrecompiledAccount(_A29, SHANGHAI)
       andBool #isPrecompiledAccount(_A30, SHANGHAI) andBool #isPrecompiledAccount(_A31, SHANGHAI) andBool #isPrecompiledAccount(_A32, SHANGHAI) andBool #isPrecompiledAccount(_A33, SHANGHAI) andBool #isPrecompiledAccount(_A34, SHANGHAI)
       andBool #isPrecompiledAccount(_A35, SHANGHAI) andBool #isPrecompiledAccount(_A36, SHANGHAI) andBool #isPrecompiledAccount(_A37, SHANGHAI) andBool #isPrecompiledAccount(_A38, SHANGHAI) andBool #isPrecompiledAccount(_A39, SHANGHAI)
       andBool #isPrecompiledAccount(_A40, SHANGHAI) andBool #isPrecompiledAccount(_A41, SHANGHAI) andBool #isPrecompiledAccount(_A42, SHANGHAI) andBool #isPrecompiledAccount(_A43, SHANGHAI) andBool #isPrecompiledAccount(_A44, SHANGHAI)
       andBool #isPrecompiledAccount(_A45, SHANGHAI) andBool #isPrecompiledAccount(_A46, SHANGHAI) andBool #isPrecompiledAccount(_A47, SHANGHAI) andBool #isPrecompiledAccount(_A48, SHANGHAI) andBool #isPrecompiledAccount(_A49, SHANGHAI)

endmodule<|MERGE_RESOLUTION|>--- conflicted
+++ resolved
@@ -645,7 +645,6 @@
           ) ... </k>
         requires lengthBytes ( VV0_data_114b9705:Bytes ) <=Int 1073741824
 
-<<<<<<< HEAD
     claim [asWord-unif-01]: // two `#asWord`s, both under 32 bytes
       <k> runLemma(
             #asWord ( B1 +Bytes B2 ) ==Int #asWord ( B3 )
@@ -695,7 +694,7 @@
             #range(B1, 3, 17) +Bytes B2 ==K #buf(32, 294572972648782479679175618975648679836)
           ) ... </k>
         requires lengthBytes(B1) ==Int 20 andBool lengthBytes(B2) ==Int 15
-=======
+
  // bool2Word
  // ---------
 
@@ -738,7 +737,6 @@
           ) => doneLemma (
             true
           ) ... </k>
->>>>>>> c6e01ac7
 
  // ecrecover
  // ---------
