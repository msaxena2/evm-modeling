--- conflicted
+++ resolved
@@ -25,12 +25,8 @@
     rule #gas(_) >=Int C => true  requires #isConcrete(C) [simplification]
     rule C <=Int #gas(_) => true  requires #isConcrete(C) [simplification]
 
-<<<<<<< HEAD
-=======
     // TODO: figure out how to safely use these to replace the associativity
     //       rules in lemmas.k by organizing them into int-simplification.k
-
->>>>>>> ab5d1e42
     rule C1 +Int S2 => S2 +Int C1 requires #isConcrete(C1) andBool notBool #isConcrete(S2) [simplification]
 
     rule S1 +Int (S2 +Int I3) => (S1 +Int S2) +Int I3 requires (notBool #isConcrete(S1)) andBool (notBool #isConcrete(S2)) [simplification]
