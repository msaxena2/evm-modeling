--- conflicted
+++ resolved
@@ -100,7 +100,6 @@
     rule 0 <=Int #memoryUsageUpdate(MU, START, WIDTH)              => true requires 0 <=Int MU       andBool 0 <=Int START       andBool 0     <=Int WIDTH   [simplification]
     rule         #memoryUsageUpdate(MU, START, WIDTH) <Int #gas(G) => true requires MU  <Int #gas(G) andBool START  <Int #gas(G) andBool WIDTH  <Int #gas(G) [simplification]
 
-<<<<<<< HEAD
     rule 0 <=Int Csload(_, _)       => true  [simplification]
     rule Csload(_, _) <Int #gas(_)  => true  [simplification]
     rule #gas(_)  <Int Csload(_, _) => false [simplification]
@@ -110,10 +109,9 @@
     rule Cmem(_, _) <Int #gas(_)  => true  [simplification]
     rule #gas(_) <Int Cmem(_, _)  => false [simplification]
     rule Cmem(_, _) <=Int #gas(_) => true  [simplification]
-=======
+
     rule 0 <=Int Csstore(_, _, _, _)              => true [simplification]
     rule         Csstore(_, _, _, _) <Int #gas(_) => true [simplification]
->>>>>>> 43779361
 
     rule 0 <=Int Cmem(_, N)              => true requires 0 <=Int N       [simplification]
     rule         Cmem(_, N) <Int #gas(G) => true requires N  <Int #gas(G) [simplification]
