requires "edsl.md"
requires "../infinite-gas.k"

module EVM-SYMBOLIC     [symbolic]
    imports EVM
    imports EDSL
    imports INFINITE-GAS-LEMMAS

  // ########################
  // Ecrecover
  // todo move to ecrec-symbolic.k when K supports it.
  // ########################

    //Symbolic wrapper over the argument of #ecrec, no implementation.
    syntax Int ::= #symEcrec ( WordStack )   [function]

    //Symbolic predicate representing whether output of #ecrec is empty. No implementation.
    syntax Bool ::= #ecrecEmpty( WordStack ) [function]

    // Range for #symEcrec

    //case 0 is never wrapped into #symEcrec(), corresponds to #ecrecEmpty(DATA) == true
    rule 0 <Int   #symEcrec(_)             => true [simplification]

    //that's because the result in concrete semantics is trimmed to Address range.
    rule          #symEcrec(_) <Int pow160 => true [simplification]

    // Lemmas implied by the above, but still required to match side conditions of #padToWidth rule in lemmas.md
    // General range conversion lemmas like below are not an option, dramatic performance decrease:
    //    rule A < pow256 => true requires A < pow160
    rule 0 <=Int  #symEcrec(_)             => true [simplification]
    rule          #symEcrec(_) <Int pow256 => true [simplification]

<<<<<<< HEAD
 // callSuccess? caputures various cases where a call may fail including out of gas, insufficient balance and etc.
 // TODO: include the calldata as the argument.
    syntax Int ::= #callGas ( Schedule , Int , Int , Int , Bool )  [function]  // schedule, gasCap, accountTo, value, callSuccess?
 // ------------------------------------------------------------------------------------------------------------------------------


=======
>>>>>>> 2abeb23e
  // ########################
  // Symbolic Call
  // ########################

 // PC helps to differentiate different calls to the same account.
 // TODO: include the calldata as the argument.
    syntax Bool ::= #callSuccess ( Int , Int )  [function]  // pc, accountTo
                  | #callFailure ( Int , Int )  [function]  // pc, accountTo
 // ------------------------------------------------------------------------

    syntax Int ::= #callResult ( Int , Int )  [function]  // pc, accountTo
 // ----------------------------------------------------------------------


    syntax Int ::= #extCodeSize ( Int )  [function]
 // -----------------------------------------------

 // ERC20 transfer(address,uint256)
 // pc, to addr
    syntax Bool ::= #tokenTransferCallSuccess ( Int , Int ) [function]
                  | #tokenTransferCallFailure ( Int , Int ) [function]
 // ------------------------------------------------------------------

 // 3rd argument: <timestamp> NOW </timestamp> variable hack to force to generate Z3 query
    syntax Int ::= #tokenTransferCallReturnSize  ( Int , Int , Int ) [function]
                 | #tokenTransferCallReturnValue ( Int , Int , Int ) [function]
 // ---------------------------------------------------------------------------

endmodule<|MERGE_RESOLUTION|>--- conflicted
+++ resolved
@@ -31,15 +31,6 @@
     rule 0 <=Int  #symEcrec(_)             => true [simplification]
     rule          #symEcrec(_) <Int pow256 => true [simplification]
 
-<<<<<<< HEAD
- // callSuccess? caputures various cases where a call may fail including out of gas, insufficient balance and etc.
- // TODO: include the calldata as the argument.
-    syntax Int ::= #callGas ( Schedule , Int , Int , Int , Bool )  [function]  // schedule, gasCap, accountTo, value, callSuccess?
- // ------------------------------------------------------------------------------------------------------------------------------
-
-
-=======
->>>>>>> 2abeb23e
   // ########################
   // Symbolic Call
   // ########################
