requires "abstract-semantics-segmented-gas.k"
requires "edsl.md"
requires "evm-symbolic.k"
requires "../infinite-gas.k"
requires "../lemmas.k"

module VERIFICATION
    imports VERIFICATION-JAVA
    imports VERIFICATION-HASKELL
    imports LEMMAS

endmodule

module VERIFICATION-JAVA [symbolic, kast]
    imports ABSTRACT-SEMANTICS-SEGMENTED-GAS
    imports EDSL
    imports EVM-SYMBOLIC

    //semantics of #buf
    rule #buf(LEN, BYTES) => #padToWidth(LEN, #asByteStack( BYTES )) [simplification, concrete]

    rule chop ( W0:Int +Int W1:Int ) -Word W1:Int => chop ( W0 )
      requires #rangeUInt(256, W0) andBool #rangeUInt(256, W1)
      [simplification]
endmodule

module VERIFICATION-HASKELL [symbolic, kore]
<<<<<<< HEAD
    import INFINITE-GAS-LEMMAS

=======
    imports INFINITE-GAS
    imports EDSL
>>>>>>> 3b8487f6
endmodule<|MERGE_RESOLUTION|>--- conflicted
+++ resolved
@@ -25,11 +25,6 @@
 endmodule
 
 module VERIFICATION-HASKELL [symbolic, kore]
-<<<<<<< HEAD
-    import INFINITE-GAS-LEMMAS
-
-=======
-    imports INFINITE-GAS
+    imports INFINITE-GAS-LEMMAS
     imports EDSL
->>>>>>> 3b8487f6
 endmodule