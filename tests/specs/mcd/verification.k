--- conflicted
+++ resolved
@@ -356,7 +356,10 @@
 
     rule ADDR in (SetItem(I) REST) => ADDR in REST requires #notPrecompileAddress(ADDR) andBool notBool #notPrecompileAddress(I) [simplification]
 
-<<<<<<< HEAD
+    // ### vat-subui-pass
+
+    rule chop(X) ==K 0 => X ==Int 0 requires #rangeSInt(256, X) [simplification]
+
     // ### flopper-kick-pass-rough
 
     rule 0 <=Int X |Int Y => true requires 0 <=Int X andBool 0 <=Int Y [simplification]
@@ -386,10 +389,5 @@
 
     rule X <Int X -Int Y => false requires 0 <=Int Y [simplification]
     rule X +Int Y <Int X => false requires 0 <=Int Y [simplification]
-=======
-    // ### vat-subui-pass
-
-    rule chop(X) ==K 0 => X ==Int 0 requires #rangeSInt(256, X) [simplification]
->>>>>>> dd69067e
 
 endmodule