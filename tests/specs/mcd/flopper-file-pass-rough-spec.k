--- conflicted
+++ resolved
@@ -3,101 +3,6 @@
 module FLOPPER-FILE-PASS-ROUGH-SPEC
     imports VERIFICATION
 
-<<<<<<< HEAD
-    // Flopper_file
-    claim [Flopper.file.pass.rough]:
-      <k> #execute ~> CONTINUATION => #halt ~> CONTINUATION </k>
-      <mode> NORMAL </mode>
-      <schedule> ISTANBUL </schedule>
-      <useGas> true </useGas>
-      <ethereum>
-        <evm>
-          <output> .Bytes </output>
-          <statusCode> _ => EVMC_SUCCESS </statusCode>
-          <callStack> _VCallStack </callStack>
-          <interimStates> _ </interimStates>
-          <touchedAccounts> _ => ?_ </touchedAccounts>
-          <callState>
-            <program> Flopper_bin_runtime </program>
-            <jumpDests> #computeValidJumpDests(Flopper_bin_runtime) </jumpDests>
-            <id> ACCT_ID </id>
-            <caller> CALLER_ID </caller>
-            <callData> #abiCallData("file", #bytes32(ABI_what), #uint256(ABI_data)) +Bytes CD => ?_ </callData>
-            <callValue> VCallValue </callValue>
-            <wordStack> .WordStack => ?_ </wordStack>
-            <localMem> .Bytes => ?_ </localMem>
-            <pc> 0 => ?_ </pc>
-            <gas> #gas(VGas) => ?_ </gas>
-            <memoryUsed> 0 => ?_ </memoryUsed>
-            <callGas> _ => ?_ </callGas>
-            <static> false </static>
-            <callDepth> VCallDepth </callDepth>
-          </callState>
-          <substate>
-            <selfDestruct> _VSelfDestruct </selfDestruct>
-            <log> _ => ?_ </log>
-            <refund> _Vrefund => ?_ </refund>
-            <accessedAccounts> _ => ?_ </accessedAccounts>
-            <accessedStorage> _ => ?_ </accessedStorage>
-            <createdAccounts> _ => ?_ </createdAccounts>
-          </substate>
-          <gasPrice> _ </gasPrice>
-          <origin> ORIGIN_ID </origin>
-          <blockhashes> _ </blockhashes>
-          <block>
-            <previousHash> _ </previousHash>
-            <ommersHash> _ </ommersHash>
-            <coinbase> _ </coinbase>
-            <stateRoot> _ </stateRoot>
-            <transactionsRoot> _ </transactionsRoot>
-            <receiptsRoot> _ </receiptsRoot>
-            <logsBloom> _ </logsBloom>
-            <difficulty> _ </difficulty>
-            <number> _BLOCK_NUMBER </number>
-            <gasLimit> _ </gasLimit>
-            <gasUsed> _ </gasUsed>
-            <timestamp> TIME </timestamp>
-            <extraData> _ </extraData>
-            <mixHash> _ </mixHash>
-            <blockNonce> _ </blockNonce>
-            <baseFee> _ </baseFee>
-            <ommerBlockHeaders> _ </ommerBlockHeaders>
-            <withdrawalsRoot> _ </withdrawalsRoot>
-            <blobGasUsed> _ </blobGasUsed>
-            <excessBlobGas> _ </excessBlobGas>
-            <beaconRoot> _ </beaconRoot>
-          </block>
-        </evm>
-        <network>
-          <chainID> VChainId </chainID>
-          <accounts>
-            <account>
-              <acctID> ACCT_ID </acctID>
-              <balance> ACCT_ID_balance </balance>
-              <code> Flopper_bin_runtime </code>
-              <storage> ACCT_ID_STORAGE => ACCT_ID_STORAGE [ #Flopper.beg <- (#if ABI_what ==Int #string2Word("beg") #then ABI_data #else Beg #fi) ] [ #Flopper.pad <- (#if ABI_what ==Int #string2Word("pad") #then ABI_data #else Pad #fi) ] [ #Flopper.ttl_tau <- (#if ABI_what ==Int #string2Word("ttl") #then #WordPackUInt48UInt48(maxUInt48 &Int ABI_data, Tau) #else (#if ABI_what ==Int #string2Word("tau") #then #WordPackUInt48UInt48(Ttl, maxUInt48 &Int ABI_data) #else #WordPackUInt48UInt48(Ttl, Tau) #fi) #fi) ] </storage>
-              <origStorage> ACCT_ID_ORIG_STORAGE </origStorage>
-              <nonce> _Nonce_Flopper => ?_ </nonce>
-              <transientStorage> _ </transientStorage>
-            </account>
-           ...
-          </accounts>
-          <txOrder> _ </txOrder>
-          <txPending> _ </txPending>
-          <messages> _ </messages>
-        </network>
-      </ethereum>
-      requires #rangeAddress(ACCT_ID)
-       andBool ACCT_ID =/=Int 0
-       andBool #notPrecompileAddress(ACCT_ID)
-       andBool #rangeAddress(CALLER_ID)
-       andBool #rangeAddress(ORIGIN_ID)
-       andBool #rangeUInt(256, TIME)
-       andBool #rangeUInt(256, ACCT_ID_balance)
-       andBool VCallDepth <=Int 1024
-       andBool #rangeUInt(256, VCallValue)
-       andBool #rangeUInt(256, VChainId)
-=======
     // // Flopper_file
     // claim [Flopper.file.pass.rough]:
     //   <k> #execute ~> CONTINUATION => #halt ~> CONTINUATION </k>
@@ -190,7 +95,6 @@
     //    andBool VCallDepth <=Int 1024
     //    andBool #rangeUInt(256, VCallValue)
     //    andBool #rangeUInt(256, VChainId)
->>>>>>> 55939491
 
     //    andBool (#rangeBytes(32, ABI_what)
     //    andBool (#rangeUInt(256, ABI_data)
