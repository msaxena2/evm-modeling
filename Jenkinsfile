pipeline {
  agent none
  options {
    ansiColor('xterm')
  }
  stages {
    stage("Init title") {
      when {
        changeRequest()
        beforeAgent true
      }
      steps {
        script {
          currentBuild.displayName = "PR ${env.CHANGE_ID}: ${env.CHANGE_TITLE}"
        }
      }
    }
/*    stage('Build and Test') {
      when {
        changeRequest()
        beforeAgent true
      }
      agent {
        dockerfile {
          additionalBuildArgs '--build-arg USER_ID=$(id -u) --build-arg GROUP_ID=$(id -g)'
          args '-m 60g'
        }
      }
      stages {
        stage('Dependencies') {
          steps {
            sh '''
              make deps ocaml-deps split-tests -j3
            '''
          }
        }
        stage('Build') {
          steps {
            sh '''
              make build-all -j4
            '''
          }
        }
        stage('Test Execution') {
          failFast true
          options { timeout(time: 15, unit: 'MINUTES') }
          parallel {
            stage('Conformance (OCaml)') {
              steps {
                sh '''
                  make test-conformance -j8 TEST_CONCRETE_BACKEND=ocaml
                '''
              }
            }
            stage('Conformance (LLVM)') {
              steps {
                sh '''
                  make test-conformance -j8 TEST_CONCRETE_BACKEND=llvm
                '''
              }
            }
            stage('Conformance (Web3)') {
              steps {
                sh '''
                  make test-web3
                '''
              }
            }
          }
        }
        stage('Test Proofs (Java)') {
          options {
            lock("proofs-${env.NODE_NAME}")
            timeout(time: 60, unit: 'MINUTES')
          }
          steps {
            sh '''
              make test-prove -j6
            '''
          }
        }
        stage('Test Interactive') {
          failFast true
          options { timeout(time: 35, unit: 'MINUTES') }
          parallel {
            stage('OCaml krun') {
              steps {
                sh '''
                  make test-interactive-run TEST_CONCRETE_BACKEND=ocaml
                '''
              }
            }
            stage('LLVM krun') {
              steps {
                sh '''
                  make test-interactive-run TEST_CONCRETE_BACKEND=llvm
                '''
              }
            }
            stage('Java krun') {
              steps {
                sh '''
                  make test-interactive-run TEST_CONCRETE_BACKEND=java
                '''
              }
            }
            stage('Haskell krun') {
              steps {
                sh '''
                  make test-interactive-run TEST_CONCRETE_BACKEND=haskell
                '''
              }
            }
            stage('OCaml kast') {
              steps {
                sh '''
                  make test-parse TEST_CONCRETE_BACKEND=ocaml
                '''
              }
            }
            stage('Failing tests') {
              steps {
                sh '''
                  make test-failure TEST_CONCRETE_BACKEND=ocaml
                  make test-failure TEST_CONCRETE_BACKEND=llvm
                '''
              }
            }
            stage('Java KLab') {
              steps {
                sh '''
                  make test-klab-prove TEST_SYMBOLIC_BACKEND=java
                '''
              }
            }
            stage('Haskell Search') {
              steps {
                sh '''
                  make test-interactive-search TEST_SYMBOLIC_BACKEND=haskell -j4
                '''
              }
            }
            stage('KEVM help') {
              steps {
                sh '''
                  ./kevm help
                '''
              }
            }
            stage('Firefly') {
              steps {
                sh '''
                  export PATH=$PATH:$(pwd)/.build/defn/vm
                  make test-interactive-firefly
                '''
              }
            }
          }
        }
      }
    }*/
    stage('Release') {
/*      when {
        not { changeRequest() }
        branch 'master'
        beforeAgent true
      }*/
      agent { label 'docker' }
      options { skipDefaultCheckout() }
      environment {
        GITHUB_TOKEN    = credentials('rv-jenkins')
        KEVM_RELEASE_ID = '1.0.0'
        PACKAGE = 'kevm'
        VERSION = '1.0.0'
        ROOT_URL = 'https://github.com/kframework/evm-semantics/releases/download/nightly'
      }
      stages {
        stage('Checkout SCM - Download K Release') {
          steps {
            dir("kevm-${env.KEVM_RELEASE_ID}") {
              checkout scm
              sh '''
                commit_short=$(cd deps/k && git rev-parse --short HEAD)
                K_RELEASE="https://github.com/kframework/k/releases/download/nightly-$commit_short"
                curl --fail --location "${K_RELEASE}/kframework_5.0.0_amd64_bionic.deb"    --output kframework-bionic.deb
                curl --fail --location "${K_RELEASE}/kframework-5.0.0-1-x86_64.pkg.tar.xz" --output kframework-git.pkg.tar.xz
                curl --fail --location "${K_RELEASE}/kframework_5.0.0_amd64_buster.deb"    --output kframework-buster.deb
              '''
              stash name: 'bionic-kframework', includes: 'kframework-bionic.deb'
              stash name: 'buster-kframework', includes: 'kframework-buster.deb'
              stash name: 'arch-kframework',   includes: 'kframework-git.pkg.tar.xz'
            }
          }
        }
        stage('Build Source Tarball') {
          agent {
            dockerfile {
              dir "kevm-${env.KEVM_RELEASE_ID}/package"
              filename 'Dockerfile.arch'
              additionalBuildArgs '--build-arg USER_ID=$(id -u) --build-arg GROUP_ID=$(id -g)'
              reuseNode true
            }
          }
          steps {
            dir("kevm-${KEVM_RELEASE_ID}-src") {
              checkout scm
              sh '''
                find . -name .git | xargs rm -r
                rm -r deps/k tests/ethereum-tests deps/metropolis
                cd ..
                tar czvf kevm-${KEVM_RELEASE_ID}-src.tar.gz kevm-${KEVM_RELEASE_ID}-src
              '''
            }
            stash name: 'src-kevm', includes: "kevm-${env.KEVM_RELEASE_ID}-src.tar.gz"
          }
        }
        stage('Build Ubuntu Bionic Package') {
          agent {
            dockerfile {
              dir "kevm-${env.KEVM_RELEASE_ID}/package"
              filename 'Dockerfile.ubuntu-bionic'
              additionalBuildArgs '--build-arg USER_ID=$(id -u) --build-arg GROUP_ID=$(id -g)'
              reuseNode true
            }
          }
          steps {
            dir("kevm-${env.KEVM_RELEASE_ID}") {
              checkout scm
              unstash 'bionic-kframework'
              sh '''
                sudo apt-get update && sudo apt-get upgrade --yes
                sudo apt-get install --yes ./kframework-bionic.deb
                cp -r package/debian ./
                cp package/ubuntu/* debian
                dpkg-buildpackage --no-sign
              '''
            }
            stash name: 'bionic-kevm', includes: "kevm_${env.KEVM_RELEASE_ID}_amd64.deb"
          }
        }
        stage('Test Ubuntu Bionic Package') {
          options { timeout(time: 15, unit: 'MINUTES') }
          agent {
            dockerfile {
              dir "kevm-${env.KEVM_RELEASE_ID}/package"
              filename 'Dockerfile.ubuntu-bionic'
              additionalBuildArgs '--build-arg USER_ID=$(id -u) --build-arg GROUP_ID=$(id -g)'
              reuseNode true
            }
          }
          steps {
            dir("kevm-${env.KEVM_RELEASE_ID}") {
              unstash 'bionic-kevm'
              sh '''
                sudo apt-get update && sudo apt-get upgrade --yes
                sudo apt-get install --yes ./kevm_${KEVM_RELEASE_ID}_amd64.deb
                export PATH=$PATH:$(pwd)/.build/defn/vm
                make test-interactive-firefly
              '''
            }
          }
        }
        stage('Build Debian Buster Package') {
          agent {
            dockerfile {
              dir "kevm-${env.KEVM_RELEASE_ID}/package"
              filename 'Dockerfile.debian-buster'
              additionalBuildArgs '--build-arg USER_ID=$(id -u) --build-arg GROUP_ID=$(id -g)'
              reuseNode true
            }
          }
          steps {
            dir("kevm-${env.KEVM_RELEASE_ID}") {
              checkout scm
              unstash 'buster-kframework'
              sh '''
                sudo apt-get update && sudo apt-get upgrade --yes
                sudo apt-get install --yes ./kframework-buster.deb
                cp -r package/debian ./
                dpkg-buildpackage --no-sign
              '''
            }
            stash name: 'buster-kevm', includes: "kevm_${env.KEVM_RELEASE_ID}_amd64.deb"
          }
        }
        stage('Test Debian Buster Package') {
          options { timeout(time: 15, unit: 'MINUTES') }
          agent {
            dockerfile {
              dir "kevm-${env.KEVM_RELEASE_ID}/package"
              filename 'Dockerfile.debian-buster'
              additionalBuildArgs '--build-arg USER_ID=$(id -u) --build-arg GROUP_ID=$(id -g)'
              reuseNode true
            }
          }
          steps {
            dir("kevm-${env.KEVM_RELEASE_ID}") {
              unstash 'buster-kevm'
              sh '''
                sudo apt-get update && sudo apt-get upgrade --yes
                sudo apt-get install --yes ./kevm_${KEVM_RELEASE_ID}_amd64.deb
                export PATH=$PATH:$(pwd)/.build/defn/vm
                make test-interactive-firefly
              '''
            }
          }
        }
        stage('Build Arch Package') {
          agent {
            dockerfile {
              dir "kevm-${env.KEVM_RELEASE_ID}/package"
              filename 'Dockerfile.arch'
              additionalBuildArgs '--build-arg USER_ID=$(id -u) --build-arg GROUP_ID=$(id -g)'
              reuseNode true
            }
          }
          steps {
            dir("kevm-${env.KEVM_RELEASE_ID}") {
              checkout scm
              unstash 'arch-kframework'
              sh '''
                sudo pacman -Syu --noconfirm
                sudo pacman --noconfirm -U kframework-git.pkg.tar.xz
                cd package
                makepkg --noconfirm --syncdeps
              '''
            }
            stash name: 'arch-kevm', includes: "kevm-${env.KEVM_RELEASE_ID}/package/kevm-git-${env.KEVM_RELEASE_ID}-1-x86_64.pkg.tar.xz"
          }
        }
        stage('Test Arch Package') {
          options { timeout(time: 15, unit: 'MINUTES') }
          agent {
            dockerfile {
              dir "kevm-${env.KEVM_RELEASE_ID}/package"
              filename 'Dockerfile.arch'
              additionalBuildArgs '--build-arg USER_ID=$(id -u) --build-arg GROUP_ID=$(id -g)'
              reuseNode true
            }
          }
          steps {
            dir("kevm-${env.KEVM_RELEASE_ID}") {
              unstash 'arch-kevm'
              sh '''
                sudo pacman -Syu --noconfirm
                sudo pacman --noconfirm -U package/kevm-git-${KEVM_RELEASE_ID}-1-x86_64.pkg.tar.xz
<<<<<<< HEAD
              '''
            }
          }
        }
        stage('Build Homebrew Bottle') {
          agent {
            label 'anka'
          }
          steps {
            unstash 'src-kevm'
            dir('homebrew-k') {
              git url: 'git@github.com:kframework/homebrew-k.git'
              sh '''
                ${WORKSPACE}/deps/k/src/main/scripts/brew-build-bottle
              '''
              stash name: "mojave-kevm", includes: "kevm--${env.KEVM_RELEASE_ID}.mojave.bottle*.tar.gz"
            }
          }
        }
        stage('Test Homebrew Bottle') {
          agent {
            label 'anka'
          }
          steps {
            dir('homebrew-k') {
              git url: 'git@github.com:kframework/homebrew-k.git', branch: 'brew-release-kevm'
              unstash "mojave-kevm"
              sh '''
                ${WORKSPACE}/src/main/scripts/brew-install-bottle
              '''
            }
            dir("kevm-${env.KEVM_RELEASE_ID}") {
              sh '''
=======
                export PATH=$PATH:$(pwd)/.build/defn/vm
>>>>>>> 66597ebd
                make test-interactive-firefly
              '''
            }
            dir('homebrew-k') {
              sh '''
                ${WORKSPACE}/src/main/scripts/brew-update-to-final
              '''
            }
          }
        }
/*        stage('Upload Release') {
          agent {
            dockerfile {
              dir "kevm-${env.KEVM_RELEASE_ID}/package"
              filename 'Dockerfile.arch'
              additionalBuildArgs '--build-arg USER_ID=$(id -u) --build-arg GROUP_ID=$(id -g)'
              reuseNode true
            }
          }
          steps {
            dir("kevm-${env.KEVM_RELEASE_ID}") {
              unstash 'src-kevm'
              dir("bionic") {
                unstash 'bionic-kevm'
              }
              dir("buster") {
                unstash 'buster-kevm'
              }
              dir("arch") {
                unstash 'arch-kevm'
              }
              dir("mojave") {
                unstash 'mojave-kevm'
              }
              sh '''
                release_tag="v${KEVM_RELEASE_ID}-$(git rev-parse --short HEAD)"
                make release.md KEVM_RELEASE_TAG=${release_tag}
                mv bionic/kevm_${KEVM_RELEASE_ID}_amd64.deb bionic/kevm_${KEVM_RELEASE_ID}_amd64_bionic.deb
                mv buster/kevm_${KEVM_RELEASE_ID}_amd64.deb buster/kevm_${KEVM_RELEASE_ID}_amd64_buster.deb
                hub release create                                                                                               \
                    --attach "kevm-${KEVM_RELEASE_ID}-src.tar.gz#Source tar.gz"                                                  \
                    --attach "bionic/kevm_${KEVM_RELEASE_ID}_amd64_bionic.deb#Ubuntu Bionic (18.04) Package"                            \
                    --attach "buster/kevm_${KEVM_RELEASE_ID}_amd64_buster.deb#Debian Buster (10) Package"                               \
                    --attach "arch/kevm-${KEVM_RELEASE_ID}/package/kevm-git-${KEVM_RELEASE_ID}-1-x86_64.pkg.tar.xz#Arch Package" \
                    --attach mojave/kevm-5.0.0.mojave.bottle*.tar.gz"#Mac OS X Homebrew Bottle"                                  \
                    --file "release.md" "${release_tag}"
              '''
            }
          }
        }*/
      }
      post {
        failure {
          slackSend color: '#cb2431'                                 \
                  , channel: '#kevm'                                 \
                  , message: "KEVM Release Failed: ${env.BUILD_URL}"
        }
      }
    }
  }
}<|MERGE_RESOLUTION|>--- conflicted
+++ resolved
@@ -344,7 +344,6 @@
               sh '''
                 sudo pacman -Syu --noconfirm
                 sudo pacman --noconfirm -U package/kevm-git-${KEVM_RELEASE_ID}-1-x86_64.pkg.tar.xz
-<<<<<<< HEAD
               '''
             }
           }
@@ -378,9 +377,7 @@
             }
             dir("kevm-${env.KEVM_RELEASE_ID}") {
               sh '''
-=======
                 export PATH=$PATH:$(pwd)/.build/defn/vm
->>>>>>> 66597ebd
                 make test-interactive-firefly
               '''
             }
