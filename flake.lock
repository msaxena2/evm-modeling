--- conflicted
+++ resolved
@@ -1142,14 +1142,8 @@
     },
     "nixpkgs_7": {
       "locked": {
-<<<<<<< HEAD
-
-        "lastModified": 1680668850,
-        "narHash": "sha256-mQMg13yRsS0LXVzaeoSPwqgPO6yhkGzGewPgMSqXSv8=",
-=======
         "lastModified": 1680728981,
         "narHash": "sha256-ZhsViPJJvET7iLyD9ey63q6GwPKquDqIbOn2letvb/A=",
->>>>>>> 4a69051f
         "owner": "NixOS",
         "repo": "nixpkgs",
         "rev": "38263d02cf3a22e011e137b8f67cdf8419f28015",
