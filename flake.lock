--- conflicted
+++ resolved
@@ -423,19 +423,11 @@
     "cardano-shell_2": {
       "flake": false,
       "locked": {
-<<<<<<< HEAD
         "lastModified": 1608537748,
         "narHash": "sha256-PulY1GfiMgKVnBci3ex4ptk2UNYMXqGjJOxcPy2KYT4=",
         "owner": "input-output-hk",
         "repo": "cardano-shell",
         "rev": "9392c75087cb9a3d453998f4230930dea3a95725",
-=======
-        "lastModified": 1685518550,
-        "narHash": "sha256-o2d0KcvaXzTrPRIo0kOLV0/QXHhDQ5DTi+OxcjO8xqY=",
-        "owner": "numtide",
-        "repo": "flake-utils",
-        "rev": "a1720a10a6cfe8234c0e93907ffe81be440f4cef",
->>>>>>> 1d3d5e49
         "type": "github"
       },
       "original": {
@@ -3495,7 +3487,6 @@
     },
     "nixpkgs-unstable_3": {
       "locked": {
-<<<<<<< HEAD
         "lastModified": 1663905476,
         "narHash": "sha256-0CSwRKaYravh9v6qSlBpM0gNg0UhKT2lL7Yn6Zbx7UM=",
         "owner": "NixOS",
@@ -3507,19 +3498,6 @@
         "owner": "NixOS",
         "ref": "nixpkgs-unstable",
         "repo": "nixpkgs",
-=======
-        "lastModified": 1686570189,
-        "narHash": "sha256-GVQT6M4yhbI5zxG7Zbr91jr85WaZg9XRzb6LKJYOQkE=",
-        "owner": "runtimeverification",
-        "repo": "k",
-        "rev": "8d1843daa095f403eedbf6b45fc90e4c0b8038c3",
-        "type": "github"
-      },
-      "original": {
-        "owner": "runtimeverification",
-        "ref": "v5.6.125",
-        "repo": "k",
->>>>>>> 1d3d5e49
         "type": "github"
       }
     },
@@ -3541,19 +3519,11 @@
     },
     "nixpkgs22_05": {
       "locked": {
-<<<<<<< HEAD
         "lastModified": 1662099760,
         "narHash": "sha256-MdZLCTJPeHi/9fg6R9fiunyDwP3XHJqDd51zWWz9px0=",
         "owner": "NixOS",
         "repo": "nixpkgs",
         "rev": "67e45078141102f45eff1589a831aeaa3182b41e",
-=======
-        "lastModified": 1686256833,
-        "narHash": "sha256-qUlo370NX1ZdZhna+kaBKDMAvAUDc6eBZK2kh3xpt64=",
-        "owner": "runtimeverification",
-        "repo": "llvm-backend",
-        "rev": "90ff252b58fe7727eed0c0afdad3b30d37766f62",
->>>>>>> 1d3d5e49
         "type": "github"
       },
       "original": {
