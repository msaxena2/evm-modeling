--- conflicted
+++ resolved
@@ -461,19 +461,11 @@
         "rv-utils": "rv-utils"
       },
       "locked": {
-<<<<<<< HEAD
-        "lastModified": 1666904578,
-        "narHash": "sha256-tAky8TXn5JxC6ZlTna09PTpdLIyiT1PjYba2QoclSzw=",
-        "owner": "runtimeverification",
-        "repo": "k",
-        "rev": "fc61802320bf64d4e0b1f2462e7e91ea2d3296bd",
-=======
         "lastModified": 1666884771,
         "narHash": "sha256-WV9lVhoomgbf5+htfWG0UDgdd/5djt5fXs9ZhyaYzX4=",
         "owner": "runtimeverification",
         "repo": "k",
         "rev": "d715bf914166c167646408bf8fd93a486f04fc64",
->>>>>>> 7b1eda99
         "type": "github"
       },
       "original": {
