{
  "nodes": {
    "HTTP": {
      "flake": false,
      "locked": {
        "lastModified": 1451647621,
        "narHash": "sha256-oHIyw3x0iKBexEo49YeUDV1k74ZtyYKGR2gNJXXRxts=",
        "owner": "phadej",
        "repo": "HTTP",
        "rev": "9bc0996d412fef1787449d841277ef663ad9a915",
        "type": "github"
      },
      "original": {
        "owner": "phadej",
        "repo": "HTTP",
        "type": "github"
      }
    },
    "ate-pairing": {
      "flake": false,
      "locked": {
        "lastModified": 1499347915,
        "narHash": "sha256-IMfWgKkkX7UcUaOPtGRcYD8MdVEP5Z9JOOSJ4+P07G8=",
        "owner": "herumi",
        "repo": "ate-pairing",
        "rev": "e69890125746cdaf25b5b51227d96678f76479fe",
        "type": "github"
      },
      "original": {
        "owner": "herumi",
        "repo": "ate-pairing",
        "rev": "e69890125746cdaf25b5b51227d96678f76479fe",
        "type": "github"
      }
    },
    "blockchain-k-plugin": {
      "inputs": {
        "ate-pairing": "ate-pairing",
        "cpp-httplib": "cpp-httplib",
        "cryptopp": "cryptopp",
        "flake-utils": [
          "k-framework",
          "flake-utils"
        ],
        "libff": "libff",
        "nixpkgs": [
          "k-framework",
          "nixpkgs"
        ],
        "secp256k1": "secp256k1",
        "xbyak": "xbyak"
      },
      "locked": {
        "lastModified": 1686045174,
        "narHash": "sha256-jM7JfRdc3/ACVT/c2EqIsra6rhM6655omtQdmIhODfQ=",
        "owner": "runtimeverification",
        "repo": "blockchain-k-plugin",
        "rev": "efba5851e4363485a8b1ec6d7d54033c68a5c1cc",
        "type": "github"
      },
      "original": {
        "owner": "runtimeverification",
        "repo": "blockchain-k-plugin",
        "rev": "efba5851e4363485a8b1ec6d7d54033c68a5c1cc",
        "type": "github"
      }
    },
    "booster-backend": {
      "inputs": {
        "flake-compat": "flake-compat",
        "haskell-backend": [
          "k-framework",
          "haskell-backend"
        ],
        "haskell-nix": [
          "k-framework",
          "haskell-backend",
          "haskell-nix"
        ],
        "k-framework": [
          "k-framework"
        ],
        "nixpkgs": [
          "k-framework",
          "haskell-backend",
          "nixpkgs"
        ]
      },
      "locked": {
<<<<<<< HEAD
        "lastModified": 1686751232,
        "narHash": "sha256-ZNSYB85CLP7gspIg1qLc6ntpNOnSGhSmtnge839Dwbs=",
        "owner": "runtimeverification",
        "repo": "hs-backend-booster",
        "rev": "f0f779e334b5140e2aa1eaf14ee2787814d9e915",
=======
        "lastModified": 1686934092,
        "narHash": "sha256-FLoilEZU9C+POfHmx4WC0sdYRSh10CaSbDqJiinDy80=",
        "owner": "runtimeverification",
        "repo": "hs-backend-booster",
        "rev": "bb0345ae7c4a864ec3497d44c354e06633961343",
>>>>>>> e5f87794
        "type": "github"
      },
      "original": {
        "owner": "runtimeverification",
        "repo": "hs-backend-booster",
        "type": "github"
      }
    },
    "cabal-32": {
      "flake": false,
      "locked": {
        "lastModified": 1603716527,
        "narHash": "sha256-X0TFfdD4KZpwl0Zr6x+PLxUt/VyKQfX7ylXHdmZIL+w=",
        "owner": "haskell",
        "repo": "cabal",
        "rev": "48bf10787e27364730dd37a42b603cee8d6af7ee",
        "type": "github"
      },
      "original": {
        "owner": "haskell",
        "ref": "3.2",
        "repo": "cabal",
        "type": "github"
      }
    },
    "cabal-34": {
      "flake": false,
      "locked": {
        "lastModified": 1645834128,
        "narHash": "sha256-wG3d+dOt14z8+ydz4SL7pwGfe7SiimxcD/LOuPCV6xM=",
        "owner": "haskell",
        "repo": "cabal",
        "rev": "5ff598c67f53f7c4f48e31d722ba37172230c462",
        "type": "github"
      },
      "original": {
        "owner": "haskell",
        "ref": "3.4",
        "repo": "cabal",
        "type": "github"
      }
    },
    "cabal-36": {
      "flake": false,
      "locked": {
        "lastModified": 1669081697,
        "narHash": "sha256-I5or+V7LZvMxfbYgZATU4awzkicBwwok4mVoje+sGmU=",
        "owner": "haskell",
        "repo": "cabal",
        "rev": "8fd619e33d34924a94e691c5fea2c42f0fc7f144",
        "type": "github"
      },
      "original": {
        "owner": "haskell",
        "ref": "3.6",
        "repo": "cabal",
        "type": "github"
      }
    },
    "cardano-shell": {
      "flake": false,
      "locked": {
        "lastModified": 1608537748,
        "narHash": "sha256-PulY1GfiMgKVnBci3ex4ptk2UNYMXqGjJOxcPy2KYT4=",
        "owner": "input-output-hk",
        "repo": "cardano-shell",
        "rev": "9392c75087cb9a3d453998f4230930dea3a95725",
        "type": "github"
      },
      "original": {
        "owner": "input-output-hk",
        "repo": "cardano-shell",
        "type": "github"
      }
    },
    "cpp-httplib": {
      "flake": false,
      "locked": {
        "lastModified": 1595279716,
        "narHash": "sha256-cZW/iEwlaB4UQ0OQLNqboY9addncIM/OsxxPzqmATmE=",
        "owner": "yhirose",
        "repo": "cpp-httplib",
        "rev": "72ce293fed9f9335e92c95ab7d085feed18c0ee8",
        "type": "github"
      },
      "original": {
        "owner": "yhirose",
        "repo": "cpp-httplib",
        "rev": "72ce293fed9f9335e92c95ab7d085feed18c0ee8",
        "type": "github"
      }
    },
    "cryptopp": {
      "flake": false,
      "locked": {
        "lastModified": 1632484127,
        "narHash": "sha256-a3TYaK34WvKEXN7LKAfGwQ3ZL6a3k/zMZyyVfnkQqO4=",
        "owner": "weidai11",
        "repo": "cryptopp",
        "rev": "69bf6b53052b59ccb57ce068ce741988ae087317",
        "type": "github"
      },
      "original": {
        "owner": "weidai11",
        "repo": "cryptopp",
        "rev": "69bf6b53052b59ccb57ce068ce741988ae087317",
        "type": "github"
      }
    },
    "ethereum-legacytests": {
      "flake": false,
      "locked": {
        "lastModified": 1633533576,
        "narHash": "sha256-43lkAi6Z492pbHV+jySYXzvNtoGEGsndnBkxfYgmqFM=",
        "owner": "ethereum",
        "repo": "legacytests",
        "rev": "d7abc42a7b352a7b44b1f66b58aca54e4af6a9d7",
        "type": "github"
      },
      "original": {
        "owner": "ethereum",
        "repo": "legacytests",
        "rev": "d7abc42a7b352a7b44b1f66b58aca54e4af6a9d7",
        "type": "github"
      }
    },
    "ethereum-tests": {
      "flake": false,
      "locked": {
        "lastModified": 1637090666,
        "narHash": "sha256-B3fMpp/dpnwtCQzxI45kptJVwIM/kMo9hptcMP2B5n0=",
        "owner": "ethereum",
        "repo": "tests",
        "rev": "6401889dec4eee58e808fd178fb2c7f628a3e039",
        "type": "github"
      },
      "original": {
        "owner": "ethereum",
        "repo": "tests",
        "rev": "6401889dec4eee58e808fd178fb2c7f628a3e039",
        "type": "github"
      }
    },
    "flake-compat": {
      "flake": false,
      "locked": {
        "lastModified": 1650374568,
        "narHash": "sha256-Z+s0J8/r907g149rllvwhb4pKi8Wam5ij0st8PwAh+E=",
        "owner": "edolstra",
        "repo": "flake-compat",
        "rev": "b4a34015c698c7793d592d66adbab377907a2be8",
        "type": "github"
      },
      "original": {
        "owner": "edolstra",
        "repo": "flake-compat",
        "type": "github"
      }
    },
    "flake-compat_2": {
      "flake": false,
      "locked": {
        "lastModified": 1673956053,
        "narHash": "sha256-4gtG9iQuiKITOjNQQeQIpoIB6b16fm+504Ch3sNKLd8=",
        "owner": "edolstra",
        "repo": "flake-compat",
        "rev": "35bb57c0c8d8b62bbfd284272c928ceb64ddbde9",
        "type": "github"
      },
      "original": {
        "owner": "edolstra",
        "repo": "flake-compat",
        "type": "github"
      }
    },
    "flake-compat_3": {
      "flake": false,
      "locked": {
        "lastModified": 1673956053,
        "narHash": "sha256-4gtG9iQuiKITOjNQQeQIpoIB6b16fm+504Ch3sNKLd8=",
        "owner": "edolstra",
        "repo": "flake-compat",
        "rev": "35bb57c0c8d8b62bbfd284272c928ceb64ddbde9",
        "type": "github"
      },
      "original": {
        "owner": "edolstra",
        "repo": "flake-compat",
        "type": "github"
      }
    },
    "flake-compat_4": {
      "flake": false,
<<<<<<< HEAD
=======
      "locked": {
        "lastModified": 1672831974,
        "narHash": "sha256-z9k3MfslLjWQfnjBtEtJZdq3H7kyi2kQtUThfTgdRk0=",
        "owner": "input-output-hk",
        "repo": "flake-compat",
        "rev": "45f2638735f8cdc40fe302742b79f248d23eb368",
        "type": "github"
      },
      "original": {
        "owner": "input-output-hk",
        "ref": "hkm/gitlab-fix",
        "repo": "flake-compat",
        "type": "github"
      }
    },
    "flake-utils": {
      "inputs": {
        "systems": "systems"
      },
>>>>>>> e5f87794
      "locked": {
        "lastModified": 1672831974,
        "narHash": "sha256-z9k3MfslLjWQfnjBtEtJZdq3H7kyi2kQtUThfTgdRk0=",
        "owner": "input-output-hk",
        "repo": "flake-compat",
        "rev": "45f2638735f8cdc40fe302742b79f248d23eb368",
        "type": "github"
      },
      "original": {
        "owner": "input-output-hk",
        "ref": "hkm/gitlab-fix",
        "repo": "flake-compat",
        "type": "github"
      }
    },
    "flake-utils": {
      "locked": {
        "lastModified": 1679360468,
        "narHash": "sha256-LGnza3cfXF10Biw3ZTg0u9o9t7s680Ww200t5KkHTh8=",
        "owner": "hamishmack",
        "repo": "flake-utils",
        "rev": "e1ea268ff47ad475443dbabcd54744b4e5b9d4f5",
        "type": "github"
      },
      "original": {
        "owner": "hamishmack",
        "ref": "hkm/nested-hydraJobs",
        "repo": "flake-utils",
        "type": "github"
      }
    },
    "flake-utils_2": {
      "inputs": {
        "systems": "systems"
      },
      "locked": {
<<<<<<< HEAD
        "lastModified": 1685518550,
        "narHash": "sha256-o2d0KcvaXzTrPRIo0kOLV0/QXHhDQ5DTi+OxcjO8xqY=",
        "owner": "numtide",
        "repo": "flake-utils",
        "rev": "a1720a10a6cfe8234c0e93907ffe81be440f4cef",
=======
        "lastModified": 1642700792,
        "narHash": "sha256-XqHrk7hFb+zBvRg6Ghl+AZDq03ov6OshJLiSWOoX5es=",
        "owner": "numtide",
        "repo": "flake-utils",
        "rev": "846b2ae0fc4cc943637d3d1def4454213e203cba",
>>>>>>> e5f87794
        "type": "github"
      },
      "original": {
        "owner": "numtide",
        "repo": "flake-utils",
        "type": "github"
      }
    },
    "flake-utils_3": {
      "locked": {
<<<<<<< HEAD
        "lastModified": 1679360468,
        "narHash": "sha256-LGnza3cfXF10Biw3ZTg0u9o9t7s680Ww200t5KkHTh8=",
        "owner": "hamishmack",
        "repo": "flake-utils",
        "rev": "e1ea268ff47ad475443dbabcd54744b4e5b9d4f5",
        "type": "github"
      },
      "original": {
        "owner": "hamishmack",
        "ref": "hkm/nested-hydraJobs",
        "repo": "flake-utils",
        "type": "github"
      }
    },
    "flake-utils_4": {
      "locked": {
        "lastModified": 1642700792,
        "narHash": "sha256-XqHrk7hFb+zBvRg6Ghl+AZDq03ov6OshJLiSWOoX5es=",
        "owner": "numtide",
        "repo": "flake-utils",
        "rev": "846b2ae0fc4cc943637d3d1def4454213e203cba",
        "type": "github"
      },
      "original": {
        "owner": "numtide",
        "repo": "flake-utils",
        "type": "github"
      }
    },
    "flake-utils_5": {
      "locked": {
=======
>>>>>>> e5f87794
        "lastModified": 1678901627,
        "narHash": "sha256-U02riOqrKKzwjsxc/400XnElV+UtPUQWpANPlyazjH0=",
        "owner": "numtide",
        "repo": "flake-utils",
        "rev": "93a2b84fc4b70d9e089d029deacc3583435c2ed6",
        "type": "github"
      },
      "original": {
        "owner": "numtide",
        "repo": "flake-utils",
        "type": "github"
      }
    },
    "fmt-src": {
      "flake": false,
      "locked": {
        "lastModified": 1661615830,
        "narHash": "sha256-rP6ymyRc7LnKxUXwPpzhHOQvpJkpnRFOt2ctvUNlYI0=",
        "owner": "fmtlib",
        "repo": "fmt",
        "rev": "a33701196adfad74917046096bf5a2aa0ab0bb50",
        "type": "github"
      },
      "original": {
        "owner": "fmtlib",
        "ref": "9.1.0",
        "repo": "fmt",
        "type": "github"
      }
    },
    "foundry": {
      "inputs": {
        "flake-utils": "flake-utils",
        "nixpkgs": "nixpkgs"
      },
      "locked": {
        "lastModified": 1685870001,
        "narHash": "sha256-ijUNyTvT/dT9JOcsNiVtu/u1Eicf0HqQ7SPyZ5yRU84=",
        "owner": "shazow",
        "repo": "foundry.nix",
        "rev": "c80b4ea3bdce135164a7aac78aafb7c619b2dd23",
        "type": "github"
      },
      "original": {
        "owner": "shazow",
        "ref": "monthly",
        "repo": "foundry.nix",
        "type": "github"
      }
    },
    "ghc-8.6.5-iohk": {
      "flake": false,
      "locked": {
        "lastModified": 1600920045,
        "narHash": "sha256-DO6kxJz248djebZLpSzTGD6s8WRpNI9BTwUeOf5RwY8=",
        "owner": "input-output-hk",
        "repo": "ghc",
        "rev": "95713a6ecce4551240da7c96b6176f980af75cae",
        "type": "github"
      },
      "original": {
        "owner": "input-output-hk",
        "ref": "release/8.6.5-iohk",
        "repo": "ghc",
        "type": "github"
      }
    },
    "hackage": {
      "flake": false,
      "locked": {
        "lastModified": 1684283135,
        "narHash": "sha256-kG6+9ke7nYsbdvpMgxFcUi5eLA5WChL0DkP655si89U=",
        "owner": "input-output-hk",
        "repo": "hackage.nix",
        "rev": "720c07ced0ec9132ada4cd8f14b908330a1b290b",
        "type": "github"
      },
      "original": {
        "owner": "input-output-hk",
        "repo": "hackage.nix",
        "type": "github"
      }
    },
    "haskell-backend": {
      "inputs": {
        "flake-compat": "flake-compat_3",
        "haskell-nix": "haskell-nix",
        "mach-nix": "mach-nix",
        "nixpkgs": [
          "k-framework",
          "haskell-backend",
          "haskell-nix",
          "nixpkgs-unstable"
        ],
        "z3-src": "z3-src"
      },
      "locked": {
        "lastModified": 1686613671,
        "narHash": "sha256-GeUDs9mJqlmVeaNipOZQ8NPQb6ZSmHSUKEzJI5PE2+U=",
        "owner": "runtimeverification",
        "repo": "haskell-backend",
        "rev": "73ee422164e35cd530735c524fc71adbd9d0cef6",
        "type": "github"
      },
      "original": {
        "owner": "runtimeverification",
        "repo": "haskell-backend",
        "type": "github"
      }
    },
    "haskell-nix": {
      "inputs": {
        "HTTP": "HTTP",
        "cabal-32": "cabal-32",
        "cabal-34": "cabal-34",
        "cabal-36": "cabal-36",
        "cardano-shell": "cardano-shell",
        "flake-compat": "flake-compat_4",
<<<<<<< HEAD
        "flake-utils": "flake-utils_3",
=======
        "flake-utils": "flake-utils_2",
>>>>>>> e5f87794
        "ghc-8.6.5-iohk": "ghc-8.6.5-iohk",
        "hackage": "hackage",
        "hls-1.10": "hls-1.10",
        "hpc-coveralls": "hpc-coveralls",
        "hydra": "hydra",
        "iserv-proxy": "iserv-proxy",
        "nixpkgs": [
          "k-framework",
          "haskell-backend",
          "haskell-nix",
          "nixpkgs-unstable"
        ],
        "nixpkgs-2003": "nixpkgs-2003",
        "nixpkgs-2105": "nixpkgs-2105",
        "nixpkgs-2111": "nixpkgs-2111",
        "nixpkgs-2205": "nixpkgs-2205",
        "nixpkgs-2211": "nixpkgs-2211",
        "nixpkgs-unstable": "nixpkgs-unstable",
        "old-ghc-nix": "old-ghc-nix",
        "stackage": "stackage"
      },
      "locked": {
        "lastModified": 1684284676,
        "narHash": "sha256-VhZiVvwXqHkWh8Tw81WL8vwMzGsAhag8SQCQWGXQBLs=",
        "owner": "input-output-hk",
        "repo": "haskell.nix",
        "rev": "ec345f667f9f1596e3849b530fe4f1573fc07653",
        "type": "github"
      },
      "original": {
        "owner": "input-output-hk",
        "repo": "haskell.nix",
        "type": "github"
      }
    },
    "hls-1.10": {
      "flake": false,
      "locked": {
        "lastModified": 1680000865,
        "narHash": "sha256-rc7iiUAcrHxwRM/s0ErEsSPxOR3u8t7DvFeWlMycWgo=",
        "owner": "haskell",
        "repo": "haskell-language-server",
        "rev": "b08691db779f7a35ff322b71e72a12f6e3376fd9",
        "type": "github"
      },
      "original": {
        "owner": "haskell",
        "ref": "1.10.0.0",
        "repo": "haskell-language-server",
        "type": "github"
      }
    },
    "hpc-coveralls": {
      "flake": false,
      "locked": {
        "lastModified": 1607498076,
        "narHash": "sha256-8uqsEtivphgZWYeUo5RDUhp6bO9j2vaaProQxHBltQk=",
        "owner": "sevanspowell",
        "repo": "hpc-coveralls",
        "rev": "14df0f7d229f4cd2e79f8eabb1a740097fdfa430",
        "type": "github"
      },
      "original": {
        "owner": "sevanspowell",
        "repo": "hpc-coveralls",
        "type": "github"
      }
    },
    "hydra": {
      "inputs": {
        "nix": "nix",
        "nixpkgs": [
          "k-framework",
          "haskell-backend",
          "haskell-nix",
          "hydra",
          "nix",
          "nixpkgs"
        ]
      },
      "locked": {
        "lastModified": 1671755331,
        "narHash": "sha256-hXsgJj0Cy0ZiCiYdW2OdBz5WmFyOMKuw4zyxKpgUKm4=",
        "owner": "NixOS",
        "repo": "hydra",
        "rev": "f48f00ee6d5727ae3e488cbf9ce157460853fea8",
        "type": "github"
      },
      "original": {
        "id": "hydra",
        "type": "indirect"
      }
    },
    "immer-src": {
      "flake": false,
      "locked": {
        "lastModified": 1634324349,
        "narHash": "sha256-1OicqmyM3Rcrs/jkRMip2pXITQnVDRrHbQbEpZZ4nnU=",
        "owner": "runtimeverification",
        "repo": "immer",
        "rev": "198c2ae260d49ef1800a2fe4433e07d7dec20059",
        "type": "github"
      },
      "original": {
        "owner": "runtimeverification",
        "repo": "immer",
        "rev": "198c2ae260d49ef1800a2fe4433e07d7dec20059",
        "type": "github"
      }
    },
    "iserv-proxy": {
      "flake": false,
      "locked": {
        "lastModified": 1670983692,
        "narHash": "sha256-avLo34JnI9HNyOuauK5R69usJm+GfW3MlyGlYxZhTgY=",
        "ref": "hkm/remote-iserv",
        "rev": "50d0abb3317ac439a4e7495b185a64af9b7b9300",
        "revCount": 10,
        "type": "git",
        "url": "https://gitlab.haskell.org/hamishmack/iserv-proxy.git"
      },
      "original": {
        "ref": "hkm/remote-iserv",
        "type": "git",
        "url": "https://gitlab.haskell.org/hamishmack/iserv-proxy.git"
      }
    },
    "k-framework": {
      "inputs": {
        "booster-backend": "booster-backend",
        "flake-compat": "flake-compat_2",
<<<<<<< HEAD
        "flake-utils": "flake-utils_2",
=======
        "flake-utils": "flake-utils",
>>>>>>> e5f87794
        "haskell-backend": "haskell-backend",
        "llvm-backend": "llvm-backend",
        "mavenix": "mavenix_2",
        "nixpkgs": "nixpkgs_6",
        "rv-utils": "rv-utils"
      },
      "locked": {
<<<<<<< HEAD
        "lastModified": 1686825625,
        "narHash": "sha256-ysstsclTRmQCMEeDmdt9+21iN30Yn0HWeJzLK1mb22c=",
        "owner": "runtimeverification",
        "repo": "k",
        "rev": "a017998b1e2c8c8e6c84a4349cd2374005fe595b",
=======
        "lastModified": 1686942183,
        "narHash": "sha256-P9wEWdUjzaP7z+tIQ/2ldrqvVgzB1KGhGplSzVRk61U=",
        "owner": "runtimeverification",
        "repo": "k",
        "rev": "ccd26567ca350cdf36c2815b8fe24044b56df4c6",
>>>>>>> e5f87794
        "type": "github"
      },
      "original": {
        "owner": "runtimeverification",
<<<<<<< HEAD
        "ref": "v5.6.131",
=======
        "ref": "v5.6.133",
>>>>>>> e5f87794
        "repo": "k",
        "type": "github"
      }
    },
    "libff": {
      "flake": false,
      "locked": {
        "lastModified": 1588032522,
        "narHash": "sha256-I0kH2XLvHDSrdL/o4i6XozWQJV0UDv9zH6+sWS0UQHg=",
        "owner": "scipr-lab",
        "repo": "libff",
        "rev": "5835b8c59d4029249645cf551f417608c48f2770",
        "type": "github"
      },
      "original": {
        "owner": "scipr-lab",
        "repo": "libff",
        "rev": "5835b8c59d4029249645cf551f417608c48f2770",
        "type": "github"
      }
    },
    "llvm-backend": {
      "inputs": {
        "fmt-src": "fmt-src",
        "immer-src": "immer-src",
        "mavenix": "mavenix",
        "nixpkgs": [
          "k-framework",
          "haskell-backend",
          "nixpkgs"
        ],
        "pybind11-src": "pybind11-src",
        "rapidjson-src": "rapidjson-src",
        "utils": "utils_2"
      },
      "locked": {
        "lastModified": 1686877299,
        "narHash": "sha256-tJxHujW3BuCR/kjBwAXyYaoSlXCGVcFzyWoJgPEBr4s=",
        "owner": "runtimeverification",
        "repo": "llvm-backend",
        "rev": "b67589c6f4c572d7183382932aeaff6594402b93",
        "type": "github"
      },
      "original": {
        "owner": "runtimeverification",
        "repo": "llvm-backend",
        "type": "github"
      }
    },
    "lowdown-src": {
      "flake": false,
      "locked": {
        "lastModified": 1633514407,
        "narHash": "sha256-Dw32tiMjdK9t3ETl5fzGrutQTzh2rufgZV4A/BbxuD4=",
        "owner": "kristapsdz",
        "repo": "lowdown",
        "rev": "d2c2b44ff6c27b936ec27358a2653caaef8f73b8",
        "type": "github"
      },
      "original": {
        "owner": "kristapsdz",
        "repo": "lowdown",
        "type": "github"
      }
    },
    "mach-nix": {
      "inputs": {
<<<<<<< HEAD
        "flake-utils": "flake-utils_4",
        "nixpkgs": "nixpkgs_3",
=======
        "flake-utils": "flake-utils_3",
        "nixpkgs": "nixpkgs_2",
>>>>>>> e5f87794
        "pypi-deps-db": "pypi-deps-db"
      },
      "locked": {
        "lastModified": 1681814846,
        "narHash": "sha256-IMQ1Twf/ozE53CwrunXNlYD3D31xqgz/mZyZG38Ov/Y=",
        "owner": "DavHau",
        "repo": "mach-nix",
        "rev": "8d903072c7b5426d90bc42a008242c76590af916",
        "type": "github"
      },
      "original": {
        "owner": "DavHau",
        "repo": "mach-nix",
        "type": "github"
      }
    },
    "mavenix": {
      "inputs": {
<<<<<<< HEAD
        "nixpkgs": "nixpkgs_4",
=======
        "nixpkgs": "nixpkgs_3",
>>>>>>> e5f87794
        "utils": "utils"
      },
      "locked": {
        "lastModified": 1643802645,
        "narHash": "sha256-BynM25iwp/l3FyrcHqiNJdDxvN6IxSM3/zkFR6PD3B0=",
        "owner": "nix-community",
        "repo": "mavenix",
        "rev": "ce9ddfd7f361190e8e8dcfaf6b8282eebbb3c7cb",
        "type": "github"
      },
      "original": {
        "owner": "nix-community",
        "repo": "mavenix",
        "type": "github"
      }
    },
    "mavenix_2": {
      "inputs": {
<<<<<<< HEAD
        "nixpkgs": "nixpkgs_5",
=======
        "nixpkgs": "nixpkgs_4",
>>>>>>> e5f87794
        "utils": "utils_3"
      },
      "locked": {
        "lastModified": 1656435814,
        "narHash": "sha256-Gx4QoWB9eI437/66iqTr6AUjxGgN6WslqrQ57s+sL6A=",
        "owner": "goodlyrottenapple",
        "repo": "mavenix",
        "rev": "0cbd57b2494d52909b27f57d03580acc66bf0298",
        "type": "github"
      },
      "original": {
        "owner": "goodlyrottenapple",
        "repo": "mavenix",
        "type": "github"
      }
    },
    "nix": {
      "inputs": {
        "lowdown-src": "lowdown-src",
        "nixpkgs": "nixpkgs_2",
        "nixpkgs-regression": "nixpkgs-regression"
      },
      "locked": {
        "lastModified": 1661606874,
        "narHash": "sha256-9+rpYzI+SmxJn+EbYxjGv68Ucp22bdFUSy/4LkHkkDQ=",
        "owner": "NixOS",
        "repo": "nix",
        "rev": "11e45768b34fdafdcf019ddbd337afa16127ff0f",
        "type": "github"
      },
      "original": {
        "owner": "NixOS",
        "ref": "2.11.0",
        "repo": "nix",
        "type": "github"
      }
    },
    "nixpkgs": {
      "locked": {
<<<<<<< HEAD
        "lastModified": 1666753130,
        "narHash": "sha256-Wff1dGPFSneXJLI2c0kkdWTgxnQ416KE6X4KnFkgPYQ=",
        "owner": "NixOS",
        "repo": "nixpkgs",
        "rev": "f540aeda6f677354f1e7144ab04352f61aaa0118",
        "type": "github"
      },
      "original": {
        "id": "nixpkgs",
        "type": "indirect"
=======
        "lastModified": 1657693803,
        "narHash": "sha256-G++2CJ9u0E7NNTAi9n5G8TdDmGJXcIjkJ3NF8cetQB8=",
        "owner": "NixOS",
        "repo": "nixpkgs",
        "rev": "365e1b3a859281cf11b94f87231adeabbdd878a2",
        "type": "github"
      },
      "original": {
        "owner": "NixOS",
        "ref": "nixos-22.05-small",
        "repo": "nixpkgs",
        "type": "github"
>>>>>>> e5f87794
      }
    },
    "nixpkgs-2003": {
      "locked": {
        "lastModified": 1620055814,
        "narHash": "sha256-8LEHoYSJiL901bTMVatq+rf8y7QtWuZhwwpKE2fyaRY=",
        "owner": "NixOS",
        "repo": "nixpkgs",
        "rev": "1db42b7fe3878f3f5f7a4f2dc210772fd080e205",
        "type": "github"
      },
      "original": {
        "owner": "NixOS",
        "ref": "nixpkgs-20.03-darwin",
        "repo": "nixpkgs",
        "type": "github"
      }
    },
    "nixpkgs-2105": {
      "locked": {
        "lastModified": 1659914493,
        "narHash": "sha256-lkA5X3VNMKirvA+SUzvEhfA7XquWLci+CGi505YFAIs=",
        "owner": "NixOS",
        "repo": "nixpkgs",
        "rev": "022caabb5f2265ad4006c1fa5b1ebe69fb0c3faf",
        "type": "github"
      },
      "original": {
        "owner": "NixOS",
        "ref": "nixpkgs-21.05-darwin",
        "repo": "nixpkgs",
        "type": "github"
      }
    },
    "nixpkgs-2111": {
      "locked": {
        "lastModified": 1659446231,
        "narHash": "sha256-hekabNdTdgR/iLsgce5TGWmfIDZ86qjPhxDg/8TlzhE=",
        "owner": "NixOS",
        "repo": "nixpkgs",
        "rev": "eabc38219184cc3e04a974fe31857d8e0eac098d",
        "type": "github"
      },
      "original": {
        "owner": "NixOS",
        "ref": "nixpkgs-21.11-darwin",
        "repo": "nixpkgs",
        "type": "github"
      }
    },
    "nixpkgs-2205": {
      "locked": {
        "lastModified": 1682600000,
        "narHash": "sha256-ha4BehR1dh8EnXSoE1m/wyyYVvHI9txjW4w5/oxsW5Y=",
        "owner": "NixOS",
        "repo": "nixpkgs",
        "rev": "50fc86b75d2744e1ab3837ef74b53f103a9b55a0",
        "type": "github"
      },
      "original": {
        "owner": "NixOS",
        "ref": "nixpkgs-22.05-darwin",
        "repo": "nixpkgs",
        "type": "github"
      }
    },
    "nixpkgs-2211": {
      "locked": {
        "lastModified": 1682682915,
        "narHash": "sha256-haR0u/j/nUvlMloYlaOYq1FMXTvkNHw+wGxc+0qXisM=",
        "owner": "NixOS",
        "repo": "nixpkgs",
        "rev": "09f1b33fcc0f59263137e23e935c1bb03ec920e4",
        "type": "github"
      },
      "original": {
        "owner": "NixOS",
        "ref": "nixpkgs-22.11-darwin",
        "repo": "nixpkgs",
        "type": "github"
      }
    },
    "nixpkgs-regression": {
      "locked": {
        "lastModified": 1643052045,
        "narHash": "sha256-uGJ0VXIhWKGXxkeNnq4TvV3CIOkUJ3PAoLZ3HMzNVMw=",
        "owner": "NixOS",
        "repo": "nixpkgs",
        "rev": "215d4d0fd80ca5163643b03a33fde804a29cc1e2",
        "type": "github"
      },
      "original": {
        "owner": "NixOS",
        "repo": "nixpkgs",
        "rev": "215d4d0fd80ca5163643b03a33fde804a29cc1e2",
        "type": "github"
      }
    },
    "nixpkgs-unstable": {
      "locked": {
        "lastModified": 1682656005,
        "narHash": "sha256-fYplYo7so1O+rSQ2/aS+SbTPwLTeoUXk4ekKNtSl4P8=",
        "owner": "NixOS",
        "repo": "nixpkgs",
        "rev": "6806b63e824f84b0f0e60b6d660d4ae753de0477",
        "type": "github"
      },
      "original": {
        "owner": "NixOS",
        "ref": "nixpkgs-unstable",
        "repo": "nixpkgs",
        "type": "github"
      }
    },
    "nixpkgs_2": {
      "locked": {
<<<<<<< HEAD
        "lastModified": 1657693803,
        "narHash": "sha256-G++2CJ9u0E7NNTAi9n5G8TdDmGJXcIjkJ3NF8cetQB8=",
        "owner": "NixOS",
        "repo": "nixpkgs",
        "rev": "365e1b3a859281cf11b94f87231adeabbdd878a2",
        "type": "github"
      },
      "original": {
        "owner": "NixOS",
        "ref": "nixos-22.05-small",
        "repo": "nixpkgs",
        "type": "github"
=======
        "lastModified": 1643805626,
        "narHash": "sha256-AXLDVMG+UaAGsGSpOtQHPIKB+IZ0KSd9WS77aanGzgc=",
        "owner": "NixOS",
        "repo": "nixpkgs",
        "rev": "554d2d8aa25b6e583575459c297ec23750adb6cb",
        "type": "github"
      },
      "original": {
        "id": "nixpkgs",
        "ref": "nixos-unstable",
        "type": "indirect"
>>>>>>> e5f87794
      }
    },
    "nixpkgs_3": {
      "locked": {
<<<<<<< HEAD
        "lastModified": 1643805626,
        "narHash": "sha256-AXLDVMG+UaAGsGSpOtQHPIKB+IZ0KSd9WS77aanGzgc=",
        "owner": "NixOS",
        "repo": "nixpkgs",
        "rev": "554d2d8aa25b6e583575459c297ec23750adb6cb",
        "type": "github"
      },
      "original": {
        "id": "nixpkgs",
        "ref": "nixos-unstable",
        "type": "indirect"
      }
    },
    "nixpkgs_4": {
      "locked": {
        "lastModified": 1621552131,
        "narHash": "sha256-AD/AEXv+QOYAg0PIqMYv2nbGOGTIwfOGKtz3rE+y+Tc=",
        "owner": "NixOS",
        "repo": "nixpkgs",
        "rev": "d42cd445dde587e9a993cd9434cb43da07c4c5de",
        "type": "github"
      },
      "original": {
        "id": "nixpkgs",
        "type": "indirect"
      }
    },
    "nixpkgs_5": {
      "locked": {
=======
>>>>>>> e5f87794
        "lastModified": 1621552131,
        "narHash": "sha256-AD/AEXv+QOYAg0PIqMYv2nbGOGTIwfOGKtz3rE+y+Tc=",
        "owner": "NixOS",
        "repo": "nixpkgs",
        "rev": "d42cd445dde587e9a993cd9434cb43da07c4c5de",
        "type": "github"
      },
      "original": {
        "id": "nixpkgs",
        "type": "indirect"
      }
    },
    "nixpkgs_4": {
      "locked": {
        "lastModified": 1685573264,
        "narHash": "sha256-Zffu01pONhs/pqH07cjlF10NnMDLok8ix5Uk4rhOnZQ=",
        "owner": "NixOS",
        "repo": "nixpkgs",
        "rev": "380be19fbd2d9079f677978361792cb25e8a3635",
        "type": "github"
      },
      "original": {
        "id": "nixpkgs",
        "ref": "nixos-22.05",
        "type": "indirect"
      }
    },
    "nixpkgs_5": {
      "locked": {
        "lastModified": 1680577567,
        "narHash": "sha256-Y4W57i0TzczqwMTjfVSbAZT5RJx7u+mpQIW/ofrkTQs=",
        "owner": "NixOS",
        "repo": "nixpkgs",
        "rev": "b01f185e4866de7c5b5a82f833ca9ea3c3f72fc4",
        "type": "github"
      },
      "original": {
        "owner": "NixOS",
        "repo": "nixpkgs",
        "rev": "b01f185e4866de7c5b5a82f833ca9ea3c3f72fc4",
        "type": "github"
      }
    },
    "old-ghc-nix": {
      "flake": false,
      "locked": {
        "lastModified": 1631092763,
        "narHash": "sha256-sIKgO+z7tj4lw3u6oBZxqIhDrzSkvpHtv0Kki+lh9Fg=",
        "owner": "angerman",
        "repo": "old-ghc-nix",
        "rev": "af48a7a7353e418119b6dfe3cd1463a657f342b8",
        "type": "github"
      },
      "original": {
        "owner": "angerman",
        "ref": "master",
        "repo": "old-ghc-nix",
        "type": "github"
      }
    },
    "poetry2nix": {
      "inputs": {
<<<<<<< HEAD
        "flake-utils": "flake-utils_5",
=======
        "flake-utils": "flake-utils_4",
>>>>>>> e5f87794
        "nixpkgs": [
          "pyk",
          "nixpkgs"
        ]
      },
      "locked": {
        "lastModified": 1680067032,
        "narHash": "sha256-RF07f1iZkJOdSbv+1myXdvgCxUsUjHdHBF7CEX3rnag=",
        "owner": "nix-community",
        "repo": "poetry2nix",
        "rev": "39c356df8277758138829c7b3694e58fe8d4afa2",
        "type": "github"
      },
      "original": {
        "owner": "nix-community",
        "ref": "master",
        "repo": "poetry2nix",
        "type": "github"
      }
    },
    "pybind11-src": {
      "flake": false,
      "locked": {
        "lastModified": 1657936673,
        "narHash": "sha256-/X8DZPFsNrKGbhjZ1GFOj17/NU6p4R+saCW3pLKVNeA=",
        "owner": "pybind",
        "repo": "pybind11",
        "rev": "0ba639d6177659c5dc2955ac06ad7b5b0d22e05c",
        "type": "github"
      },
      "original": {
        "owner": "pybind",
        "repo": "pybind11",
        "rev": "0ba639d6177659c5dc2955ac06ad7b5b0d22e05c",
        "type": "github"
      }
    },
    "pyk": {
      "inputs": {
        "flake-utils": [
          "k-framework",
          "flake-utils"
        ],
        "nixpkgs": [
          "k-framework",
          "nixpkgs"
        ],
        "poetry2nix": "poetry2nix"
      },
      "locked": {
        "lastModified": 1687302211,
        "narHash": "sha256-yVaSjhC+J705c+LfhnEGGzjcH2lckFCPCR+Lm0b2s0c=",
        "owner": "runtimeverification",
        "repo": "pyk",
        "rev": "1d9f989007425c7ea1001dd72f2e2da4ad5f442f",
        "type": "github"
      },
      "original": {
        "owner": "runtimeverification",
        "ref": "v0.1.343",
        "repo": "pyk",
        "type": "github"
      }
    },
    "pypi-deps-db": {
      "flake": false,
      "locked": {
        "lastModified": 1678051695,
        "narHash": "sha256-kFFP8TN8pEKARtjK9loGdH+TU23ZbHdVLCUdNcufKPs=",
        "owner": "DavHau",
        "repo": "pypi-deps-db",
        "rev": "e00b22ead9d3534ba1c448e1af3076af6b234acf",
        "type": "github"
      },
      "original": {
        "owner": "DavHau",
        "repo": "pypi-deps-db",
        "type": "github"
      }
    },
    "rapidjson-src": {
      "flake": false,
      "locked": {
        "lastModified": 1472111945,
        "narHash": "sha256-SxUXSOQDZ0/3zlFI4R84J56/1fkw2jhge4mexNF6Pco=",
        "owner": "Tencent",
        "repo": "rapidjson",
        "rev": "f54b0e47a08782a6131cc3d60f94d038fa6e0a51",
        "type": "github"
      },
      "original": {
        "owner": "Tencent",
        "repo": "rapidjson",
        "rev": "f54b0e47a08782a6131cc3d60f94d038fa6e0a51",
        "type": "github"
      }
    },
    "root": {
      "inputs": {
        "blockchain-k-plugin": "blockchain-k-plugin",
        "ethereum-legacytests": "ethereum-legacytests",
        "ethereum-tests": "ethereum-tests",
        "flake-utils": [
          "k-framework",
          "flake-utils"
        ],
        "foundry": "foundry",
        "haskell-backend": [
          "k-framework",
          "haskell-backend"
        ],
        "k-framework": "k-framework",
        "nixpkgs": "nixpkgs_5",
        "poetry2nix": [
          "pyk",
          "poetry2nix"
        ],
        "pyk": "pyk",
        "rv-utils": "rv-utils_2"
      }
    },
    "rv-utils": {
      "locked": {
        "lastModified": 1659349707,
        "narHash": "sha256-+RwJvYwRS4In+pl8R5Uz+R/yZ5yO5SAa7X6UR+eSC2U=",
        "owner": "runtimeverification",
        "repo": "rv-nix-tools",
        "rev": "7026604726c5247ceb6e7a1a7532302a58e7e2bf",
        "type": "github"
      },
      "original": {
        "owner": "runtimeverification",
        "repo": "rv-nix-tools",
        "type": "github"
      }
    },
    "rv-utils_2": {
      "locked": {
        "lastModified": 1659349707,
        "narHash": "sha256-+RwJvYwRS4In+pl8R5Uz+R/yZ5yO5SAa7X6UR+eSC2U=",
        "owner": "runtimeverification",
        "repo": "rv-nix-tools",
        "rev": "7026604726c5247ceb6e7a1a7532302a58e7e2bf",
        "type": "github"
      },
      "original": {
        "owner": "runtimeverification",
        "repo": "rv-nix-tools",
        "type": "github"
      }
    },
    "secp256k1": {
      "flake": false,
      "locked": {
        "lastModified": 1502408521,
        "narHash": "sha256-PyqNZGER9VypH35S/aU4EBeepieI3BGXrYsJ141os24=",
        "owner": "bitcoin-core",
        "repo": "secp256k1",
        "rev": "f532bdc9f77f7bbf7e93faabfbe9c483f0a9f75f",
        "type": "github"
      },
      "original": {
        "owner": "bitcoin-core",
        "repo": "secp256k1",
        "rev": "f532bdc9f77f7bbf7e93faabfbe9c483f0a9f75f",
        "type": "github"
      }
    },
    "stackage": {
      "flake": false,
      "locked": {
        "lastModified": 1684282201,
        "narHash": "sha256-QW1Xm2MC+Qx1ZYF1cFRsb73WJji8aq6m5RGHUk9WWFU=",
        "owner": "input-output-hk",
        "repo": "stackage.nix",
        "rev": "39971b1a8a098dd5bbbd8d91ba35ff0bfc07ce22",
        "type": "github"
      },
      "original": {
        "owner": "input-output-hk",
        "repo": "stackage.nix",
        "type": "github"
      }
    },
    "systems": {
      "locked": {
        "lastModified": 1681028828,
        "narHash": "sha256-Vy1rq5AaRuLzOxct8nz4T6wlgyUR7zLU309k9mBC768=",
        "owner": "nix-systems",
        "repo": "default",
        "rev": "da67096a3b9bf56a91d16901293e51ba5b49a27e",
        "type": "github"
      },
      "original": {
        "owner": "nix-systems",
        "repo": "default",
        "type": "github"
      }
    },
    "utils": {
      "locked": {
        "lastModified": 1620759905,
        "narHash": "sha256-WiyWawrgmyN0EdmiHyG2V+fqReiVi8bM9cRdMaKQOFg=",
        "owner": "numtide",
        "repo": "flake-utils",
        "rev": "b543720b25df6ffdfcf9227afafc5b8c1fabfae8",
        "type": "github"
      },
      "original": {
        "owner": "numtide",
        "repo": "flake-utils",
        "type": "github"
      }
    },
    "utils_2": {
      "locked": {
        "lastModified": 1667395993,
        "narHash": "sha256-nuEHfE/LcWyuSWnS8t12N1wc105Qtau+/OdUAjtQ0rA=",
        "owner": "numtide",
        "repo": "flake-utils",
        "rev": "5aed5285a952e0b949eb3ba02c12fa4fcfef535f",
        "type": "github"
      },
      "original": {
        "owner": "numtide",
        "repo": "flake-utils",
        "type": "github"
      }
    },
    "utils_3": {
      "locked": {
        "lastModified": 1620759905,
        "narHash": "sha256-WiyWawrgmyN0EdmiHyG2V+fqReiVi8bM9cRdMaKQOFg=",
        "owner": "numtide",
        "repo": "flake-utils",
        "rev": "b543720b25df6ffdfcf9227afafc5b8c1fabfae8",
        "type": "github"
      },
      "original": {
        "owner": "numtide",
        "repo": "flake-utils",
        "type": "github"
      }
    },
    "xbyak": {
      "flake": false,
      "locked": {
        "lastModified": 1518572786,
        "narHash": "sha256-jqDSNDcqK7010ig941hrJFkv1X7MbgXmhPOOE9wHmho=",
        "owner": "herumi",
        "repo": "xbyak",
        "rev": "f0a8f7faa27121f28186c2a7f4222a9fc66c283d",
        "type": "github"
      },
      "original": {
        "owner": "herumi",
        "repo": "xbyak",
        "rev": "f0a8f7faa27121f28186c2a7f4222a9fc66c283d",
        "type": "github"
      }
    },
    "z3-src": {
      "flake": false,
      "locked": {
        "lastModified": 1647807944,
        "narHash": "sha256-hXlwaLsrMKm0rPAhRtynCjdhkeXIYzfNcjS04sHHfHY=",
        "owner": "Z3Prover",
        "repo": "z3",
        "rev": "f1806d32d6f21fd4df7a08719abbc1f6493d9dc5",
        "type": "github"
      },
      "original": {
        "owner": "Z3Prover",
        "ref": "z3-4.8.15",
        "repo": "z3",
        "type": "github"
      }
    }
  },
  "root": "root",
  "version": 7
}<|MERGE_RESOLUTION|>--- conflicted
+++ resolved
@@ -87,19 +87,11 @@
         ]
       },
       "locked": {
-<<<<<<< HEAD
-        "lastModified": 1686751232,
-        "narHash": "sha256-ZNSYB85CLP7gspIg1qLc6ntpNOnSGhSmtnge839Dwbs=",
-        "owner": "runtimeverification",
-        "repo": "hs-backend-booster",
-        "rev": "f0f779e334b5140e2aa1eaf14ee2787814d9e915",
-=======
         "lastModified": 1686934092,
         "narHash": "sha256-FLoilEZU9C+POfHmx4WC0sdYRSh10CaSbDqJiinDy80=",
         "owner": "runtimeverification",
         "repo": "hs-backend-booster",
         "rev": "bb0345ae7c4a864ec3497d44c354e06633961343",
->>>>>>> e5f87794
         "type": "github"
       },
       "original": {
@@ -246,22 +238,6 @@
     "flake-compat": {
       "flake": false,
       "locked": {
-        "lastModified": 1650374568,
-        "narHash": "sha256-Z+s0J8/r907g149rllvwhb4pKi8Wam5ij0st8PwAh+E=",
-        "owner": "edolstra",
-        "repo": "flake-compat",
-        "rev": "b4a34015c698c7793d592d66adbab377907a2be8",
-        "type": "github"
-      },
-      "original": {
-        "owner": "edolstra",
-        "repo": "flake-compat",
-        "type": "github"
-      }
-    },
-    "flake-compat_2": {
-      "flake": false,
-      "locked": {
         "lastModified": 1673956053,
         "narHash": "sha256-4gtG9iQuiKITOjNQQeQIpoIB6b16fm+504Ch3sNKLd8=",
         "owner": "edolstra",
@@ -275,7 +251,7 @@
         "type": "github"
       }
     },
-    "flake-compat_3": {
+    "flake-compat_2": {
       "flake": false,
       "locked": {
         "lastModified": 1673956053,
@@ -291,10 +267,24 @@
         "type": "github"
       }
     },
+    "flake-compat_3": {
+      "flake": false,
+      "locked": {
+        "lastModified": 1673956053,
+        "narHash": "sha256-4gtG9iQuiKITOjNQQeQIpoIB6b16fm+504Ch3sNKLd8=",
+        "owner": "edolstra",
+        "repo": "flake-compat",
+        "rev": "35bb57c0c8d8b62bbfd284272c928ceb64ddbde9",
+        "type": "github"
+      },
+      "original": {
+        "owner": "edolstra",
+        "repo": "flake-compat",
+        "type": "github"
+      }
+    },
     "flake-compat_4": {
       "flake": false,
-<<<<<<< HEAD
-=======
       "locked": {
         "lastModified": 1672831974,
         "narHash": "sha256-z9k3MfslLjWQfnjBtEtJZdq3H7kyi2kQtUThfTgdRk0=",
@@ -311,26 +301,39 @@
       }
     },
     "flake-utils": {
+      "locked": {
+        "lastModified": 1644229661,
+        "narHash": "sha256-1YdnJAsNy69bpcjuoKdOYQX0YxZBiCYZo4Twxerqv7k=",
+        "owner": "numtide",
+        "repo": "flake-utils",
+        "rev": "3cecb5b042f7f209c56ffd8371b2711a290ec797",
+        "type": "github"
+      },
+      "original": {
+        "owner": "numtide",
+        "repo": "flake-utils",
+        "type": "github"
+      }
+    },
+    "flake-utils_2": {
       "inputs": {
         "systems": "systems"
       },
->>>>>>> e5f87794
-      "locked": {
-        "lastModified": 1672831974,
-        "narHash": "sha256-z9k3MfslLjWQfnjBtEtJZdq3H7kyi2kQtUThfTgdRk0=",
-        "owner": "input-output-hk",
-        "repo": "flake-compat",
-        "rev": "45f2638735f8cdc40fe302742b79f248d23eb368",
-        "type": "github"
-      },
-      "original": {
-        "owner": "input-output-hk",
-        "ref": "hkm/gitlab-fix",
-        "repo": "flake-compat",
-        "type": "github"
-      }
-    },
-    "flake-utils": {
+      "locked": {
+        "lastModified": 1685518550,
+        "narHash": "sha256-o2d0KcvaXzTrPRIo0kOLV0/QXHhDQ5DTi+OxcjO8xqY=",
+        "owner": "numtide",
+        "repo": "flake-utils",
+        "rev": "a1720a10a6cfe8234c0e93907ffe81be440f4cef",
+        "type": "github"
+      },
+      "original": {
+        "owner": "numtide",
+        "repo": "flake-utils",
+        "type": "github"
+      }
+    },
+    "flake-utils_3": {
       "locked": {
         "lastModified": 1679360468,
         "narHash": "sha256-LGnza3cfXF10Biw3ZTg0u9o9t7s680Ww200t5KkHTh8=",
@@ -346,56 +349,13 @@
         "type": "github"
       }
     },
-    "flake-utils_2": {
-      "inputs": {
-        "systems": "systems"
-      },
-      "locked": {
-<<<<<<< HEAD
-        "lastModified": 1685518550,
-        "narHash": "sha256-o2d0KcvaXzTrPRIo0kOLV0/QXHhDQ5DTi+OxcjO8xqY=",
-        "owner": "numtide",
-        "repo": "flake-utils",
-        "rev": "a1720a10a6cfe8234c0e93907ffe81be440f4cef",
-=======
+    "flake-utils_4": {
+      "locked": {
         "lastModified": 1642700792,
         "narHash": "sha256-XqHrk7hFb+zBvRg6Ghl+AZDq03ov6OshJLiSWOoX5es=",
         "owner": "numtide",
         "repo": "flake-utils",
         "rev": "846b2ae0fc4cc943637d3d1def4454213e203cba",
->>>>>>> e5f87794
-        "type": "github"
-      },
-      "original": {
-        "owner": "numtide",
-        "repo": "flake-utils",
-        "type": "github"
-      }
-    },
-    "flake-utils_3": {
-      "locked": {
-<<<<<<< HEAD
-        "lastModified": 1679360468,
-        "narHash": "sha256-LGnza3cfXF10Biw3ZTg0u9o9t7s680Ww200t5KkHTh8=",
-        "owner": "hamishmack",
-        "repo": "flake-utils",
-        "rev": "e1ea268ff47ad475443dbabcd54744b4e5b9d4f5",
-        "type": "github"
-      },
-      "original": {
-        "owner": "hamishmack",
-        "ref": "hkm/nested-hydraJobs",
-        "repo": "flake-utils",
-        "type": "github"
-      }
-    },
-    "flake-utils_4": {
-      "locked": {
-        "lastModified": 1642700792,
-        "narHash": "sha256-XqHrk7hFb+zBvRg6Ghl+AZDq03ov6OshJLiSWOoX5es=",
-        "owner": "numtide",
-        "repo": "flake-utils",
-        "rev": "846b2ae0fc4cc943637d3d1def4454213e203cba",
         "type": "github"
       },
       "original": {
@@ -406,8 +366,6 @@
     },
     "flake-utils_5": {
       "locked": {
-=======
->>>>>>> e5f87794
         "lastModified": 1678901627,
         "narHash": "sha256-U02riOqrKKzwjsxc/400XnElV+UtPUQWpANPlyazjH0=",
         "owner": "numtide",
@@ -526,11 +484,7 @@
         "cabal-36": "cabal-36",
         "cardano-shell": "cardano-shell",
         "flake-compat": "flake-compat_4",
-<<<<<<< HEAD
         "flake-utils": "flake-utils_3",
-=======
-        "flake-utils": "flake-utils_2",
->>>>>>> e5f87794
         "ghc-8.6.5-iohk": "ghc-8.6.5-iohk",
         "hackage": "hackage",
         "hls-1.10": "hls-1.10",
@@ -662,40 +616,26 @@
       "inputs": {
         "booster-backend": "booster-backend",
         "flake-compat": "flake-compat_2",
-<<<<<<< HEAD
         "flake-utils": "flake-utils_2",
-=======
-        "flake-utils": "flake-utils",
->>>>>>> e5f87794
         "haskell-backend": "haskell-backend",
         "llvm-backend": "llvm-backend",
         "mavenix": "mavenix_2",
-        "nixpkgs": "nixpkgs_6",
+        "nixpkgs": [
+          "nixpkgs"
+        ],
         "rv-utils": "rv-utils"
       },
       "locked": {
-<<<<<<< HEAD
-        "lastModified": 1686825625,
-        "narHash": "sha256-ysstsclTRmQCMEeDmdt9+21iN30Yn0HWeJzLK1mb22c=",
-        "owner": "runtimeverification",
-        "repo": "k",
-        "rev": "a017998b1e2c8c8e6c84a4349cd2374005fe595b",
-=======
         "lastModified": 1686942183,
         "narHash": "sha256-P9wEWdUjzaP7z+tIQ/2ldrqvVgzB1KGhGplSzVRk61U=",
         "owner": "runtimeverification",
         "repo": "k",
         "rev": "ccd26567ca350cdf36c2815b8fe24044b56df4c6",
->>>>>>> e5f87794
-        "type": "github"
-      },
-      "original": {
-        "owner": "runtimeverification",
-<<<<<<< HEAD
-        "ref": "v5.6.131",
-=======
+        "type": "github"
+      },
+      "original": {
+        "owner": "runtimeverification",
         "ref": "v5.6.133",
->>>>>>> e5f87794
         "repo": "k",
         "type": "github"
       }
@@ -763,13 +703,8 @@
     },
     "mach-nix": {
       "inputs": {
-<<<<<<< HEAD
         "flake-utils": "flake-utils_4",
         "nixpkgs": "nixpkgs_3",
-=======
-        "flake-utils": "flake-utils_3",
-        "nixpkgs": "nixpkgs_2",
->>>>>>> e5f87794
         "pypi-deps-db": "pypi-deps-db"
       },
       "locked": {
@@ -788,11 +723,7 @@
     },
     "mavenix": {
       "inputs": {
-<<<<<<< HEAD
         "nixpkgs": "nixpkgs_4",
-=======
-        "nixpkgs": "nixpkgs_3",
->>>>>>> e5f87794
         "utils": "utils"
       },
       "locked": {
@@ -811,11 +742,7 @@
     },
     "mavenix_2": {
       "inputs": {
-<<<<<<< HEAD
         "nixpkgs": "nixpkgs_5",
-=======
-        "nixpkgs": "nixpkgs_4",
->>>>>>> e5f87794
         "utils": "utils_3"
       },
       "locked": {
@@ -855,7 +782,6 @@
     },
     "nixpkgs": {
       "locked": {
-<<<<<<< HEAD
         "lastModified": 1666753130,
         "narHash": "sha256-Wff1dGPFSneXJLI2c0kkdWTgxnQ416KE6X4KnFkgPYQ=",
         "owner": "NixOS",
@@ -866,7 +792,122 @@
       "original": {
         "id": "nixpkgs",
         "type": "indirect"
-=======
+      }
+    },
+    "nixpkgs-2003": {
+      "locked": {
+        "lastModified": 1620055814,
+        "narHash": "sha256-8LEHoYSJiL901bTMVatq+rf8y7QtWuZhwwpKE2fyaRY=",
+        "owner": "NixOS",
+        "repo": "nixpkgs",
+        "rev": "1db42b7fe3878f3f5f7a4f2dc210772fd080e205",
+        "type": "github"
+      },
+      "original": {
+        "owner": "NixOS",
+        "ref": "nixpkgs-20.03-darwin",
+        "repo": "nixpkgs",
+        "type": "github"
+      }
+    },
+    "nixpkgs-2105": {
+      "locked": {
+        "lastModified": 1659914493,
+        "narHash": "sha256-lkA5X3VNMKirvA+SUzvEhfA7XquWLci+CGi505YFAIs=",
+        "owner": "NixOS",
+        "repo": "nixpkgs",
+        "rev": "022caabb5f2265ad4006c1fa5b1ebe69fb0c3faf",
+        "type": "github"
+      },
+      "original": {
+        "owner": "NixOS",
+        "ref": "nixpkgs-21.05-darwin",
+        "repo": "nixpkgs",
+        "type": "github"
+      }
+    },
+    "nixpkgs-2111": {
+      "locked": {
+        "lastModified": 1659446231,
+        "narHash": "sha256-hekabNdTdgR/iLsgce5TGWmfIDZ86qjPhxDg/8TlzhE=",
+        "owner": "NixOS",
+        "repo": "nixpkgs",
+        "rev": "eabc38219184cc3e04a974fe31857d8e0eac098d",
+        "type": "github"
+      },
+      "original": {
+        "owner": "NixOS",
+        "ref": "nixpkgs-21.11-darwin",
+        "repo": "nixpkgs",
+        "type": "github"
+      }
+    },
+    "nixpkgs-2205": {
+      "locked": {
+        "lastModified": 1682600000,
+        "narHash": "sha256-ha4BehR1dh8EnXSoE1m/wyyYVvHI9txjW4w5/oxsW5Y=",
+        "owner": "NixOS",
+        "repo": "nixpkgs",
+        "rev": "50fc86b75d2744e1ab3837ef74b53f103a9b55a0",
+        "type": "github"
+      },
+      "original": {
+        "owner": "NixOS",
+        "ref": "nixpkgs-22.05-darwin",
+        "repo": "nixpkgs",
+        "type": "github"
+      }
+    },
+    "nixpkgs-2211": {
+      "locked": {
+        "lastModified": 1682682915,
+        "narHash": "sha256-haR0u/j/nUvlMloYlaOYq1FMXTvkNHw+wGxc+0qXisM=",
+        "owner": "NixOS",
+        "repo": "nixpkgs",
+        "rev": "09f1b33fcc0f59263137e23e935c1bb03ec920e4",
+        "type": "github"
+      },
+      "original": {
+        "owner": "NixOS",
+        "ref": "nixpkgs-22.11-darwin",
+        "repo": "nixpkgs",
+        "type": "github"
+      }
+    },
+    "nixpkgs-regression": {
+      "locked": {
+        "lastModified": 1643052045,
+        "narHash": "sha256-uGJ0VXIhWKGXxkeNnq4TvV3CIOkUJ3PAoLZ3HMzNVMw=",
+        "owner": "NixOS",
+        "repo": "nixpkgs",
+        "rev": "215d4d0fd80ca5163643b03a33fde804a29cc1e2",
+        "type": "github"
+      },
+      "original": {
+        "owner": "NixOS",
+        "repo": "nixpkgs",
+        "rev": "215d4d0fd80ca5163643b03a33fde804a29cc1e2",
+        "type": "github"
+      }
+    },
+    "nixpkgs-unstable": {
+      "locked": {
+        "lastModified": 1682656005,
+        "narHash": "sha256-fYplYo7so1O+rSQ2/aS+SbTPwLTeoUXk4ekKNtSl4P8=",
+        "owner": "NixOS",
+        "repo": "nixpkgs",
+        "rev": "6806b63e824f84b0f0e60b6d660d4ae753de0477",
+        "type": "github"
+      },
+      "original": {
+        "owner": "NixOS",
+        "ref": "nixpkgs-unstable",
+        "repo": "nixpkgs",
+        "type": "github"
+      }
+    },
+    "nixpkgs_2": {
+      "locked": {
         "lastModified": 1657693803,
         "narHash": "sha256-G++2CJ9u0E7NNTAi9n5G8TdDmGJXcIjkJ3NF8cetQB8=",
         "owner": "NixOS",
@@ -879,137 +920,10 @@
         "ref": "nixos-22.05-small",
         "repo": "nixpkgs",
         "type": "github"
->>>>>>> e5f87794
-      }
-    },
-    "nixpkgs-2003": {
-      "locked": {
-        "lastModified": 1620055814,
-        "narHash": "sha256-8LEHoYSJiL901bTMVatq+rf8y7QtWuZhwwpKE2fyaRY=",
-        "owner": "NixOS",
-        "repo": "nixpkgs",
-        "rev": "1db42b7fe3878f3f5f7a4f2dc210772fd080e205",
-        "type": "github"
-      },
-      "original": {
-        "owner": "NixOS",
-        "ref": "nixpkgs-20.03-darwin",
-        "repo": "nixpkgs",
-        "type": "github"
-      }
-    },
-    "nixpkgs-2105": {
-      "locked": {
-        "lastModified": 1659914493,
-        "narHash": "sha256-lkA5X3VNMKirvA+SUzvEhfA7XquWLci+CGi505YFAIs=",
-        "owner": "NixOS",
-        "repo": "nixpkgs",
-        "rev": "022caabb5f2265ad4006c1fa5b1ebe69fb0c3faf",
-        "type": "github"
-      },
-      "original": {
-        "owner": "NixOS",
-        "ref": "nixpkgs-21.05-darwin",
-        "repo": "nixpkgs",
-        "type": "github"
-      }
-    },
-    "nixpkgs-2111": {
-      "locked": {
-        "lastModified": 1659446231,
-        "narHash": "sha256-hekabNdTdgR/iLsgce5TGWmfIDZ86qjPhxDg/8TlzhE=",
-        "owner": "NixOS",
-        "repo": "nixpkgs",
-        "rev": "eabc38219184cc3e04a974fe31857d8e0eac098d",
-        "type": "github"
-      },
-      "original": {
-        "owner": "NixOS",
-        "ref": "nixpkgs-21.11-darwin",
-        "repo": "nixpkgs",
-        "type": "github"
-      }
-    },
-    "nixpkgs-2205": {
-      "locked": {
-        "lastModified": 1682600000,
-        "narHash": "sha256-ha4BehR1dh8EnXSoE1m/wyyYVvHI9txjW4w5/oxsW5Y=",
-        "owner": "NixOS",
-        "repo": "nixpkgs",
-        "rev": "50fc86b75d2744e1ab3837ef74b53f103a9b55a0",
-        "type": "github"
-      },
-      "original": {
-        "owner": "NixOS",
-        "ref": "nixpkgs-22.05-darwin",
-        "repo": "nixpkgs",
-        "type": "github"
-      }
-    },
-    "nixpkgs-2211": {
-      "locked": {
-        "lastModified": 1682682915,
-        "narHash": "sha256-haR0u/j/nUvlMloYlaOYq1FMXTvkNHw+wGxc+0qXisM=",
-        "owner": "NixOS",
-        "repo": "nixpkgs",
-        "rev": "09f1b33fcc0f59263137e23e935c1bb03ec920e4",
-        "type": "github"
-      },
-      "original": {
-        "owner": "NixOS",
-        "ref": "nixpkgs-22.11-darwin",
-        "repo": "nixpkgs",
-        "type": "github"
-      }
-    },
-    "nixpkgs-regression": {
-      "locked": {
-        "lastModified": 1643052045,
-        "narHash": "sha256-uGJ0VXIhWKGXxkeNnq4TvV3CIOkUJ3PAoLZ3HMzNVMw=",
-        "owner": "NixOS",
-        "repo": "nixpkgs",
-        "rev": "215d4d0fd80ca5163643b03a33fde804a29cc1e2",
-        "type": "github"
-      },
-      "original": {
-        "owner": "NixOS",
-        "repo": "nixpkgs",
-        "rev": "215d4d0fd80ca5163643b03a33fde804a29cc1e2",
-        "type": "github"
-      }
-    },
-    "nixpkgs-unstable": {
-      "locked": {
-        "lastModified": 1682656005,
-        "narHash": "sha256-fYplYo7so1O+rSQ2/aS+SbTPwLTeoUXk4ekKNtSl4P8=",
-        "owner": "NixOS",
-        "repo": "nixpkgs",
-        "rev": "6806b63e824f84b0f0e60b6d660d4ae753de0477",
-        "type": "github"
-      },
-      "original": {
-        "owner": "NixOS",
-        "ref": "nixpkgs-unstable",
-        "repo": "nixpkgs",
-        "type": "github"
-      }
-    },
-    "nixpkgs_2": {
-      "locked": {
-<<<<<<< HEAD
-        "lastModified": 1657693803,
-        "narHash": "sha256-G++2CJ9u0E7NNTAi9n5G8TdDmGJXcIjkJ3NF8cetQB8=",
-        "owner": "NixOS",
-        "repo": "nixpkgs",
-        "rev": "365e1b3a859281cf11b94f87231adeabbdd878a2",
-        "type": "github"
-      },
-      "original": {
-        "owner": "NixOS",
-        "ref": "nixos-22.05-small",
-        "repo": "nixpkgs",
-        "type": "github"
-=======
+      }
+    },
+    "nixpkgs_3": {
+      "locked": {
         "lastModified": 1643805626,
         "narHash": "sha256-AXLDVMG+UaAGsGSpOtQHPIKB+IZ0KSd9WS77aanGzgc=",
         "owner": "NixOS",
@@ -1021,23 +935,6 @@
         "id": "nixpkgs",
         "ref": "nixos-unstable",
         "type": "indirect"
->>>>>>> e5f87794
-      }
-    },
-    "nixpkgs_3": {
-      "locked": {
-<<<<<<< HEAD
-        "lastModified": 1643805626,
-        "narHash": "sha256-AXLDVMG+UaAGsGSpOtQHPIKB+IZ0KSd9WS77aanGzgc=",
-        "owner": "NixOS",
-        "repo": "nixpkgs",
-        "rev": "554d2d8aa25b6e583575459c297ec23750adb6cb",
-        "type": "github"
-      },
-      "original": {
-        "id": "nixpkgs",
-        "ref": "nixos-unstable",
-        "type": "indirect"
       }
     },
     "nixpkgs_4": {
@@ -1056,8 +953,6 @@
     },
     "nixpkgs_5": {
       "locked": {
-=======
->>>>>>> e5f87794
         "lastModified": 1621552131,
         "narHash": "sha256-AD/AEXv+QOYAg0PIqMYv2nbGOGTIwfOGKtz3rE+y+Tc=",
         "owner": "NixOS",
@@ -1070,22 +965,7 @@
         "type": "indirect"
       }
     },
-    "nixpkgs_4": {
-      "locked": {
-        "lastModified": 1685573264,
-        "narHash": "sha256-Zffu01pONhs/pqH07cjlF10NnMDLok8ix5Uk4rhOnZQ=",
-        "owner": "NixOS",
-        "repo": "nixpkgs",
-        "rev": "380be19fbd2d9079f677978361792cb25e8a3635",
-        "type": "github"
-      },
-      "original": {
-        "id": "nixpkgs",
-        "ref": "nixos-22.05",
-        "type": "indirect"
-      }
-    },
-    "nixpkgs_5": {
+    "nixpkgs_6": {
       "locked": {
         "lastModified": 1680577567,
         "narHash": "sha256-Y4W57i0TzczqwMTjfVSbAZT5RJx7u+mpQIW/ofrkTQs=",
@@ -1120,11 +1000,7 @@
     },
     "poetry2nix": {
       "inputs": {
-<<<<<<< HEAD
         "flake-utils": "flake-utils_5",
-=======
-        "flake-utils": "flake-utils_4",
->>>>>>> e5f87794
         "nixpkgs": [
           "pyk",
           "nixpkgs"
@@ -1237,7 +1113,7 @@
           "haskell-backend"
         ],
         "k-framework": "k-framework",
-        "nixpkgs": "nixpkgs_5",
+        "nixpkgs": "nixpkgs_6",
         "poetry2nix": [
           "pyk",
           "poetry2nix"
