{
  "nodes": {
    "HTTP": {
      "flake": false,
      "locked": {
        "lastModified": 1451647621,
        "narHash": "sha256-oHIyw3x0iKBexEo49YeUDV1k74ZtyYKGR2gNJXXRxts=",
        "owner": "phadej",
        "repo": "HTTP",
        "rev": "9bc0996d412fef1787449d841277ef663ad9a915",
        "type": "github"
      },
      "original": {
        "owner": "phadej",
        "repo": "HTTP",
        "type": "github"
      }
    },
    "ate-pairing": {
      "flake": false,
      "locked": {
        "lastModified": 1499347915,
        "narHash": "sha256-IMfWgKkkX7UcUaOPtGRcYD8MdVEP5Z9JOOSJ4+P07G8=",
        "owner": "herumi",
        "repo": "ate-pairing",
        "rev": "e69890125746cdaf25b5b51227d96678f76479fe",
        "type": "github"
      },
      "original": {
        "owner": "herumi",
        "repo": "ate-pairing",
        "rev": "e69890125746cdaf25b5b51227d96678f76479fe",
        "type": "github"
      }
    },
    "blockchain-k-plugin": {
      "inputs": {
        "ate-pairing": "ate-pairing",
        "cpp-httplib": "cpp-httplib",
        "cryptopp": "cryptopp",
        "flake-utils": [
          "k-framework",
          "flake-utils"
        ],
        "libff": "libff",
        "nixpkgs": [
          "k-framework",
          "nixpkgs"
        ],
        "secp256k1": "secp256k1",
        "xbyak": "xbyak"
      },
      "locked": {
        "lastModified": 1657203079,
        "narHash": "sha256-PhrAl0czygXsAnNiBzkSPwapnDGoGWbd/fDtcBSUyRM=",
        "owner": "runtimeverification",
        "repo": "blockchain-k-plugin",
        "rev": "3010915ef37b0e614528821a7c8717c797a365a6",
        "type": "github"
      },
      "original": {
        "owner": "runtimeverification",
        "repo": "blockchain-k-plugin",
        "rev": "8fdc74e3caf254aa3952393dbb0368d2c98c321a",
        "type": "github"
      }
    },
    "cabal-32": {
      "flake": false,
      "locked": {
        "lastModified": 1603716527,
        "narHash": "sha256-X0TFfdD4KZpwl0Zr6x+PLxUt/VyKQfX7ylXHdmZIL+w=",
        "owner": "haskell",
        "repo": "cabal",
        "rev": "48bf10787e27364730dd37a42b603cee8d6af7ee",
        "type": "github"
      },
      "original": {
        "owner": "haskell",
        "ref": "3.2",
        "repo": "cabal",
        "type": "github"
      }
    },
    "cabal-34": {
      "flake": false,
      "locked": {
        "lastModified": 1640353650,
        "narHash": "sha256-N1t6M3/wqj90AEdRkeC8i923gQYUpzSr8b40qVOZ1Rk=",
        "owner": "haskell",
        "repo": "cabal",
        "rev": "942639c18c0cd8ec53e0a6f8d120091af35312cd",
        "type": "github"
      },
      "original": {
        "owner": "haskell",
        "ref": "3.4",
        "repo": "cabal",
        "type": "github"
      }
    },
    "cabal-36": {
      "flake": false,
      "locked": {
        "lastModified": 1641652457,
        "narHash": "sha256-BlFPKP4C4HRUJeAbdembX1Rms1LD380q9s0qVDeoAak=",
        "owner": "haskell",
        "repo": "cabal",
        "rev": "f27667f8ec360c475027dcaee0138c937477b070",
        "type": "github"
      },
      "original": {
        "owner": "haskell",
        "ref": "3.6",
        "repo": "cabal",
        "type": "github"
      }
    },
    "cardano-shell": {
      "flake": false,
      "locked": {
        "lastModified": 1608537748,
        "narHash": "sha256-PulY1GfiMgKVnBci3ex4ptk2UNYMXqGjJOxcPy2KYT4=",
        "owner": "input-output-hk",
        "repo": "cardano-shell",
        "rev": "9392c75087cb9a3d453998f4230930dea3a95725",
        "type": "github"
      },
      "original": {
        "owner": "input-output-hk",
        "repo": "cardano-shell",
        "type": "github"
      }
    },
    "cpp-httplib": {
      "flake": false,
      "locked": {
        "lastModified": 1595279716,
        "narHash": "sha256-cZW/iEwlaB4UQ0OQLNqboY9addncIM/OsxxPzqmATmE=",
        "owner": "yhirose",
        "repo": "cpp-httplib",
        "rev": "72ce293fed9f9335e92c95ab7d085feed18c0ee8",
        "type": "github"
      },
      "original": {
        "owner": "yhirose",
        "repo": "cpp-httplib",
        "rev": "72ce293fed9f9335e92c95ab7d085feed18c0ee8",
        "type": "github"
      }
    },
    "cryptopp": {
      "flake": false,
      "locked": {
        "lastModified": 1632484127,
        "narHash": "sha256-a3TYaK34WvKEXN7LKAfGwQ3ZL6a3k/zMZyyVfnkQqO4=",
        "owner": "weidai11",
        "repo": "cryptopp",
        "rev": "69bf6b53052b59ccb57ce068ce741988ae087317",
        "type": "github"
      },
      "original": {
        "owner": "weidai11",
        "repo": "cryptopp",
        "rev": "69bf6b53052b59ccb57ce068ce741988ae087317",
        "type": "github"
      }
    },
    "ethereum-legacytests": {
      "flake": false,
      "locked": {
        "lastModified": 1633533576,
        "narHash": "sha256-43lkAi6Z492pbHV+jySYXzvNtoGEGsndnBkxfYgmqFM=",
        "owner": "ethereum",
        "repo": "legacytests",
        "rev": "d7abc42a7b352a7b44b1f66b58aca54e4af6a9d7",
        "type": "github"
      },
      "original": {
        "owner": "ethereum",
        "repo": "legacytests",
        "rev": "d7abc42a7b352a7b44b1f66b58aca54e4af6a9d7",
        "type": "github"
      }
    },
    "ethereum-tests": {
      "flake": false,
      "locked": {
        "lastModified": 1637090666,
        "narHash": "sha256-B3fMpp/dpnwtCQzxI45kptJVwIM/kMo9hptcMP2B5n0=",
        "owner": "ethereum",
        "repo": "tests",
        "rev": "6401889dec4eee58e808fd178fb2c7f628a3e039",
        "type": "github"
      },
      "original": {
        "owner": "ethereum",
        "repo": "tests",
        "rev": "6401889dec4eee58e808fd178fb2c7f628a3e039",
        "type": "github"
      }
    },
    "flake-compat": {
      "flake": false,
      "locked": {
        "lastModified": 1650374568,
        "narHash": "sha256-Z+s0J8/r907g149rllvwhb4pKi8Wam5ij0st8PwAh+E=",
        "owner": "edolstra",
        "repo": "flake-compat",
        "rev": "b4a34015c698c7793d592d66adbab377907a2be8",
        "type": "github"
      },
      "original": {
        "owner": "edolstra",
        "repo": "flake-compat",
        "type": "github"
      }
    },
    "flake-utils": {
      "locked": {
        "lastModified": 1659877975,
        "narHash": "sha256-zllb8aq3YO3h8B/U0/J1WBgAL8EX5yWf5pMj3G0NAmc=",
        "owner": "numtide",
        "repo": "flake-utils",
        "rev": "c0e246b9b83f637f4681389ecabcb2681b4f3af0",
        "type": "github"
      },
      "original": {
        "owner": "numtide",
        "repo": "flake-utils",
        "type": "github"
      }
    },
    "flake-utils_2": {
      "locked": {
        "lastModified": 1644229661,
        "narHash": "sha256-1YdnJAsNy69bpcjuoKdOYQX0YxZBiCYZo4Twxerqv7k=",
        "owner": "numtide",
        "repo": "flake-utils",
        "rev": "3cecb5b042f7f209c56ffd8371b2711a290ec797",
        "type": "github"
      },
      "original": {
        "owner": "numtide",
        "repo": "flake-utils",
        "type": "github"
      }
    },
    "flake-utils_3": {
      "locked": {
        "lastModified": 1642700792,
        "narHash": "sha256-XqHrk7hFb+zBvRg6Ghl+AZDq03ov6OshJLiSWOoX5es=",
        "owner": "numtide",
        "repo": "flake-utils",
        "rev": "846b2ae0fc4cc943637d3d1def4454213e203cba",
        "type": "github"
      },
      "original": {
        "owner": "numtide",
        "repo": "flake-utils",
        "type": "github"
      }
    },
    "flake-utils_4": {
      "locked": {
        "lastModified": 1659877975,
        "narHash": "sha256-zllb8aq3YO3h8B/U0/J1WBgAL8EX5yWf5pMj3G0NAmc=",
        "owner": "numtide",
        "repo": "flake-utils",
        "rev": "c0e246b9b83f637f4681389ecabcb2681b4f3af0",
        "type": "github"
      },
      "original": {
        "owner": "numtide",
        "repo": "flake-utils",
        "type": "github"
      }
    },
    "ghc-8.6.5-iohk": {
      "flake": false,
      "locked": {
        "lastModified": 1600920045,
        "narHash": "sha256-DO6kxJz248djebZLpSzTGD6s8WRpNI9BTwUeOf5RwY8=",
        "owner": "input-output-hk",
        "repo": "ghc",
        "rev": "95713a6ecce4551240da7c96b6176f980af75cae",
        "type": "github"
      },
      "original": {
        "owner": "input-output-hk",
        "ref": "release/8.6.5-iohk",
        "repo": "ghc",
        "type": "github"
      }
    },
    "hackage": {
      "flake": false,
      "locked": {
        "lastModified": 1654823898,
        "narHash": "sha256-75XxIB6XOIxmhxyX7SJ6sA1WAg4xh6GJO0KjTvi3+LQ=",
        "owner": "input-output-hk",
        "repo": "hackage.nix",
        "rev": "f0a8972ca2724c5ac5cd829050b2b3c02a04ba41",
        "type": "github"
      },
      "original": {
        "owner": "input-output-hk",
        "repo": "hackage.nix",
        "type": "github"
      }
    },
    "haskell-backend": {
      "inputs": {
        "haskell-nix": "haskell-nix",
        "mach-nix": "mach-nix",
        "nixpkgs": [
          "k-framework",
          "haskell-backend",
          "haskell-nix",
          "nixpkgs-unstable"
        ],
        "z3-src": "z3-src"
      },
      "locked": {
        "lastModified": 1662470488,
        "narHash": "sha256-fOgOwrPoRlxGb1A97sJs3SErL1EA5bNJQf4wnZKAoXs=",
        "owner": "runtimeverification",
        "repo": "haskell-backend",
        "rev": "a1959233e210f960d49a91ebe7fcec76da14ebe3",
        "type": "github"
      },
      "original": {
        "owner": "runtimeverification",
        "repo": "haskell-backend",
        "type": "github"
      }
    },
    "haskell-nix": {
      "inputs": {
        "HTTP": "HTTP",
        "cabal-32": "cabal-32",
        "cabal-34": "cabal-34",
        "cabal-36": "cabal-36",
        "cardano-shell": "cardano-shell",
        "flake-utils": "flake-utils_2",
        "ghc-8.6.5-iohk": "ghc-8.6.5-iohk",
        "hackage": "hackage",
        "hpc-coveralls": "hpc-coveralls",
        "hydra": "hydra",
        "nix-tools": "nix-tools",
        "nixpkgs": [
          "k-framework",
          "haskell-backend",
          "haskell-nix",
          "nixpkgs-unstable"
        ],
        "nixpkgs-2003": "nixpkgs-2003",
        "nixpkgs-2105": "nixpkgs-2105",
        "nixpkgs-2111": "nixpkgs-2111",
        "nixpkgs-unstable": "nixpkgs-unstable",
        "old-ghc-nix": "old-ghc-nix",
        "stackage": "stackage"
      },
      "locked": {
        "lastModified": 1654824048,
        "narHash": "sha256-qSjPdxa+WdDgG1W7GhGEtS6gH8UqchB0KrpE6hlOFnU=",
        "owner": "input-output-hk",
        "repo": "haskell.nix",
        "rev": "75b545a7937db878e4d301ecb171f6ac9040bb91",
        "type": "github"
      },
      "original": {
        "owner": "input-output-hk",
        "repo": "haskell.nix",
        "type": "github"
      }
    },
    "hpc-coveralls": {
      "flake": false,
      "locked": {
        "lastModified": 1607498076,
        "narHash": "sha256-8uqsEtivphgZWYeUo5RDUhp6bO9j2vaaProQxHBltQk=",
        "owner": "sevanspowell",
        "repo": "hpc-coveralls",
        "rev": "14df0f7d229f4cd2e79f8eabb1a740097fdfa430",
        "type": "github"
      },
      "original": {
        "owner": "sevanspowell",
        "repo": "hpc-coveralls",
        "type": "github"
      }
    },
    "hydra": {
      "inputs": {
        "nix": "nix",
        "nixpkgs": [
          "k-framework",
          "haskell-backend",
          "haskell-nix",
          "hydra",
          "nix",
          "nixpkgs"
        ]
      },
      "locked": {
        "lastModified": 1646878427,
        "narHash": "sha256-KtbrofMtN8GlM7D+n90kixr7QpSlVmdN+vK5CA/aRzc=",
        "owner": "NixOS",
        "repo": "hydra",
        "rev": "28b682b85b7efc5cf7974065792a1f22203a5927",
        "type": "github"
      },
      "original": {
        "id": "hydra",
        "type": "indirect"
      }
    },
    "immer-src": {
      "flake": false,
      "locked": {
        "lastModified": 1634324349,
        "narHash": "sha256-1OicqmyM3Rcrs/jkRMip2pXITQnVDRrHbQbEpZZ4nnU=",
        "owner": "runtimeverification",
        "repo": "immer",
        "rev": "198c2ae260d49ef1800a2fe4433e07d7dec20059",
        "type": "github"
      },
      "original": {
        "owner": "runtimeverification",
        "repo": "immer",
        "rev": "198c2ae260d49ef1800a2fe4433e07d7dec20059",
        "type": "github"
      }
    },
    "k-framework": {
      "inputs": {
        "flake-compat": "flake-compat",
        "flake-utils": "flake-utils",
        "haskell-backend": "haskell-backend",
        "llvm-backend": "llvm-backend",
        "mavenix": "mavenix_2",
        "nixpkgs": "nixpkgs_5",
        "poetry2nix": "poetry2nix",
        "rv-utils": "rv-utils"
      },
      "locked": {
        "lastModified": 1662981511,
        "narHash": "sha256-2UaNt8eBDqI4LDejimWPE7jEKnCiqiD5vB+gRJyVkBc=",
        "owner": "runtimeverification",
        "repo": "k",
        "rev": "7d65c3305bb9211c73db69100b8102c379751791",
        "type": "github"
      },
      "original": {
        "owner": "runtimeverification",
        "repo": "k",
        "type": "github"
      }
    },
    "libff": {
      "flake": false,
      "locked": {
        "lastModified": 1588032522,
        "narHash": "sha256-I0kH2XLvHDSrdL/o4i6XozWQJV0UDv9zH6+sWS0UQHg=",
        "owner": "scipr-lab",
        "repo": "libff",
        "rev": "5835b8c59d4029249645cf551f417608c48f2770",
        "type": "github"
      },
      "original": {
        "owner": "scipr-lab",
        "repo": "libff",
        "rev": "5835b8c59d4029249645cf551f417608c48f2770",
        "type": "github"
      }
    },
    "llvm-backend": {
      "inputs": {
        "immer-src": "immer-src",
        "mavenix": "mavenix",
        "nixpkgs": [
          "k-framework",
          "haskell-backend",
          "nixpkgs"
        ],
        "pybind11-src": "pybind11-src",
        "rapidjson-src": "rapidjson-src",
        "utils": "utils_2"
      },
      "locked": {
        "lastModified": 1662725846,
        "narHash": "sha256-uMSe4IhRGkBHiU61qM2lByJ2zhuX3VzgvDMPDJ4QM1o=",
        "owner": "runtimeverification",
        "repo": "llvm-backend",
        "rev": "3214609a9d975f9703a583e68ccb849f89dfa421",
        "type": "github"
      },
      "original": {
        "owner": "runtimeverification",
        "repo": "llvm-backend",
        "type": "github"
      }
    },
    "lowdown-src": {
      "flake": false,
      "locked": {
        "lastModified": 1633514407,
        "narHash": "sha256-Dw32tiMjdK9t3ETl5fzGrutQTzh2rufgZV4A/BbxuD4=",
        "owner": "kristapsdz",
        "repo": "lowdown",
        "rev": "d2c2b44ff6c27b936ec27358a2653caaef8f73b8",
        "type": "github"
      },
      "original": {
        "owner": "kristapsdz",
        "repo": "lowdown",
        "type": "github"
      }
    },
    "mach-nix": {
      "inputs": {
        "flake-utils": "flake-utils_3",
        "nixpkgs": "nixpkgs_2",
        "pypi-deps-db": "pypi-deps-db"
      },
      "locked": {
        "lastModified": 1657089034,
        "narHash": "sha256-qSjk1iOi14ijAOP6QuGfE3fvy08aVxsgus+ArwgiyuU=",
        "owner": "DavHau",
        "repo": "mach-nix",
        "rev": "51caf584f26acdfaa51bbf7ee1ffa365aea7bc64",
        "type": "github"
      },
      "original": {
        "owner": "DavHau",
        "repo": "mach-nix",
        "type": "github"
      }
    },
    "mavenix": {
      "inputs": {
        "nixpkgs": "nixpkgs_3",
        "utils": "utils"
      },
      "locked": {
        "lastModified": 1643802645,
        "narHash": "sha256-BynM25iwp/l3FyrcHqiNJdDxvN6IxSM3/zkFR6PD3B0=",
        "owner": "nix-community",
        "repo": "mavenix",
        "rev": "ce9ddfd7f361190e8e8dcfaf6b8282eebbb3c7cb",
        "type": "github"
      },
      "original": {
        "owner": "nix-community",
        "repo": "mavenix",
        "type": "github"
      }
    },
    "mavenix_2": {
      "inputs": {
        "nixpkgs": "nixpkgs_4",
        "utils": "utils_3"
      },
      "locked": {
        "lastModified": 1656435814,
        "narHash": "sha256-Gx4QoWB9eI437/66iqTr6AUjxGgN6WslqrQ57s+sL6A=",
        "owner": "goodlyrottenapple",
        "repo": "mavenix",
        "rev": "0cbd57b2494d52909b27f57d03580acc66bf0298",
        "type": "github"
      },
      "original": {
        "owner": "goodlyrottenapple",
        "repo": "mavenix",
        "type": "github"
      }
    },
    "nix": {
      "inputs": {
        "lowdown-src": "lowdown-src",
        "nixpkgs": "nixpkgs",
        "nixpkgs-regression": "nixpkgs-regression"
      },
      "locked": {
        "lastModified": 1643066034,
        "narHash": "sha256-xEPeMcNJVOeZtoN+d+aRwolpW8mFSEQx76HTRdlhPhg=",
        "owner": "NixOS",
        "repo": "nix",
        "rev": "a1cd7e58606a41fcf62bf8637804cf8306f17f62",
        "type": "github"
      },
      "original": {
        "owner": "NixOS",
        "ref": "2.6.0",
        "repo": "nix",
        "type": "github"
      }
    },
    "nix-tools": {
      "flake": false,
      "locked": {
        "lastModified": 1649424170,
        "narHash": "sha256-XgKXWispvv5RCvZzPb+p7e6Hy3LMuRjafKMl7kXzxGw=",
        "owner": "input-output-hk",
        "repo": "nix-tools",
        "rev": "e109c94016e3b6e0db7ed413c793e2d4bdb24aa7",
        "type": "github"
      },
      "original": {
        "owner": "input-output-hk",
        "repo": "nix-tools",
        "type": "github"
      }
    },
    "nixpkgs": {
      "locked": {
        "lastModified": 1632864508,
        "narHash": "sha256-d127FIvGR41XbVRDPVvozUPQ/uRHbHwvfyKHwEt5xFM=",
        "owner": "NixOS",
        "repo": "nixpkgs",
        "rev": "82891b5e2c2359d7e58d08849e4c89511ab94234",
        "type": "github"
      },
      "original": {
        "id": "nixpkgs",
        "ref": "nixos-21.05-small",
        "type": "indirect"
      }
    },
    "nixpkgs-2003": {
      "locked": {
        "lastModified": 1620055814,
        "narHash": "sha256-8LEHoYSJiL901bTMVatq+rf8y7QtWuZhwwpKE2fyaRY=",
        "owner": "NixOS",
        "repo": "nixpkgs",
        "rev": "1db42b7fe3878f3f5f7a4f2dc210772fd080e205",
        "type": "github"
      },
      "original": {
        "owner": "NixOS",
        "ref": "nixpkgs-20.03-darwin",
        "repo": "nixpkgs",
        "type": "github"
      }
    },
    "nixpkgs-2105": {
      "locked": {
        "lastModified": 1645296114,
        "narHash": "sha256-y53N7TyIkXsjMpOG7RhvqJFGDacLs9HlyHeSTBioqYU=",
        "owner": "NixOS",
        "repo": "nixpkgs",
        "rev": "530a53dcbc9437363471167a5e4762c5fcfa34a1",
        "type": "github"
      },
      "original": {
        "owner": "NixOS",
        "ref": "nixpkgs-21.05-darwin",
        "repo": "nixpkgs",
        "type": "github"
      }
    },
    "nixpkgs-2111": {
      "locked": {
        "lastModified": 1648744337,
        "narHash": "sha256-bYe1dFJAXovjqiaPKrmAbSBEK5KUkgwVaZcTbSoJ7hg=",
        "owner": "NixOS",
        "repo": "nixpkgs",
        "rev": "0a58eebd8ec65ffdef2ce9562784123a73922052",
        "type": "github"
      },
      "original": {
        "owner": "NixOS",
        "ref": "nixpkgs-21.11-darwin",
        "repo": "nixpkgs",
        "type": "github"
      }
    },
    "nixpkgs-regression": {
      "locked": {
        "lastModified": 1643052045,
        "narHash": "sha256-uGJ0VXIhWKGXxkeNnq4TvV3CIOkUJ3PAoLZ3HMzNVMw=",
        "owner": "NixOS",
        "repo": "nixpkgs",
        "rev": "215d4d0fd80ca5163643b03a33fde804a29cc1e2",
        "type": "github"
      },
      "original": {
        "id": "nixpkgs",
        "rev": "215d4d0fd80ca5163643b03a33fde804a29cc1e2",
        "type": "indirect"
      }
    },
    "nixpkgs-unstable": {
      "locked": {
        "lastModified": 1648219316,
        "narHash": "sha256-Ctij+dOi0ZZIfX5eMhgwugfvB+WZSrvVNAyAuANOsnQ=",
        "owner": "NixOS",
        "repo": "nixpkgs",
        "rev": "30d3d79b7d3607d56546dd2a6b49e156ba0ec634",
        "type": "github"
      },
      "original": {
        "owner": "NixOS",
        "ref": "nixpkgs-unstable",
        "repo": "nixpkgs",
        "type": "github"
      }
    },
    "nixpkgs_2": {
      "locked": {
        "lastModified": 1643805626,
        "narHash": "sha256-AXLDVMG+UaAGsGSpOtQHPIKB+IZ0KSd9WS77aanGzgc=",
        "owner": "NixOS",
        "repo": "nixpkgs",
        "rev": "554d2d8aa25b6e583575459c297ec23750adb6cb",
        "type": "github"
      },
      "original": {
        "id": "nixpkgs",
        "ref": "nixos-unstable",
        "type": "indirect"
      }
    },
    "nixpkgs_3": {
      "locked": {
        "lastModified": 1621552131,
        "narHash": "sha256-AD/AEXv+QOYAg0PIqMYv2nbGOGTIwfOGKtz3rE+y+Tc=",
        "owner": "NixOS",
        "repo": "nixpkgs",
        "rev": "d42cd445dde587e9a993cd9434cb43da07c4c5de",
        "type": "github"
      },
      "original": {
        "id": "nixpkgs",
        "type": "indirect"
      }
    },
    "nixpkgs_4": {
      "locked": {
        "lastModified": 1621552131,
        "narHash": "sha256-AD/AEXv+QOYAg0PIqMYv2nbGOGTIwfOGKtz3rE+y+Tc=",
        "owner": "NixOS",
        "repo": "nixpkgs",
        "rev": "d42cd445dde587e9a993cd9434cb43da07c4c5de",
        "type": "github"
      },
      "original": {
        "id": "nixpkgs",
        "type": "indirect"
      }
    },
    "nixpkgs_5": {
      "locked": {
        "lastModified": 1662099760,
        "narHash": "sha256-MdZLCTJPeHi/9fg6R9fiunyDwP3XHJqDd51zWWz9px0=",
        "owner": "NixOS",
        "repo": "nixpkgs",
        "rev": "67e45078141102f45eff1589a831aeaa3182b41e",
        "type": "github"
      },
      "original": {
        "id": "nixpkgs",
        "ref": "nixos-22.05",
        "type": "indirect"
      }
    },
    "nixpkgs_6": {
      "locked": {
        "lastModified": 1662726965,
        "narHash": "sha256-gVYhcdxAwMZuCRKcZRgJGH6iEsgRVaEwPraKXC8RRQU=",
        "owner": "NixOS",
        "repo": "nixpkgs",
        "rev": "b81147f59e9b210bef47334856cbf4064e306b9e",
        "type": "github"
      },
      "original": {
        "owner": "NixOS",
        "repo": "nixpkgs",
        "type": "github"
      }
    },
    "old-ghc-nix": {
      "flake": false,
      "locked": {
        "lastModified": 1631092763,
        "narHash": "sha256-sIKgO+z7tj4lw3u6oBZxqIhDrzSkvpHtv0Kki+lh9Fg=",
        "owner": "angerman",
        "repo": "old-ghc-nix",
        "rev": "af48a7a7353e418119b6dfe3cd1463a657f342b8",
        "type": "github"
      },
      "original": {
        "owner": "angerman",
        "ref": "master",
        "repo": "old-ghc-nix",
        "type": "github"
      }
    },
    "poetry2nix": {
      "inputs": {
        "flake-utils": "flake-utils_4",
        "nixpkgs": "nixpkgs_6"
      },
      "locked": {
        "lastModified": 1662501725,
        "narHash": "sha256-MJGqNpbDikOYZODfa4CyqAyH8IYz/4fvUjU0EV1oMIQ=",
        "owner": "nix-community",
        "repo": "poetry2nix",
        "rev": "539423bbf90465049112a3d7c340cc68911acb51",
        "type": "github"
      },
      "original": {
        "owner": "nix-community",
        "repo": "poetry2nix",
        "type": "github"
      }
    },
<<<<<<< HEAD
    "pybind11-src": {
      "flake": false,
      "locked": {
        "lastModified": 1657936673,
        "narHash": "sha256-/X8DZPFsNrKGbhjZ1GFOj17/NU6p4R+saCW3pLKVNeA=",
        "owner": "pybind",
        "repo": "pybind11",
        "rev": "0ba639d6177659c5dc2955ac06ad7b5b0d22e05c",
        "type": "github"
      },
      "original": {
        "owner": "pybind",
        "repo": "pybind11",
        "rev": "0ba639d6177659c5dc2955ac06ad7b5b0d22e05c",
        "type": "github"
      }
    },
    "pypi-deps-db": {
      "flake": false,
      "locked": {
        "lastModified": 1643877077,
        "narHash": "sha256-jv8pIvRFTP919GybOxXE5TfOkrjTbdo9QiCO1TD3ZaY=",
        "owner": "DavHau",
        "repo": "pypi-deps-db",
        "rev": "da53397f0b782b0b18deb72ef8e0fb5aa7c98aa3",
        "type": "github"
      },
      "original": {
        "owner": "DavHau",
        "repo": "pypi-deps-db",
=======
    "pyk": {
      "inputs": {
        "flake-utils": [
          "k-framework",
          "flake-utils"
        ],
        "nixpkgs": [
          "k-framework",
          "nixpkgs"
        ],
        "poetry2nix": [
          "k-framework",
          "poetry2nix"
        ]
      },
      "locked": {
        "lastModified": 1662971995,
        "narHash": "sha256-NEL4DmPuZOFxhGXKli/BBLy1LiDIo7cPomYYr5VkUwk=",
        "owner": "runtimeverification",
        "repo": "pyk",
        "rev": "7018f573e1f130bfda2f07bb5fe870fe3be17c3a",
        "type": "github"
      },
      "original": {
        "owner": "runtimeverification",
        "ref": "v0.1.1",
        "repo": "pyk",
>>>>>>> 952c5a10
        "type": "github"
      }
    },
    "rapidjson-src": {
      "flake": false,
      "locked": {
        "lastModified": 1472111945,
        "narHash": "sha256-SxUXSOQDZ0/3zlFI4R84J56/1fkw2jhge4mexNF6Pco=",
        "owner": "Tencent",
        "repo": "rapidjson",
        "rev": "f54b0e47a08782a6131cc3d60f94d038fa6e0a51",
        "type": "github"
      },
      "original": {
        "owner": "Tencent",
        "repo": "rapidjson",
        "rev": "f54b0e47a08782a6131cc3d60f94d038fa6e0a51",
        "type": "github"
      }
    },
    "root": {
      "inputs": {
        "blockchain-k-plugin": "blockchain-k-plugin",
        "ethereum-legacytests": "ethereum-legacytests",
        "ethereum-tests": "ethereum-tests",
        "flake-utils": [
          "k-framework",
          "flake-utils"
        ],
        "haskell-backend": [
          "k-framework",
          "haskell-backend"
        ],
        "k-framework": "k-framework",
        "nixpkgs": [
          "k-framework",
          "nixpkgs"
        ],
        "poetry2nix": [
          "k-framework",
          "poetry2nix"
        ],
<<<<<<< HEAD
        "rv-utils": "rv-utils_2"
=======
        "pyk": "pyk",
        "rv-utils": "rv-utils"
>>>>>>> 952c5a10
      }
    },
    "rv-utils": {
      "locked": {
        "lastModified": 1659349707,
        "narHash": "sha256-+RwJvYwRS4In+pl8R5Uz+R/yZ5yO5SAa7X6UR+eSC2U=",
        "owner": "runtimeverification",
        "repo": "rv-nix-tools",
        "rev": "7026604726c5247ceb6e7a1a7532302a58e7e2bf",
        "type": "github"
      },
      "original": {
        "owner": "runtimeverification",
        "repo": "rv-nix-tools",
        "type": "github"
      }
    },
    "rv-utils_2": {
      "locked": {
        "lastModified": 1659349707,
        "narHash": "sha256-+RwJvYwRS4In+pl8R5Uz+R/yZ5yO5SAa7X6UR+eSC2U=",
        "owner": "runtimeverification",
        "repo": "rv-nix-tools",
        "rev": "7026604726c5247ceb6e7a1a7532302a58e7e2bf",
        "type": "github"
      },
      "original": {
        "owner": "runtimeverification",
        "repo": "rv-nix-tools",
        "type": "github"
      }
    },
    "secp256k1": {
      "flake": false,
      "locked": {
        "lastModified": 1502408521,
        "narHash": "sha256-PyqNZGER9VypH35S/aU4EBeepieI3BGXrYsJ141os24=",
        "owner": "bitcoin-core",
        "repo": "secp256k1",
        "rev": "f532bdc9f77f7bbf7e93faabfbe9c483f0a9f75f",
        "type": "github"
      },
      "original": {
        "owner": "bitcoin-core",
        "repo": "secp256k1",
        "rev": "f532bdc9f77f7bbf7e93faabfbe9c483f0a9f75f",
        "type": "github"
      }
    },
    "stackage": {
      "flake": false,
      "locked": {
        "lastModified": 1654823991,
        "narHash": "sha256-uaa/v4SnWBCihr9jOrjJsJF5Ifteom2JEteVWCz0j2M=",
        "owner": "input-output-hk",
        "repo": "stackage.nix",
        "rev": "98529daae8cf6c38955b49f71f4538e270d8c8af",
        "type": "github"
      },
      "original": {
        "owner": "input-output-hk",
        "repo": "stackage.nix",
        "type": "github"
      }
    },
    "utils": {
      "locked": {
        "lastModified": 1620759905,
        "narHash": "sha256-WiyWawrgmyN0EdmiHyG2V+fqReiVi8bM9cRdMaKQOFg=",
        "owner": "numtide",
        "repo": "flake-utils",
        "rev": "b543720b25df6ffdfcf9227afafc5b8c1fabfae8",
        "type": "github"
      },
      "original": {
        "owner": "numtide",
        "repo": "flake-utils",
        "type": "github"
      }
    },
    "utils_2": {
      "locked": {
        "lastModified": 1652776076,
        "narHash": "sha256-gzTw/v1vj4dOVbpBSJX4J0DwUR6LIyXo7/SuuTJp1kM=",
        "owner": "numtide",
        "repo": "flake-utils",
        "rev": "04c1b180862888302ddfb2e3ad9eaa63afc60cf8",
        "type": "github"
      },
      "original": {
        "owner": "numtide",
        "repo": "flake-utils",
        "type": "github"
      }
    },
    "utils_3": {
      "locked": {
        "lastModified": 1620759905,
        "narHash": "sha256-WiyWawrgmyN0EdmiHyG2V+fqReiVi8bM9cRdMaKQOFg=",
        "owner": "numtide",
        "repo": "flake-utils",
        "rev": "b543720b25df6ffdfcf9227afafc5b8c1fabfae8",
        "type": "github"
      },
      "original": {
        "owner": "numtide",
        "repo": "flake-utils",
        "type": "github"
      }
    },
    "xbyak": {
      "flake": false,
      "locked": {
        "lastModified": 1518572786,
        "narHash": "sha256-jqDSNDcqK7010ig941hrJFkv1X7MbgXmhPOOE9wHmho=",
        "owner": "herumi",
        "repo": "xbyak",
        "rev": "f0a8f7faa27121f28186c2a7f4222a9fc66c283d",
        "type": "github"
      },
      "original": {
        "owner": "herumi",
        "repo": "xbyak",
        "rev": "f0a8f7faa27121f28186c2a7f4222a9fc66c283d",
        "type": "github"
      }
    },
    "z3-src": {
      "flake": false,
      "locked": {
        "lastModified": 1647807944,
        "narHash": "sha256-hXlwaLsrMKm0rPAhRtynCjdhkeXIYzfNcjS04sHHfHY=",
        "owner": "Z3Prover",
        "repo": "z3",
        "rev": "f1806d32d6f21fd4df7a08719abbc1f6493d9dc5",
        "type": "github"
      },
      "original": {
        "owner": "Z3Prover",
        "ref": "z3-4.8.15",
        "repo": "z3",
        "type": "github"
      }
    }
  },
  "root": "root",
  "version": 7
}<|MERGE_RESOLUTION|>--- conflicted
+++ resolved
@@ -816,7 +816,6 @@
         "type": "github"
       }
     },
-<<<<<<< HEAD
     "pybind11-src": {
       "flake": false,
       "locked": {
@@ -834,6 +833,36 @@
         "type": "github"
       }
     },
+    "pyk": {
+      "inputs": {
+        "flake-utils": [
+          "k-framework",
+          "flake-utils"
+        ],
+        "nixpkgs": [
+          "k-framework",
+          "nixpkgs"
+        ],
+        "poetry2nix": [
+          "k-framework",
+          "poetry2nix"
+        ]
+      },
+      "locked": {
+        "lastModified": 1662971995,
+        "narHash": "sha256-NEL4DmPuZOFxhGXKli/BBLy1LiDIo7cPomYYr5VkUwk=",
+        "owner": "runtimeverification",
+        "repo": "pyk",
+        "rev": "7018f573e1f130bfda2f07bb5fe870fe3be17c3a",
+        "type": "github"
+      },
+      "original": {
+        "owner": "runtimeverification",
+        "ref": "v0.1.1",
+        "repo": "pyk",
+        "type": "github"
+      }
+    },
     "pypi-deps-db": {
       "flake": false,
       "locked": {
@@ -847,35 +876,6 @@
       "original": {
         "owner": "DavHau",
         "repo": "pypi-deps-db",
-=======
-    "pyk": {
-      "inputs": {
-        "flake-utils": [
-          "k-framework",
-          "flake-utils"
-        ],
-        "nixpkgs": [
-          "k-framework",
-          "nixpkgs"
-        ],
-        "poetry2nix": [
-          "k-framework",
-          "poetry2nix"
-        ]
-      },
-      "locked": {
-        "lastModified": 1662971995,
-        "narHash": "sha256-NEL4DmPuZOFxhGXKli/BBLy1LiDIo7cPomYYr5VkUwk=",
-        "owner": "runtimeverification",
-        "repo": "pyk",
-        "rev": "7018f573e1f130bfda2f07bb5fe870fe3be17c3a",
-        "type": "github"
-      },
-      "original": {
-        "owner": "runtimeverification",
-        "ref": "v0.1.1",
-        "repo": "pyk",
->>>>>>> 952c5a10
         "type": "github"
       }
     },
@@ -918,30 +918,11 @@
           "k-framework",
           "poetry2nix"
         ],
-<<<<<<< HEAD
-        "rv-utils": "rv-utils_2"
-=======
         "pyk": "pyk",
         "rv-utils": "rv-utils"
->>>>>>> 952c5a10
       }
     },
     "rv-utils": {
-      "locked": {
-        "lastModified": 1659349707,
-        "narHash": "sha256-+RwJvYwRS4In+pl8R5Uz+R/yZ5yO5SAa7X6UR+eSC2U=",
-        "owner": "runtimeverification",
-        "repo": "rv-nix-tools",
-        "rev": "7026604726c5247ceb6e7a1a7532302a58e7e2bf",
-        "type": "github"
-      },
-      "original": {
-        "owner": "runtimeverification",
-        "repo": "rv-nix-tools",
-        "type": "github"
-      }
-    },
-    "rv-utils_2": {
       "locked": {
         "lastModified": 1659349707,
         "narHash": "sha256-+RwJvYwRS4In+pl8R5Uz+R/yZ5yO5SAa7X6UR+eSC2U=",
