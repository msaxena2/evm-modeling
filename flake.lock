{
  "nodes": {
    "ate-pairing": {
      "flake": false,
      "locked": {
        "lastModified": 1499347915,
        "narHash": "sha256-IMfWgKkkX7UcUaOPtGRcYD8MdVEP5Z9JOOSJ4+P07G8=",
        "owner": "herumi",
        "repo": "ate-pairing",
        "rev": "e69890125746cdaf25b5b51227d96678f76479fe",
        "type": "github"
      },
      "original": {
        "owner": "herumi",
        "repo": "ate-pairing",
        "rev": "e69890125746cdaf25b5b51227d96678f76479fe",
        "type": "github"
      }
    },
    "blockchain-k-plugin": {
      "inputs": {
        "ate-pairing": "ate-pairing",
        "cpp-httplib": "cpp-httplib",
        "cryptopp": "cryptopp",
        "flake-utils": [
          "k-framework",
          "flake-utils"
        ],
        "libff": "libff",
        "nixpkgs": [
          "k-framework",
          "nixpkgs"
        ],
        "secp256k1": "secp256k1",
        "xbyak": "xbyak"
      },
      "locked": {
        "lastModified": 1696357247,
        "narHash": "sha256-cCsH/uM1lfuCxfgflVwtg61Il6WjdZ/mDNwijIaRiRo=",
        "owner": "runtimeverification",
        "repo": "blockchain-k-plugin",
        "rev": "b42e6ede9f6b72cedabc519810416e2994caad45",
        "type": "github"
      },
      "original": {
        "owner": "runtimeverification",
        "repo": "blockchain-k-plugin",
        "rev": "b42e6ede9f6b72cedabc519810416e2994caad45",
        "type": "github"
      }
    },
    "booster-backend": {
      "inputs": {
        "haskell-backend": [
          "k-framework",
          "haskell-backend"
        ],
        "nixpkgs": [
          "k-framework",
          "haskell-backend",
          "nixpkgs"
        ],
        "stacklock2nix": [
          "k-framework",
          "haskell-backend",
          "stacklock2nix"
        ]
      },
      "locked": {
<<<<<<< HEAD
        "lastModified": 1700046247,
        "narHash": "sha256-cdRRiVW3pU3Y/XR6OH+0XuVOOgtlfoPWHZz4SqzaelE=",
        "owner": "runtimeverification",
        "repo": "hs-backend-booster",
        "rev": "8ecb99be22406efbdf151eb20a8d253d72a961f2",
=======
        "lastModified": 1700130818,
        "narHash": "sha256-i4hqzOfI5qpqU4sL0Vk/tJK8VSQEXIuSC42jnNp/0Z0=",
        "owner": "runtimeverification",
        "repo": "hs-backend-booster",
        "rev": "ac35589bb31831b346e143bfa98c51e670237b8e",
>>>>>>> d5fd9d31
        "type": "github"
      },
      "original": {
        "owner": "runtimeverification",
        "repo": "hs-backend-booster",
<<<<<<< HEAD
        "rev": "8ecb99be22406efbdf151eb20a8d253d72a961f2",
=======
        "rev": "ac35589bb31831b346e143bfa98c51e670237b8e",
>>>>>>> d5fd9d31
        "type": "github"
      }
    },
    "cpp-httplib": {
      "flake": false,
      "locked": {
        "lastModified": 1595279716,
        "narHash": "sha256-cZW/iEwlaB4UQ0OQLNqboY9addncIM/OsxxPzqmATmE=",
        "owner": "yhirose",
        "repo": "cpp-httplib",
        "rev": "72ce293fed9f9335e92c95ab7d085feed18c0ee8",
        "type": "github"
      },
      "original": {
        "owner": "yhirose",
        "repo": "cpp-httplib",
        "rev": "72ce293fed9f9335e92c95ab7d085feed18c0ee8",
        "type": "github"
      }
    },
    "cryptopp": {
      "flake": false,
      "locked": {
        "lastModified": 1632484127,
        "narHash": "sha256-a3TYaK34WvKEXN7LKAfGwQ3ZL6a3k/zMZyyVfnkQqO4=",
        "owner": "weidai11",
        "repo": "cryptopp",
        "rev": "69bf6b53052b59ccb57ce068ce741988ae087317",
        "type": "github"
      },
      "original": {
        "owner": "weidai11",
        "repo": "cryptopp",
        "rev": "69bf6b53052b59ccb57ce068ce741988ae087317",
        "type": "github"
      }
    },
    "ethereum-legacytests": {
      "flake": false,
      "locked": {
        "lastModified": 1633533576,
        "narHash": "sha256-43lkAi6Z492pbHV+jySYXzvNtoGEGsndnBkxfYgmqFM=",
        "owner": "ethereum",
        "repo": "legacytests",
        "rev": "d7abc42a7b352a7b44b1f66b58aca54e4af6a9d7",
        "type": "github"
      },
      "original": {
        "owner": "ethereum",
        "repo": "legacytests",
        "rev": "d7abc42a7b352a7b44b1f66b58aca54e4af6a9d7",
        "type": "github"
      }
    },
    "ethereum-tests": {
      "flake": false,
      "locked": {
        "lastModified": 1637090666,
        "narHash": "sha256-B3fMpp/dpnwtCQzxI45kptJVwIM/kMo9hptcMP2B5n0=",
        "owner": "ethereum",
        "repo": "tests",
        "rev": "6401889dec4eee58e808fd178fb2c7f628a3e039",
        "type": "github"
      },
      "original": {
        "owner": "ethereum",
        "repo": "tests",
        "rev": "6401889dec4eee58e808fd178fb2c7f628a3e039",
        "type": "github"
      }
    },
    "flake-utils": {
      "inputs": {
        "systems": "systems"
      },
      "locked": {
        "lastModified": 1694529238,
        "narHash": "sha256-zsNZZGTGnMOf9YpHKJqMSsa0dXbfmxeoJ7xHlrt+xmY=",
        "owner": "numtide",
        "repo": "flake-utils",
        "rev": "ff7b65b44d01cf9ba6a71320833626af21126384",
        "type": "github"
      },
      "original": {
        "owner": "numtide",
        "repo": "flake-utils",
        "type": "github"
      }
    },
    "flake-utils_2": {
      "inputs": {
        "systems": "systems_2"
      },
      "locked": {
        "lastModified": 1694529238,
        "narHash": "sha256-zsNZZGTGnMOf9YpHKJqMSsa0dXbfmxeoJ7xHlrt+xmY=",
        "owner": "numtide",
        "repo": "flake-utils",
        "rev": "ff7b65b44d01cf9ba6a71320833626af21126384",
        "type": "github"
      },
      "original": {
        "owner": "numtide",
        "repo": "flake-utils",
        "type": "github"
      }
    },
    "fmt-src": {
      "flake": false,
      "locked": {
        "lastModified": 1661615830,
        "narHash": "sha256-rP6ymyRc7LnKxUXwPpzhHOQvpJkpnRFOt2ctvUNlYI0=",
        "owner": "fmtlib",
        "repo": "fmt",
        "rev": "a33701196adfad74917046096bf5a2aa0ab0bb50",
        "type": "github"
      },
      "original": {
        "owner": "fmtlib",
        "ref": "9.1.0",
        "repo": "fmt",
        "type": "github"
      }
    },
    "haskell-backend": {
      "inputs": {
        "nixpkgs": "nixpkgs",
        "stacklock2nix": "stacklock2nix",
        "z3": "z3"
      },
      "locked": {
        "lastModified": 1698918605,
        "narHash": "sha256-p3n0+My1U+rfHjaFPClK92HxAjAWIxSmCYyORCWJfxo=",
        "owner": "runtimeverification",
        "repo": "haskell-backend",
        "rev": "eebe4e9fd9dd6c606b37a384dbbfecca85943a38",
        "type": "github"
      },
      "original": {
        "owner": "runtimeverification",
        "repo": "haskell-backend",
        "rev": "eebe4e9fd9dd6c606b37a384dbbfecca85943a38",
        "type": "github"
      }
    },
    "immer-src": {
      "flake": false,
      "locked": {
        "lastModified": 1634324349,
        "narHash": "sha256-1OicqmyM3Rcrs/jkRMip2pXITQnVDRrHbQbEpZZ4nnU=",
        "owner": "runtimeverification",
        "repo": "immer",
        "rev": "198c2ae260d49ef1800a2fe4433e07d7dec20059",
        "type": "github"
      },
      "original": {
        "owner": "runtimeverification",
        "repo": "immer",
        "rev": "198c2ae260d49ef1800a2fe4433e07d7dec20059",
        "type": "github"
      }
    },
    "k-framework": {
      "inputs": {
        "booster-backend": "booster-backend",
        "flake-utils": "flake-utils",
        "haskell-backend": "haskell-backend",
        "llvm-backend": "llvm-backend",
        "nixpkgs": [
          "k-framework",
          "haskell-backend",
          "nixpkgs"
        ],
        "rv-utils": "rv-utils"
      },
      "locked": {
<<<<<<< HEAD
        "lastModified": 1700152124,
        "narHash": "sha256-CHYh843QoauYDmvJArA0PowePlFQ9U+KQ8Us85zbk2o=",
        "owner": "runtimeverification",
        "repo": "k",
        "rev": "02edce67df507522fe1c1f710fc7b06358487193",
=======
        "lastModified": 1700259968,
        "narHash": "sha256-IZk2/j/z7wjgBrB3OCgYyxB200M6kFNOus1pny+9FdU=",
        "owner": "runtimeverification",
        "repo": "k",
        "rev": "e14e50a19a67563565d116c6ecf0e84ff803a9d1",
>>>>>>> d5fd9d31
        "type": "github"
      },
      "original": {
        "owner": "runtimeverification",
<<<<<<< HEAD
        "ref": "v6.1.20",
=======
        "ref": "v6.1.21",
>>>>>>> d5fd9d31
        "repo": "k",
        "type": "github"
      }
    },
    "libff": {
      "flake": false,
      "locked": {
        "lastModified": 1588032522,
        "narHash": "sha256-I0kH2XLvHDSrdL/o4i6XozWQJV0UDv9zH6+sWS0UQHg=",
        "owner": "scipr-lab",
        "repo": "libff",
        "rev": "5835b8c59d4029249645cf551f417608c48f2770",
        "type": "github"
      },
      "original": {
        "owner": "scipr-lab",
        "repo": "libff",
        "rev": "5835b8c59d4029249645cf551f417608c48f2770",
        "type": "github"
      }
    },
    "llvm-backend": {
      "inputs": {
        "fmt-src": "fmt-src",
        "immer-src": "immer-src",
        "mavenix": "mavenix",
        "nixpkgs": [
          "k-framework",
          "haskell-backend",
          "nixpkgs"
        ],
        "pybind11-src": "pybind11-src",
        "rapidjson-src": "rapidjson-src",
        "utils": [
          "k-framework",
          "flake-utils"
        ]
      },
      "locked": {
        "lastModified": 1700127797,
        "narHash": "sha256-1hF1r0ONR9f45eqVlrimgRyv7IQMGJI6ecwieX8Lpd0=",
        "owner": "runtimeverification",
        "repo": "llvm-backend",
        "rev": "f2078a64cf50d22fdf0eb610f48d7480839c6657",
        "type": "github"
      },
      "original": {
        "owner": "runtimeverification",
        "repo": "llvm-backend",
        "type": "github"
      }
    },
    "mavenix": {
      "inputs": {
        "nixpkgs": "nixpkgs_2",
        "utils": "utils"
      },
      "locked": {
        "lastModified": 1643802645,
        "narHash": "sha256-BynM25iwp/l3FyrcHqiNJdDxvN6IxSM3/zkFR6PD3B0=",
        "owner": "nix-community",
        "repo": "mavenix",
        "rev": "ce9ddfd7f361190e8e8dcfaf6b8282eebbb3c7cb",
        "type": "github"
      },
      "original": {
        "owner": "nix-community",
        "repo": "mavenix",
        "type": "github"
      }
    },
    "nix-github-actions": {
      "inputs": {
        "nixpkgs": [
          "pyk",
          "poetry2nix",
          "nixpkgs"
        ]
      },
      "locked": {
        "lastModified": 1693660503,
        "narHash": "sha256-B/g2V4v6gjirFmy+I5mwB2bCYc0l3j5scVfwgl6WOl8=",
        "owner": "nix-community",
        "repo": "nix-github-actions",
        "rev": "bd5bdbb52350e145c526108f4ef192eb8e554fa0",
        "type": "github"
      },
      "original": {
        "owner": "nix-community",
        "repo": "nix-github-actions",
        "type": "github"
      }
    },
    "nixpkgs": {
      "locked": {
        "lastModified": 1696983906,
        "narHash": "sha256-L7GyeErguS7Pg4h8nK0wGlcUTbfUMDu+HMf1UcyP72k=",
        "owner": "NixOS",
        "repo": "nixpkgs",
        "rev": "bd1cde45c77891214131cbbea5b1203e485a9d51",
        "type": "github"
      },
      "original": {
        "id": "nixpkgs",
        "ref": "nixos-23.05",
        "type": "indirect"
      }
    },
    "nixpkgs_2": {
      "locked": {
        "lastModified": 1621552131,
        "narHash": "sha256-AD/AEXv+QOYAg0PIqMYv2nbGOGTIwfOGKtz3rE+y+Tc=",
        "owner": "NixOS",
        "repo": "nixpkgs",
        "rev": "d42cd445dde587e9a993cd9434cb43da07c4c5de",
        "type": "github"
      },
      "original": {
        "id": "nixpkgs",
        "type": "indirect"
      }
    },
    "nixpkgs_3": {
      "locked": {
        "lastModified": 1698675399,
        "narHash": "sha256-nj+LNEeVXGP31vxoL3x7HW7+oEiyoLVDqwMg30yFBMA=",
        "owner": "NixOS",
        "repo": "nixpkgs",
        "rev": "7378978469efa3b2b2f97d645a2a0b0e2447da2b",
        "type": "github"
      },
      "original": {
        "owner": "NixOS",
        "repo": "nixpkgs",
        "type": "github"
      }
    },
    "poetry2nix": {
      "inputs": {
        "flake-utils": "flake-utils_2",
        "nix-github-actions": "nix-github-actions",
        "nixpkgs": [
          "pyk",
          "nixpkgs"
        ],
        "systems": "systems_3",
        "treefmt-nix": "treefmt-nix"
      },
      "locked": {
        "lastModified": 1698640399,
        "narHash": "sha256-mXzyx79/iFLZ0UDuSkqgFfejYRcSJfsCnJ9WlMusaI0=",
        "owner": "nix-community",
        "repo": "poetry2nix",
        "rev": "626111646fe236cb1ddc8191a48c75e072a82b7c",
        "type": "github"
      },
      "original": {
        "owner": "nix-community",
        "repo": "poetry2nix",
        "rev": "626111646fe236cb1ddc8191a48c75e072a82b7c",
        "type": "github"
      }
    },
    "pybind11-src": {
      "flake": false,
      "locked": {
        "lastModified": 1657936673,
        "narHash": "sha256-/X8DZPFsNrKGbhjZ1GFOj17/NU6p4R+saCW3pLKVNeA=",
        "owner": "pybind",
        "repo": "pybind11",
        "rev": "0ba639d6177659c5dc2955ac06ad7b5b0d22e05c",
        "type": "github"
      },
      "original": {
        "owner": "pybind",
        "repo": "pybind11",
        "rev": "0ba639d6177659c5dc2955ac06ad7b5b0d22e05c",
        "type": "github"
      }
    },
    "pyk": {
      "inputs": {
        "flake-utils": [
          "pyk",
          "poetry2nix",
          "flake-utils"
        ],
        "nixpkgs": "nixpkgs_3",
        "poetry2nix": "poetry2nix"
      },
      "locked": {
<<<<<<< HEAD
        "lastModified": 1700186414,
        "narHash": "sha256-8up5hhz57l88ytxk0FTEnlu3jEUcFluabPtBwPqCuc0=",
        "owner": "runtimeverification",
        "repo": "pyk",
        "rev": "714e709aaae4fb4417f9f8266b4ed09edeb561ca",
=======
        "lastModified": 1700269321,
        "narHash": "sha256-7hNtFym1u3fBJNn7cESytT5QItwP8dxR3Jk2XYAF6rM=",
        "owner": "runtimeverification",
        "repo": "pyk",
        "rev": "5d9e84673c79f2bad96eff4e83dacc04646e7158",
>>>>>>> d5fd9d31
        "type": "github"
      },
      "original": {
        "owner": "runtimeverification",
<<<<<<< HEAD
        "ref": "v0.1.505",
=======
        "ref": "v0.1.506",
>>>>>>> d5fd9d31
        "repo": "pyk",
        "type": "github"
      }
    },
    "rapidjson-src": {
      "flake": false,
      "locked": {
        "lastModified": 1472111945,
        "narHash": "sha256-SxUXSOQDZ0/3zlFI4R84J56/1fkw2jhge4mexNF6Pco=",
        "owner": "Tencent",
        "repo": "rapidjson",
        "rev": "f54b0e47a08782a6131cc3d60f94d038fa6e0a51",
        "type": "github"
      },
      "original": {
        "owner": "Tencent",
        "repo": "rapidjson",
        "rev": "f54b0e47a08782a6131cc3d60f94d038fa6e0a51",
        "type": "github"
      }
    },
    "root": {
      "inputs": {
        "blockchain-k-plugin": "blockchain-k-plugin",
        "ethereum-legacytests": "ethereum-legacytests",
        "ethereum-tests": "ethereum-tests",
        "flake-utils": [
          "k-framework",
          "flake-utils"
        ],
        "haskell-backend": [
          "k-framework",
          "haskell-backend"
        ],
        "k-framework": "k-framework",
        "nixpkgs": [
          "k-framework",
          "nixpkgs"
        ],
        "nixpkgs-pyk": [
          "pyk",
          "nixpkgs"
        ],
        "poetry2nix": [
          "pyk",
          "poetry2nix"
        ],
        "pyk": "pyk",
        "rv-utils": [
          "k-framework",
          "rv-utils"
        ]
      }
    },
    "rv-utils": {
      "locked": {
        "lastModified": 1659349707,
        "narHash": "sha256-+RwJvYwRS4In+pl8R5Uz+R/yZ5yO5SAa7X6UR+eSC2U=",
        "owner": "runtimeverification",
        "repo": "rv-nix-tools",
        "rev": "7026604726c5247ceb6e7a1a7532302a58e7e2bf",
        "type": "github"
      },
      "original": {
        "owner": "runtimeverification",
        "repo": "rv-nix-tools",
        "type": "github"
      }
    },
    "secp256k1": {
      "flake": false,
      "locked": {
        "lastModified": 1502408521,
        "narHash": "sha256-PyqNZGER9VypH35S/aU4EBeepieI3BGXrYsJ141os24=",
        "owner": "bitcoin-core",
        "repo": "secp256k1",
        "rev": "f532bdc9f77f7bbf7e93faabfbe9c483f0a9f75f",
        "type": "github"
      },
      "original": {
        "owner": "bitcoin-core",
        "repo": "secp256k1",
        "rev": "f532bdc9f77f7bbf7e93faabfbe9c483f0a9f75f",
        "type": "github"
      }
    },
    "stacklock2nix": {
      "locked": {
        "lastModified": 1696895532,
        "narHash": "sha256-QXQ7frsy7D8V81oE6HQBZhlL48Vr7iPR5fSZfNaTdg0=",
        "owner": "cdepillabout",
        "repo": "stacklock2nix",
        "rev": "10d531672cada2e02ac49b1b18293e7a94938a38",
        "type": "github"
      },
      "original": {
        "owner": "cdepillabout",
        "repo": "stacklock2nix",
        "type": "github"
      }
    },
    "systems": {
      "locked": {
        "lastModified": 1681028828,
        "narHash": "sha256-Vy1rq5AaRuLzOxct8nz4T6wlgyUR7zLU309k9mBC768=",
        "owner": "nix-systems",
        "repo": "default",
        "rev": "da67096a3b9bf56a91d16901293e51ba5b49a27e",
        "type": "github"
      },
      "original": {
        "owner": "nix-systems",
        "repo": "default",
        "type": "github"
      }
    },
    "systems_2": {
      "locked": {
        "lastModified": 1681028828,
        "narHash": "sha256-Vy1rq5AaRuLzOxct8nz4T6wlgyUR7zLU309k9mBC768=",
        "owner": "nix-systems",
        "repo": "default",
        "rev": "da67096a3b9bf56a91d16901293e51ba5b49a27e",
        "type": "github"
      },
      "original": {
        "owner": "nix-systems",
        "repo": "default",
        "type": "github"
      }
    },
    "systems_3": {
      "locked": {
        "lastModified": 1681028828,
        "narHash": "sha256-Vy1rq5AaRuLzOxct8nz4T6wlgyUR7zLU309k9mBC768=",
        "owner": "nix-systems",
        "repo": "default",
        "rev": "da67096a3b9bf56a91d16901293e51ba5b49a27e",
        "type": "github"
      },
      "original": {
        "id": "systems",
        "type": "indirect"
      }
    },
    "treefmt-nix": {
      "inputs": {
        "nixpkgs": [
          "pyk",
          "poetry2nix",
          "nixpkgs"
        ]
      },
      "locked": {
        "lastModified": 1697388351,
        "narHash": "sha256-63N2eBpKaziIy4R44vjpUu8Nz5fCJY7okKrkixvDQmY=",
        "owner": "numtide",
        "repo": "treefmt-nix",
        "rev": "aae39f64f5ecbe89792d05eacea5cb241891292a",
        "type": "github"
      },
      "original": {
        "owner": "numtide",
        "repo": "treefmt-nix",
        "type": "github"
      }
    },
    "utils": {
      "locked": {
        "lastModified": 1620759905,
        "narHash": "sha256-WiyWawrgmyN0EdmiHyG2V+fqReiVi8bM9cRdMaKQOFg=",
        "owner": "numtide",
        "repo": "flake-utils",
        "rev": "b543720b25df6ffdfcf9227afafc5b8c1fabfae8",
        "type": "github"
      },
      "original": {
        "owner": "numtide",
        "repo": "flake-utils",
        "type": "github"
      }
    },
    "xbyak": {
      "flake": false,
      "locked": {
        "lastModified": 1518572786,
        "narHash": "sha256-jqDSNDcqK7010ig941hrJFkv1X7MbgXmhPOOE9wHmho=",
        "owner": "herumi",
        "repo": "xbyak",
        "rev": "f0a8f7faa27121f28186c2a7f4222a9fc66c283d",
        "type": "github"
      },
      "original": {
        "owner": "herumi",
        "repo": "xbyak",
        "rev": "f0a8f7faa27121f28186c2a7f4222a9fc66c283d",
        "type": "github"
      }
    },
    "z3": {
      "flake": false,
      "locked": {
        "lastModified": 1674011426,
        "narHash": "sha256-7cuUf29TMpX62PwO1ab3ZuzmzlcrRjTKB1CyXnYgYus=",
        "owner": "Z3Prover",
        "repo": "z3",
        "rev": "3012293c35eadbfd73e5b94adbe50b0cc44ffb83",
        "type": "github"
      },
      "original": {
        "owner": "Z3Prover",
        "ref": "z3-4.12.1",
        "repo": "z3",
        "type": "github"
      }
    }
  },
  "root": "root",
  "version": 7
}<|MERGE_RESOLUTION|>--- conflicted
+++ resolved
@@ -67,29 +67,17 @@
         ]
       },
       "locked": {
-<<<<<<< HEAD
-        "lastModified": 1700046247,
-        "narHash": "sha256-cdRRiVW3pU3Y/XR6OH+0XuVOOgtlfoPWHZz4SqzaelE=",
-        "owner": "runtimeverification",
-        "repo": "hs-backend-booster",
-        "rev": "8ecb99be22406efbdf151eb20a8d253d72a961f2",
-=======
         "lastModified": 1700130818,
         "narHash": "sha256-i4hqzOfI5qpqU4sL0Vk/tJK8VSQEXIuSC42jnNp/0Z0=",
         "owner": "runtimeverification",
         "repo": "hs-backend-booster",
         "rev": "ac35589bb31831b346e143bfa98c51e670237b8e",
->>>>>>> d5fd9d31
         "type": "github"
       },
       "original": {
         "owner": "runtimeverification",
         "repo": "hs-backend-booster",
-<<<<<<< HEAD
-        "rev": "8ecb99be22406efbdf151eb20a8d253d72a961f2",
-=======
         "rev": "ac35589bb31831b346e143bfa98c51e670237b8e",
->>>>>>> d5fd9d31
         "type": "github"
       }
     },
@@ -266,28 +254,16 @@
         "rv-utils": "rv-utils"
       },
       "locked": {
-<<<<<<< HEAD
-        "lastModified": 1700152124,
-        "narHash": "sha256-CHYh843QoauYDmvJArA0PowePlFQ9U+KQ8Us85zbk2o=",
-        "owner": "runtimeverification",
-        "repo": "k",
-        "rev": "02edce67df507522fe1c1f710fc7b06358487193",
-=======
         "lastModified": 1700259968,
         "narHash": "sha256-IZk2/j/z7wjgBrB3OCgYyxB200M6kFNOus1pny+9FdU=",
         "owner": "runtimeverification",
         "repo": "k",
         "rev": "e14e50a19a67563565d116c6ecf0e84ff803a9d1",
->>>>>>> d5fd9d31
-        "type": "github"
-      },
-      "original": {
-        "owner": "runtimeverification",
-<<<<<<< HEAD
-        "ref": "v6.1.20",
-=======
+        "type": "github"
+      },
+      "original": {
+        "owner": "runtimeverification",
         "ref": "v6.1.21",
->>>>>>> d5fd9d31
         "repo": "k",
         "type": "github"
       }
@@ -479,28 +455,16 @@
         "poetry2nix": "poetry2nix"
       },
       "locked": {
-<<<<<<< HEAD
-        "lastModified": 1700186414,
-        "narHash": "sha256-8up5hhz57l88ytxk0FTEnlu3jEUcFluabPtBwPqCuc0=",
-        "owner": "runtimeverification",
-        "repo": "pyk",
-        "rev": "714e709aaae4fb4417f9f8266b4ed09edeb561ca",
-=======
         "lastModified": 1700269321,
         "narHash": "sha256-7hNtFym1u3fBJNn7cESytT5QItwP8dxR3Jk2XYAF6rM=",
         "owner": "runtimeverification",
         "repo": "pyk",
         "rev": "5d9e84673c79f2bad96eff4e83dacc04646e7158",
->>>>>>> d5fd9d31
-        "type": "github"
-      },
-      "original": {
-        "owner": "runtimeverification",
-<<<<<<< HEAD
-        "ref": "v0.1.505",
-=======
+        "type": "github"
+      },
+      "original": {
+        "owner": "runtimeverification",
         "ref": "v0.1.506",
->>>>>>> d5fd9d31
         "repo": "pyk",
         "type": "github"
       }
