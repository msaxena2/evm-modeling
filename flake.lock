--- conflicted
+++ resolved
@@ -1142,19 +1142,11 @@
     },
     "nixpkgs_7": {
       "locked": {
-<<<<<<< HEAD
-        "lastModified": 1681092589,
-        "narHash": "sha256-I11GYL+6yD6dX89H0WaMiptE52NZ2Tmx+rA23TUyfH8=",
-        "owner": "NixOS",
-        "repo": "nixpkgs",
-        "rev": "83ca2cd74539fb8e79d46e233f6bb1d978c36f32",
-=======
         "lastModified": 1681124868,
         "narHash": "sha256-B93QD0zFE6yc7R5F0bwdhY+y7s5UU9nrlhAAw1OA9mI=",
         "owner": "NixOS",
         "repo": "nixpkgs",
         "rev": "21f48f0d273ef58c46b9b4c14cf5706c72a36e43",
->>>>>>> 5c6ba0ed
         "type": "github"
       },
       "original": {
