{
  "nodes": {
    "HTTP": {
      "flake": false,
      "locked": {
        "lastModified": 1451647621,
        "narHash": "sha256-oHIyw3x0iKBexEo49YeUDV1k74ZtyYKGR2gNJXXRxts=",
        "owner": "phadej",
        "repo": "HTTP",
        "rev": "9bc0996d412fef1787449d841277ef663ad9a915",
        "type": "github"
      },
      "original": {
        "owner": "phadej",
        "repo": "HTTP",
        "type": "github"
      }
    },
    "ate-pairing": {
      "flake": false,
      "locked": {
        "lastModified": 1499347915,
        "narHash": "sha256-IMfWgKkkX7UcUaOPtGRcYD8MdVEP5Z9JOOSJ4+P07G8=",
        "owner": "herumi",
        "repo": "ate-pairing",
        "rev": "e69890125746cdaf25b5b51227d96678f76479fe",
        "type": "github"
      },
      "original": {
        "owner": "herumi",
        "repo": "ate-pairing",
        "rev": "e69890125746cdaf25b5b51227d96678f76479fe",
        "type": "github"
      }
    },
    "blank": {
      "locked": {
        "lastModified": 1625557891,
        "narHash": "sha256-O8/MWsPBGhhyPoPLHZAuoZiiHo9q6FLlEeIDEXuj6T4=",
        "owner": "divnix",
        "repo": "blank",
        "rev": "5a5d2684073d9f563072ed07c871d577a6c614a8",
        "type": "github"
      },
      "original": {
        "owner": "divnix",
        "repo": "blank",
        "type": "github"
      }
    },
    "blockchain-k-plugin": {
      "inputs": {
        "ate-pairing": "ate-pairing",
        "cpp-httplib": "cpp-httplib",
        "cryptopp": "cryptopp",
        "flake-utils": [
          "k-framework",
          "flake-utils"
        ],
        "libff": "libff",
        "nixpkgs": [
          "k-framework",
          "nixpkgs"
        ],
        "secp256k1": "secp256k1",
        "xbyak": "xbyak"
      },
      "locked": {
        "lastModified": 1679089255,
        "narHash": "sha256-yXXgP+4tnbiz/hcsoGTsYM7o7jVZ6CVnG/KP650jBPE=",
        "owner": "runtimeverification",
        "repo": "blockchain-k-plugin",
        "rev": "d9f5cf8f6caf16c04ac29aeaf0f77641f8203e1d",
        "type": "github"
      },
      "original": {
        "owner": "runtimeverification",
        "repo": "blockchain-k-plugin",
        "rev": "d9f5cf8f6caf16c04ac29aeaf0f77641f8203e1d",
        "type": "github"
      }
    },
    "cabal-32": {
      "flake": false,
      "locked": {
        "lastModified": 1603716527,
        "narHash": "sha256-X0TFfdD4KZpwl0Zr6x+PLxUt/VyKQfX7ylXHdmZIL+w=",
        "owner": "haskell",
        "repo": "cabal",
        "rev": "48bf10787e27364730dd37a42b603cee8d6af7ee",
        "type": "github"
      },
      "original": {
        "owner": "haskell",
        "ref": "3.2",
        "repo": "cabal",
        "type": "github"
      }
    },
    "cabal-34": {
      "flake": false,
      "locked": {
        "lastModified": 1640353650,
        "narHash": "sha256-N1t6M3/wqj90AEdRkeC8i923gQYUpzSr8b40qVOZ1Rk=",
        "owner": "haskell",
        "repo": "cabal",
        "rev": "942639c18c0cd8ec53e0a6f8d120091af35312cd",
        "type": "github"
      },
      "original": {
        "owner": "haskell",
        "ref": "3.4",
        "repo": "cabal",
        "type": "github"
      }
    },
    "cabal-36": {
      "flake": false,
      "locked": {
        "lastModified": 1641652457,
        "narHash": "sha256-BlFPKP4C4HRUJeAbdembX1Rms1LD380q9s0qVDeoAak=",
        "owner": "haskell",
        "repo": "cabal",
        "rev": "f27667f8ec360c475027dcaee0138c937477b070",
        "type": "github"
      },
      "original": {
        "owner": "haskell",
        "ref": "3.6",
        "repo": "cabal",
        "type": "github"
      }
    },
    "cardano-shell": {
      "flake": false,
      "locked": {
        "lastModified": 1608537748,
        "narHash": "sha256-PulY1GfiMgKVnBci3ex4ptk2UNYMXqGjJOxcPy2KYT4=",
        "owner": "input-output-hk",
        "repo": "cardano-shell",
        "rev": "9392c75087cb9a3d453998f4230930dea3a95725",
        "type": "github"
      },
      "original": {
        "owner": "input-output-hk",
        "repo": "cardano-shell",
        "type": "github"
      }
    },
    "cpp-httplib": {
      "flake": false,
      "locked": {
        "lastModified": 1595279716,
        "narHash": "sha256-cZW/iEwlaB4UQ0OQLNqboY9addncIM/OsxxPzqmATmE=",
        "owner": "yhirose",
        "repo": "cpp-httplib",
        "rev": "72ce293fed9f9335e92c95ab7d085feed18c0ee8",
        "type": "github"
      },
      "original": {
        "owner": "yhirose",
        "repo": "cpp-httplib",
        "rev": "72ce293fed9f9335e92c95ab7d085feed18c0ee8",
        "type": "github"
      }
    },
    "cryptopp": {
      "flake": false,
      "locked": {
        "lastModified": 1632484127,
        "narHash": "sha256-a3TYaK34WvKEXN7LKAfGwQ3ZL6a3k/zMZyyVfnkQqO4=",
        "owner": "weidai11",
        "repo": "cryptopp",
        "rev": "69bf6b53052b59ccb57ce068ce741988ae087317",
        "type": "github"
      },
      "original": {
        "owner": "weidai11",
        "repo": "cryptopp",
        "rev": "69bf6b53052b59ccb57ce068ce741988ae087317",
        "type": "github"
      }
    },
    "devshell": {
      "inputs": {
        "flake-utils": [
          "k-framework",
          "haskell-backend",
          "haskell-nix",
          "tullia",
          "std",
          "flake-utils"
        ],
        "nixpkgs": [
          "k-framework",
          "haskell-backend",
          "haskell-nix",
          "tullia",
          "std",
          "nixpkgs"
        ]
      },
      "locked": {
        "lastModified": 1663445644,
        "narHash": "sha256-+xVlcK60x7VY1vRJbNUEAHi17ZuoQxAIH4S4iUFUGBA=",
        "owner": "numtide",
        "repo": "devshell",
        "rev": "e3dc3e21594fe07bdb24bdf1c8657acaa4cb8f66",
        "type": "github"
      },
      "original": {
        "owner": "numtide",
        "repo": "devshell",
        "type": "github"
      }
    },
    "dmerge": {
      "inputs": {
        "nixlib": [
          "k-framework",
          "haskell-backend",
          "haskell-nix",
          "tullia",
          "std",
          "nixpkgs"
        ],
        "yants": [
          "k-framework",
          "haskell-backend",
          "haskell-nix",
          "tullia",
          "std",
          "yants"
        ]
      },
      "locked": {
        "lastModified": 1659548052,
        "narHash": "sha256-fzI2gp1skGA8mQo/FBFrUAtY0GQkAIAaV/V127TJPyY=",
        "owner": "divnix",
        "repo": "data-merge",
        "rev": "d160d18ce7b1a45b88344aa3f13ed1163954b497",
        "type": "github"
      },
      "original": {
        "owner": "divnix",
        "repo": "data-merge",
        "type": "github"
      }
    },
    "ethereum-legacytests": {
      "flake": false,
      "locked": {
        "lastModified": 1633533576,
        "narHash": "sha256-43lkAi6Z492pbHV+jySYXzvNtoGEGsndnBkxfYgmqFM=",
        "owner": "ethereum",
        "repo": "legacytests",
        "rev": "d7abc42a7b352a7b44b1f66b58aca54e4af6a9d7",
        "type": "github"
      },
      "original": {
        "owner": "ethereum",
        "repo": "legacytests",
        "rev": "d7abc42a7b352a7b44b1f66b58aca54e4af6a9d7",
        "type": "github"
      }
    },
    "ethereum-tests": {
      "flake": false,
      "locked": {
        "lastModified": 1637090666,
        "narHash": "sha256-B3fMpp/dpnwtCQzxI45kptJVwIM/kMo9hptcMP2B5n0=",
        "owner": "ethereum",
        "repo": "tests",
        "rev": "6401889dec4eee58e808fd178fb2c7f628a3e039",
        "type": "github"
      },
      "original": {
        "owner": "ethereum",
        "repo": "tests",
        "rev": "6401889dec4eee58e808fd178fb2c7f628a3e039",
        "type": "github"
      }
    },
    "flake-compat": {
      "flake": false,
      "locked": {
        "lastModified": 1673956053,
        "narHash": "sha256-4gtG9iQuiKITOjNQQeQIpoIB6b16fm+504Ch3sNKLd8=",
        "owner": "edolstra",
        "repo": "flake-compat",
        "rev": "35bb57c0c8d8b62bbfd284272c928ceb64ddbde9",
        "type": "github"
      },
      "original": {
        "owner": "edolstra",
        "repo": "flake-compat",
        "type": "github"
      }
    },
    "flake-compat_2": {
      "flake": false,
      "locked": {
        "lastModified": 1672831974,
        "narHash": "sha256-z9k3MfslLjWQfnjBtEtJZdq3H7kyi2kQtUThfTgdRk0=",
        "owner": "input-output-hk",
        "repo": "flake-compat",
        "rev": "45f2638735f8cdc40fe302742b79f248d23eb368",
        "type": "github"
      },
      "original": {
        "owner": "input-output-hk",
        "ref": "hkm/gitlab-fix",
        "repo": "flake-compat",
        "type": "github"
      }
    },
    "flake-compat_3": {
      "flake": false,
      "locked": {
        "lastModified": 1650374568,
        "narHash": "sha256-Z+s0J8/r907g149rllvwhb4pKi8Wam5ij0st8PwAh+E=",
        "owner": "edolstra",
        "repo": "flake-compat",
        "rev": "b4a34015c698c7793d592d66adbab377907a2be8",
        "type": "github"
      },
      "original": {
        "owner": "edolstra",
        "repo": "flake-compat",
        "type": "github"
      }
    },
    "flake-utils": {
      "locked": {
        "lastModified": 1680776469,
        "narHash": "sha256-3CXUDK/3q/kieWtdsYpDOBJw3Gw4Af6x+2EiSnIkNQw=",
        "owner": "numtide",
        "repo": "flake-utils",
        "rev": "411e8764155aa9354dbcd6d5faaeb97e9e3dce24",
        "type": "github"
      },
      "original": {
        "owner": "numtide",
        "repo": "flake-utils",
        "type": "github"
      }
    },
    "flake-utils_2": {
      "locked": {
        "lastModified": 1644229661,
        "narHash": "sha256-1YdnJAsNy69bpcjuoKdOYQX0YxZBiCYZo4Twxerqv7k=",
        "owner": "numtide",
        "repo": "flake-utils",
        "rev": "3cecb5b042f7f209c56ffd8371b2711a290ec797",
        "type": "github"
      },
      "original": {
        "owner": "numtide",
        "repo": "flake-utils",
        "type": "github"
      }
    },
    "flake-utils_3": {
      "locked": {
        "lastModified": 1653893745,
        "narHash": "sha256-0jntwV3Z8//YwuOjzhV2sgJJPt+HY6KhU7VZUL0fKZQ=",
        "owner": "numtide",
        "repo": "flake-utils",
        "rev": "1ed9fb1935d260de5fe1c2f7ee0ebaae17ed2fa1",
        "type": "github"
      },
      "original": {
        "owner": "numtide",
        "repo": "flake-utils",
        "type": "github"
      }
    },
    "flake-utils_4": {
      "locked": {
        "lastModified": 1659877975,
        "narHash": "sha256-zllb8aq3YO3h8B/U0/J1WBgAL8EX5yWf5pMj3G0NAmc=",
        "owner": "numtide",
        "repo": "flake-utils",
        "rev": "c0e246b9b83f637f4681389ecabcb2681b4f3af0",
        "type": "github"
      },
      "original": {
        "owner": "numtide",
        "repo": "flake-utils",
        "type": "github"
      }
    },
    "flake-utils_5": {
      "locked": {
        "lastModified": 1653893745,
        "narHash": "sha256-0jntwV3Z8//YwuOjzhV2sgJJPt+HY6KhU7VZUL0fKZQ=",
        "owner": "numtide",
        "repo": "flake-utils",
        "rev": "1ed9fb1935d260de5fe1c2f7ee0ebaae17ed2fa1",
        "type": "github"
      },
      "original": {
        "owner": "numtide",
        "repo": "flake-utils",
        "type": "github"
      }
    },
    "flake-utils_6": {
      "locked": {
        "lastModified": 1678901627,
        "narHash": "sha256-U02riOqrKKzwjsxc/400XnElV+UtPUQWpANPlyazjH0=",
        "owner": "numtide",
        "repo": "flake-utils",
        "rev": "93a2b84fc4b70d9e089d029deacc3583435c2ed6",
        "type": "github"
      },
      "original": {
        "owner": "numtide",
        "repo": "flake-utils",
        "type": "github"
      }
    },
    "fmt-src": {
      "flake": false,
      "locked": {
        "lastModified": 1661615830,
        "narHash": "sha256-rP6ymyRc7LnKxUXwPpzhHOQvpJkpnRFOt2ctvUNlYI0=",
        "owner": "fmtlib",
        "repo": "fmt",
        "rev": "a33701196adfad74917046096bf5a2aa0ab0bb50",
        "type": "github"
      },
      "original": {
        "owner": "fmtlib",
        "ref": "9.1.0",
        "repo": "fmt",
        "type": "github"
      }
    },
    "ghc-8.6.5-iohk": {
      "flake": false,
      "locked": {
        "lastModified": 1600920045,
        "narHash": "sha256-DO6kxJz248djebZLpSzTGD6s8WRpNI9BTwUeOf5RwY8=",
        "owner": "input-output-hk",
        "repo": "ghc",
        "rev": "95713a6ecce4551240da7c96b6176f980af75cae",
        "type": "github"
      },
      "original": {
        "owner": "input-output-hk",
        "ref": "release/8.6.5-iohk",
        "repo": "ghc",
        "type": "github"
      }
    },
    "gomod2nix": {
      "inputs": {
        "nixpkgs": "nixpkgs_2",
        "utils": "utils"
      },
      "locked": {
        "lastModified": 1655245309,
        "narHash": "sha256-d/YPoQ/vFn1+GTmSdvbSBSTOai61FONxB4+Lt6w/IVI=",
        "owner": "tweag",
        "repo": "gomod2nix",
        "rev": "40d32f82fc60d66402eb0972e6e368aeab3faf58",
        "type": "github"
      },
      "original": {
        "owner": "tweag",
        "repo": "gomod2nix",
        "type": "github"
      }
    },
    "hackage": {
      "flake": false,
      "locked": {
        "lastModified": 1674692755,
        "narHash": "sha256-p/FnWnCFNF6bqU3lyUJgKUsKEEoeZPOoBdTLqU2O4R0=",
        "owner": "input-output-hk",
        "repo": "hackage.nix",
        "rev": "47b88d3591e159961e149de9381a35dc8dc62cfb",
        "type": "github"
      },
      "original": {
        "owner": "input-output-hk",
        "repo": "hackage.nix",
        "type": "github"
      }
    },
    "haskell-backend": {
      "inputs": {
        "haskell-nix": "haskell-nix",
        "nixpkgs": [
          "k-framework",
          "haskell-backend",
          "haskell-nix",
          "nixpkgs-unstable"
        ],
        "nixpkgs22_05": "nixpkgs22_05",
        "z3-src": "z3-src"
      },
      "locked": {
        "lastModified": 1680784150,
        "narHash": "sha256-/rK339Yvl+0ReRhc6TAr2uzVfWe2c14ID9KGeRnuSrY=",
        "owner": "runtimeverification",
        "repo": "haskell-backend",
        "rev": "736e5d7ed5dfdc516670ff2b46b62083a2cef4cf",
        "type": "github"
      },
      "original": {
        "owner": "runtimeverification",
        "repo": "haskell-backend",
        "type": "github"
      }
    },
    "haskell-nix": {
      "inputs": {
        "HTTP": "HTTP",
        "cabal-32": "cabal-32",
        "cabal-34": "cabal-34",
        "cabal-36": "cabal-36",
        "cardano-shell": "cardano-shell",
        "flake-compat": "flake-compat_2",
        "flake-utils": "flake-utils_2",
        "ghc-8.6.5-iohk": "ghc-8.6.5-iohk",
        "hackage": "hackage",
        "hpc-coveralls": "hpc-coveralls",
        "hydra": "hydra",
        "iserv-proxy": "iserv-proxy",
        "nixpkgs": [
          "k-framework",
          "haskell-backend",
          "haskell-nix",
          "nixpkgs-unstable"
        ],
        "nixpkgs-2003": "nixpkgs-2003",
        "nixpkgs-2105": "nixpkgs-2105",
        "nixpkgs-2111": "nixpkgs-2111",
        "nixpkgs-2205": "nixpkgs-2205",
        "nixpkgs-2211": "nixpkgs-2211",
        "nixpkgs-unstable": "nixpkgs-unstable",
        "old-ghc-nix": "old-ghc-nix",
        "stackage": "stackage",
        "tullia": "tullia"
      },
      "locked": {
        "lastModified": 1674694244,
        "narHash": "sha256-WiRjhSOxIqBwAP39VPf4ZrCqPK2Jf58up2xyk3tYyxI=",
        "owner": "input-output-hk",
        "repo": "haskell.nix",
        "rev": "418612f2f2b814ae6161682fb3770c3c86c41b44",
        "type": "github"
      },
      "original": {
        "owner": "input-output-hk",
        "repo": "haskell.nix",
        "type": "github"
      }
    },
    "hpc-coveralls": {
      "flake": false,
      "locked": {
        "lastModified": 1607498076,
        "narHash": "sha256-8uqsEtivphgZWYeUo5RDUhp6bO9j2vaaProQxHBltQk=",
        "owner": "sevanspowell",
        "repo": "hpc-coveralls",
        "rev": "14df0f7d229f4cd2e79f8eabb1a740097fdfa430",
        "type": "github"
      },
      "original": {
        "owner": "sevanspowell",
        "repo": "hpc-coveralls",
        "type": "github"
      }
    },
    "hydra": {
      "inputs": {
        "nix": "nix",
        "nixpkgs": [
          "k-framework",
          "haskell-backend",
          "haskell-nix",
          "hydra",
          "nix",
          "nixpkgs"
        ]
      },
      "locked": {
        "lastModified": 1646878427,
        "narHash": "sha256-KtbrofMtN8GlM7D+n90kixr7QpSlVmdN+vK5CA/aRzc=",
        "owner": "NixOS",
        "repo": "hydra",
        "rev": "28b682b85b7efc5cf7974065792a1f22203a5927",
        "type": "github"
      },
      "original": {
        "id": "hydra",
        "type": "indirect"
      }
    },
    "immer-src": {
      "flake": false,
      "locked": {
        "lastModified": 1634324349,
        "narHash": "sha256-1OicqmyM3Rcrs/jkRMip2pXITQnVDRrHbQbEpZZ4nnU=",
        "owner": "runtimeverification",
        "repo": "immer",
        "rev": "198c2ae260d49ef1800a2fe4433e07d7dec20059",
        "type": "github"
      },
      "original": {
        "owner": "runtimeverification",
        "repo": "immer",
        "rev": "198c2ae260d49ef1800a2fe4433e07d7dec20059",
        "type": "github"
      }
    },
    "iserv-proxy": {
      "flake": false,
      "locked": {
        "lastModified": 1670983692,
        "narHash": "sha256-avLo34JnI9HNyOuauK5R69usJm+GfW3MlyGlYxZhTgY=",
        "ref": "hkm/remote-iserv",
        "rev": "50d0abb3317ac439a4e7495b185a64af9b7b9300",
        "revCount": 10,
        "type": "git",
        "url": "https://gitlab.haskell.org/hamishmack/iserv-proxy.git"
      },
      "original": {
        "ref": "hkm/remote-iserv",
        "type": "git",
        "url": "https://gitlab.haskell.org/hamishmack/iserv-proxy.git"
      }
    },
    "k-framework": {
      "inputs": {
        "flake-compat": "flake-compat",
        "flake-utils": "flake-utils",
        "haskell-backend": "haskell-backend",
        "llvm-backend": "llvm-backend",
        "mavenix": "mavenix_2",
        "nixpkgs": [
          "nixpkgs"
        ],
        "rv-utils": "rv-utils"
      },
      "locked": {
        "lastModified": 1681179996,
        "narHash": "sha256-0hYcZJOR2r22jhbCwDHDBrNOFF4rWJ5DXijwGk7espI=",
        "owner": "runtimeverification",
        "repo": "k",
        "rev": "4ad779a0b8a9f6364bffb8f946beae636a27c294",
        "type": "github"
      },
      "original": {
        "owner": "runtimeverification",
        "ref": "v5.6.41",
        "repo": "k",
        "type": "github"
      }
    },
    "libff": {
      "flake": false,
      "locked": {
        "lastModified": 1588032522,
        "narHash": "sha256-I0kH2XLvHDSrdL/o4i6XozWQJV0UDv9zH6+sWS0UQHg=",
        "owner": "scipr-lab",
        "repo": "libff",
        "rev": "5835b8c59d4029249645cf551f417608c48f2770",
        "type": "github"
      },
      "original": {
        "owner": "scipr-lab",
        "repo": "libff",
        "rev": "5835b8c59d4029249645cf551f417608c48f2770",
        "type": "github"
      }
    },
    "llvm-backend": {
      "inputs": {
        "fmt-src": "fmt-src",
        "immer-src": "immer-src",
        "mavenix": "mavenix",
        "nixpkgs": [
          "k-framework",
          "haskell-backend",
          "nixpkgs"
        ],
        "pybind11-src": "pybind11-src",
        "rapidjson-src": "rapidjson-src",
        "utils": "utils_3"
      },
      "locked": {
        "lastModified": 1680895065,
        "narHash": "sha256-7M6ic+0b/dj/hJRkDpowxTjHs6lGaAx0sKbs86nCKlI=",
        "owner": "runtimeverification",
        "repo": "llvm-backend",
        "rev": "90b2ea3431e2431baf09ae6dcdb77ff6b7ec3d13",
        "type": "github"
      },
      "original": {
        "owner": "runtimeverification",
        "repo": "llvm-backend",
        "type": "github"
      }
    },
    "lowdown-src": {
      "flake": false,
      "locked": {
        "lastModified": 1633514407,
        "narHash": "sha256-Dw32tiMjdK9t3ETl5fzGrutQTzh2rufgZV4A/BbxuD4=",
        "owner": "kristapsdz",
        "repo": "lowdown",
        "rev": "d2c2b44ff6c27b936ec27358a2653caaef8f73b8",
        "type": "github"
      },
      "original": {
        "owner": "kristapsdz",
        "repo": "lowdown",
        "type": "github"
      }
    },
    "mavenix": {
      "inputs": {
        "nixpkgs": "nixpkgs_5",
        "utils": "utils_2"
      },
      "locked": {
        "lastModified": 1643802645,
        "narHash": "sha256-BynM25iwp/l3FyrcHqiNJdDxvN6IxSM3/zkFR6PD3B0=",
        "owner": "nix-community",
        "repo": "mavenix",
        "rev": "ce9ddfd7f361190e8e8dcfaf6b8282eebbb3c7cb",
        "type": "github"
      },
      "original": {
        "owner": "nix-community",
        "repo": "mavenix",
        "type": "github"
      }
    },
    "mavenix_2": {
      "inputs": {
        "nixpkgs": "nixpkgs_6",
        "utils": "utils_4"
      },
      "locked": {
        "lastModified": 1656435814,
        "narHash": "sha256-Gx4QoWB9eI437/66iqTr6AUjxGgN6WslqrQ57s+sL6A=",
        "owner": "goodlyrottenapple",
        "repo": "mavenix",
        "rev": "0cbd57b2494d52909b27f57d03580acc66bf0298",
        "type": "github"
      },
      "original": {
        "owner": "goodlyrottenapple",
        "repo": "mavenix",
        "type": "github"
      }
    },
    "mdbook-kroki-preprocessor": {
      "flake": false,
      "locked": {
        "lastModified": 1661755005,
        "narHash": "sha256-1TJuUzfyMycWlOQH67LR63/ll2GDZz25I3JfScy/Jnw=",
        "owner": "JoelCourtney",
        "repo": "mdbook-kroki-preprocessor",
        "rev": "93adb5716d035829efed27f65f2f0833a7d3e76f",
        "type": "github"
      },
      "original": {
        "owner": "JoelCourtney",
        "repo": "mdbook-kroki-preprocessor",
        "type": "github"
      }
    },
    "n2c": {
      "inputs": {
        "flake-utils": "flake-utils_5",
        "nixpkgs": [
          "k-framework",
          "haskell-backend",
          "haskell-nix",
          "tullia",
          "std",
          "nixpkgs"
        ]
      },
      "locked": {
        "lastModified": 1665039323,
        "narHash": "sha256-SAh3ZjFGsaCI8FRzXQyp56qcGdAqgKEfJWPCQ0Sr7tQ=",
        "owner": "nlewo",
        "repo": "nix2container",
        "rev": "b008fe329ffb59b67bf9e7b08ede6ee792f2741a",
        "type": "github"
      },
      "original": {
        "owner": "nlewo",
        "repo": "nix2container",
        "type": "github"
      }
    },
    "nix": {
      "inputs": {
        "lowdown-src": "lowdown-src",
        "nixpkgs": "nixpkgs",
        "nixpkgs-regression": "nixpkgs-regression"
      },
      "locked": {
        "lastModified": 1643066034,
        "narHash": "sha256-xEPeMcNJVOeZtoN+d+aRwolpW8mFSEQx76HTRdlhPhg=",
        "owner": "NixOS",
        "repo": "nix",
        "rev": "a1cd7e58606a41fcf62bf8637804cf8306f17f62",
        "type": "github"
      },
      "original": {
        "owner": "NixOS",
        "ref": "2.6.0",
        "repo": "nix",
        "type": "github"
      }
    },
    "nix-nomad": {
      "inputs": {
        "flake-compat": "flake-compat_3",
        "flake-utils": [
          "k-framework",
          "haskell-backend",
          "haskell-nix",
          "tullia",
          "nix2container",
          "flake-utils"
        ],
        "gomod2nix": "gomod2nix",
        "nixpkgs": [
          "k-framework",
          "haskell-backend",
          "haskell-nix",
          "tullia",
          "nixpkgs"
        ],
        "nixpkgs-lib": [
          "k-framework",
          "haskell-backend",
          "haskell-nix",
          "tullia",
          "nixpkgs"
        ]
      },
      "locked": {
        "lastModified": 1658277770,
        "narHash": "sha256-T/PgG3wUn8Z2rnzfxf2VqlR1CBjInPE0l1yVzXxPnt0=",
        "owner": "tristanpemble",
        "repo": "nix-nomad",
        "rev": "054adcbdd0a836ae1c20951b67ed549131fd2d70",
        "type": "github"
      },
      "original": {
        "owner": "tristanpemble",
        "repo": "nix-nomad",
        "type": "github"
      }
    },
    "nix2container": {
      "inputs": {
        "flake-utils": "flake-utils_3",
        "nixpkgs": "nixpkgs_3"
      },
      "locked": {
        "lastModified": 1658567952,
        "narHash": "sha256-XZ4ETYAMU7XcpEeAFP3NOl9yDXNuZAen/aIJ84G+VgA=",
        "owner": "nlewo",
        "repo": "nix2container",
        "rev": "60bb43d405991c1378baf15a40b5811a53e32ffa",
        "type": "github"
      },
      "original": {
        "owner": "nlewo",
        "repo": "nix2container",
        "type": "github"
      }
    },
    "nixago": {
      "inputs": {
        "flake-utils": [
          "k-framework",
          "haskell-backend",
          "haskell-nix",
          "tullia",
          "std",
          "flake-utils"
        ],
        "nixago-exts": [
          "k-framework",
          "haskell-backend",
          "haskell-nix",
          "tullia",
          "std",
          "blank"
        ],
        "nixpkgs": [
          "k-framework",
          "haskell-backend",
          "haskell-nix",
          "tullia",
          "std",
          "nixpkgs"
        ]
      },
      "locked": {
        "lastModified": 1661824785,
        "narHash": "sha256-/PnwdWoO/JugJZHtDUioQp3uRiWeXHUdgvoyNbXesz8=",
        "owner": "nix-community",
        "repo": "nixago",
        "rev": "8c1f9e5f1578d4b2ea989f618588d62a335083c3",
        "type": "github"
      },
      "original": {
        "owner": "nix-community",
        "repo": "nixago",
        "type": "github"
      }
    },
    "nixpkgs": {
      "locked": {
        "lastModified": 1632864508,
        "narHash": "sha256-d127FIvGR41XbVRDPVvozUPQ/uRHbHwvfyKHwEt5xFM=",
        "owner": "NixOS",
        "repo": "nixpkgs",
        "rev": "82891b5e2c2359d7e58d08849e4c89511ab94234",
        "type": "github"
      },
      "original": {
        "id": "nixpkgs",
        "ref": "nixos-21.05-small",
        "type": "indirect"
      }
    },
    "nixpkgs-2003": {
      "locked": {
        "lastModified": 1620055814,
        "narHash": "sha256-8LEHoYSJiL901bTMVatq+rf8y7QtWuZhwwpKE2fyaRY=",
        "owner": "NixOS",
        "repo": "nixpkgs",
        "rev": "1db42b7fe3878f3f5f7a4f2dc210772fd080e205",
        "type": "github"
      },
      "original": {
        "owner": "NixOS",
        "ref": "nixpkgs-20.03-darwin",
        "repo": "nixpkgs",
        "type": "github"
      }
    },
    "nixpkgs-2105": {
      "locked": {
        "lastModified": 1659914493,
        "narHash": "sha256-lkA5X3VNMKirvA+SUzvEhfA7XquWLci+CGi505YFAIs=",
        "owner": "NixOS",
        "repo": "nixpkgs",
        "rev": "022caabb5f2265ad4006c1fa5b1ebe69fb0c3faf",
        "type": "github"
      },
      "original": {
        "owner": "NixOS",
        "ref": "nixpkgs-21.05-darwin",
        "repo": "nixpkgs",
        "type": "github"
      }
    },
    "nixpkgs-2111": {
      "locked": {
        "lastModified": 1659446231,
        "narHash": "sha256-hekabNdTdgR/iLsgce5TGWmfIDZ86qjPhxDg/8TlzhE=",
        "owner": "NixOS",
        "repo": "nixpkgs",
        "rev": "eabc38219184cc3e04a974fe31857d8e0eac098d",
        "type": "github"
      },
      "original": {
        "owner": "NixOS",
        "ref": "nixpkgs-21.11-darwin",
        "repo": "nixpkgs",
        "type": "github"
      }
    },
    "nixpkgs-2205": {
      "locked": {
        "lastModified": 1663981975,
        "narHash": "sha256-TKaxWAVJR+a5JJauKZqibmaM5e/Pi5tBDx9s8fl/kSE=",
        "owner": "NixOS",
        "repo": "nixpkgs",
        "rev": "309faedb8338d3ae8ad8f1043b3ccf48c9cc2970",
        "type": "github"
      },
      "original": {
        "owner": "NixOS",
        "ref": "nixpkgs-22.05-darwin",
        "repo": "nixpkgs",
        "type": "github"
      }
    },
    "nixpkgs-2211": {
      "locked": {
        "lastModified": 1669997163,
        "narHash": "sha256-vhjC0kZMFoN6jzK0GR+tBzKi5KgBXgehadfidW8+Va4=",
        "owner": "NixOS",
        "repo": "nixpkgs",
        "rev": "6f87491a54d8d64d30af6663cb3bf5d2ee7db958",
        "type": "github"
      },
      "original": {
        "owner": "NixOS",
        "ref": "nixpkgs-22.11-darwin",
        "repo": "nixpkgs",
        "type": "github"
      }
    },
    "nixpkgs-regression": {
      "locked": {
        "lastModified": 1643052045,
        "narHash": "sha256-uGJ0VXIhWKGXxkeNnq4TvV3CIOkUJ3PAoLZ3HMzNVMw=",
        "owner": "NixOS",
        "repo": "nixpkgs",
        "rev": "215d4d0fd80ca5163643b03a33fde804a29cc1e2",
        "type": "github"
      },
      "original": {
        "id": "nixpkgs",
        "rev": "215d4d0fd80ca5163643b03a33fde804a29cc1e2",
        "type": "indirect"
      }
    },
    "nixpkgs-unstable": {
      "locked": {
        "lastModified": 1663905476,
        "narHash": "sha256-0CSwRKaYravh9v6qSlBpM0gNg0UhKT2lL7Yn6Zbx7UM=",
        "owner": "NixOS",
        "repo": "nixpkgs",
        "rev": "e14f9fb57315f0d4abde222364f19f88c77d2b79",
        "type": "github"
      },
      "original": {
        "owner": "NixOS",
        "ref": "nixpkgs-unstable",
        "repo": "nixpkgs",
        "type": "github"
      }
    },
    "nixpkgs22_05": {
      "locked": {
        "lastModified": 1662099760,
        "narHash": "sha256-MdZLCTJPeHi/9fg6R9fiunyDwP3XHJqDd51zWWz9px0=",
        "owner": "NixOS",
        "repo": "nixpkgs",
        "rev": "67e45078141102f45eff1589a831aeaa3182b41e",
        "type": "github"
      },
      "original": {
        "id": "nixpkgs",
        "ref": "nixos-22.05",
        "type": "indirect"
      }
    },
    "nixpkgs_2": {
      "locked": {
        "lastModified": 1653581809,
        "narHash": "sha256-Uvka0V5MTGbeOfWte25+tfRL3moECDh1VwokWSZUdoY=",
        "owner": "NixOS",
        "repo": "nixpkgs",
        "rev": "83658b28fe638a170a19b8933aa008b30640fbd1",
        "type": "github"
      },
      "original": {
        "owner": "NixOS",
        "ref": "nixos-unstable",
        "repo": "nixpkgs",
        "type": "github"
      }
    },
    "nixpkgs_3": {
      "locked": {
        "lastModified": 1654807842,
        "narHash": "sha256-ADymZpr6LuTEBXcy6RtFHcUZdjKTBRTMYwu19WOx17E=",
        "owner": "NixOS",
        "repo": "nixpkgs",
        "rev": "fc909087cc3386955f21b4665731dbdaceefb1d8",
        "type": "github"
      },
      "original": {
        "owner": "NixOS",
        "repo": "nixpkgs",
        "type": "github"
      }
    },
    "nixpkgs_4": {
      "locked": {
        "lastModified": 1665087388,
        "narHash": "sha256-FZFPuW9NWHJteATOf79rZfwfRn5fE0wi9kRzvGfDHPA=",
        "owner": "nixos",
        "repo": "nixpkgs",
        "rev": "95fda953f6db2e9496d2682c4fc7b82f959878f7",
        "type": "github"
      },
      "original": {
        "owner": "nixos",
        "ref": "nixpkgs-unstable",
        "repo": "nixpkgs",
        "type": "github"
      }
    },
    "nixpkgs_5": {
      "locked": {
        "lastModified": 1621552131,
        "narHash": "sha256-AD/AEXv+QOYAg0PIqMYv2nbGOGTIwfOGKtz3rE+y+Tc=",
        "owner": "NixOS",
        "repo": "nixpkgs",
        "rev": "d42cd445dde587e9a993cd9434cb43da07c4c5de",
        "type": "github"
      },
      "original": {
        "id": "nixpkgs",
        "type": "indirect"
      }
    },
    "nixpkgs_6": {
      "locked": {
        "lastModified": 1621552131,
        "narHash": "sha256-AD/AEXv+QOYAg0PIqMYv2nbGOGTIwfOGKtz3rE+y+Tc=",
        "owner": "NixOS",
        "repo": "nixpkgs",
        "rev": "d42cd445dde587e9a993cd9434cb43da07c4c5de",
        "type": "github"
      },
      "original": {
        "id": "nixpkgs",
        "type": "indirect"
      }
    },
    "nixpkgs_7": {
      "locked": {
<<<<<<< HEAD
        "lastModified": 1680942619,
        "narHash": "sha256-kpCW1IegAZfEjCVJW7IPN/hEtRL/9dxaFFYiHS5qVAk=",
        "owner": "NixOS",
        "repo": "nixpkgs",
        "rev": "6f95dd4fd050daf017cae2dfeb1cea1ec0e4c1a1",
=======
        "lastModified": 1681124868,
        "narHash": "sha256-B93QD0zFE6yc7R5F0bwdhY+y7s5UU9nrlhAAw1OA9mI=",
        "owner": "NixOS",
        "repo": "nixpkgs",
        "rev": "21f48f0d273ef58c46b9b4c14cf5706c72a36e43",
>>>>>>> 5c6ba0ed
        "type": "github"
      },
      "original": {
        "owner": "NixOS",
        "ref": "nixpkgs-unstable",
        "repo": "nixpkgs",
        "type": "github"
      }
    },
    "old-ghc-nix": {
      "flake": false,
      "locked": {
        "lastModified": 1631092763,
        "narHash": "sha256-sIKgO+z7tj4lw3u6oBZxqIhDrzSkvpHtv0Kki+lh9Fg=",
        "owner": "angerman",
        "repo": "old-ghc-nix",
        "rev": "af48a7a7353e418119b6dfe3cd1463a657f342b8",
        "type": "github"
      },
      "original": {
        "owner": "angerman",
        "ref": "master",
        "repo": "old-ghc-nix",
        "type": "github"
      }
    },
    "poetry2nix": {
      "inputs": {
        "flake-utils": "flake-utils_6",
        "nixpkgs": [
          "pyk",
          "nixpkgs"
        ]
      },
      "locked": {
        "lastModified": 1680067032,
        "narHash": "sha256-RF07f1iZkJOdSbv+1myXdvgCxUsUjHdHBF7CEX3rnag=",
        "owner": "nix-community",
        "repo": "poetry2nix",
        "rev": "39c356df8277758138829c7b3694e58fe8d4afa2",
        "type": "github"
      },
      "original": {
        "owner": "nix-community",
        "ref": "master",
        "repo": "poetry2nix",
        "type": "github"
      }
    },
    "pybind11-src": {
      "flake": false,
      "locked": {
        "lastModified": 1657936673,
        "narHash": "sha256-/X8DZPFsNrKGbhjZ1GFOj17/NU6p4R+saCW3pLKVNeA=",
        "owner": "pybind",
        "repo": "pybind11",
        "rev": "0ba639d6177659c5dc2955ac06ad7b5b0d22e05c",
        "type": "github"
      },
      "original": {
        "owner": "pybind",
        "repo": "pybind11",
        "rev": "0ba639d6177659c5dc2955ac06ad7b5b0d22e05c",
        "type": "github"
      }
    },
    "pyk": {
      "inputs": {
        "flake-utils": [
          "k-framework",
          "flake-utils"
        ],
        "nixpkgs": [
          "k-framework",
          "nixpkgs"
        ],
        "poetry2nix": "poetry2nix"
      },
      "locked": {
        "lastModified": 1681128220,
        "narHash": "sha256-qTRZFhLosvH/mvqtL9MylSL7qpz5hzL52BCceJ5CO78=",
        "owner": "runtimeverification",
        "repo": "pyk",
        "rev": "4874526e09228b065e3bfbd04af3d2254edf16a5",
        "type": "github"
      },
      "original": {
        "owner": "runtimeverification",
        "ref": "v0.1.225",
        "repo": "pyk",
        "type": "github"
      }
    },
    "rapidjson-src": {
      "flake": false,
      "locked": {
        "lastModified": 1472111945,
        "narHash": "sha256-SxUXSOQDZ0/3zlFI4R84J56/1fkw2jhge4mexNF6Pco=",
        "owner": "Tencent",
        "repo": "rapidjson",
        "rev": "f54b0e47a08782a6131cc3d60f94d038fa6e0a51",
        "type": "github"
      },
      "original": {
        "owner": "Tencent",
        "repo": "rapidjson",
        "rev": "f54b0e47a08782a6131cc3d60f94d038fa6e0a51",
        "type": "github"
      }
    },
    "root": {
      "inputs": {
        "blockchain-k-plugin": "blockchain-k-plugin",
        "ethereum-legacytests": "ethereum-legacytests",
        "ethereum-tests": "ethereum-tests",
        "flake-utils": [
          "k-framework",
          "flake-utils"
        ],
        "haskell-backend": [
          "k-framework",
          "haskell-backend"
        ],
        "k-framework": "k-framework",
        "nixpkgs": "nixpkgs_7",
        "poetry2nix": [
          "pyk",
          "poetry2nix"
        ],
        "pyk": "pyk",
        "rv-utils": "rv-utils_2"
      }
    },
    "rv-utils": {
      "locked": {
        "lastModified": 1659349707,
        "narHash": "sha256-+RwJvYwRS4In+pl8R5Uz+R/yZ5yO5SAa7X6UR+eSC2U=",
        "owner": "runtimeverification",
        "repo": "rv-nix-tools",
        "rev": "7026604726c5247ceb6e7a1a7532302a58e7e2bf",
        "type": "github"
      },
      "original": {
        "owner": "runtimeverification",
        "repo": "rv-nix-tools",
        "type": "github"
      }
    },
    "rv-utils_2": {
      "locked": {
        "lastModified": 1659349707,
        "narHash": "sha256-+RwJvYwRS4In+pl8R5Uz+R/yZ5yO5SAa7X6UR+eSC2U=",
        "owner": "runtimeverification",
        "repo": "rv-nix-tools",
        "rev": "7026604726c5247ceb6e7a1a7532302a58e7e2bf",
        "type": "github"
      },
      "original": {
        "owner": "runtimeverification",
        "repo": "rv-nix-tools",
        "type": "github"
      }
    },
    "secp256k1": {
      "flake": false,
      "locked": {
        "lastModified": 1502408521,
        "narHash": "sha256-PyqNZGER9VypH35S/aU4EBeepieI3BGXrYsJ141os24=",
        "owner": "bitcoin-core",
        "repo": "secp256k1",
        "rev": "f532bdc9f77f7bbf7e93faabfbe9c483f0a9f75f",
        "type": "github"
      },
      "original": {
        "owner": "bitcoin-core",
        "repo": "secp256k1",
        "rev": "f532bdc9f77f7bbf7e93faabfbe9c483f0a9f75f",
        "type": "github"
      }
    },
    "stackage": {
      "flake": false,
      "locked": {
        "lastModified": 1674605441,
        "narHash": "sha256-GX5OHXYP6jRSlDq0KOpb4AXgeEU70zVTRQ/ogKg7vR4=",
        "owner": "input-output-hk",
        "repo": "stackage.nix",
        "rev": "17e090ed82bc8aedaf251a8becb7ba2455db816a",
        "type": "github"
      },
      "original": {
        "owner": "input-output-hk",
        "repo": "stackage.nix",
        "type": "github"
      }
    },
    "std": {
      "inputs": {
        "blank": "blank",
        "devshell": "devshell",
        "dmerge": "dmerge",
        "flake-utils": "flake-utils_4",
        "makes": [
          "k-framework",
          "haskell-backend",
          "haskell-nix",
          "tullia",
          "std",
          "blank"
        ],
        "mdbook-kroki-preprocessor": "mdbook-kroki-preprocessor",
        "microvm": [
          "k-framework",
          "haskell-backend",
          "haskell-nix",
          "tullia",
          "std",
          "blank"
        ],
        "n2c": "n2c",
        "nixago": "nixago",
        "nixpkgs": "nixpkgs_4",
        "yants": "yants"
      },
      "locked": {
        "lastModified": 1665513321,
        "narHash": "sha256-D6Pacw9yf/HMs84KYuCxHXnNDL7v43gtcka5URagFqE=",
        "owner": "divnix",
        "repo": "std",
        "rev": "94a90eedb9cfc115b12ae8f6622d9904788559e4",
        "type": "github"
      },
      "original": {
        "owner": "divnix",
        "repo": "std",
        "type": "github"
      }
    },
    "tullia": {
      "inputs": {
        "nix-nomad": "nix-nomad",
        "nix2container": "nix2container",
        "nixpkgs": [
          "k-framework",
          "haskell-backend",
          "haskell-nix",
          "nixpkgs"
        ],
        "std": "std"
      },
      "locked": {
        "lastModified": 1668711738,
        "narHash": "sha256-CBjky16o9pqsGE1bWu6nRlRajgSXMEk+yaFQLibqXcE=",
        "owner": "input-output-hk",
        "repo": "tullia",
        "rev": "ead1f515c251f0e060060ef0e2356a51d3dfe4b0",
        "type": "github"
      },
      "original": {
        "owner": "input-output-hk",
        "repo": "tullia",
        "type": "github"
      }
    },
    "utils": {
      "locked": {
        "lastModified": 1653893745,
        "narHash": "sha256-0jntwV3Z8//YwuOjzhV2sgJJPt+HY6KhU7VZUL0fKZQ=",
        "owner": "numtide",
        "repo": "flake-utils",
        "rev": "1ed9fb1935d260de5fe1c2f7ee0ebaae17ed2fa1",
        "type": "github"
      },
      "original": {
        "owner": "numtide",
        "repo": "flake-utils",
        "type": "github"
      }
    },
    "utils_2": {
      "locked": {
        "lastModified": 1620759905,
        "narHash": "sha256-WiyWawrgmyN0EdmiHyG2V+fqReiVi8bM9cRdMaKQOFg=",
        "owner": "numtide",
        "repo": "flake-utils",
        "rev": "b543720b25df6ffdfcf9227afafc5b8c1fabfae8",
        "type": "github"
      },
      "original": {
        "owner": "numtide",
        "repo": "flake-utils",
        "type": "github"
      }
    },
    "utils_3": {
      "locked": {
        "lastModified": 1667395993,
        "narHash": "sha256-nuEHfE/LcWyuSWnS8t12N1wc105Qtau+/OdUAjtQ0rA=",
        "owner": "numtide",
        "repo": "flake-utils",
        "rev": "5aed5285a952e0b949eb3ba02c12fa4fcfef535f",
        "type": "github"
      },
      "original": {
        "owner": "numtide",
        "repo": "flake-utils",
        "type": "github"
      }
    },
    "utils_4": {
      "locked": {
        "lastModified": 1620759905,
        "narHash": "sha256-WiyWawrgmyN0EdmiHyG2V+fqReiVi8bM9cRdMaKQOFg=",
        "owner": "numtide",
        "repo": "flake-utils",
        "rev": "b543720b25df6ffdfcf9227afafc5b8c1fabfae8",
        "type": "github"
      },
      "original": {
        "owner": "numtide",
        "repo": "flake-utils",
        "type": "github"
      }
    },
    "xbyak": {
      "flake": false,
      "locked": {
        "lastModified": 1518572786,
        "narHash": "sha256-jqDSNDcqK7010ig941hrJFkv1X7MbgXmhPOOE9wHmho=",
        "owner": "herumi",
        "repo": "xbyak",
        "rev": "f0a8f7faa27121f28186c2a7f4222a9fc66c283d",
        "type": "github"
      },
      "original": {
        "owner": "herumi",
        "repo": "xbyak",
        "rev": "f0a8f7faa27121f28186c2a7f4222a9fc66c283d",
        "type": "github"
      }
    },
    "yants": {
      "inputs": {
        "nixpkgs": [
          "k-framework",
          "haskell-backend",
          "haskell-nix",
          "tullia",
          "std",
          "nixpkgs"
        ]
      },
      "locked": {
        "lastModified": 1660507851,
        "narHash": "sha256-BKjq7JnVuUR/xDtcv6Vm9GYGKAblisXrAgybor9hT/s=",
        "owner": "divnix",
        "repo": "yants",
        "rev": "0b895ca02a8fa72bad50b454cb3e7d8a66407c96",
        "type": "github"
      },
      "original": {
        "owner": "divnix",
        "repo": "yants",
        "type": "github"
      }
    },
    "z3-src": {
      "flake": false,
      "locked": {
        "lastModified": 1647807944,
        "narHash": "sha256-hXlwaLsrMKm0rPAhRtynCjdhkeXIYzfNcjS04sHHfHY=",
        "owner": "Z3Prover",
        "repo": "z3",
        "rev": "f1806d32d6f21fd4df7a08719abbc1f6493d9dc5",
        "type": "github"
      },
      "original": {
        "owner": "Z3Prover",
        "ref": "z3-4.8.15",
        "repo": "z3",
        "type": "github"
      }
    }
  },
  "root": "root",
  "version": 7
}<|MERGE_RESOLUTION|>--- conflicted
+++ resolved
@@ -1142,19 +1142,11 @@
     },
     "nixpkgs_7": {
       "locked": {
-<<<<<<< HEAD
-        "lastModified": 1680942619,
-        "narHash": "sha256-kpCW1IegAZfEjCVJW7IPN/hEtRL/9dxaFFYiHS5qVAk=",
-        "owner": "NixOS",
-        "repo": "nixpkgs",
-        "rev": "6f95dd4fd050daf017cae2dfeb1cea1ec0e4c1a1",
-=======
         "lastModified": 1681124868,
         "narHash": "sha256-B93QD0zFE6yc7R5F0bwdhY+y7s5UU9nrlhAAw1OA9mI=",
         "owner": "NixOS",
         "repo": "nixpkgs",
         "rev": "21f48f0d273ef58c46b9b4c14cf5706c72a36e43",
->>>>>>> 5c6ba0ed
         "type": "github"
       },
       "original": {
