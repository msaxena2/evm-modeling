--- conflicted
+++ resolved
@@ -220,28 +220,16 @@
         ]
       },
       "locked": {
-<<<<<<< HEAD
-        "lastModified": 1721644933,
-        "narHash": "sha256-8ku/32NalM5lBBrjZx/bCMdeUqK007vPFj0CA0wKsRM=",
-        "owner": "runtimeverification",
-        "repo": "k",
-        "rev": "de70d79a0ffa6813d0ec9b6268e4eff3b7ca988f",
-=======
         "lastModified": 1721707363,
         "narHash": "sha256-Jb9Vg0aLFxTTgPDNaRDe5FEytaS+vpJQQiNZfgTKxCs=",
         "owner": "runtimeverification",
         "repo": "k",
         "rev": "ad900804ace1cd53079b508aab590d2a4561b4e5",
->>>>>>> 32a2d4df
-        "type": "github"
-      },
-      "original": {
-        "owner": "runtimeverification",
-<<<<<<< HEAD
-        "ref": "v7.1.72",
-=======
+        "type": "github"
+      },
+      "original": {
+        "owner": "runtimeverification",
         "ref": "v7.1.74",
->>>>>>> 32a2d4df
         "repo": "k",
         "type": "github"
       }
@@ -457,29 +445,17 @@
       },
       "locked": {
         "dir": "pyk",
-<<<<<<< HEAD
-        "lastModified": 1721644933,
-        "narHash": "sha256-8ku/32NalM5lBBrjZx/bCMdeUqK007vPFj0CA0wKsRM=",
-        "owner": "runtimeverification",
-        "repo": "k",
-        "rev": "de70d79a0ffa6813d0ec9b6268e4eff3b7ca988f",
-=======
         "lastModified": 1721707363,
         "narHash": "sha256-Jb9Vg0aLFxTTgPDNaRDe5FEytaS+vpJQQiNZfgTKxCs=",
         "owner": "runtimeverification",
         "repo": "k",
         "rev": "ad900804ace1cd53079b508aab590d2a4561b4e5",
->>>>>>> 32a2d4df
         "type": "github"
       },
       "original": {
         "dir": "pyk",
         "owner": "runtimeverification",
-<<<<<<< HEAD
-        "ref": "v7.1.72",
-=======
         "ref": "v7.1.74",
->>>>>>> 32a2d4df
         "repo": "k",
         "type": "github"
       }
