--- conflicted
+++ resolved
@@ -1145,19 +1145,11 @@
     },
     "nixpkgs_7": {
       "locked": {
-<<<<<<< HEAD
-        "lastModified": 1681272286,
-        "narHash": "sha256-9X5p+gwYrowgbsRgkf14HFI0fkr6UikuwRIQAMlF1yI=",
-        "owner": "NixOS",
-        "repo": "nixpkgs",
-        "rev": "6b70761ea8c896aff8994eb367d9526686501860",
-=======
         "lastModified": 1680577567,
         "narHash": "sha256-Y4W57i0TzczqwMTjfVSbAZT5RJx7u+mpQIW/ofrkTQs=",
         "owner": "NixOS",
         "repo": "nixpkgs",
         "rev": "b01f185e4866de7c5b5a82f833ca9ea3c3f72fc4",
->>>>>>> f2e166bf
         "type": "github"
       },
       "original": {
