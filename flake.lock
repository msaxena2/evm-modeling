--- conflicted
+++ resolved
@@ -645,19 +645,11 @@
         "rv-utils": "rv-utils"
       },
       "locked": {
-<<<<<<< HEAD
         "lastModified": 1677180249,
         "narHash": "sha256-SRbB866bZRuYF2rBWeBTZHVQWZEuMNrXFU9DUgqyQ6Q=",
         "owner": "runtimeverification",
         "repo": "k",
         "rev": "526cd25e066ee08dceef1db3620bb7be35fb57bd",
-=======
-        "lastModified": 1676543226,
-        "narHash": "sha256-DVYKrfAwrdyF0uiyG1dl7iVd7v1UWGGzcb1lNM8Erv8=",
-        "owner": "runtimeverification",
-        "repo": "k",
-        "rev": "b45441ceea3226464efcf0b0b73513ccb8cb679b",
->>>>>>> 3ab9ae7a
         "type": "github"
       },
       "original": {
