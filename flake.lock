{
  "nodes": {
    "ate-pairing": {
      "flake": false,
      "locked": {
        "lastModified": 1499347915,
        "narHash": "sha256-IMfWgKkkX7UcUaOPtGRcYD8MdVEP5Z9JOOSJ4+P07G8=",
        "owner": "herumi",
        "repo": "ate-pairing",
        "rev": "e69890125746cdaf25b5b51227d96678f76479fe",
        "type": "github"
      },
      "original": {
        "owner": "herumi",
        "repo": "ate-pairing",
        "rev": "e69890125746cdaf25b5b51227d96678f76479fe",
        "type": "github"
      }
    },
    "blockchain-k-plugin": {
      "inputs": {
        "ate-pairing": "ate-pairing",
        "cpp-httplib": "cpp-httplib",
        "cryptopp": "cryptopp",
        "flake-utils": [
          "k-framework",
          "flake-utils"
        ],
        "libff": "libff",
        "nixpkgs": [
          "k-framework",
          "nixpkgs"
        ],
        "xbyak": "xbyak"
      },
      "locked": {
        "lastModified": 1711321833,
        "narHash": "sha256-p0HqLxjrYYYHx2BMODp0N/O2KQf0TAGenMFYmToLPrE=",
        "owner": "runtimeverification",
        "repo": "blockchain-k-plugin",
        "rev": "5aa6993fab90675d971b8b98b3430d11f1ec2a2b",
        "type": "github"
      },
      "original": {
        "owner": "runtimeverification",
        "repo": "blockchain-k-plugin",
        "rev": "5aa6993fab90675d971b8b98b3430d11f1ec2a2b",
        "type": "github"
      }
    },
    "cpp-httplib": {
      "flake": false,
      "locked": {
        "lastModified": 1595279716,
        "narHash": "sha256-cZW/iEwlaB4UQ0OQLNqboY9addncIM/OsxxPzqmATmE=",
        "owner": "yhirose",
        "repo": "cpp-httplib",
        "rev": "72ce293fed9f9335e92c95ab7d085feed18c0ee8",
        "type": "github"
      },
      "original": {
        "owner": "yhirose",
        "repo": "cpp-httplib",
        "rev": "72ce293fed9f9335e92c95ab7d085feed18c0ee8",
        "type": "github"
      }
    },
    "cryptopp": {
      "flake": false,
      "locked": {
        "lastModified": 1632484127,
        "narHash": "sha256-a3TYaK34WvKEXN7LKAfGwQ3ZL6a3k/zMZyyVfnkQqO4=",
        "owner": "weidai11",
        "repo": "cryptopp",
        "rev": "69bf6b53052b59ccb57ce068ce741988ae087317",
        "type": "github"
      },
      "original": {
        "owner": "weidai11",
        "repo": "cryptopp",
        "rev": "69bf6b53052b59ccb57ce068ce741988ae087317",
        "type": "github"
      }
    },
    "flake-compat": {
      "flake": false,
      "locked": {
        "lastModified": 1696426674,
        "narHash": "sha256-kvjfFW7WAETZlt09AgDn1MrtKzP7t90Vf7vypd3OL1U=",
        "owner": "edolstra",
        "repo": "flake-compat",
        "rev": "0f9255e01c2351cc7d116c072cb317785dd33b33",
        "type": "github"
      },
      "original": {
        "owner": "edolstra",
        "repo": "flake-compat",
        "type": "github"
      }
    },
    "flake-utils": {
      "inputs": {
        "systems": "systems_2"
      },
      "locked": {
        "lastModified": 1694529238,
        "narHash": "sha256-zsNZZGTGnMOf9YpHKJqMSsa0dXbfmxeoJ7xHlrt+xmY=",
        "owner": "numtide",
        "repo": "flake-utils",
        "rev": "ff7b65b44d01cf9ba6a71320833626af21126384",
        "type": "github"
      },
      "original": {
        "owner": "numtide",
        "repo": "flake-utils",
        "type": "github"
      }
    },
    "flake-utils_2": {
      "inputs": {
        "systems": "systems_4"
      },
      "locked": {
        "lastModified": 1694529238,
        "narHash": "sha256-zsNZZGTGnMOf9YpHKJqMSsa0dXbfmxeoJ7xHlrt+xmY=",
        "owner": "numtide",
        "repo": "flake-utils",
        "rev": "ff7b65b44d01cf9ba6a71320833626af21126384",
        "type": "github"
      },
      "original": {
        "owner": "numtide",
        "repo": "flake-utils",
        "type": "github"
      }
    },
    "fmt-src": {
      "flake": false,
      "locked": {
        "lastModified": 1661615830,
        "narHash": "sha256-rP6ymyRc7LnKxUXwPpzhHOQvpJkpnRFOt2ctvUNlYI0=",
        "owner": "fmtlib",
        "repo": "fmt",
        "rev": "a33701196adfad74917046096bf5a2aa0ab0bb50",
        "type": "github"
      },
      "original": {
        "owner": "fmtlib",
        "ref": "9.1.0",
        "repo": "fmt",
        "type": "github"
      }
    },
    "haskell-backend": {
      "inputs": {
        "nixpkgs": [
          "k-framework",
          "llvm-backend",
          "nixpkgs"
        ],
        "rv-utils": [
          "k-framework",
          "llvm-backend",
          "rv-utils"
        ],
        "stacklock2nix": "stacklock2nix",
        "z3": "z3"
      },
      "locked": {
        "lastModified": 1722260205,
        "narHash": "sha256-Yi7m1bLuAzcP75w8Px0BinjlNcekOSj8g9KjVNDSw6c=",
        "owner": "runtimeverification",
        "repo": "haskell-backend",
        "rev": "082335a00314bf32392cb668414e7d8c7bddc800",
        "type": "github"
      },
      "original": {
        "owner": "runtimeverification",
        "ref": "v0.1.51",
        "repo": "haskell-backend",
        "type": "github"
      }
    },
    "immer-src": {
      "flake": false,
      "locked": {
        "lastModified": 1708038459,
        "narHash": "sha256-aV/mQFuPzioy1PxROc85ypeP7/d0nn+xcBPzy9taw2s=",
        "owner": "runtimeverification",
        "repo": "immer",
        "rev": "4b0914f0b2acb33befe0ba4cd3a7954f2687e9bb",
        "type": "github"
      },
      "original": {
        "owner": "runtimeverification",
        "repo": "immer",
        "rev": "4b0914f0b2acb33befe0ba4cd3a7954f2687e9bb",
        "type": "github"
      }
    },
    "k-framework": {
      "inputs": {
        "flake-utils": [
          "k-framework",
          "llvm-backend",
          "utils"
        ],
        "haskell-backend": "haskell-backend",
        "llvm-backend": "llvm-backend",
        "nixpkgs": [
          "k-framework",
          "llvm-backend",
          "nixpkgs"
        ],
        "poetry2nix": "poetry2nix",
        "rv-utils": [
          "k-framework",
          "llvm-backend",
          "rv-utils"
        ]
      },
      "locked": {
<<<<<<< HEAD
        "lastModified": 1722272282,
        "narHash": "sha256-oyKsoQVsd3NkhqLjyhZKARs2AO8NAx4+faP4ECK3Kek=",
        "owner": "runtimeverification",
        "repo": "k",
        "rev": "e6a0f4b1852ea124a0a055b8f105d1b3955cd283",
=======
        "lastModified": 1722356902,
        "narHash": "sha256-doCj/xyy8E9tU/d84paHoLbL+YecfsvE2S3wHdXCZAw=",
        "owner": "runtimeverification",
        "repo": "k",
        "rev": "7485b9660c628041680e012d38dba3fdeca2ec90",
>>>>>>> d1b17a1f
        "type": "github"
      },
      "original": {
        "owner": "runtimeverification",
<<<<<<< HEAD
        "ref": "v7.1.87",
=======
        "ref": "v7.1.89",
>>>>>>> d1b17a1f
        "repo": "k",
        "type": "github"
      }
    },
    "libff": {
      "flake": false,
      "locked": {
        "lastModified": 1588032522,
        "narHash": "sha256-I0kH2XLvHDSrdL/o4i6XozWQJV0UDv9zH6+sWS0UQHg=",
        "owner": "scipr-lab",
        "repo": "libff",
        "rev": "5835b8c59d4029249645cf551f417608c48f2770",
        "type": "github"
      },
      "original": {
        "owner": "scipr-lab",
        "repo": "libff",
        "rev": "5835b8c59d4029249645cf551f417608c48f2770",
        "type": "github"
      }
    },
    "llvm-backend": {
      "inputs": {
        "flake-compat": "flake-compat",
        "fmt-src": "fmt-src",
        "immer-src": "immer-src",
        "nixpkgs": [
          "k-framework",
          "llvm-backend",
          "rv-utils",
          "nixpkgs"
        ],
        "pybind11-src": "pybind11-src",
        "rapidjson-src": "rapidjson-src",
        "rv-utils": "rv-utils",
        "utils": "utils"
      },
      "locked": {
        "lastModified": 1721983376,
        "narHash": "sha256-pP56X9zoqV+x6QdjIHWH7gcXcwhz+Q08yD8RwBqiIRQ=",
        "owner": "runtimeverification",
        "repo": "llvm-backend",
        "rev": "79011fff66455dd451d39821534bd58f5468227b",
        "type": "github"
      },
      "original": {
        "owner": "runtimeverification",
        "ref": "v0.1.64",
        "repo": "llvm-backend",
        "type": "github"
      }
    },
    "nix-github-actions": {
      "inputs": {
        "nixpkgs": [
          "k-framework",
          "poetry2nix",
          "nixpkgs"
        ]
      },
      "locked": {
        "lastModified": 1693660503,
        "narHash": "sha256-B/g2V4v6gjirFmy+I5mwB2bCYc0l3j5scVfwgl6WOl8=",
        "owner": "nix-community",
        "repo": "nix-github-actions",
        "rev": "bd5bdbb52350e145c526108f4ef192eb8e554fa0",
        "type": "github"
      },
      "original": {
        "owner": "nix-community",
        "repo": "nix-github-actions",
        "type": "github"
      }
    },
    "nix-github-actions_2": {
      "inputs": {
        "nixpkgs": [
          "pyk",
          "poetry2nix",
          "nixpkgs"
        ]
      },
      "locked": {
        "lastModified": 1693660503,
        "narHash": "sha256-B/g2V4v6gjirFmy+I5mwB2bCYc0l3j5scVfwgl6WOl8=",
        "owner": "nix-community",
        "repo": "nix-github-actions",
        "rev": "bd5bdbb52350e145c526108f4ef192eb8e554fa0",
        "type": "github"
      },
      "original": {
        "owner": "nix-community",
        "repo": "nix-github-actions",
        "type": "github"
      }
    },
    "nixpkgs": {
      "locked": {
        "lastModified": 1716457947,
        "narHash": "sha256-Y+exebcqeprnhEpoPJrEUZmNeO60qeOxkVHhqG/OEwQ=",
        "owner": "nixos",
        "repo": "nixpkgs",
        "rev": "69493a13eaea0dc4682fd07e8a084f17813dbeeb",
        "type": "github"
      },
      "original": {
        "owner": "nixos",
        "repo": "nixpkgs",
        "rev": "69493a13eaea0dc4682fd07e8a084f17813dbeeb",
        "type": "github"
      }
    },
    "nixpkgs_2": {
      "locked": {
        "lastModified": 1716457947,
        "narHash": "sha256-Y+exebcqeprnhEpoPJrEUZmNeO60qeOxkVHhqG/OEwQ=",
        "owner": "nixos",
        "repo": "nixpkgs",
        "rev": "69493a13eaea0dc4682fd07e8a084f17813dbeeb",
        "type": "github"
      },
      "original": {
        "owner": "nixos",
        "repo": "nixpkgs",
        "rev": "69493a13eaea0dc4682fd07e8a084f17813dbeeb",
        "type": "github"
      }
    },
    "poetry2nix": {
      "inputs": {
        "flake-utils": "flake-utils",
        "nix-github-actions": "nix-github-actions",
        "nixpkgs": [
          "k-framework",
          "llvm-backend",
          "nixpkgs"
        ],
        "systems": "systems_3",
        "treefmt-nix": "treefmt-nix"
      },
      "locked": {
        "lastModified": 1698640399,
        "narHash": "sha256-mXzyx79/iFLZ0UDuSkqgFfejYRcSJfsCnJ9WlMusaI0=",
        "owner": "nix-community",
        "repo": "poetry2nix",
        "rev": "626111646fe236cb1ddc8191a48c75e072a82b7c",
        "type": "github"
      },
      "original": {
        "owner": "nix-community",
        "repo": "poetry2nix",
        "rev": "626111646fe236cb1ddc8191a48c75e072a82b7c",
        "type": "github"
      }
    },
    "poetry2nix_2": {
      "inputs": {
        "flake-utils": "flake-utils_2",
        "nix-github-actions": "nix-github-actions_2",
        "nixpkgs": [
          "pyk",
          "nixpkgs"
        ],
        "systems": "systems_5",
        "treefmt-nix": "treefmt-nix_2"
      },
      "locked": {
        "lastModified": 1698640399,
        "narHash": "sha256-mXzyx79/iFLZ0UDuSkqgFfejYRcSJfsCnJ9WlMusaI0=",
        "owner": "nix-community",
        "repo": "poetry2nix",
        "rev": "626111646fe236cb1ddc8191a48c75e072a82b7c",
        "type": "github"
      },
      "original": {
        "owner": "nix-community",
        "repo": "poetry2nix",
        "rev": "626111646fe236cb1ddc8191a48c75e072a82b7c",
        "type": "github"
      }
    },
    "pybind11-src": {
      "flake": false,
      "locked": {
        "lastModified": 1657936673,
        "narHash": "sha256-/X8DZPFsNrKGbhjZ1GFOj17/NU6p4R+saCW3pLKVNeA=",
        "owner": "pybind",
        "repo": "pybind11",
        "rev": "0ba639d6177659c5dc2955ac06ad7b5b0d22e05c",
        "type": "github"
      },
      "original": {
        "owner": "pybind",
        "repo": "pybind11",
        "rev": "0ba639d6177659c5dc2955ac06ad7b5b0d22e05c",
        "type": "github"
      }
    },
    "pyk": {
      "inputs": {
        "flake-utils": [
          "pyk",
          "poetry2nix",
          "flake-utils"
        ],
        "nixpkgs": [
          "pyk",
          "rv-utils",
          "nixpkgs"
        ],
        "poetry2nix": "poetry2nix_2",
        "rv-utils": "rv-utils_2"
      },
      "locked": {
        "dir": "pyk",
<<<<<<< HEAD
        "lastModified": 1722272282,
        "narHash": "sha256-oyKsoQVsd3NkhqLjyhZKARs2AO8NAx4+faP4ECK3Kek=",
        "owner": "runtimeverification",
        "repo": "k",
        "rev": "e6a0f4b1852ea124a0a055b8f105d1b3955cd283",
=======
        "lastModified": 1722356902,
        "narHash": "sha256-doCj/xyy8E9tU/d84paHoLbL+YecfsvE2S3wHdXCZAw=",
        "owner": "runtimeverification",
        "repo": "k",
        "rev": "7485b9660c628041680e012d38dba3fdeca2ec90",
>>>>>>> d1b17a1f
        "type": "github"
      },
      "original": {
        "dir": "pyk",
        "owner": "runtimeverification",
<<<<<<< HEAD
        "ref": "v7.1.87",
=======
        "ref": "v7.1.89",
>>>>>>> d1b17a1f
        "repo": "k",
        "type": "github"
      }
    },
    "rapidjson-src": {
      "flake": false,
      "locked": {
        "lastModified": 1472111945,
        "narHash": "sha256-SxUXSOQDZ0/3zlFI4R84J56/1fkw2jhge4mexNF6Pco=",
        "owner": "Tencent",
        "repo": "rapidjson",
        "rev": "f54b0e47a08782a6131cc3d60f94d038fa6e0a51",
        "type": "github"
      },
      "original": {
        "owner": "Tencent",
        "repo": "rapidjson",
        "rev": "f54b0e47a08782a6131cc3d60f94d038fa6e0a51",
        "type": "github"
      }
    },
    "root": {
      "inputs": {
        "blockchain-k-plugin": "blockchain-k-plugin",
        "flake-utils": [
          "k-framework",
          "flake-utils"
        ],
        "haskell-backend": [
          "k-framework",
          "haskell-backend"
        ],
        "k-framework": "k-framework",
        "nixpkgs": [
          "k-framework",
          "nixpkgs"
        ],
        "nixpkgs-pyk": [
          "pyk",
          "nixpkgs"
        ],
        "poetry2nix": [
          "pyk",
          "poetry2nix"
        ],
        "pyk": "pyk",
        "rv-utils": [
          "k-framework",
          "rv-utils"
        ]
      }
    },
    "rv-utils": {
      "inputs": {
        "nixpkgs": "nixpkgs"
      },
      "locked": {
        "lastModified": 1716459074,
        "narHash": "sha256-IpahO+EkWdGl9QP7B2YXfJWpSfghjxgpz4ab47nRJY4=",
        "owner": "runtimeverification",
        "repo": "rv-nix-tools",
        "rev": "a65058865cda201de504f5546271b8e997a0be9c",
        "type": "github"
      },
      "original": {
        "owner": "runtimeverification",
        "repo": "rv-nix-tools",
        "type": "github"
      }
    },
    "rv-utils_2": {
      "inputs": {
        "nixpkgs": "nixpkgs_2"
      },
      "locked": {
        "lastModified": 1716459074,
        "narHash": "sha256-IpahO+EkWdGl9QP7B2YXfJWpSfghjxgpz4ab47nRJY4=",
        "owner": "runtimeverification",
        "repo": "rv-nix-tools",
        "rev": "a65058865cda201de504f5546271b8e997a0be9c",
        "type": "github"
      },
      "original": {
        "owner": "runtimeverification",
        "repo": "rv-nix-tools",
        "type": "github"
      }
    },
    "stacklock2nix": {
      "locked": {
        "lastModified": 1705051190,
        "narHash": "sha256-xgH0gaD3dNtOzZzX3A40hZTiHJP5cIGmifbmfcS2OGI=",
        "owner": "cdepillabout",
        "repo": "stacklock2nix",
        "rev": "22676dfc45fa1c33899ba1da1a23665172a18ba7",
        "type": "github"
      },
      "original": {
        "owner": "cdepillabout",
        "repo": "stacklock2nix",
        "type": "github"
      }
    },
    "systems": {
      "locked": {
        "lastModified": 1681028828,
        "narHash": "sha256-Vy1rq5AaRuLzOxct8nz4T6wlgyUR7zLU309k9mBC768=",
        "owner": "nix-systems",
        "repo": "default",
        "rev": "da67096a3b9bf56a91d16901293e51ba5b49a27e",
        "type": "github"
      },
      "original": {
        "owner": "nix-systems",
        "repo": "default",
        "type": "github"
      }
    },
    "systems_2": {
      "locked": {
        "lastModified": 1681028828,
        "narHash": "sha256-Vy1rq5AaRuLzOxct8nz4T6wlgyUR7zLU309k9mBC768=",
        "owner": "nix-systems",
        "repo": "default",
        "rev": "da67096a3b9bf56a91d16901293e51ba5b49a27e",
        "type": "github"
      },
      "original": {
        "owner": "nix-systems",
        "repo": "default",
        "type": "github"
      }
    },
    "systems_3": {
      "locked": {
        "lastModified": 1681028828,
        "narHash": "sha256-Vy1rq5AaRuLzOxct8nz4T6wlgyUR7zLU309k9mBC768=",
        "owner": "nix-systems",
        "repo": "default",
        "rev": "da67096a3b9bf56a91d16901293e51ba5b49a27e",
        "type": "github"
      },
      "original": {
        "id": "systems",
        "type": "indirect"
      }
    },
    "systems_4": {
      "locked": {
        "lastModified": 1681028828,
        "narHash": "sha256-Vy1rq5AaRuLzOxct8nz4T6wlgyUR7zLU309k9mBC768=",
        "owner": "nix-systems",
        "repo": "default",
        "rev": "da67096a3b9bf56a91d16901293e51ba5b49a27e",
        "type": "github"
      },
      "original": {
        "owner": "nix-systems",
        "repo": "default",
        "type": "github"
      }
    },
    "systems_5": {
      "locked": {
        "lastModified": 1681028828,
        "narHash": "sha256-Vy1rq5AaRuLzOxct8nz4T6wlgyUR7zLU309k9mBC768=",
        "owner": "nix-systems",
        "repo": "default",
        "rev": "da67096a3b9bf56a91d16901293e51ba5b49a27e",
        "type": "github"
      },
      "original": {
        "id": "systems",
        "type": "indirect"
      }
    },
    "treefmt-nix": {
      "inputs": {
        "nixpkgs": [
          "k-framework",
          "poetry2nix",
          "nixpkgs"
        ]
      },
      "locked": {
        "lastModified": 1697388351,
        "narHash": "sha256-63N2eBpKaziIy4R44vjpUu8Nz5fCJY7okKrkixvDQmY=",
        "owner": "numtide",
        "repo": "treefmt-nix",
        "rev": "aae39f64f5ecbe89792d05eacea5cb241891292a",
        "type": "github"
      },
      "original": {
        "owner": "numtide",
        "repo": "treefmt-nix",
        "type": "github"
      }
    },
    "treefmt-nix_2": {
      "inputs": {
        "nixpkgs": [
          "pyk",
          "poetry2nix",
          "nixpkgs"
        ]
      },
      "locked": {
        "lastModified": 1697388351,
        "narHash": "sha256-63N2eBpKaziIy4R44vjpUu8Nz5fCJY7okKrkixvDQmY=",
        "owner": "numtide",
        "repo": "treefmt-nix",
        "rev": "aae39f64f5ecbe89792d05eacea5cb241891292a",
        "type": "github"
      },
      "original": {
        "owner": "numtide",
        "repo": "treefmt-nix",
        "type": "github"
      }
    },
    "utils": {
      "inputs": {
        "systems": "systems"
      },
      "locked": {
        "lastModified": 1705309234,
        "narHash": "sha256-uNRRNRKmJyCRC/8y1RqBkqWBLM034y4qN7EprSdmgyA=",
        "owner": "numtide",
        "repo": "flake-utils",
        "rev": "1ef2e671c3b0c19053962c07dbda38332dcebf26",
        "type": "github"
      },
      "original": {
        "owner": "numtide",
        "repo": "flake-utils",
        "type": "github"
      }
    },
    "xbyak": {
      "flake": false,
      "locked": {
        "lastModified": 1518572786,
        "narHash": "sha256-jqDSNDcqK7010ig941hrJFkv1X7MbgXmhPOOE9wHmho=",
        "owner": "herumi",
        "repo": "xbyak",
        "rev": "f0a8f7faa27121f28186c2a7f4222a9fc66c283d",
        "type": "github"
      },
      "original": {
        "owner": "herumi",
        "repo": "xbyak",
        "rev": "f0a8f7faa27121f28186c2a7f4222a9fc66c283d",
        "type": "github"
      }
    },
    "z3": {
      "flake": false,
      "locked": {
        "lastModified": 1674011426,
        "narHash": "sha256-7cuUf29TMpX62PwO1ab3ZuzmzlcrRjTKB1CyXnYgYus=",
        "owner": "Z3Prover",
        "repo": "z3",
        "rev": "3012293c35eadbfd73e5b94adbe50b0cc44ffb83",
        "type": "github"
      },
      "original": {
        "owner": "Z3Prover",
        "ref": "z3-4.12.1",
        "repo": "z3",
        "type": "github"
      }
    }
  },
  "root": "root",
  "version": 7
}<|MERGE_RESOLUTION|>--- conflicted
+++ resolved
@@ -220,28 +220,16 @@
         ]
       },
       "locked": {
-<<<<<<< HEAD
-        "lastModified": 1722272282,
-        "narHash": "sha256-oyKsoQVsd3NkhqLjyhZKARs2AO8NAx4+faP4ECK3Kek=",
-        "owner": "runtimeverification",
-        "repo": "k",
-        "rev": "e6a0f4b1852ea124a0a055b8f105d1b3955cd283",
-=======
         "lastModified": 1722356902,
         "narHash": "sha256-doCj/xyy8E9tU/d84paHoLbL+YecfsvE2S3wHdXCZAw=",
         "owner": "runtimeverification",
         "repo": "k",
         "rev": "7485b9660c628041680e012d38dba3fdeca2ec90",
->>>>>>> d1b17a1f
-        "type": "github"
-      },
-      "original": {
-        "owner": "runtimeverification",
-<<<<<<< HEAD
-        "ref": "v7.1.87",
-=======
+        "type": "github"
+      },
+      "original": {
+        "owner": "runtimeverification",
         "ref": "v7.1.89",
->>>>>>> d1b17a1f
         "repo": "k",
         "type": "github"
       }
@@ -457,29 +445,17 @@
       },
       "locked": {
         "dir": "pyk",
-<<<<<<< HEAD
-        "lastModified": 1722272282,
-        "narHash": "sha256-oyKsoQVsd3NkhqLjyhZKARs2AO8NAx4+faP4ECK3Kek=",
-        "owner": "runtimeverification",
-        "repo": "k",
-        "rev": "e6a0f4b1852ea124a0a055b8f105d1b3955cd283",
-=======
         "lastModified": 1722356902,
         "narHash": "sha256-doCj/xyy8E9tU/d84paHoLbL+YecfsvE2S3wHdXCZAw=",
         "owner": "runtimeverification",
         "repo": "k",
         "rev": "7485b9660c628041680e012d38dba3fdeca2ec90",
->>>>>>> d1b17a1f
         "type": "github"
       },
       "original": {
         "dir": "pyk",
         "owner": "runtimeverification",
-<<<<<<< HEAD
-        "ref": "v7.1.87",
-=======
         "ref": "v7.1.89",
->>>>>>> d1b17a1f
         "repo": "k",
         "type": "github"
       }
