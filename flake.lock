{
  "nodes": {
    "HTTP": {
      "flake": false,
      "locked": {
        "lastModified": 1451647621,
        "narHash": "sha256-oHIyw3x0iKBexEo49YeUDV1k74ZtyYKGR2gNJXXRxts=",
        "owner": "phadej",
        "repo": "HTTP",
        "rev": "9bc0996d412fef1787449d841277ef663ad9a915",
        "type": "github"
      },
      "original": {
        "owner": "phadej",
        "repo": "HTTP",
        "type": "github"
      }
    },
    "ate-pairing": {
      "flake": false,
      "locked": {
        "lastModified": 1499347915,
        "narHash": "sha256-IMfWgKkkX7UcUaOPtGRcYD8MdVEP5Z9JOOSJ4+P07G8=",
        "owner": "herumi",
        "repo": "ate-pairing",
        "rev": "e69890125746cdaf25b5b51227d96678f76479fe",
        "type": "github"
      },
      "original": {
        "owner": "herumi",
        "repo": "ate-pairing",
        "rev": "e69890125746cdaf25b5b51227d96678f76479fe",
        "type": "github"
      }
    },
    "blank": {
      "locked": {
        "lastModified": 1625557891,
        "narHash": "sha256-O8/MWsPBGhhyPoPLHZAuoZiiHo9q6FLlEeIDEXuj6T4=",
        "owner": "divnix",
        "repo": "blank",
        "rev": "5a5d2684073d9f563072ed07c871d577a6c614a8",
        "type": "github"
      },
      "original": {
        "owner": "divnix",
        "repo": "blank",
        "type": "github"
      }
    },
    "blockchain-k-plugin": {
      "inputs": {
        "ate-pairing": "ate-pairing",
        "cpp-httplib": "cpp-httplib",
        "cryptopp": "cryptopp",
        "flake-utils": [
          "k-framework",
          "flake-utils"
        ],
        "libff": "libff",
        "nixpkgs": [
          "k-framework",
          "nixpkgs"
        ],
        "secp256k1": "secp256k1",
        "xbyak": "xbyak"
      },
      "locked": {
        "lastModified": 1679089255,
        "narHash": "sha256-yXXgP+4tnbiz/hcsoGTsYM7o7jVZ6CVnG/KP650jBPE=",
        "owner": "runtimeverification",
        "repo": "blockchain-k-plugin",
        "rev": "d9f5cf8f6caf16c04ac29aeaf0f77641f8203e1d",
        "type": "github"
      },
      "original": {
        "owner": "runtimeverification",
        "repo": "blockchain-k-plugin",
        "rev": "d9f5cf8f6caf16c04ac29aeaf0f77641f8203e1d",
        "type": "github"
      }
    },
    "cabal-32": {
      "flake": false,
      "locked": {
        "lastModified": 1603716527,
        "narHash": "sha256-X0TFfdD4KZpwl0Zr6x+PLxUt/VyKQfX7ylXHdmZIL+w=",
        "owner": "haskell",
        "repo": "cabal",
        "rev": "48bf10787e27364730dd37a42b603cee8d6af7ee",
        "type": "github"
      },
      "original": {
        "owner": "haskell",
        "ref": "3.2",
        "repo": "cabal",
        "type": "github"
      }
    },
    "cabal-34": {
      "flake": false,
      "locked": {
        "lastModified": 1640353650,
        "narHash": "sha256-N1t6M3/wqj90AEdRkeC8i923gQYUpzSr8b40qVOZ1Rk=",
        "owner": "haskell",
        "repo": "cabal",
        "rev": "942639c18c0cd8ec53e0a6f8d120091af35312cd",
        "type": "github"
      },
      "original": {
        "owner": "haskell",
        "ref": "3.4",
        "repo": "cabal",
        "type": "github"
      }
    },
    "cabal-36": {
      "flake": false,
      "locked": {
        "lastModified": 1641652457,
        "narHash": "sha256-BlFPKP4C4HRUJeAbdembX1Rms1LD380q9s0qVDeoAak=",
        "owner": "haskell",
        "repo": "cabal",
        "rev": "f27667f8ec360c475027dcaee0138c937477b070",
        "type": "github"
      },
      "original": {
        "owner": "haskell",
        "ref": "3.6",
        "repo": "cabal",
        "type": "github"
      }
    },
    "cardano-shell": {
      "flake": false,
      "locked": {
        "lastModified": 1608537748,
        "narHash": "sha256-PulY1GfiMgKVnBci3ex4ptk2UNYMXqGjJOxcPy2KYT4=",
        "owner": "input-output-hk",
        "repo": "cardano-shell",
        "rev": "9392c75087cb9a3d453998f4230930dea3a95725",
        "type": "github"
      },
      "original": {
        "owner": "input-output-hk",
        "repo": "cardano-shell",
        "type": "github"
      }
    },
    "cpp-httplib": {
      "flake": false,
      "locked": {
        "lastModified": 1595279716,
        "narHash": "sha256-cZW/iEwlaB4UQ0OQLNqboY9addncIM/OsxxPzqmATmE=",
        "owner": "yhirose",
        "repo": "cpp-httplib",
        "rev": "72ce293fed9f9335e92c95ab7d085feed18c0ee8",
        "type": "github"
      },
      "original": {
        "owner": "yhirose",
        "repo": "cpp-httplib",
        "rev": "72ce293fed9f9335e92c95ab7d085feed18c0ee8",
        "type": "github"
      }
    },
    "cryptopp": {
      "flake": false,
      "locked": {
        "lastModified": 1632484127,
        "narHash": "sha256-a3TYaK34WvKEXN7LKAfGwQ3ZL6a3k/zMZyyVfnkQqO4=",
        "owner": "weidai11",
        "repo": "cryptopp",
        "rev": "69bf6b53052b59ccb57ce068ce741988ae087317",
        "type": "github"
      },
      "original": {
        "owner": "weidai11",
        "repo": "cryptopp",
        "rev": "69bf6b53052b59ccb57ce068ce741988ae087317",
        "type": "github"
      }
    },
    "devshell": {
      "inputs": {
        "flake-utils": [
          "k-framework",
          "haskell-backend",
          "haskell-nix",
          "tullia",
          "std",
          "flake-utils"
        ],
        "nixpkgs": [
          "k-framework",
          "haskell-backend",
          "haskell-nix",
          "tullia",
          "std",
          "nixpkgs"
        ]
      },
      "locked": {
        "lastModified": 1663445644,
        "narHash": "sha256-+xVlcK60x7VY1vRJbNUEAHi17ZuoQxAIH4S4iUFUGBA=",
        "owner": "numtide",
        "repo": "devshell",
        "rev": "e3dc3e21594fe07bdb24bdf1c8657acaa4cb8f66",
        "type": "github"
      },
      "original": {
        "owner": "numtide",
        "repo": "devshell",
        "type": "github"
      }
    },
    "dmerge": {
      "inputs": {
        "nixlib": [
          "k-framework",
          "haskell-backend",
          "haskell-nix",
          "tullia",
          "std",
          "nixpkgs"
        ],
        "yants": [
          "k-framework",
          "haskell-backend",
          "haskell-nix",
          "tullia",
          "std",
          "yants"
        ]
      },
      "locked": {
        "lastModified": 1659548052,
        "narHash": "sha256-fzI2gp1skGA8mQo/FBFrUAtY0GQkAIAaV/V127TJPyY=",
        "owner": "divnix",
        "repo": "data-merge",
        "rev": "d160d18ce7b1a45b88344aa3f13ed1163954b497",
        "type": "github"
      },
      "original": {
        "owner": "divnix",
        "repo": "data-merge",
        "type": "github"
      }
    },
    "ethereum-legacytests": {
      "flake": false,
      "locked": {
        "lastModified": 1633533576,
        "narHash": "sha256-43lkAi6Z492pbHV+jySYXzvNtoGEGsndnBkxfYgmqFM=",
        "owner": "ethereum",
        "repo": "legacytests",
        "rev": "d7abc42a7b352a7b44b1f66b58aca54e4af6a9d7",
        "type": "github"
      },
      "original": {
        "owner": "ethereum",
        "repo": "legacytests",
        "rev": "d7abc42a7b352a7b44b1f66b58aca54e4af6a9d7",
        "type": "github"
      }
    },
    "ethereum-tests": {
      "flake": false,
      "locked": {
        "lastModified": 1637090666,
        "narHash": "sha256-B3fMpp/dpnwtCQzxI45kptJVwIM/kMo9hptcMP2B5n0=",
        "owner": "ethereum",
        "repo": "tests",
        "rev": "6401889dec4eee58e808fd178fb2c7f628a3e039",
        "type": "github"
      },
      "original": {
        "owner": "ethereum",
        "repo": "tests",
        "rev": "6401889dec4eee58e808fd178fb2c7f628a3e039",
        "type": "github"
      }
    },
    "flake-compat": {
      "flake": false,
      "locked": {
        "lastModified": 1673956053,
        "narHash": "sha256-4gtG9iQuiKITOjNQQeQIpoIB6b16fm+504Ch3sNKLd8=",
        "owner": "edolstra",
        "repo": "flake-compat",
        "rev": "35bb57c0c8d8b62bbfd284272c928ceb64ddbde9",
        "type": "github"
      },
      "original": {
        "owner": "edolstra",
        "repo": "flake-compat",
        "type": "github"
      }
    },
    "flake-compat_2": {
      "flake": false,
      "locked": {
        "lastModified": 1672831974,
        "narHash": "sha256-z9k3MfslLjWQfnjBtEtJZdq3H7kyi2kQtUThfTgdRk0=",
        "owner": "input-output-hk",
        "repo": "flake-compat",
        "rev": "45f2638735f8cdc40fe302742b79f248d23eb368",
        "type": "github"
      },
      "original": {
        "owner": "input-output-hk",
        "ref": "hkm/gitlab-fix",
        "repo": "flake-compat",
        "type": "github"
      }
    },
    "flake-compat_3": {
      "flake": false,
      "locked": {
        "lastModified": 1650374568,
        "narHash": "sha256-Z+s0J8/r907g149rllvwhb4pKi8Wam5ij0st8PwAh+E=",
        "owner": "edolstra",
        "repo": "flake-compat",
        "rev": "b4a34015c698c7793d592d66adbab377907a2be8",
        "type": "github"
      },
      "original": {
        "owner": "edolstra",
        "repo": "flake-compat",
        "type": "github"
      }
    },
    "flake-utils": {
      "locked": {
        "lastModified": 1678901627,
        "narHash": "sha256-U02riOqrKKzwjsxc/400XnElV+UtPUQWpANPlyazjH0=",
        "owner": "numtide",
        "repo": "flake-utils",
        "rev": "93a2b84fc4b70d9e089d029deacc3583435c2ed6",
        "type": "github"
      },
      "original": {
        "owner": "numtide",
        "repo": "flake-utils",
        "type": "github"
      }
    },
    "flake-utils_2": {
      "locked": {
        "lastModified": 1644229661,
        "narHash": "sha256-1YdnJAsNy69bpcjuoKdOYQX0YxZBiCYZo4Twxerqv7k=",
        "owner": "numtide",
        "repo": "flake-utils",
        "rev": "3cecb5b042f7f209c56ffd8371b2711a290ec797",
        "type": "github"
      },
      "original": {
        "owner": "numtide",
        "repo": "flake-utils",
        "type": "github"
      }
    },
    "flake-utils_3": {
      "locked": {
        "lastModified": 1653893745,
        "narHash": "sha256-0jntwV3Z8//YwuOjzhV2sgJJPt+HY6KhU7VZUL0fKZQ=",
        "owner": "numtide",
        "repo": "flake-utils",
        "rev": "1ed9fb1935d260de5fe1c2f7ee0ebaae17ed2fa1",
        "type": "github"
      },
      "original": {
        "owner": "numtide",
        "repo": "flake-utils",
        "type": "github"
      }
    },
    "flake-utils_4": {
      "locked": {
        "lastModified": 1659877975,
        "narHash": "sha256-zllb8aq3YO3h8B/U0/J1WBgAL8EX5yWf5pMj3G0NAmc=",
        "owner": "numtide",
        "repo": "flake-utils",
        "rev": "c0e246b9b83f637f4681389ecabcb2681b4f3af0",
        "type": "github"
      },
      "original": {
        "owner": "numtide",
        "repo": "flake-utils",
        "type": "github"
      }
    },
    "flake-utils_5": {
      "locked": {
        "lastModified": 1653893745,
        "narHash": "sha256-0jntwV3Z8//YwuOjzhV2sgJJPt+HY6KhU7VZUL0fKZQ=",
        "owner": "numtide",
        "repo": "flake-utils",
        "rev": "1ed9fb1935d260de5fe1c2f7ee0ebaae17ed2fa1",
        "type": "github"
      },
      "original": {
        "owner": "numtide",
        "repo": "flake-utils",
        "type": "github"
      }
    },
    "flake-utils_6": {
      "locked": {
        "lastModified": 1678901627,
        "narHash": "sha256-U02riOqrKKzwjsxc/400XnElV+UtPUQWpANPlyazjH0=",
        "owner": "numtide",
        "repo": "flake-utils",
        "rev": "93a2b84fc4b70d9e089d029deacc3583435c2ed6",
        "type": "github"
      },
      "original": {
        "owner": "numtide",
        "repo": "flake-utils",
        "type": "github"
      }
    },
    "fmt-src": {
      "flake": false,
      "locked": {
        "lastModified": 1661615830,
        "narHash": "sha256-rP6ymyRc7LnKxUXwPpzhHOQvpJkpnRFOt2ctvUNlYI0=",
        "owner": "fmtlib",
        "repo": "fmt",
        "rev": "a33701196adfad74917046096bf5a2aa0ab0bb50",
        "type": "github"
      },
      "original": {
        "owner": "fmtlib",
        "ref": "9.1.0",
        "repo": "fmt",
        "type": "github"
      }
    },
    "ghc-8.6.5-iohk": {
      "flake": false,
      "locked": {
        "lastModified": 1600920045,
        "narHash": "sha256-DO6kxJz248djebZLpSzTGD6s8WRpNI9BTwUeOf5RwY8=",
        "owner": "input-output-hk",
        "repo": "ghc",
        "rev": "95713a6ecce4551240da7c96b6176f980af75cae",
        "type": "github"
      },
      "original": {
        "owner": "input-output-hk",
        "ref": "release/8.6.5-iohk",
        "repo": "ghc",
        "type": "github"
      }
    },
    "gomod2nix": {
      "inputs": {
        "nixpkgs": "nixpkgs_2",
        "utils": "utils"
      },
      "locked": {
        "lastModified": 1655245309,
        "narHash": "sha256-d/YPoQ/vFn1+GTmSdvbSBSTOai61FONxB4+Lt6w/IVI=",
        "owner": "tweag",
        "repo": "gomod2nix",
        "rev": "40d32f82fc60d66402eb0972e6e368aeab3faf58",
        "type": "github"
      },
      "original": {
        "owner": "tweag",
        "repo": "gomod2nix",
        "type": "github"
      }
    },
    "hackage": {
      "flake": false,
      "locked": {
        "lastModified": 1674692755,
        "narHash": "sha256-p/FnWnCFNF6bqU3lyUJgKUsKEEoeZPOoBdTLqU2O4R0=",
        "owner": "input-output-hk",
        "repo": "hackage.nix",
        "rev": "47b88d3591e159961e149de9381a35dc8dc62cfb",
        "type": "github"
      },
      "original": {
        "owner": "input-output-hk",
        "repo": "hackage.nix",
        "type": "github"
      }
    },
    "haskell-backend": {
      "inputs": {
        "haskell-nix": "haskell-nix",
        "nixpkgs": [
          "k-framework",
          "haskell-backend",
          "haskell-nix",
          "nixpkgs-unstable"
        ],
        "nixpkgs22_05": "nixpkgs22_05",
        "z3-src": "z3-src"
      },
      "locked": {
        "lastModified": 1679490534,
        "narHash": "sha256-0SFtOS3jOMFuobp4Ot80/D7FJTgkYsDHaeVkISDH+1Q=",
        "owner": "runtimeverification",
        "repo": "haskell-backend",
        "rev": "6fdf45369016855995d7bf5529186fb72b9bfda0",
        "type": "github"
      },
      "original": {
        "owner": "runtimeverification",
        "repo": "haskell-backend",
        "type": "github"
      }
    },
    "haskell-nix": {
      "inputs": {
        "HTTP": "HTTP",
        "cabal-32": "cabal-32",
        "cabal-34": "cabal-34",
        "cabal-36": "cabal-36",
        "cardano-shell": "cardano-shell",
        "flake-compat": "flake-compat_2",
        "flake-utils": "flake-utils_2",
        "ghc-8.6.5-iohk": "ghc-8.6.5-iohk",
        "hackage": "hackage",
        "hpc-coveralls": "hpc-coveralls",
        "hydra": "hydra",
        "iserv-proxy": "iserv-proxy",
        "nixpkgs": [
          "k-framework",
          "haskell-backend",
          "haskell-nix",
          "nixpkgs-unstable"
        ],
        "nixpkgs-2003": "nixpkgs-2003",
        "nixpkgs-2105": "nixpkgs-2105",
        "nixpkgs-2111": "nixpkgs-2111",
        "nixpkgs-2205": "nixpkgs-2205",
        "nixpkgs-2211": "nixpkgs-2211",
        "nixpkgs-unstable": "nixpkgs-unstable",
        "old-ghc-nix": "old-ghc-nix",
        "stackage": "stackage",
        "tullia": "tullia"
      },
      "locked": {
        "lastModified": 1674694244,
        "narHash": "sha256-WiRjhSOxIqBwAP39VPf4ZrCqPK2Jf58up2xyk3tYyxI=",
        "owner": "input-output-hk",
        "repo": "haskell.nix",
        "rev": "418612f2f2b814ae6161682fb3770c3c86c41b44",
        "type": "github"
      },
      "original": {
        "owner": "input-output-hk",
        "repo": "haskell.nix",
        "type": "github"
      }
    },
    "hpc-coveralls": {
      "flake": false,
      "locked": {
        "lastModified": 1607498076,
        "narHash": "sha256-8uqsEtivphgZWYeUo5RDUhp6bO9j2vaaProQxHBltQk=",
        "owner": "sevanspowell",
        "repo": "hpc-coveralls",
        "rev": "14df0f7d229f4cd2e79f8eabb1a740097fdfa430",
        "type": "github"
      },
      "original": {
        "owner": "sevanspowell",
        "repo": "hpc-coveralls",
        "type": "github"
      }
    },
    "hydra": {
      "inputs": {
        "nix": "nix",
        "nixpkgs": [
          "k-framework",
          "haskell-backend",
          "haskell-nix",
          "hydra",
          "nix",
          "nixpkgs"
        ]
      },
      "locked": {
        "lastModified": 1646878427,
        "narHash": "sha256-KtbrofMtN8GlM7D+n90kixr7QpSlVmdN+vK5CA/aRzc=",
        "owner": "NixOS",
        "repo": "hydra",
        "rev": "28b682b85b7efc5cf7974065792a1f22203a5927",
        "type": "github"
      },
      "original": {
        "id": "hydra",
        "type": "indirect"
      }
    },
    "immer-src": {
      "flake": false,
      "locked": {
        "lastModified": 1634324349,
        "narHash": "sha256-1OicqmyM3Rcrs/jkRMip2pXITQnVDRrHbQbEpZZ4nnU=",
        "owner": "runtimeverification",
        "repo": "immer",
        "rev": "198c2ae260d49ef1800a2fe4433e07d7dec20059",
        "type": "github"
      },
      "original": {
        "owner": "runtimeverification",
        "repo": "immer",
        "rev": "198c2ae260d49ef1800a2fe4433e07d7dec20059",
        "type": "github"
      }
    },
    "iserv-proxy": {
      "flake": false,
      "locked": {
        "lastModified": 1670983692,
        "narHash": "sha256-avLo34JnI9HNyOuauK5R69usJm+GfW3MlyGlYxZhTgY=",
        "ref": "hkm/remote-iserv",
        "rev": "50d0abb3317ac439a4e7495b185a64af9b7b9300",
        "revCount": 10,
        "type": "git",
        "url": "https://gitlab.haskell.org/hamishmack/iserv-proxy.git"
      },
      "original": {
        "ref": "hkm/remote-iserv",
        "type": "git",
        "url": "https://gitlab.haskell.org/hamishmack/iserv-proxy.git"
      }
    },
    "k-framework": {
      "inputs": {
        "flake-compat": "flake-compat",
        "flake-utils": "flake-utils",
        "haskell-backend": "haskell-backend",
        "llvm-backend": "llvm-backend",
        "mavenix": "mavenix_2",
        "nixpkgs": [
          "nixpkgs"
        ],
        "rv-utils": "rv-utils"
      },
      "locked": {
        "lastModified": 1680520062,
        "narHash": "sha256-+WFF8B3YNEb7bQAINouL1JUNh4joy/rvrhoQUn3ouaM=",
        "owner": "runtimeverification",
        "repo": "k",
        "rev": "fd1d7642a751c13f6bf12ca910b71bd8b4d05a95",
        "type": "github"
      },
      "original": {
        "owner": "runtimeverification",
        "ref": "v5.6.22",
        "repo": "k",
        "type": "github"
      }
    },
    "libff": {
      "flake": false,
      "locked": {
        "lastModified": 1588032522,
        "narHash": "sha256-I0kH2XLvHDSrdL/o4i6XozWQJV0UDv9zH6+sWS0UQHg=",
        "owner": "scipr-lab",
        "repo": "libff",
        "rev": "5835b8c59d4029249645cf551f417608c48f2770",
        "type": "github"
      },
      "original": {
        "owner": "scipr-lab",
        "repo": "libff",
        "rev": "5835b8c59d4029249645cf551f417608c48f2770",
        "type": "github"
      }
    },
    "llvm-backend": {
      "inputs": {
        "fmt-src": "fmt-src",
        "immer-src": "immer-src",
        "mavenix": "mavenix",
        "nixpkgs": [
          "k-framework",
          "haskell-backend",
          "nixpkgs"
        ],
        "pybind11-src": "pybind11-src",
        "rapidjson-src": "rapidjson-src",
        "utils": "utils_3"
      },
      "locked": {
        "lastModified": 1680267935,
        "narHash": "sha256-dUhhcTHywKlZWz1Lm3d2tOKcKDwvYPosLMhl2vIT8FM=",
        "owner": "runtimeverification",
        "repo": "llvm-backend",
        "rev": "73e68a899f1e11cfd18109b5b88d36d37b182793",
        "type": "github"
      },
      "original": {
        "owner": "runtimeverification",
        "repo": "llvm-backend",
        "type": "github"
      }
    },
    "lowdown-src": {
      "flake": false,
      "locked": {
        "lastModified": 1633514407,
        "narHash": "sha256-Dw32tiMjdK9t3ETl5fzGrutQTzh2rufgZV4A/BbxuD4=",
        "owner": "kristapsdz",
        "repo": "lowdown",
        "rev": "d2c2b44ff6c27b936ec27358a2653caaef8f73b8",
        "type": "github"
      },
      "original": {
        "owner": "kristapsdz",
        "repo": "lowdown",
        "type": "github"
      }
    },
    "mavenix": {
      "inputs": {
        "nixpkgs": "nixpkgs_5",
        "utils": "utils_2"
      },
      "locked": {
        "lastModified": 1643802645,
        "narHash": "sha256-BynM25iwp/l3FyrcHqiNJdDxvN6IxSM3/zkFR6PD3B0=",
        "owner": "nix-community",
        "repo": "mavenix",
        "rev": "ce9ddfd7f361190e8e8dcfaf6b8282eebbb3c7cb",
        "type": "github"
      },
      "original": {
        "owner": "nix-community",
        "repo": "mavenix",
        "type": "github"
      }
    },
    "mavenix_2": {
      "inputs": {
        "nixpkgs": "nixpkgs_6",
        "utils": "utils_4"
      },
      "locked": {
        "lastModified": 1656435814,
        "narHash": "sha256-Gx4QoWB9eI437/66iqTr6AUjxGgN6WslqrQ57s+sL6A=",
        "owner": "goodlyrottenapple",
        "repo": "mavenix",
        "rev": "0cbd57b2494d52909b27f57d03580acc66bf0298",
        "type": "github"
      },
      "original": {
        "owner": "goodlyrottenapple",
        "repo": "mavenix",
        "type": "github"
      }
    },
    "mdbook-kroki-preprocessor": {
      "flake": false,
      "locked": {
        "lastModified": 1661755005,
        "narHash": "sha256-1TJuUzfyMycWlOQH67LR63/ll2GDZz25I3JfScy/Jnw=",
        "owner": "JoelCourtney",
        "repo": "mdbook-kroki-preprocessor",
        "rev": "93adb5716d035829efed27f65f2f0833a7d3e76f",
        "type": "github"
      },
      "original": {
        "owner": "JoelCourtney",
        "repo": "mdbook-kroki-preprocessor",
        "type": "github"
      }
    },
    "n2c": {
      "inputs": {
        "flake-utils": "flake-utils_5",
        "nixpkgs": [
          "k-framework",
          "haskell-backend",
          "haskell-nix",
          "tullia",
          "std",
          "nixpkgs"
        ]
      },
      "locked": {
        "lastModified": 1665039323,
        "narHash": "sha256-SAh3ZjFGsaCI8FRzXQyp56qcGdAqgKEfJWPCQ0Sr7tQ=",
        "owner": "nlewo",
        "repo": "nix2container",
        "rev": "b008fe329ffb59b67bf9e7b08ede6ee792f2741a",
        "type": "github"
      },
      "original": {
        "owner": "nlewo",
        "repo": "nix2container",
        "type": "github"
      }
    },
    "nix": {
      "inputs": {
        "lowdown-src": "lowdown-src",
        "nixpkgs": "nixpkgs",
        "nixpkgs-regression": "nixpkgs-regression"
      },
      "locked": {
        "lastModified": 1643066034,
        "narHash": "sha256-xEPeMcNJVOeZtoN+d+aRwolpW8mFSEQx76HTRdlhPhg=",
        "owner": "NixOS",
        "repo": "nix",
        "rev": "a1cd7e58606a41fcf62bf8637804cf8306f17f62",
        "type": "github"
      },
      "original": {
        "owner": "NixOS",
        "ref": "2.6.0",
        "repo": "nix",
        "type": "github"
      }
    },
    "nix-nomad": {
      "inputs": {
        "flake-compat": "flake-compat_3",
        "flake-utils": [
          "k-framework",
          "haskell-backend",
          "haskell-nix",
          "tullia",
          "nix2container",
          "flake-utils"
        ],
        "gomod2nix": "gomod2nix",
        "nixpkgs": [
          "k-framework",
          "haskell-backend",
          "haskell-nix",
          "tullia",
          "nixpkgs"
        ],
        "nixpkgs-lib": [
          "k-framework",
          "haskell-backend",
          "haskell-nix",
          "tullia",
          "nixpkgs"
        ]
      },
      "locked": {
        "lastModified": 1658277770,
        "narHash": "sha256-T/PgG3wUn8Z2rnzfxf2VqlR1CBjInPE0l1yVzXxPnt0=",
        "owner": "tristanpemble",
        "repo": "nix-nomad",
        "rev": "054adcbdd0a836ae1c20951b67ed549131fd2d70",
        "type": "github"
      },
      "original": {
        "owner": "tristanpemble",
        "repo": "nix-nomad",
        "type": "github"
      }
    },
    "nix2container": {
      "inputs": {
        "flake-utils": "flake-utils_3",
        "nixpkgs": "nixpkgs_3"
      },
      "locked": {
        "lastModified": 1658567952,
        "narHash": "sha256-XZ4ETYAMU7XcpEeAFP3NOl9yDXNuZAen/aIJ84G+VgA=",
        "owner": "nlewo",
        "repo": "nix2container",
        "rev": "60bb43d405991c1378baf15a40b5811a53e32ffa",
        "type": "github"
      },
      "original": {
        "owner": "nlewo",
        "repo": "nix2container",
        "type": "github"
      }
    },
    "nixago": {
      "inputs": {
        "flake-utils": [
          "k-framework",
          "haskell-backend",
          "haskell-nix",
          "tullia",
          "std",
          "flake-utils"
        ],
        "nixago-exts": [
          "k-framework",
          "haskell-backend",
          "haskell-nix",
          "tullia",
          "std",
          "blank"
        ],
        "nixpkgs": [
          "k-framework",
          "haskell-backend",
          "haskell-nix",
          "tullia",
          "std",
          "nixpkgs"
        ]
      },
      "locked": {
        "lastModified": 1661824785,
        "narHash": "sha256-/PnwdWoO/JugJZHtDUioQp3uRiWeXHUdgvoyNbXesz8=",
        "owner": "nix-community",
        "repo": "nixago",
        "rev": "8c1f9e5f1578d4b2ea989f618588d62a335083c3",
        "type": "github"
      },
      "original": {
        "owner": "nix-community",
        "repo": "nixago",
        "type": "github"
      }
    },
    "nixpkgs": {
      "locked": {
        "lastModified": 1632864508,
        "narHash": "sha256-d127FIvGR41XbVRDPVvozUPQ/uRHbHwvfyKHwEt5xFM=",
        "owner": "NixOS",
        "repo": "nixpkgs",
        "rev": "82891b5e2c2359d7e58d08849e4c89511ab94234",
        "type": "github"
      },
      "original": {
        "id": "nixpkgs",
        "ref": "nixos-21.05-small",
        "type": "indirect"
      }
    },
    "nixpkgs-2003": {
      "locked": {
        "lastModified": 1620055814,
        "narHash": "sha256-8LEHoYSJiL901bTMVatq+rf8y7QtWuZhwwpKE2fyaRY=",
        "owner": "NixOS",
        "repo": "nixpkgs",
        "rev": "1db42b7fe3878f3f5f7a4f2dc210772fd080e205",
        "type": "github"
      },
      "original": {
        "owner": "NixOS",
        "ref": "nixpkgs-20.03-darwin",
        "repo": "nixpkgs",
        "type": "github"
      }
    },
    "nixpkgs-2105": {
      "locked": {
        "lastModified": 1659914493,
        "narHash": "sha256-lkA5X3VNMKirvA+SUzvEhfA7XquWLci+CGi505YFAIs=",
        "owner": "NixOS",
        "repo": "nixpkgs",
        "rev": "022caabb5f2265ad4006c1fa5b1ebe69fb0c3faf",
        "type": "github"
      },
      "original": {
        "owner": "NixOS",
        "ref": "nixpkgs-21.05-darwin",
        "repo": "nixpkgs",
        "type": "github"
      }
    },
    "nixpkgs-2111": {
      "locked": {
        "lastModified": 1659446231,
        "narHash": "sha256-hekabNdTdgR/iLsgce5TGWmfIDZ86qjPhxDg/8TlzhE=",
        "owner": "NixOS",
        "repo": "nixpkgs",
        "rev": "eabc38219184cc3e04a974fe31857d8e0eac098d",
        "type": "github"
      },
      "original": {
        "owner": "NixOS",
        "ref": "nixpkgs-21.11-darwin",
        "repo": "nixpkgs",
        "type": "github"
      }
    },
    "nixpkgs-2205": {
      "locked": {
        "lastModified": 1663981975,
        "narHash": "sha256-TKaxWAVJR+a5JJauKZqibmaM5e/Pi5tBDx9s8fl/kSE=",
        "owner": "NixOS",
        "repo": "nixpkgs",
        "rev": "309faedb8338d3ae8ad8f1043b3ccf48c9cc2970",
        "type": "github"
      },
      "original": {
        "owner": "NixOS",
        "ref": "nixpkgs-22.05-darwin",
        "repo": "nixpkgs",
        "type": "github"
      }
    },
    "nixpkgs-2211": {
      "locked": {
        "lastModified": 1669997163,
        "narHash": "sha256-vhjC0kZMFoN6jzK0GR+tBzKi5KgBXgehadfidW8+Va4=",
        "owner": "NixOS",
        "repo": "nixpkgs",
        "rev": "6f87491a54d8d64d30af6663cb3bf5d2ee7db958",
        "type": "github"
      },
      "original": {
        "owner": "NixOS",
        "ref": "nixpkgs-22.11-darwin",
        "repo": "nixpkgs",
        "type": "github"
      }
    },
    "nixpkgs-regression": {
      "locked": {
        "lastModified": 1643052045,
        "narHash": "sha256-uGJ0VXIhWKGXxkeNnq4TvV3CIOkUJ3PAoLZ3HMzNVMw=",
        "owner": "NixOS",
        "repo": "nixpkgs",
        "rev": "215d4d0fd80ca5163643b03a33fde804a29cc1e2",
        "type": "github"
      },
      "original": {
        "id": "nixpkgs",
        "rev": "215d4d0fd80ca5163643b03a33fde804a29cc1e2",
        "type": "indirect"
      }
    },
    "nixpkgs-unstable": {
      "locked": {
        "lastModified": 1663905476,
        "narHash": "sha256-0CSwRKaYravh9v6qSlBpM0gNg0UhKT2lL7Yn6Zbx7UM=",
        "owner": "NixOS",
        "repo": "nixpkgs",
        "rev": "e14f9fb57315f0d4abde222364f19f88c77d2b79",
        "type": "github"
      },
      "original": {
        "owner": "NixOS",
        "ref": "nixpkgs-unstable",
        "repo": "nixpkgs",
        "type": "github"
      }
    },
    "nixpkgs22_05": {
      "locked": {
        "lastModified": 1662099760,
        "narHash": "sha256-MdZLCTJPeHi/9fg6R9fiunyDwP3XHJqDd51zWWz9px0=",
        "owner": "NixOS",
        "repo": "nixpkgs",
        "rev": "67e45078141102f45eff1589a831aeaa3182b41e",
        "type": "github"
      },
      "original": {
        "id": "nixpkgs",
        "ref": "nixos-22.05",
        "type": "indirect"
      }
    },
    "nixpkgs_2": {
      "locked": {
        "lastModified": 1653581809,
        "narHash": "sha256-Uvka0V5MTGbeOfWte25+tfRL3moECDh1VwokWSZUdoY=",
        "owner": "NixOS",
        "repo": "nixpkgs",
        "rev": "83658b28fe638a170a19b8933aa008b30640fbd1",
        "type": "github"
      },
      "original": {
        "owner": "NixOS",
        "ref": "nixos-unstable",
        "repo": "nixpkgs",
        "type": "github"
      }
    },
    "nixpkgs_3": {
      "locked": {
        "lastModified": 1654807842,
        "narHash": "sha256-ADymZpr6LuTEBXcy6RtFHcUZdjKTBRTMYwu19WOx17E=",
        "owner": "NixOS",
        "repo": "nixpkgs",
        "rev": "fc909087cc3386955f21b4665731dbdaceefb1d8",
        "type": "github"
      },
      "original": {
        "owner": "NixOS",
        "repo": "nixpkgs",
        "type": "github"
      }
    },
    "nixpkgs_4": {
      "locked": {
        "lastModified": 1665087388,
        "narHash": "sha256-FZFPuW9NWHJteATOf79rZfwfRn5fE0wi9kRzvGfDHPA=",
        "owner": "nixos",
        "repo": "nixpkgs",
        "rev": "95fda953f6db2e9496d2682c4fc7b82f959878f7",
        "type": "github"
      },
      "original": {
        "owner": "nixos",
        "ref": "nixpkgs-unstable",
        "repo": "nixpkgs",
        "type": "github"
      }
    },
    "nixpkgs_5": {
      "locked": {
        "lastModified": 1621552131,
        "narHash": "sha256-AD/AEXv+QOYAg0PIqMYv2nbGOGTIwfOGKtz3rE+y+Tc=",
        "owner": "NixOS",
        "repo": "nixpkgs",
        "rev": "d42cd445dde587e9a993cd9434cb43da07c4c5de",
        "type": "github"
      },
      "original": {
        "id": "nixpkgs",
        "type": "indirect"
      }
    },
    "nixpkgs_6": {
      "locked": {
        "lastModified": 1621552131,
        "narHash": "sha256-AD/AEXv+QOYAg0PIqMYv2nbGOGTIwfOGKtz3rE+y+Tc=",
        "owner": "NixOS",
        "repo": "nixpkgs",
        "rev": "d42cd445dde587e9a993cd9434cb43da07c4c5de",
        "type": "github"
      },
      "original": {
        "id": "nixpkgs",
        "type": "indirect"
      }
    },
    "nixpkgs_7": {
      "locked": {
<<<<<<< HEAD
        "lastModified": 1680942619,
        "narHash": "sha256-kpCW1IegAZfEjCVJW7IPN/hEtRL/9dxaFFYiHS5qVAk=",
        "owner": "NixOS",
        "repo": "nixpkgs",
        "rev": "6f95dd4fd050daf017cae2dfeb1cea1ec0e4c1a1",
=======
        "lastModified": 1680911900,
        "narHash": "sha256-3/OTHpyhzqxQnpbCfiR3IudQnBbFsR2XtndFWSlLIyw=",
        "owner": "NixOS",
        "repo": "nixpkgs",
        "rev": "2e7d54cfde8439d391d8b2f7d00701a519103303",
>>>>>>> f0ced94c
        "type": "github"
      },
      "original": {
        "owner": "NixOS",
        "ref": "nixpkgs-unstable",
        "repo": "nixpkgs",
        "type": "github"
      }
    },
    "old-ghc-nix": {
      "flake": false,
      "locked": {
        "lastModified": 1631092763,
        "narHash": "sha256-sIKgO+z7tj4lw3u6oBZxqIhDrzSkvpHtv0Kki+lh9Fg=",
        "owner": "angerman",
        "repo": "old-ghc-nix",
        "rev": "af48a7a7353e418119b6dfe3cd1463a657f342b8",
        "type": "github"
      },
      "original": {
        "owner": "angerman",
        "ref": "master",
        "repo": "old-ghc-nix",
        "type": "github"
      }
    },
    "poetry2nix": {
      "inputs": {
        "flake-utils": "flake-utils_6",
        "nixpkgs": [
          "pyk",
          "nixpkgs"
        ]
      },
      "locked": {
        "lastModified": 1680067032,
        "narHash": "sha256-RF07f1iZkJOdSbv+1myXdvgCxUsUjHdHBF7CEX3rnag=",
        "owner": "nix-community",
        "repo": "poetry2nix",
        "rev": "39c356df8277758138829c7b3694e58fe8d4afa2",
        "type": "github"
      },
      "original": {
        "owner": "nix-community",
        "ref": "master",
        "repo": "poetry2nix",
        "type": "github"
      }
    },
    "pybind11-src": {
      "flake": false,
      "locked": {
        "lastModified": 1657936673,
        "narHash": "sha256-/X8DZPFsNrKGbhjZ1GFOj17/NU6p4R+saCW3pLKVNeA=",
        "owner": "pybind",
        "repo": "pybind11",
        "rev": "0ba639d6177659c5dc2955ac06ad7b5b0d22e05c",
        "type": "github"
      },
      "original": {
        "owner": "pybind",
        "repo": "pybind11",
        "rev": "0ba639d6177659c5dc2955ac06ad7b5b0d22e05c",
        "type": "github"
      }
    },
    "pyk": {
      "inputs": {
        "flake-utils": [
          "k-framework",
          "flake-utils"
        ],
        "nixpkgs": [
          "k-framework",
          "nixpkgs"
        ],
        "poetry2nix": "poetry2nix"
      },
      "locked": {
        "lastModified": 1680949490,
        "narHash": "sha256-ZDBBWUBSvU15QeozXrwMjM2HqCZWvMqZRIcHq8vcjOk=",
        "owner": "runtimeverification",
        "repo": "pyk",
        "rev": "d51b83c73203fd16cdb70996075a6e931be75dc2",
        "type": "github"
      },
      "original": {
        "owner": "runtimeverification",
        "ref": "v0.1.224",
        "repo": "pyk",
        "type": "github"
      }
    },
    "rapidjson-src": {
      "flake": false,
      "locked": {
        "lastModified": 1472111945,
        "narHash": "sha256-SxUXSOQDZ0/3zlFI4R84J56/1fkw2jhge4mexNF6Pco=",
        "owner": "Tencent",
        "repo": "rapidjson",
        "rev": "f54b0e47a08782a6131cc3d60f94d038fa6e0a51",
        "type": "github"
      },
      "original": {
        "owner": "Tencent",
        "repo": "rapidjson",
        "rev": "f54b0e47a08782a6131cc3d60f94d038fa6e0a51",
        "type": "github"
      }
    },
    "root": {
      "inputs": {
        "blockchain-k-plugin": "blockchain-k-plugin",
        "ethereum-legacytests": "ethereum-legacytests",
        "ethereum-tests": "ethereum-tests",
        "flake-utils": [
          "k-framework",
          "flake-utils"
        ],
        "haskell-backend": [
          "k-framework",
          "haskell-backend"
        ],
        "k-framework": "k-framework",
        "nixpkgs": "nixpkgs_7",
        "poetry2nix": [
          "pyk",
          "poetry2nix"
        ],
        "pyk": "pyk",
        "rv-utils": "rv-utils_2"
      }
    },
    "rv-utils": {
      "locked": {
        "lastModified": 1659349707,
        "narHash": "sha256-+RwJvYwRS4In+pl8R5Uz+R/yZ5yO5SAa7X6UR+eSC2U=",
        "owner": "runtimeverification",
        "repo": "rv-nix-tools",
        "rev": "7026604726c5247ceb6e7a1a7532302a58e7e2bf",
        "type": "github"
      },
      "original": {
        "owner": "runtimeverification",
        "repo": "rv-nix-tools",
        "type": "github"
      }
    },
    "rv-utils_2": {
      "locked": {
        "lastModified": 1659349707,
        "narHash": "sha256-+RwJvYwRS4In+pl8R5Uz+R/yZ5yO5SAa7X6UR+eSC2U=",
        "owner": "runtimeverification",
        "repo": "rv-nix-tools",
        "rev": "7026604726c5247ceb6e7a1a7532302a58e7e2bf",
        "type": "github"
      },
      "original": {
        "owner": "runtimeverification",
        "repo": "rv-nix-tools",
        "type": "github"
      }
    },
    "secp256k1": {
      "flake": false,
      "locked": {
        "lastModified": 1502408521,
        "narHash": "sha256-PyqNZGER9VypH35S/aU4EBeepieI3BGXrYsJ141os24=",
        "owner": "bitcoin-core",
        "repo": "secp256k1",
        "rev": "f532bdc9f77f7bbf7e93faabfbe9c483f0a9f75f",
        "type": "github"
      },
      "original": {
        "owner": "bitcoin-core",
        "repo": "secp256k1",
        "rev": "f532bdc9f77f7bbf7e93faabfbe9c483f0a9f75f",
        "type": "github"
      }
    },
    "stackage": {
      "flake": false,
      "locked": {
        "lastModified": 1674605441,
        "narHash": "sha256-GX5OHXYP6jRSlDq0KOpb4AXgeEU70zVTRQ/ogKg7vR4=",
        "owner": "input-output-hk",
        "repo": "stackage.nix",
        "rev": "17e090ed82bc8aedaf251a8becb7ba2455db816a",
        "type": "github"
      },
      "original": {
        "owner": "input-output-hk",
        "repo": "stackage.nix",
        "type": "github"
      }
    },
    "std": {
      "inputs": {
        "blank": "blank",
        "devshell": "devshell",
        "dmerge": "dmerge",
        "flake-utils": "flake-utils_4",
        "makes": [
          "k-framework",
          "haskell-backend",
          "haskell-nix",
          "tullia",
          "std",
          "blank"
        ],
        "mdbook-kroki-preprocessor": "mdbook-kroki-preprocessor",
        "microvm": [
          "k-framework",
          "haskell-backend",
          "haskell-nix",
          "tullia",
          "std",
          "blank"
        ],
        "n2c": "n2c",
        "nixago": "nixago",
        "nixpkgs": "nixpkgs_4",
        "yants": "yants"
      },
      "locked": {
        "lastModified": 1665513321,
        "narHash": "sha256-D6Pacw9yf/HMs84KYuCxHXnNDL7v43gtcka5URagFqE=",
        "owner": "divnix",
        "repo": "std",
        "rev": "94a90eedb9cfc115b12ae8f6622d9904788559e4",
        "type": "github"
      },
      "original": {
        "owner": "divnix",
        "repo": "std",
        "type": "github"
      }
    },
    "tullia": {
      "inputs": {
        "nix-nomad": "nix-nomad",
        "nix2container": "nix2container",
        "nixpkgs": [
          "k-framework",
          "haskell-backend",
          "haskell-nix",
          "nixpkgs"
        ],
        "std": "std"
      },
      "locked": {
        "lastModified": 1668711738,
        "narHash": "sha256-CBjky16o9pqsGE1bWu6nRlRajgSXMEk+yaFQLibqXcE=",
        "owner": "input-output-hk",
        "repo": "tullia",
        "rev": "ead1f515c251f0e060060ef0e2356a51d3dfe4b0",
        "type": "github"
      },
      "original": {
        "owner": "input-output-hk",
        "repo": "tullia",
        "type": "github"
      }
    },
    "utils": {
      "locked": {
        "lastModified": 1653893745,
        "narHash": "sha256-0jntwV3Z8//YwuOjzhV2sgJJPt+HY6KhU7VZUL0fKZQ=",
        "owner": "numtide",
        "repo": "flake-utils",
        "rev": "1ed9fb1935d260de5fe1c2f7ee0ebaae17ed2fa1",
        "type": "github"
      },
      "original": {
        "owner": "numtide",
        "repo": "flake-utils",
        "type": "github"
      }
    },
    "utils_2": {
      "locked": {
        "lastModified": 1620759905,
        "narHash": "sha256-WiyWawrgmyN0EdmiHyG2V+fqReiVi8bM9cRdMaKQOFg=",
        "owner": "numtide",
        "repo": "flake-utils",
        "rev": "b543720b25df6ffdfcf9227afafc5b8c1fabfae8",
        "type": "github"
      },
      "original": {
        "owner": "numtide",
        "repo": "flake-utils",
        "type": "github"
      }
    },
    "utils_3": {
      "locked": {
        "lastModified": 1667395993,
        "narHash": "sha256-nuEHfE/LcWyuSWnS8t12N1wc105Qtau+/OdUAjtQ0rA=",
        "owner": "numtide",
        "repo": "flake-utils",
        "rev": "5aed5285a952e0b949eb3ba02c12fa4fcfef535f",
        "type": "github"
      },
      "original": {
        "owner": "numtide",
        "repo": "flake-utils",
        "type": "github"
      }
    },
    "utils_4": {
      "locked": {
        "lastModified": 1620759905,
        "narHash": "sha256-WiyWawrgmyN0EdmiHyG2V+fqReiVi8bM9cRdMaKQOFg=",
        "owner": "numtide",
        "repo": "flake-utils",
        "rev": "b543720b25df6ffdfcf9227afafc5b8c1fabfae8",
        "type": "github"
      },
      "original": {
        "owner": "numtide",
        "repo": "flake-utils",
        "type": "github"
      }
    },
    "xbyak": {
      "flake": false,
      "locked": {
        "lastModified": 1518572786,
        "narHash": "sha256-jqDSNDcqK7010ig941hrJFkv1X7MbgXmhPOOE9wHmho=",
        "owner": "herumi",
        "repo": "xbyak",
        "rev": "f0a8f7faa27121f28186c2a7f4222a9fc66c283d",
        "type": "github"
      },
      "original": {
        "owner": "herumi",
        "repo": "xbyak",
        "rev": "f0a8f7faa27121f28186c2a7f4222a9fc66c283d",
        "type": "github"
      }
    },
    "yants": {
      "inputs": {
        "nixpkgs": [
          "k-framework",
          "haskell-backend",
          "haskell-nix",
          "tullia",
          "std",
          "nixpkgs"
        ]
      },
      "locked": {
        "lastModified": 1660507851,
        "narHash": "sha256-BKjq7JnVuUR/xDtcv6Vm9GYGKAblisXrAgybor9hT/s=",
        "owner": "divnix",
        "repo": "yants",
        "rev": "0b895ca02a8fa72bad50b454cb3e7d8a66407c96",
        "type": "github"
      },
      "original": {
        "owner": "divnix",
        "repo": "yants",
        "type": "github"
      }
    },
    "z3-src": {
      "flake": false,
      "locked": {
        "lastModified": 1647807944,
        "narHash": "sha256-hXlwaLsrMKm0rPAhRtynCjdhkeXIYzfNcjS04sHHfHY=",
        "owner": "Z3Prover",
        "repo": "z3",
        "rev": "f1806d32d6f21fd4df7a08719abbc1f6493d9dc5",
        "type": "github"
      },
      "original": {
        "owner": "Z3Prover",
        "ref": "z3-4.8.15",
        "repo": "z3",
        "type": "github"
      }
    }
  },
  "root": "root",
  "version": 7
}<|MERGE_RESOLUTION|>--- conflicted
+++ resolved
@@ -1142,19 +1142,11 @@
     },
     "nixpkgs_7": {
       "locked": {
-<<<<<<< HEAD
         "lastModified": 1680942619,
         "narHash": "sha256-kpCW1IegAZfEjCVJW7IPN/hEtRL/9dxaFFYiHS5qVAk=",
         "owner": "NixOS",
         "repo": "nixpkgs",
         "rev": "6f95dd4fd050daf017cae2dfeb1cea1ec0e4c1a1",
-=======
-        "lastModified": 1680911900,
-        "narHash": "sha256-3/OTHpyhzqxQnpbCfiR3IudQnBbFsR2XtndFWSlLIyw=",
-        "owner": "NixOS",
-        "repo": "nixpkgs",
-        "rev": "2e7d54cfde8439d391d8b2f7d00701a519103303",
->>>>>>> f0ced94c
         "type": "github"
       },
       "original": {
