--- conflicted
+++ resolved
@@ -67,29 +67,17 @@
         "xbyak": "xbyak"
       },
       "locked": {
-<<<<<<< HEAD
-        "lastModified": 1695846164,
-        "narHash": "sha256-3XGbLeKqTTt+OErkbcnz7D64hM3BC7N68C6Bk/unuz4=",
-        "owner": "runtimeverification",
-        "repo": "blockchain-k-plugin",
-        "rev": "1aa2e24669529ea14d806d5b7f9116c65780f368",
-=======
         "lastModified": 1696084865,
         "narHash": "sha256-0db01iMbkwUgOHI+ZiR1GiwLkL2turGOPH3oSkp4Eq0=",
         "owner": "runtimeverification",
         "repo": "blockchain-k-plugin",
         "rev": "c095983f3aec21c52f00b2d433202052ad7db104",
->>>>>>> c0e85ade
         "type": "github"
       },
       "original": {
         "owner": "runtimeverification",
         "repo": "blockchain-k-plugin",
-<<<<<<< HEAD
-        "rev": "1aa2e24669529ea14d806d5b7f9116c65780f368",
-=======
         "rev": "c095983f3aec21c52f00b2d433202052ad7db104",
->>>>>>> c0e85ade
         "type": "github"
       }
     },
@@ -110,17 +98,17 @@
         ]
       },
       "locked": {
-        "lastModified": 1695839205,
-        "narHash": "sha256-9USUlWcL4YOseMJdQ1h4XvihR4/FG5zykykI7eY/13A=",
+        "lastModified": 1693573175,
+        "narHash": "sha256-G6lV2a+oO3SJfvO+kKzcXeFQNXbhvF1T5SiZ9g3XME8=",
         "owner": "runtimeverification",
         "repo": "hs-backend-booster",
-        "rev": "6c2f5ab988e2c5f98b1cdeb04b8a5787d8a7c566",
+        "rev": "c2b639109b5c84c3f2c8abf9a826e50ab9525314",
         "type": "github"
       },
       "original": {
         "owner": "runtimeverification",
         "repo": "hs-backend-booster",
-        "rev": "6c2f5ab988e2c5f98b1cdeb04b8a5787d8a7c566",
+        "rev": "c2b639109b5c84c3f2c8abf9a826e50ab9525314",
         "type": "github"
       }
     },
@@ -460,11 +448,11 @@
         "systems": "systems"
       },
       "locked": {
-        "lastModified": 1694529238,
-        "narHash": "sha256-zsNZZGTGnMOf9YpHKJqMSsa0dXbfmxeoJ7xHlrt+xmY=",
+        "lastModified": 1692799911,
+        "narHash": "sha256-3eihraek4qL744EvQXsK1Ha6C3CR7nnT8X2qWap4RNk=",
         "owner": "numtide",
         "repo": "flake-utils",
-        "rev": "ff7b65b44d01cf9ba6a71320833626af21126384",
+        "rev": "f9e7cf818399d17d347f847525c5a5a8032e4e44",
         "type": "github"
       },
       "original": {
@@ -639,17 +627,17 @@
         "z3-src": "z3-src"
       },
       "locked": {
-        "lastModified": 1695129967,
-        "narHash": "sha256-wLMrn/a10zH3Zvl+ln2Z37b8n4c013i+udkKfFf61Eg=",
+        "lastModified": 1692867782,
+        "narHash": "sha256-qPqg7hpCvRWOrG8k7jwbbTqThb0NFWQHZhZSeEqYI/g=",
         "owner": "runtimeverification",
         "repo": "haskell-backend",
-        "rev": "63397c713d21322434d572281c1407d929a1189e",
+        "rev": "1da6c43b8bb74a231b58978b1964a45d7ca753e4",
         "type": "github"
       },
       "original": {
         "owner": "runtimeverification",
         "repo": "haskell-backend",
-        "rev": "85b5d086840a0f1e89499f086b50d7258598fc8b",
+        "rev": "1da6c43b8bb74a231b58978b1964a45d7ca753e4",
         "type": "github"
       }
     },
@@ -666,17 +654,17 @@
         "z3-src": "z3-src_2"
       },
       "locked": {
-        "lastModified": 1695129967,
-        "narHash": "sha256-wLMrn/a10zH3Zvl+ln2Z37b8n4c013i+udkKfFf61Eg=",
+        "lastModified": 1692867782,
+        "narHash": "sha256-qPqg7hpCvRWOrG8k7jwbbTqThb0NFWQHZhZSeEqYI/g=",
         "owner": "runtimeverification",
         "repo": "haskell-backend",
-        "rev": "63397c713d21322434d572281c1407d929a1189e",
+        "rev": "1da6c43b8bb74a231b58978b1964a45d7ca753e4",
         "type": "github"
       },
       "original": {
         "owner": "runtimeverification",
         "repo": "haskell-backend",
-        "rev": "63397c713d21322434d572281c1407d929a1189e",
+        "rev": "1da6c43b8bb74a231b58978b1964a45d7ca753e4",
         "type": "github"
       }
     },
@@ -989,16 +977,16 @@
         "rv-utils": "rv-utils"
       },
       "locked": {
-        "lastModified": 1696035642,
-        "narHash": "sha256-numQpPzXG2pca1Hz7rv5k43s7yE4MTUpPP93gBSn8+o=",
+        "lastModified": 1693947872,
+        "narHash": "sha256-pKiHZz+koADXQ3MdfzE39ADKSVnUIvmVbfkyZqNmXGQ=",
         "owner": "runtimeverification",
         "repo": "k",
-        "rev": "686fa0062f635d06dceea01a6d128f7e7f062a4d",
+        "rev": "3997d65c227fde4e67cedfca83a8a2d2436229e6",
         "type": "github"
       },
       "original": {
         "owner": "runtimeverification",
-        "ref": "v6.0.124",
+        "ref": "v6.0.87",
         "repo": "k",
         "type": "github"
       }
@@ -1035,11 +1023,11 @@
         "utils": "utils_2"
       },
       "locked": {
-        "lastModified": 1696003407,
-        "narHash": "sha256-35nxaef4HaSqf8gnu5Fi/pariMDMZLaQXbQteeH+n+8=",
+        "lastModified": 1692976793,
+        "narHash": "sha256-ytl8wuFYYx9NAaIBLjil/UgZcK9fBgXDspDE1y+gNHM=",
         "owner": "runtimeverification",
         "repo": "llvm-backend",
-        "rev": "b120acba180acd4c9bc4832abae3aaf12ba2e1b5",
+        "rev": "f3e29231a9a8bc4373fbbc74866f96df454cbc7e",
         "type": "github"
       },
       "original": {
@@ -1616,16 +1604,16 @@
         "poetry2nix": "poetry2nix"
       },
       "locked": {
-        "lastModified": 1696093416,
-        "narHash": "sha256-xpxFYWlsqQJItCdw09Tl1X7nkJC7UVxtTfQoP1ApYyY=",
+        "lastModified": 1695658775,
+        "narHash": "sha256-o3DRBtLwa7+mSU1FeGs2mDBelpQ4yuDx1AmMEWkSy6o=",
         "owner": "runtimeverification",
         "repo": "pyk",
-        "rev": "d263b25ee713b51eb1189723581d800784c1b801",
+        "rev": "ca97bb1caf81ddbb70c87d9aa7be1a4b5385fb2b",
         "type": "github"
       },
       "original": {
         "owner": "runtimeverification",
-        "ref": "v0.1.459",
+        "ref": "v0.1.448",
         "repo": "pyk",
         "type": "github"
       }
