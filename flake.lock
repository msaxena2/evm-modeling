{
  "nodes": {
    "ate-pairing": {
      "flake": false,
      "locked": {
        "lastModified": 1499347915,
        "narHash": "sha256-IMfWgKkkX7UcUaOPtGRcYD8MdVEP5Z9JOOSJ4+P07G8=",
        "owner": "herumi",
        "repo": "ate-pairing",
        "rev": "e69890125746cdaf25b5b51227d96678f76479fe",
        "type": "github"
      },
      "original": {
        "owner": "herumi",
        "repo": "ate-pairing",
        "rev": "e69890125746cdaf25b5b51227d96678f76479fe",
        "type": "github"
      }
    },
    "blockchain-k-plugin": {
      "inputs": {
        "ate-pairing": "ate-pairing",
        "cpp-httplib": "cpp-httplib",
        "cryptopp": "cryptopp",
        "flake-utils": [
          "k-framework",
          "flake-utils"
        ],
        "libff": "libff",
        "nixpkgs": [
          "k-framework",
          "nixpkgs"
        ],
        "secp256k1": "secp256k1",
        "xbyak": "xbyak"
      },
      "locked": {
        "lastModified": 1696357247,
        "narHash": "sha256-cCsH/uM1lfuCxfgflVwtg61Il6WjdZ/mDNwijIaRiRo=",
        "owner": "runtimeverification",
        "repo": "blockchain-k-plugin",
        "rev": "b42e6ede9f6b72cedabc519810416e2994caad45",
        "type": "github"
      },
      "original": {
        "owner": "runtimeverification",
        "repo": "blockchain-k-plugin",
        "rev": "b42e6ede9f6b72cedabc519810416e2994caad45",
        "type": "github"
      }
    },
    "booster-backend": {
      "inputs": {
        "haskell-backend": [
          "k-framework",
          "haskell-backend"
        ],
        "nixpkgs": [
          "k-framework",
          "haskell-backend",
          "nixpkgs"
        ],
        "stacklock2nix": [
          "k-framework",
          "haskell-backend",
          "stacklock2nix"
        ]
      },
      "locked": {
        "lastModified": 1702465848,
        "narHash": "sha256-pikJMY8bJqbO+kTKGZiPRzspHcGJ6lFk/JytCUrm1yk=",
        "owner": "runtimeverification",
        "repo": "hs-backend-booster",
        "rev": "6e29375d4cbcfdeddf99e98f2ba7577db0cbf963",
        "type": "github"
      },
      "original": {
        "owner": "runtimeverification",
        "repo": "hs-backend-booster",
        "rev": "6e29375d4cbcfdeddf99e98f2ba7577db0cbf963",
        "type": "github"
      }
    },
    "cpp-httplib": {
      "flake": false,
      "locked": {
        "lastModified": 1595279716,
        "narHash": "sha256-cZW/iEwlaB4UQ0OQLNqboY9addncIM/OsxxPzqmATmE=",
        "owner": "yhirose",
        "repo": "cpp-httplib",
        "rev": "72ce293fed9f9335e92c95ab7d085feed18c0ee8",
        "type": "github"
      },
      "original": {
        "owner": "yhirose",
        "repo": "cpp-httplib",
        "rev": "72ce293fed9f9335e92c95ab7d085feed18c0ee8",
        "type": "github"
      }
    },
    "cryptopp": {
      "flake": false,
      "locked": {
        "lastModified": 1632484127,
        "narHash": "sha256-a3TYaK34WvKEXN7LKAfGwQ3ZL6a3k/zMZyyVfnkQqO4=",
        "owner": "weidai11",
        "repo": "cryptopp",
        "rev": "69bf6b53052b59ccb57ce068ce741988ae087317",
        "type": "github"
      },
      "original": {
        "owner": "weidai11",
        "repo": "cryptopp",
        "rev": "69bf6b53052b59ccb57ce068ce741988ae087317",
        "type": "github"
      }
    },
    "ethereum-legacytests": {
      "flake": false,
      "locked": {
        "lastModified": 1633533576,
        "narHash": "sha256-43lkAi6Z492pbHV+jySYXzvNtoGEGsndnBkxfYgmqFM=",
        "owner": "ethereum",
        "repo": "legacytests",
        "rev": "d7abc42a7b352a7b44b1f66b58aca54e4af6a9d7",
        "type": "github"
      },
      "original": {
        "owner": "ethereum",
        "repo": "legacytests",
        "rev": "d7abc42a7b352a7b44b1f66b58aca54e4af6a9d7",
        "type": "github"
      }
    },
    "ethereum-tests": {
      "flake": false,
      "locked": {
        "lastModified": 1637090666,
        "narHash": "sha256-B3fMpp/dpnwtCQzxI45kptJVwIM/kMo9hptcMP2B5n0=",
        "owner": "ethereum",
        "repo": "tests",
        "rev": "6401889dec4eee58e808fd178fb2c7f628a3e039",
        "type": "github"
      },
      "original": {
        "owner": "ethereum",
        "repo": "tests",
        "rev": "6401889dec4eee58e808fd178fb2c7f628a3e039",
        "type": "github"
      }
    },
    "flake-utils": {
      "inputs": {
        "systems": "systems"
      },
      "locked": {
        "lastModified": 1701680307,
        "narHash": "sha256-kAuep2h5ajznlPMD9rnQyffWG8EM/C73lejGofXvdM8=",
        "owner": "numtide",
        "repo": "flake-utils",
        "rev": "4022d587cbbfd70fe950c1e2083a02621806a725",
        "type": "github"
      },
      "original": {
        "owner": "numtide",
        "repo": "flake-utils",
        "type": "github"
      }
    },
    "flake-utils_2": {
      "inputs": {
        "systems": "systems_2"
      },
      "locked": {
        "lastModified": 1694529238,
        "narHash": "sha256-zsNZZGTGnMOf9YpHKJqMSsa0dXbfmxeoJ7xHlrt+xmY=",
        "owner": "numtide",
        "repo": "flake-utils",
        "rev": "ff7b65b44d01cf9ba6a71320833626af21126384",
        "type": "github"
      },
      "original": {
        "owner": "numtide",
        "repo": "flake-utils",
        "type": "github"
      }
    },
    "fmt-src": {
      "flake": false,
      "locked": {
        "lastModified": 1661615830,
        "narHash": "sha256-rP6ymyRc7LnKxUXwPpzhHOQvpJkpnRFOt2ctvUNlYI0=",
        "owner": "fmtlib",
        "repo": "fmt",
        "rev": "a33701196adfad74917046096bf5a2aa0ab0bb50",
        "type": "github"
      },
      "original": {
        "owner": "fmtlib",
        "ref": "9.1.0",
        "repo": "fmt",
        "type": "github"
      }
    },
    "haskell-backend": {
      "inputs": {
        "nixpkgs": "nixpkgs",
        "stacklock2nix": "stacklock2nix",
        "z3": "z3"
      },
      "locked": {
        "lastModified": 1701950567,
        "narHash": "sha256-e4A4dTW8GYQ0KPHcAb1PVaLXqGpKUJuQNJLlM7HO74Y=",
        "owner": "runtimeverification",
        "repo": "haskell-backend",
        "rev": "a5847301404583e16d55cd4d051b8e605d704fbc",
        "type": "github"
      },
      "original": {
        "owner": "runtimeverification",
        "repo": "haskell-backend",
        "rev": "a5847301404583e16d55cd4d051b8e605d704fbc",
        "type": "github"
      }
    },
    "immer-src": {
      "flake": false,
      "locked": {
        "lastModified": 1634324349,
        "narHash": "sha256-1OicqmyM3Rcrs/jkRMip2pXITQnVDRrHbQbEpZZ4nnU=",
        "owner": "runtimeverification",
        "repo": "immer",
        "rev": "198c2ae260d49ef1800a2fe4433e07d7dec20059",
        "type": "github"
      },
      "original": {
        "owner": "runtimeverification",
        "repo": "immer",
        "rev": "198c2ae260d49ef1800a2fe4433e07d7dec20059",
        "type": "github"
      }
    },
    "k-framework": {
      "inputs": {
        "booster-backend": "booster-backend",
        "flake-utils": "flake-utils",
        "haskell-backend": "haskell-backend",
        "llvm-backend": "llvm-backend",
        "nixpkgs": [
          "k-framework",
          "haskell-backend",
          "nixpkgs"
        ],
        "rv-utils": "rv-utils"
      },
      "locked": {
        "lastModified": 1702579377,
        "narHash": "sha256-SM7WOVRO15OabLdeYZjVf4feRv1LK6Hm/nhCUuJc48Q=",
        "owner": "runtimeverification",
        "repo": "k",
        "rev": "0b4353c62f018a46736dc6b512414b77ab81523d",
        "type": "github"
      },
      "original": {
        "owner": "runtimeverification",
        "ref": "v6.1.60",
        "repo": "k",
        "type": "github"
      }
    },
    "libff": {
      "flake": false,
      "locked": {
        "lastModified": 1588032522,
        "narHash": "sha256-I0kH2XLvHDSrdL/o4i6XozWQJV0UDv9zH6+sWS0UQHg=",
        "owner": "scipr-lab",
        "repo": "libff",
        "rev": "5835b8c59d4029249645cf551f417608c48f2770",
        "type": "github"
      },
      "original": {
        "owner": "scipr-lab",
        "repo": "libff",
        "rev": "5835b8c59d4029249645cf551f417608c48f2770",
        "type": "github"
      }
    },
    "llvm-backend": {
      "inputs": {
        "fmt-src": "fmt-src",
        "immer-src": "immer-src",
        "mavenix": "mavenix",
        "nixpkgs": [
          "k-framework",
          "haskell-backend",
          "nixpkgs"
        ],
        "pybind11-src": "pybind11-src",
        "rapidjson-src": "rapidjson-src",
        "utils": [
          "k-framework",
          "flake-utils"
        ]
      },
      "locked": {
        "lastModified": 1702393410,
        "narHash": "sha256-YbfXAIj/qax/o9G5dhGAiJOvvOQrtMPoi3KDCfOPOms=",
        "owner": "runtimeverification",
        "repo": "llvm-backend",
        "rev": "14c372e93bf6133b2c780868dcda8bb2abbe6d8b",
        "type": "github"
      },
      "original": {
        "owner": "runtimeverification",
        "repo": "llvm-backend",
        "type": "github"
      }
    },
    "mavenix": {
      "inputs": {
        "nixpkgs": "nixpkgs_2",
        "utils": "utils"
      },
      "locked": {
        "lastModified": 1643802645,
        "narHash": "sha256-BynM25iwp/l3FyrcHqiNJdDxvN6IxSM3/zkFR6PD3B0=",
        "owner": "nix-community",
        "repo": "mavenix",
        "rev": "ce9ddfd7f361190e8e8dcfaf6b8282eebbb3c7cb",
        "type": "github"
      },
      "original": {
        "owner": "nix-community",
        "repo": "mavenix",
        "type": "github"
      }
    },
    "nix-github-actions": {
      "inputs": {
        "nixpkgs": [
          "pyk",
          "poetry2nix",
          "nixpkgs"
        ]
      },
      "locked": {
        "lastModified": 1693660503,
        "narHash": "sha256-B/g2V4v6gjirFmy+I5mwB2bCYc0l3j5scVfwgl6WOl8=",
        "owner": "nix-community",
        "repo": "nix-github-actions",
        "rev": "bd5bdbb52350e145c526108f4ef192eb8e554fa0",
        "type": "github"
      },
      "original": {
        "owner": "nix-community",
        "repo": "nix-github-actions",
        "type": "github"
      }
    },
    "nixpkgs": {
      "locked": {
        "lastModified": 1696983906,
        "narHash": "sha256-L7GyeErguS7Pg4h8nK0wGlcUTbfUMDu+HMf1UcyP72k=",
        "owner": "NixOS",
        "repo": "nixpkgs",
        "rev": "bd1cde45c77891214131cbbea5b1203e485a9d51",
        "type": "github"
      },
      "original": {
        "id": "nixpkgs",
        "ref": "nixos-23.05",
        "type": "indirect"
      }
    },
    "nixpkgs_2": {
      "locked": {
        "lastModified": 1621552131,
        "narHash": "sha256-AD/AEXv+QOYAg0PIqMYv2nbGOGTIwfOGKtz3rE+y+Tc=",
        "owner": "NixOS",
        "repo": "nixpkgs",
        "rev": "d42cd445dde587e9a993cd9434cb43da07c4c5de",
        "type": "github"
      },
      "original": {
        "id": "nixpkgs",
        "type": "indirect"
      }
    },
    "nixpkgs_3": {
      "locked": {
        "lastModified": 1698675399,
        "narHash": "sha256-nj+LNEeVXGP31vxoL3x7HW7+oEiyoLVDqwMg30yFBMA=",
        "owner": "NixOS",
        "repo": "nixpkgs",
        "rev": "7378978469efa3b2b2f97d645a2a0b0e2447da2b",
        "type": "github"
      },
      "original": {
        "owner": "NixOS",
        "repo": "nixpkgs",
        "type": "github"
      }
    },
    "poetry2nix": {
      "inputs": {
        "flake-utils": "flake-utils_2",
        "nix-github-actions": "nix-github-actions",
        "nixpkgs": [
          "pyk",
          "nixpkgs"
        ],
        "systems": "systems_3",
        "treefmt-nix": "treefmt-nix"
      },
      "locked": {
        "lastModified": 1698640399,
        "narHash": "sha256-mXzyx79/iFLZ0UDuSkqgFfejYRcSJfsCnJ9WlMusaI0=",
        "owner": "nix-community",
        "repo": "poetry2nix",
        "rev": "626111646fe236cb1ddc8191a48c75e072a82b7c",
        "type": "github"
      },
      "original": {
        "owner": "nix-community",
        "repo": "poetry2nix",
        "rev": "626111646fe236cb1ddc8191a48c75e072a82b7c",
        "type": "github"
      }
    },
    "pybind11-src": {
      "flake": false,
      "locked": {
        "lastModified": 1657936673,
        "narHash": "sha256-/X8DZPFsNrKGbhjZ1GFOj17/NU6p4R+saCW3pLKVNeA=",
        "owner": "pybind",
        "repo": "pybind11",
        "rev": "0ba639d6177659c5dc2955ac06ad7b5b0d22e05c",
        "type": "github"
      },
      "original": {
        "owner": "pybind",
        "repo": "pybind11",
        "rev": "0ba639d6177659c5dc2955ac06ad7b5b0d22e05c",
        "type": "github"
      }
    },
    "pyk": {
      "inputs": {
        "flake-utils": [
          "pyk",
          "poetry2nix",
          "flake-utils"
        ],
        "nixpkgs": "nixpkgs_3",
        "poetry2nix": "poetry2nix"
      },
      "locked": {
<<<<<<< HEAD
        "lastModified": 1701608524,
        "narHash": "sha256-yjHeC6PMlmup7O9xckuhaGBMxi/tywMlNFQv6Pm/2Gc=",
        "owner": "runtimeverification",
        "repo": "pyk",
        "rev": "83b87c636d802afe31b7bb176fe28ea0d0d6c4cf",
=======
        "lastModified": 1702643479,
        "narHash": "sha256-umKe3kkRGP3CB/Meujbc51hu6+aM/xDgEk8dRhezrH8=",
        "owner": "runtimeverification",
        "repo": "pyk",
        "rev": "c397bba169e7e3f46ea403452a5f44c4cfa9eab0",
>>>>>>> 1349ef92
        "type": "github"
      },
      "original": {
        "owner": "runtimeverification",
<<<<<<< HEAD
        "ref": "update-apr-proof-parallel",
=======
        "ref": "v0.1.549",
>>>>>>> 1349ef92
        "repo": "pyk",
        "type": "github"
      }
    },
    "rapidjson-src": {
      "flake": false,
      "locked": {
        "lastModified": 1472111945,
        "narHash": "sha256-SxUXSOQDZ0/3zlFI4R84J56/1fkw2jhge4mexNF6Pco=",
        "owner": "Tencent",
        "repo": "rapidjson",
        "rev": "f54b0e47a08782a6131cc3d60f94d038fa6e0a51",
        "type": "github"
      },
      "original": {
        "owner": "Tencent",
        "repo": "rapidjson",
        "rev": "f54b0e47a08782a6131cc3d60f94d038fa6e0a51",
        "type": "github"
      }
    },
    "root": {
      "inputs": {
        "blockchain-k-plugin": "blockchain-k-plugin",
        "ethereum-legacytests": "ethereum-legacytests",
        "ethereum-tests": "ethereum-tests",
        "flake-utils": [
          "k-framework",
          "flake-utils"
        ],
        "haskell-backend": [
          "k-framework",
          "haskell-backend"
        ],
        "k-framework": "k-framework",
        "nixpkgs": [
          "k-framework",
          "nixpkgs"
        ],
        "nixpkgs-pyk": [
          "pyk",
          "nixpkgs"
        ],
        "poetry2nix": [
          "pyk",
          "poetry2nix"
        ],
        "pyk": "pyk",
        "rv-utils": [
          "k-framework",
          "rv-utils"
        ]
      }
    },
    "rv-utils": {
      "locked": {
        "lastModified": 1659349707,
        "narHash": "sha256-+RwJvYwRS4In+pl8R5Uz+R/yZ5yO5SAa7X6UR+eSC2U=",
        "owner": "runtimeverification",
        "repo": "rv-nix-tools",
        "rev": "7026604726c5247ceb6e7a1a7532302a58e7e2bf",
        "type": "github"
      },
      "original": {
        "owner": "runtimeverification",
        "repo": "rv-nix-tools",
        "type": "github"
      }
    },
    "secp256k1": {
      "flake": false,
      "locked": {
        "lastModified": 1502408521,
        "narHash": "sha256-PyqNZGER9VypH35S/aU4EBeepieI3BGXrYsJ141os24=",
        "owner": "bitcoin-core",
        "repo": "secp256k1",
        "rev": "f532bdc9f77f7bbf7e93faabfbe9c483f0a9f75f",
        "type": "github"
      },
      "original": {
        "owner": "bitcoin-core",
        "repo": "secp256k1",
        "rev": "f532bdc9f77f7bbf7e93faabfbe9c483f0a9f75f",
        "type": "github"
      }
    },
    "stacklock2nix": {
      "locked": {
        "lastModified": 1700633677,
        "narHash": "sha256-ATrA3tZZYo9aj9IAZZNqyvtkz4Ub1Q3q5OgADwxImTA=",
        "owner": "cdepillabout",
        "repo": "stacklock2nix",
        "rev": "84694f48ddd8e49b96a02216ca2ab406fba25e65",
        "type": "github"
      },
      "original": {
        "owner": "cdepillabout",
        "repo": "stacklock2nix",
        "type": "github"
      }
    },
    "systems": {
      "locked": {
        "lastModified": 1681028828,
        "narHash": "sha256-Vy1rq5AaRuLzOxct8nz4T6wlgyUR7zLU309k9mBC768=",
        "owner": "nix-systems",
        "repo": "default",
        "rev": "da67096a3b9bf56a91d16901293e51ba5b49a27e",
        "type": "github"
      },
      "original": {
        "owner": "nix-systems",
        "repo": "default",
        "type": "github"
      }
    },
    "systems_2": {
      "locked": {
        "lastModified": 1681028828,
        "narHash": "sha256-Vy1rq5AaRuLzOxct8nz4T6wlgyUR7zLU309k9mBC768=",
        "owner": "nix-systems",
        "repo": "default",
        "rev": "da67096a3b9bf56a91d16901293e51ba5b49a27e",
        "type": "github"
      },
      "original": {
        "owner": "nix-systems",
        "repo": "default",
        "type": "github"
      }
    },
    "systems_3": {
      "locked": {
        "lastModified": 1681028828,
        "narHash": "sha256-Vy1rq5AaRuLzOxct8nz4T6wlgyUR7zLU309k9mBC768=",
        "owner": "nix-systems",
        "repo": "default",
        "rev": "da67096a3b9bf56a91d16901293e51ba5b49a27e",
        "type": "github"
      },
      "original": {
        "id": "systems",
        "type": "indirect"
      }
    },
    "treefmt-nix": {
      "inputs": {
        "nixpkgs": [
          "pyk",
          "poetry2nix",
          "nixpkgs"
        ]
      },
      "locked": {
        "lastModified": 1697388351,
        "narHash": "sha256-63N2eBpKaziIy4R44vjpUu8Nz5fCJY7okKrkixvDQmY=",
        "owner": "numtide",
        "repo": "treefmt-nix",
        "rev": "aae39f64f5ecbe89792d05eacea5cb241891292a",
        "type": "github"
      },
      "original": {
        "owner": "numtide",
        "repo": "treefmt-nix",
        "type": "github"
      }
    },
    "utils": {
      "locked": {
        "lastModified": 1620759905,
        "narHash": "sha256-WiyWawrgmyN0EdmiHyG2V+fqReiVi8bM9cRdMaKQOFg=",
        "owner": "numtide",
        "repo": "flake-utils",
        "rev": "b543720b25df6ffdfcf9227afafc5b8c1fabfae8",
        "type": "github"
      },
      "original": {
        "owner": "numtide",
        "repo": "flake-utils",
        "type": "github"
      }
    },
    "xbyak": {
      "flake": false,
      "locked": {
        "lastModified": 1518572786,
        "narHash": "sha256-jqDSNDcqK7010ig941hrJFkv1X7MbgXmhPOOE9wHmho=",
        "owner": "herumi",
        "repo": "xbyak",
        "rev": "f0a8f7faa27121f28186c2a7f4222a9fc66c283d",
        "type": "github"
      },
      "original": {
        "owner": "herumi",
        "repo": "xbyak",
        "rev": "f0a8f7faa27121f28186c2a7f4222a9fc66c283d",
        "type": "github"
      }
    },
    "z3": {
      "flake": false,
      "locked": {
        "lastModified": 1674011426,
        "narHash": "sha256-7cuUf29TMpX62PwO1ab3ZuzmzlcrRjTKB1CyXnYgYus=",
        "owner": "Z3Prover",
        "repo": "z3",
        "rev": "3012293c35eadbfd73e5b94adbe50b0cc44ffb83",
        "type": "github"
      },
      "original": {
        "owner": "Z3Prover",
        "ref": "z3-4.12.1",
        "repo": "z3",
        "type": "github"
      }
    }
  },
  "root": "root",
  "version": 7
}<|MERGE_RESOLUTION|>--- conflicted
+++ resolved
@@ -455,28 +455,16 @@
         "poetry2nix": "poetry2nix"
       },
       "locked": {
-<<<<<<< HEAD
-        "lastModified": 1701608524,
-        "narHash": "sha256-yjHeC6PMlmup7O9xckuhaGBMxi/tywMlNFQv6Pm/2Gc=",
+        "lastModified": 1702894012,
+        "narHash": "sha256-QAGQxyGQtqIHtg5e5covB6nzOySHtZpdXiZdJf7ni08=",
         "owner": "runtimeverification",
         "repo": "pyk",
-        "rev": "83b87c636d802afe31b7bb176fe28ea0d0d6c4cf",
-=======
-        "lastModified": 1702643479,
-        "narHash": "sha256-umKe3kkRGP3CB/Meujbc51hu6+aM/xDgEk8dRhezrH8=",
-        "owner": "runtimeverification",
-        "repo": "pyk",
-        "rev": "c397bba169e7e3f46ea403452a5f44c4cfa9eab0",
->>>>>>> 1349ef92
-        "type": "github"
-      },
-      "original": {
-        "owner": "runtimeverification",
-<<<<<<< HEAD
-        "ref": "update-apr-proof-parallel",
-=======
-        "ref": "v0.1.549",
->>>>>>> 1349ef92
+        "rev": "af9b608dbe751a7b2ac1a2eb335d909fa57e161e",
+        "type": "github"
+      },
+      "original": {
+        "owner": "runtimeverification",
+        "ref": "noah/apr-proof-parallel",
         "repo": "pyk",
         "type": "github"
       }
