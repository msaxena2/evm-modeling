{
  "nodes": {
    "ate-pairing": {
      "flake": false,
      "locked": {
        "lastModified": 1499347915,
        "narHash": "sha256-IMfWgKkkX7UcUaOPtGRcYD8MdVEP5Z9JOOSJ4+P07G8=",
        "owner": "herumi",
        "repo": "ate-pairing",
        "rev": "e69890125746cdaf25b5b51227d96678f76479fe",
        "type": "github"
      },
      "original": {
        "owner": "herumi",
        "repo": "ate-pairing",
        "rev": "e69890125746cdaf25b5b51227d96678f76479fe",
        "type": "github"
      }
    },
    "blockchain-k-plugin": {
      "inputs": {
        "ate-pairing": "ate-pairing",
        "cpp-httplib": "cpp-httplib",
        "cryptopp": "cryptopp",
        "flake-utils": [
          "k-framework",
          "flake-utils"
        ],
        "libff": "libff",
        "nixpkgs": [
          "k-framework",
          "nixpkgs"
        ],
        "xbyak": "xbyak"
      },
      "locked": {
        "lastModified": 1711321833,
        "narHash": "sha256-p0HqLxjrYYYHx2BMODp0N/O2KQf0TAGenMFYmToLPrE=",
        "owner": "runtimeverification",
        "repo": "blockchain-k-plugin",
        "rev": "5aa6993fab90675d971b8b98b3430d11f1ec2a2b",
        "type": "github"
      },
      "original": {
        "owner": "runtimeverification",
        "repo": "blockchain-k-plugin",
        "rev": "5aa6993fab90675d971b8b98b3430d11f1ec2a2b",
        "type": "github"
      }
    },
    "cpp-httplib": {
      "flake": false,
      "locked": {
        "lastModified": 1595279716,
        "narHash": "sha256-cZW/iEwlaB4UQ0OQLNqboY9addncIM/OsxxPzqmATmE=",
        "owner": "yhirose",
        "repo": "cpp-httplib",
        "rev": "72ce293fed9f9335e92c95ab7d085feed18c0ee8",
        "type": "github"
      },
      "original": {
        "owner": "yhirose",
        "repo": "cpp-httplib",
        "rev": "72ce293fed9f9335e92c95ab7d085feed18c0ee8",
        "type": "github"
      }
    },
    "cryptopp": {
      "flake": false,
      "locked": {
        "lastModified": 1632484127,
        "narHash": "sha256-a3TYaK34WvKEXN7LKAfGwQ3ZL6a3k/zMZyyVfnkQqO4=",
        "owner": "weidai11",
        "repo": "cryptopp",
        "rev": "69bf6b53052b59ccb57ce068ce741988ae087317",
        "type": "github"
      },
      "original": {
        "owner": "weidai11",
        "repo": "cryptopp",
        "rev": "69bf6b53052b59ccb57ce068ce741988ae087317",
        "type": "github"
      }
    },
    "ethereum-legacytests": {
      "flake": false,
      "locked": {
        "lastModified": 1633533576,
        "narHash": "sha256-43lkAi6Z492pbHV+jySYXzvNtoGEGsndnBkxfYgmqFM=",
        "owner": "ethereum",
        "repo": "legacytests",
        "rev": "d7abc42a7b352a7b44b1f66b58aca54e4af6a9d7",
        "type": "github"
      },
      "original": {
        "owner": "ethereum",
        "repo": "legacytests",
        "rev": "d7abc42a7b352a7b44b1f66b58aca54e4af6a9d7",
        "type": "github"
      }
    },
    "ethereum-tests": {
      "flake": false,
      "locked": {
        "lastModified": 1637090666,
        "narHash": "sha256-B3fMpp/dpnwtCQzxI45kptJVwIM/kMo9hptcMP2B5n0=",
        "owner": "ethereum",
        "repo": "tests",
        "rev": "6401889dec4eee58e808fd178fb2c7f628a3e039",
        "type": "github"
      },
      "original": {
        "owner": "ethereum",
        "repo": "tests",
        "rev": "6401889dec4eee58e808fd178fb2c7f628a3e039",
        "type": "github"
      }
    },
    "flake-compat": {
      "flake": false,
      "locked": {
        "lastModified": 1696426674,
        "narHash": "sha256-kvjfFW7WAETZlt09AgDn1MrtKzP7t90Vf7vypd3OL1U=",
        "owner": "edolstra",
        "repo": "flake-compat",
        "rev": "0f9255e01c2351cc7d116c072cb317785dd33b33",
        "type": "github"
      },
      "original": {
        "owner": "edolstra",
        "repo": "flake-compat",
        "type": "github"
      }
    },
    "flake-utils": {
      "inputs": {
        "systems": "systems"
      },
      "locked": {
        "lastModified": 1710146030,
        "narHash": "sha256-SZ5L6eA7HJ/nmkzGG7/ISclqe6oZdOZTNoesiInkXPQ=",
        "owner": "numtide",
        "repo": "flake-utils",
        "rev": "b1d9ab70662946ef0850d488da1c9019f3a9752a",
        "type": "github"
      },
      "original": {
        "owner": "numtide",
        "repo": "flake-utils",
        "type": "github"
      }
    },
    "flake-utils_2": {
      "inputs": {
        "systems": "systems_2"
      },
      "locked": {
        "lastModified": 1694529238,
        "narHash": "sha256-zsNZZGTGnMOf9YpHKJqMSsa0dXbfmxeoJ7xHlrt+xmY=",
        "owner": "numtide",
        "repo": "flake-utils",
        "rev": "ff7b65b44d01cf9ba6a71320833626af21126384",
        "type": "github"
      },
      "original": {
        "owner": "numtide",
        "repo": "flake-utils",
        "type": "github"
      }
    },
    "fmt-src": {
      "flake": false,
      "locked": {
        "lastModified": 1661615830,
        "narHash": "sha256-rP6ymyRc7LnKxUXwPpzhHOQvpJkpnRFOt2ctvUNlYI0=",
        "owner": "fmtlib",
        "repo": "fmt",
        "rev": "a33701196adfad74917046096bf5a2aa0ab0bb50",
        "type": "github"
      },
      "original": {
        "owner": "fmtlib",
        "ref": "9.1.0",
        "repo": "fmt",
        "type": "github"
      }
    },
    "haskell-backend": {
      "inputs": {
        "nixpkgs": [
          "k-framework",
          "haskell-backend",
          "rv-utils",
          "nixpkgs"
        ],
        "rv-utils": "rv-utils",
        "stacklock2nix": "stacklock2nix",
        "z3": "z3"
      },
      "locked": {
        "lastModified": 1712660533,
        "narHash": "sha256-6LDPI9A/bOxUsDKE5dMTy/tUBNXnyrm0jcMr1eletIU=",
        "owner": "runtimeverification",
        "repo": "haskell-backend",
        "rev": "4468436fa4dbeefdf072403911f3f262be72c1a1",
        "type": "github"
      },
      "original": {
        "owner": "runtimeverification",
        "repo": "haskell-backend",
        "rev": "4468436fa4dbeefdf072403911f3f262be72c1a1",
        "type": "github"
      }
    },
    "immer-src": {
      "flake": false,
      "locked": {
        "lastModified": 1708038459,
        "narHash": "sha256-aV/mQFuPzioy1PxROc85ypeP7/d0nn+xcBPzy9taw2s=",
        "owner": "runtimeverification",
        "repo": "immer",
        "rev": "4b0914f0b2acb33befe0ba4cd3a7954f2687e9bb",
        "type": "github"
      },
      "original": {
        "owner": "runtimeverification",
        "repo": "immer",
        "rev": "4b0914f0b2acb33befe0ba4cd3a7954f2687e9bb",
        "type": "github"
      }
    },
    "k-framework": {
      "inputs": {
        "flake-utils": "flake-utils",
        "haskell-backend": "haskell-backend",
        "llvm-backend": "llvm-backend",
        "nixpkgs": [
          "k-framework",
          "llvm-backend",
          "nixpkgs"
        ],
        "rv-utils": "rv-utils_3"
      },
      "locked": {
<<<<<<< HEAD
        "lastModified": 1714070465,
        "narHash": "sha256-qcG625k8DndzK0gwndR9n6amDdojS70lgwGtSazybtw=",
        "owner": "runtimeverification",
        "repo": "k",
        "rev": "d5b919da737f738a244254b2be67c3115004d0d5",
=======
        "lastModified": 1714671731,
        "narHash": "sha256-rMcddGEMkJ6Co42koVDN/g9epJFkBS2cJvEhAn7Q7kM=",
        "owner": "runtimeverification",
        "repo": "k",
        "rev": "be1acaf3f66f7d296024e9e7aaee8a24d9481475",
>>>>>>> fbdb6851
        "type": "github"
      },
      "original": {
        "owner": "runtimeverification",
<<<<<<< HEAD
        "ref": "noah/apr-prove-parallel-2",
=======
        "ref": "v7.0.40",
>>>>>>> fbdb6851
        "repo": "k",
        "type": "github"
      }
    },
    "libff": {
      "flake": false,
      "locked": {
        "lastModified": 1588032522,
        "narHash": "sha256-I0kH2XLvHDSrdL/o4i6XozWQJV0UDv9zH6+sWS0UQHg=",
        "owner": "scipr-lab",
        "repo": "libff",
        "rev": "5835b8c59d4029249645cf551f417608c48f2770",
        "type": "github"
      },
      "original": {
        "owner": "scipr-lab",
        "repo": "libff",
        "rev": "5835b8c59d4029249645cf551f417608c48f2770",
        "type": "github"
      }
    },
    "llvm-backend": {
      "inputs": {
        "flake-compat": "flake-compat",
        "fmt-src": "fmt-src",
        "immer-src": "immer-src",
        "nixpkgs": [
          "k-framework",
          "llvm-backend",
          "rv-utils",
          "nixpkgs"
        ],
        "pybind11-src": "pybind11-src",
        "rapidjson-src": "rapidjson-src",
        "rv-utils": "rv-utils_2",
        "utils": [
          "k-framework",
          "flake-utils"
        ]
      },
      "locked": {
        "lastModified": 1714492963,
        "narHash": "sha256-8n1EeaHCeDzaGXf4fVLrrUg4dJinczv/bFX/qrB21Fk=",
        "owner": "runtimeverification",
        "repo": "llvm-backend",
        "rev": "d7fb8af288bc2c46551d80d75d3e1b55fcdef7cb",
        "type": "github"
      },
      "original": {
        "owner": "runtimeverification",
        "ref": "v0.1.3",
        "repo": "llvm-backend",
        "type": "github"
      }
    },
    "nix-github-actions": {
      "inputs": {
        "nixpkgs": [
          "pyk",
          "poetry2nix",
          "nixpkgs"
        ]
      },
      "locked": {
        "lastModified": 1693660503,
        "narHash": "sha256-B/g2V4v6gjirFmy+I5mwB2bCYc0l3j5scVfwgl6WOl8=",
        "owner": "nix-community",
        "repo": "nix-github-actions",
        "rev": "bd5bdbb52350e145c526108f4ef192eb8e554fa0",
        "type": "github"
      },
      "original": {
        "owner": "nix-community",
        "repo": "nix-github-actions",
        "type": "github"
      }
    },
    "nixpkgs": {
      "locked": {
        "lastModified": 1707163378,
        "narHash": "sha256-oz+BzUDwtyircjjxv9aPYOS5gobxLCjD2il+gb/bCRo=",
        "owner": "nixos",
        "repo": "nixpkgs",
        "rev": "e2ffefe304d941bb98989847944f3b58e0adcdd5",
        "type": "github"
      },
      "original": {
        "owner": "nixos",
        "repo": "nixpkgs",
        "rev": "e2ffefe304d941bb98989847944f3b58e0adcdd5",
        "type": "github"
      }
    },
    "nixpkgs_2": {
      "locked": {
        "lastModified": 1707163378,
        "narHash": "sha256-oz+BzUDwtyircjjxv9aPYOS5gobxLCjD2il+gb/bCRo=",
        "owner": "nixos",
        "repo": "nixpkgs",
        "rev": "e2ffefe304d941bb98989847944f3b58e0adcdd5",
        "type": "github"
      },
      "original": {
        "owner": "nixos",
        "repo": "nixpkgs",
        "rev": "e2ffefe304d941bb98989847944f3b58e0adcdd5",
        "type": "github"
      }
    },
    "nixpkgs_3": {
      "locked": {
        "lastModified": 1707163378,
        "narHash": "sha256-oz+BzUDwtyircjjxv9aPYOS5gobxLCjD2il+gb/bCRo=",
        "owner": "nixos",
        "repo": "nixpkgs",
        "rev": "e2ffefe304d941bb98989847944f3b58e0adcdd5",
        "type": "github"
      },
      "original": {
        "owner": "nixos",
        "repo": "nixpkgs",
        "rev": "e2ffefe304d941bb98989847944f3b58e0adcdd5",
        "type": "github"
      }
    },
    "nixpkgs_4": {
      "locked": {
        "lastModified": 1698675399,
        "narHash": "sha256-nj+LNEeVXGP31vxoL3x7HW7+oEiyoLVDqwMg30yFBMA=",
        "owner": "NixOS",
        "repo": "nixpkgs",
        "rev": "7378978469efa3b2b2f97d645a2a0b0e2447da2b",
        "type": "github"
      },
      "original": {
        "owner": "NixOS",
        "repo": "nixpkgs",
        "type": "github"
      }
    },
    "poetry2nix": {
      "inputs": {
        "flake-utils": "flake-utils_2",
        "nix-github-actions": "nix-github-actions",
        "nixpkgs": [
          "pyk",
          "nixpkgs"
        ],
        "systems": "systems_3",
        "treefmt-nix": "treefmt-nix"
      },
      "locked": {
        "lastModified": 1698640399,
        "narHash": "sha256-mXzyx79/iFLZ0UDuSkqgFfejYRcSJfsCnJ9WlMusaI0=",
        "owner": "nix-community",
        "repo": "poetry2nix",
        "rev": "626111646fe236cb1ddc8191a48c75e072a82b7c",
        "type": "github"
      },
      "original": {
        "owner": "nix-community",
        "repo": "poetry2nix",
        "rev": "626111646fe236cb1ddc8191a48c75e072a82b7c",
        "type": "github"
      }
    },
    "pybind11-src": {
      "flake": false,
      "locked": {
        "lastModified": 1657936673,
        "narHash": "sha256-/X8DZPFsNrKGbhjZ1GFOj17/NU6p4R+saCW3pLKVNeA=",
        "owner": "pybind",
        "repo": "pybind11",
        "rev": "0ba639d6177659c5dc2955ac06ad7b5b0d22e05c",
        "type": "github"
      },
      "original": {
        "owner": "pybind",
        "repo": "pybind11",
        "rev": "0ba639d6177659c5dc2955ac06ad7b5b0d22e05c",
        "type": "github"
      }
    },
    "pyk": {
      "inputs": {
        "flake-utils": [
          "pyk",
          "poetry2nix",
          "flake-utils"
        ],
        "nixpkgs": "nixpkgs_4",
        "poetry2nix": "poetry2nix"
      },
      "locked": {
        "dir": "pyk",
<<<<<<< HEAD
        "lastModified": 1714070465,
        "narHash": "sha256-qcG625k8DndzK0gwndR9n6amDdojS70lgwGtSazybtw=",
        "owner": "runtimeverification",
        "repo": "k",
        "rev": "d5b919da737f738a244254b2be67c3115004d0d5",
=======
        "lastModified": 1714671731,
        "narHash": "sha256-rMcddGEMkJ6Co42koVDN/g9epJFkBS2cJvEhAn7Q7kM=",
        "owner": "runtimeverification",
        "repo": "k",
        "rev": "be1acaf3f66f7d296024e9e7aaee8a24d9481475",
>>>>>>> fbdb6851
        "type": "github"
      },
      "original": {
        "dir": "pyk",
        "owner": "runtimeverification",
<<<<<<< HEAD
        "ref": "noah/apr-prove-parallel-2",
=======
        "ref": "v7.0.40",
>>>>>>> fbdb6851
        "repo": "k",
        "type": "github"
      }
    },
    "rapidjson-src": {
      "flake": false,
      "locked": {
        "lastModified": 1472111945,
        "narHash": "sha256-SxUXSOQDZ0/3zlFI4R84J56/1fkw2jhge4mexNF6Pco=",
        "owner": "Tencent",
        "repo": "rapidjson",
        "rev": "f54b0e47a08782a6131cc3d60f94d038fa6e0a51",
        "type": "github"
      },
      "original": {
        "owner": "Tencent",
        "repo": "rapidjson",
        "rev": "f54b0e47a08782a6131cc3d60f94d038fa6e0a51",
        "type": "github"
      }
    },
    "root": {
      "inputs": {
        "blockchain-k-plugin": "blockchain-k-plugin",
        "ethereum-legacytests": "ethereum-legacytests",
        "ethereum-tests": "ethereum-tests",
        "flake-utils": [
          "k-framework",
          "flake-utils"
        ],
        "haskell-backend": [
          "k-framework",
          "haskell-backend"
        ],
        "k-framework": "k-framework",
        "nixpkgs": [
          "k-framework",
          "nixpkgs"
        ],
        "nixpkgs-pyk": [
          "pyk",
          "nixpkgs"
        ],
        "poetry2nix": [
          "pyk",
          "poetry2nix"
        ],
        "pyk": "pyk",
        "rv-utils": [
          "k-framework",
          "rv-utils"
        ]
      }
    },
    "rv-utils": {
      "inputs": {
        "nixpkgs": "nixpkgs"
      },
      "locked": {
        "lastModified": 1707492220,
        "narHash": "sha256-KRndaUPzUumDlNcKF7KzA8F/EZKLYCvurh7Z13sw2PI=",
        "owner": "runtimeverification",
        "repo": "rv-nix-tools",
        "rev": "abf86805a623948c941e603e2fc4c26a06ea6eb6",
        "type": "github"
      },
      "original": {
        "owner": "runtimeverification",
        "repo": "rv-nix-tools",
        "type": "github"
      }
    },
    "rv-utils_2": {
      "inputs": {
        "nixpkgs": "nixpkgs_2"
      },
      "locked": {
        "lastModified": 1707492220,
        "narHash": "sha256-KRndaUPzUumDlNcKF7KzA8F/EZKLYCvurh7Z13sw2PI=",
        "owner": "runtimeverification",
        "repo": "rv-nix-tools",
        "rev": "abf86805a623948c941e603e2fc4c26a06ea6eb6",
        "type": "github"
      },
      "original": {
        "owner": "runtimeverification",
        "repo": "rv-nix-tools",
        "type": "github"
      }
    },
    "rv-utils_3": {
      "inputs": {
        "nixpkgs": "nixpkgs_3"
      },
      "locked": {
        "lastModified": 1712915401,
        "narHash": "sha256-mJsmecp+dZjYrQZ5l671ydRU/jfBJJRYtmTy/A1uH8M=",
        "owner": "runtimeverification",
        "repo": "rv-nix-tools",
        "rev": "1a233c3c238a411f6d6a84d4e4b5a18ddd1f002b",
        "type": "github"
      },
      "original": {
        "owner": "runtimeverification",
        "repo": "rv-nix-tools",
        "type": "github"
      }
    },
    "stacklock2nix": {
      "locked": {
        "lastModified": 1705051190,
        "narHash": "sha256-xgH0gaD3dNtOzZzX3A40hZTiHJP5cIGmifbmfcS2OGI=",
        "owner": "cdepillabout",
        "repo": "stacklock2nix",
        "rev": "22676dfc45fa1c33899ba1da1a23665172a18ba7",
        "type": "github"
      },
      "original": {
        "owner": "cdepillabout",
        "repo": "stacklock2nix",
        "type": "github"
      }
    },
    "systems": {
      "locked": {
        "lastModified": 1681028828,
        "narHash": "sha256-Vy1rq5AaRuLzOxct8nz4T6wlgyUR7zLU309k9mBC768=",
        "owner": "nix-systems",
        "repo": "default",
        "rev": "da67096a3b9bf56a91d16901293e51ba5b49a27e",
        "type": "github"
      },
      "original": {
        "owner": "nix-systems",
        "repo": "default",
        "type": "github"
      }
    },
    "systems_2": {
      "locked": {
        "lastModified": 1681028828,
        "narHash": "sha256-Vy1rq5AaRuLzOxct8nz4T6wlgyUR7zLU309k9mBC768=",
        "owner": "nix-systems",
        "repo": "default",
        "rev": "da67096a3b9bf56a91d16901293e51ba5b49a27e",
        "type": "github"
      },
      "original": {
        "owner": "nix-systems",
        "repo": "default",
        "type": "github"
      }
    },
    "systems_3": {
      "locked": {
        "lastModified": 1681028828,
        "narHash": "sha256-Vy1rq5AaRuLzOxct8nz4T6wlgyUR7zLU309k9mBC768=",
        "owner": "nix-systems",
        "repo": "default",
        "rev": "da67096a3b9bf56a91d16901293e51ba5b49a27e",
        "type": "github"
      },
      "original": {
        "id": "systems",
        "type": "indirect"
      }
    },
    "treefmt-nix": {
      "inputs": {
        "nixpkgs": [
          "pyk",
          "poetry2nix",
          "nixpkgs"
        ]
      },
      "locked": {
        "lastModified": 1697388351,
        "narHash": "sha256-63N2eBpKaziIy4R44vjpUu8Nz5fCJY7okKrkixvDQmY=",
        "owner": "numtide",
        "repo": "treefmt-nix",
        "rev": "aae39f64f5ecbe89792d05eacea5cb241891292a",
        "type": "github"
      },
      "original": {
        "owner": "numtide",
        "repo": "treefmt-nix",
        "type": "github"
      }
    },
    "xbyak": {
      "flake": false,
      "locked": {
        "lastModified": 1518572786,
        "narHash": "sha256-jqDSNDcqK7010ig941hrJFkv1X7MbgXmhPOOE9wHmho=",
        "owner": "herumi",
        "repo": "xbyak",
        "rev": "f0a8f7faa27121f28186c2a7f4222a9fc66c283d",
        "type": "github"
      },
      "original": {
        "owner": "herumi",
        "repo": "xbyak",
        "rev": "f0a8f7faa27121f28186c2a7f4222a9fc66c283d",
        "type": "github"
      }
    },
    "z3": {
      "flake": false,
      "locked": {
        "lastModified": 1674011426,
        "narHash": "sha256-7cuUf29TMpX62PwO1ab3ZuzmzlcrRjTKB1CyXnYgYus=",
        "owner": "Z3Prover",
        "repo": "z3",
        "rev": "3012293c35eadbfd73e5b94adbe50b0cc44ffb83",
        "type": "github"
      },
      "original": {
        "owner": "Z3Prover",
        "ref": "z3-4.12.1",
        "repo": "z3",
        "type": "github"
      }
    }
  },
  "root": "root",
  "version": 7
}<|MERGE_RESOLUTION|>--- conflicted
+++ resolved
@@ -242,28 +242,16 @@
         "rv-utils": "rv-utils_3"
       },
       "locked": {
-<<<<<<< HEAD
-        "lastModified": 1714070465,
-        "narHash": "sha256-qcG625k8DndzK0gwndR9n6amDdojS70lgwGtSazybtw=",
-        "owner": "runtimeverification",
-        "repo": "k",
-        "rev": "d5b919da737f738a244254b2be67c3115004d0d5",
-=======
         "lastModified": 1714671731,
         "narHash": "sha256-rMcddGEMkJ6Co42koVDN/g9epJFkBS2cJvEhAn7Q7kM=",
         "owner": "runtimeverification",
         "repo": "k",
         "rev": "be1acaf3f66f7d296024e9e7aaee8a24d9481475",
->>>>>>> fbdb6851
-        "type": "github"
-      },
-      "original": {
-        "owner": "runtimeverification",
-<<<<<<< HEAD
-        "ref": "noah/apr-prove-parallel-2",
-=======
+        "type": "github"
+      },
+      "original": {
+        "owner": "runtimeverification",
         "ref": "v7.0.40",
->>>>>>> fbdb6851
         "repo": "k",
         "type": "github"
       }
@@ -459,29 +447,17 @@
       },
       "locked": {
         "dir": "pyk",
-<<<<<<< HEAD
-        "lastModified": 1714070465,
-        "narHash": "sha256-qcG625k8DndzK0gwndR9n6amDdojS70lgwGtSazybtw=",
-        "owner": "runtimeverification",
-        "repo": "k",
-        "rev": "d5b919da737f738a244254b2be67c3115004d0d5",
-=======
         "lastModified": 1714671731,
         "narHash": "sha256-rMcddGEMkJ6Co42koVDN/g9epJFkBS2cJvEhAn7Q7kM=",
         "owner": "runtimeverification",
         "repo": "k",
         "rev": "be1acaf3f66f7d296024e9e7aaee8a24d9481475",
->>>>>>> fbdb6851
         "type": "github"
       },
       "original": {
         "dir": "pyk",
         "owner": "runtimeverification",
-<<<<<<< HEAD
-        "ref": "noah/apr-prove-parallel-2",
-=======
         "ref": "v7.0.40",
->>>>>>> fbdb6851
         "repo": "k",
         "type": "github"
       }
