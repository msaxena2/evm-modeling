--- conflicted
+++ resolved
@@ -1,8 +1,4 @@
-<<<<<<< HEAD
-kevm (1.0.230) unstable; urgency=medium
-=======
 kevm (1.0.229) unstable; urgency=medium
->>>>>>> 20b76cd8
 
   * Initial Release.
 
