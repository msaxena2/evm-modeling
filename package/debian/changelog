--- conflicted
+++ resolved
@@ -1,8 +1,4 @@
-<<<<<<< HEAD
-kevm (1.0.187) unstable; urgency=medium
-=======
 kevm (1.0.192) unstable; urgency=medium
->>>>>>> a68c97a2
 
   * Initial Release.
 
