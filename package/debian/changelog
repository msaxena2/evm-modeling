--- conflicted
+++ resolved
@@ -1,8 +1,4 @@
-<<<<<<< HEAD
-kevm (1.0.243) unstable; urgency=medium
-=======
 kevm (1.0.242) unstable; urgency=medium
->>>>>>> f68af5be
 
   * Initial Release.
 
