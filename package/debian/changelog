--- conflicted
+++ resolved
@@ -1,9 +1,6 @@
-<<<<<<< HEAD
-kevm (1.0.273) unstable; urgency=medium
-=======
 kevm (1.0.274) unstable; urgency=medium
->>>>>>> 1df6371e
 
   * Initial Release.
 
- -- Everett Hildenbrandt <everett.hildenbrandt@runtimeverification.com> Tue, 16 Jul 2019 00:14:12 -0700+ -- Everett Hildenbrandt <everett.hildenbrandt@runtimeverification.com> Tue, 16 Jul 2019 00:14:12 -0700
+ 