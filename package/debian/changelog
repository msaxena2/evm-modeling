<<<<<<< HEAD
kevm (1.0.172) unstable; urgency=medium
=======
kevm (1.0.173) unstable; urgency=medium
>>>>>>> 546f52ff

  * Initial Release.

 -- Everett Hildenbrandt <everett.hildenbrandt@runtimeverification.com> Tue, 16 Jul 2019 00:14:12 -0700<|MERGE_RESOLUTION|>--- conflicted
+++ resolved
@@ -1,8 +1,4 @@
-<<<<<<< HEAD
-kevm (1.0.172) unstable; urgency=medium
-=======
 kevm (1.0.173) unstable; urgency=medium
->>>>>>> 546f52ff
 
   * Initial Release.
 
