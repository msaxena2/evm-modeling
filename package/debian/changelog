--- conflicted
+++ resolved
@@ -1,8 +1,4 @@
-<<<<<<< HEAD
-kevm (1.0.174) unstable; urgency=medium
-=======
 kevm (1.0.175) unstable; urgency=medium
->>>>>>> 49d553ed
 
   * Initial Release.
 
