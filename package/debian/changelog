--- conflicted
+++ resolved
@@ -1,8 +1,4 @@
-<<<<<<< HEAD
-kevm (1.0.249) unstable; urgency=medium
-=======
 kevm (1.0.295) unstable; urgency=medium
->>>>>>> f4317560
 
   * Initial Release.
 
