--- conflicted
+++ resolved
@@ -1,8 +1,4 @@
-<<<<<<< HEAD
-kevm (1.0.234) unstable; urgency=medium
-=======
 kevm (1.0.233) unstable; urgency=medium
->>>>>>> c84e3466
 
   * Initial Release.
 
