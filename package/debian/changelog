<<<<<<< HEAD
kevm (1.0.182) unstable; urgency=medium
=======
kevm (1.0.181) unstable; urgency=medium
>>>>>>> b79c1d8d

  * Initial Release.

 -- Everett Hildenbrandt <everett.hildenbrandt@runtimeverification.com> Tue, 16 Jul 2019 00:14:12 -0700<|MERGE_RESOLUTION|>--- conflicted
+++ resolved
@@ -1,8 +1,4 @@
-<<<<<<< HEAD
-kevm (1.0.182) unstable; urgency=medium
-=======
 kevm (1.0.181) unstable; urgency=medium
->>>>>>> b79c1d8d
 
   * Initial Release.
 
