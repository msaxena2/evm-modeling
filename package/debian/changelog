<<<<<<< HEAD
kevm (1.0.232) unstable; urgency=medium
=======
kevm (1.0.234) unstable; urgency=medium
>>>>>>> 287b6591

  * Initial Release.

 -- Everett Hildenbrandt <everett.hildenbrandt@runtimeverification.com> Tue, 16 Jul 2019 00:14:12 -0700<|MERGE_RESOLUTION|>--- conflicted
+++ resolved
@@ -1,8 +1,4 @@
-<<<<<<< HEAD
-kevm (1.0.232) unstable; urgency=medium
-=======
 kevm (1.0.234) unstable; urgency=medium
->>>>>>> 287b6591
 
   * Initial Release.
 
