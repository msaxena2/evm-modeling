--- conflicted
+++ resolved
@@ -1,8 +1,4 @@
-<<<<<<< HEAD
-kevm (1.0.238) unstable; urgency=medium
-=======
 kevm (1.0.239) unstable; urgency=medium
->>>>>>> 7b6a5953
 
   * Initial Release.
 
