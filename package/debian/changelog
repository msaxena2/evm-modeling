--- conflicted
+++ resolved
@@ -1,8 +1,4 @@
-<<<<<<< HEAD
-kevm (1.0.162) unstable; urgency=medium
-=======
 kevm (1.0.164) unstable; urgency=medium
->>>>>>> b52d1444
 
   * Initial Release.
 
