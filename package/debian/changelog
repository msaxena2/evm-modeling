<<<<<<< HEAD
kevm (1.0.178) unstable; urgency=medium
=======
kevm (1.0.193) unstable; urgency=medium
>>>>>>> 6318b2ae

  * Initial Release.

 -- Everett Hildenbrandt <everett.hildenbrandt@runtimeverification.com> Tue, 16 Jul 2019 00:14:12 -0700<|MERGE_RESOLUTION|>--- conflicted
+++ resolved
@@ -1,8 +1,4 @@
-<<<<<<< HEAD
-kevm (1.0.178) unstable; urgency=medium
-=======
 kevm (1.0.193) unstable; urgency=medium
->>>>>>> 6318b2ae
 
   * Initial Release.
 
