--- conflicted
+++ resolved
@@ -1,8 +1,4 @@
-<<<<<<< HEAD
-kevm (1.0.193) unstable; urgency=medium
-=======
 kevm (1.0.196) unstable; urgency=medium
->>>>>>> 964eb6c8
 
   * Initial Release.
 
