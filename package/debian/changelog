--- conflicted
+++ resolved
@@ -1,8 +1,4 @@
-<<<<<<< HEAD
-kevm (1.0.278) unstable; urgency=medium
-=======
 kevm (1.0.277) unstable; urgency=medium
->>>>>>> 59d48f8c
 
   * Initial Release.
 
