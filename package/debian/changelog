<<<<<<< HEAD
kevm (1.0.279) unstable; urgency=medium
=======
kevm (1.0.278) unstable; urgency=medium
>>>>>>> ba06470f

  * Initial Release.

 -- Everett Hildenbrandt <everett.hildenbrandt@runtimeverification.com> Tue, 16 Jul 2019 00:14:12 -0700
 <|MERGE_RESOLUTION|>--- conflicted
+++ resolved
@@ -1,8 +1,4 @@
-<<<<<<< HEAD
-kevm (1.0.279) unstable; urgency=medium
-=======
 kevm (1.0.278) unstable; urgency=medium
->>>>>>> ba06470f
 
   * Initial Release.
 
