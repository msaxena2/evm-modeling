<<<<<<< HEAD
kevm (1.0.270) unstable; urgency=medium
=======
kevm (1.0.287) unstable; urgency=medium
>>>>>>> 6dc43391

  * Initial Release.

 -- Everett Hildenbrandt <everett.hildenbrandt@runtimeverification.com> Tue, 16 Jul 2019 00:14:12 -0700
 <|MERGE_RESOLUTION|>--- conflicted
+++ resolved
@@ -1,8 +1,4 @@
-<<<<<<< HEAD
-kevm (1.0.270) unstable; urgency=medium
-=======
 kevm (1.0.287) unstable; urgency=medium
->>>>>>> 6dc43391
 
   * Initial Release.
 
