--- conflicted
+++ resolved
@@ -1,8 +1,4 @@
-<<<<<<< HEAD
-kevm (1.0.269) unstable; urgency=medium
-=======
 kevm (1.0.268) unstable; urgency=medium
->>>>>>> 74f6edca
 
   * Initial Release.
 
