<<<<<<< HEAD
kevm (1.0.197) unstable; urgency=medium
=======
kevm (1.0.200) unstable; urgency=medium
>>>>>>> 0597da85

  * Initial Release.

 -- Everett Hildenbrandt <everett.hildenbrandt@runtimeverification.com> Tue, 16 Jul 2019 00:14:12 -0700<|MERGE_RESOLUTION|>--- conflicted
+++ resolved
@@ -1,8 +1,4 @@
-<<<<<<< HEAD
-kevm (1.0.197) unstable; urgency=medium
-=======
 kevm (1.0.200) unstable; urgency=medium
->>>>>>> 0597da85
 
   * Initial Release.
 
