<<<<<<< HEAD
kevm (1.0.262) unstable; urgency=medium
=======
kevm (1.0.265) unstable; urgency=medium
>>>>>>> 1950b07a

  * Initial Release.

 -- Everett Hildenbrandt <everett.hildenbrandt@runtimeverification.com> Tue, 16 Jul 2019 00:14:12 -0700<|MERGE_RESOLUTION|>--- conflicted
+++ resolved
@@ -1,8 +1,4 @@
-<<<<<<< HEAD
-kevm (1.0.262) unstable; urgency=medium
-=======
 kevm (1.0.265) unstable; urgency=medium
->>>>>>> 1950b07a
 
   * Initial Release.
 
