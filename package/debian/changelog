--- conflicted
+++ resolved
@@ -1,8 +1,4 @@
-<<<<<<< HEAD
-kevm (1.0.272) unstable; urgency=medium
-=======
-kevm (1.0.273) unstable; urgency=medium
->>>>>>> 506821ce
+kevm (1.0.274) unstable; urgency=medium
 
   * Initial Release.
 
