<<<<<<< HEAD
kevm (1.0.262) unstable; urgency=medium
=======
kevm (1.0.267) unstable; urgency=medium
>>>>>>> f01c1964

  * Initial Release.

 -- Everett Hildenbrandt <everett.hildenbrandt@runtimeverification.com> Tue, 16 Jul 2019 00:14:12 -0700<|MERGE_RESOLUTION|>--- conflicted
+++ resolved
@@ -1,8 +1,4 @@
-<<<<<<< HEAD
-kevm (1.0.262) unstable; urgency=medium
-=======
 kevm (1.0.267) unstable; urgency=medium
->>>>>>> f01c1964
 
   * Initial Release.
 
