--- conflicted
+++ resolved
@@ -1,8 +1,4 @@
-<<<<<<< HEAD
-kevm (1.0.182) unstable; urgency=medium
-=======
 kevm (1.0.183) unstable; urgency=medium
->>>>>>> 9953c8df
 
   * Initial Release.
 
