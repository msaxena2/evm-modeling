--- conflicted
+++ resolved
@@ -1,8 +1,4 @@
-<<<<<<< HEAD
-kevm (1.0.193) unstable; urgency=medium
-=======
 kevm (1.0.194) unstable; urgency=medium
->>>>>>> f5dab08b
 
   * Initial Release.
 
