--- conflicted
+++ resolved
@@ -1,8 +1,4 @@
-<<<<<<< HEAD
-kevm (1.0.219) unstable; urgency=medium
-=======
 kevm (1.0.221) unstable; urgency=medium
->>>>>>> ab2e2bf1
 
   * Initial Release.
 
