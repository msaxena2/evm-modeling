<<<<<<< HEAD
kevm (1.0.178) unstable; urgency=medium
=======
kevm (1.0.177) unstable; urgency=medium
>>>>>>> 994b247c

  * Initial Release.

 -- Everett Hildenbrandt <everett.hildenbrandt@runtimeverification.com> Tue, 16 Jul 2019 00:14:12 -0700<|MERGE_RESOLUTION|>--- conflicted
+++ resolved
@@ -1,8 +1,4 @@
-<<<<<<< HEAD
-kevm (1.0.178) unstable; urgency=medium
-=======
 kevm (1.0.177) unstable; urgency=medium
->>>>>>> 994b247c
 
   * Initial Release.
 
