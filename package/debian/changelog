--- conflicted
+++ resolved
@@ -1,8 +1,4 @@
-<<<<<<< HEAD
-kevm (1.0.216) unstable; urgency=medium
-=======
 kevm (1.0.215) unstable; urgency=medium
->>>>>>> ede89d1d
 
   * Initial Release.
 
