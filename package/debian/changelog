<<<<<<< HEAD
kevm (1.0.153) unstable; urgency=medium
=======
kevm (1.0.156) unstable; urgency=medium
>>>>>>> 8d7117cf

  * Initial Release.

 -- Everett Hildenbrandt <everett.hildenbrandt@runtimeverification.com> Tue, 16 Jul 2019 00:14:12 -0700<|MERGE_RESOLUTION|>--- conflicted
+++ resolved
@@ -1,8 +1,4 @@
-<<<<<<< HEAD
-kevm (1.0.153) unstable; urgency=medium
-=======
 kevm (1.0.156) unstable; urgency=medium
->>>>>>> 8d7117cf
 
   * Initial Release.
 
