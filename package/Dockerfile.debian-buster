FROM debian:buster

ENV TZ=America/Chicago
RUN    ln --symbolic --no-dereference --force /usr/share/zoneinfo/$TZ /etc/localtime \
    && echo $TZ > /etc/timezone

<<<<<<< HEAD
RUN    apt-get update                                                                   \
    && apt-get upgrade --yes                                                            \
    && apt-get install --yes clang-7 cmake curl dh-make git libcrypto++-dev             \
                         libjemalloc-dev libprocps-dev libprotobuf-dev libsecp256k1-dev \
                         libssl-dev pandoc pkg-config protobuf-compiler sudo            \
                         netcat-openbsd
=======
RUN    apt-get update                                                                       \
    && apt-get upgrade --yes                                                                \
    && apt-get install --yes clang-7 cmake curl dh-make git libcrypto++-dev                 \
                         libjemalloc-dev libprocps-dev libprotobuf-dev libsecp256k1-dev     \
                         libssl-dev netcat-openbsd pandoc pkg-config protobuf-compiler sudo
>>>>>>> 28e3e1f9

RUN curl -sL https://deb.nodesource.com/setup_10.x | bash -
RUN apt-get install --yes nodejs
RUN npm install -g npx

ARG USER_ID=1000
ARG GROUP_ID=1000
RUN    groupadd -g $GROUP_ID user                                                \
    && useradd --create-home --uid $USER_ID --shell /bin/sh --gid $GROUP_ID user \
    && echo "user ALL=(ALL) NOPASSWD:ALL" >> /etc/sudoers<|MERGE_RESOLUTION|>--- conflicted
+++ resolved
@@ -4,20 +4,11 @@
 RUN    ln --symbolic --no-dereference --force /usr/share/zoneinfo/$TZ /etc/localtime \
     && echo $TZ > /etc/timezone
 
-<<<<<<< HEAD
-RUN    apt-get update                                                                   \
-    && apt-get upgrade --yes                                                            \
-    && apt-get install --yes clang-7 cmake curl dh-make git libcrypto++-dev             \
-                         libjemalloc-dev libprocps-dev libprotobuf-dev libsecp256k1-dev \
-                         libssl-dev pandoc pkg-config protobuf-compiler sudo            \
-                         netcat-openbsd
-=======
 RUN    apt-get update                                                                       \
     && apt-get upgrade --yes                                                                \
     && apt-get install --yes clang-7 cmake curl dh-make git libcrypto++-dev                 \
                          libjemalloc-dev libprocps-dev libprotobuf-dev libsecp256k1-dev     \
                          libssl-dev netcat-openbsd pandoc pkg-config protobuf-compiler sudo
->>>>>>> 28e3e1f9
 
 RUN curl -sL https://deb.nodesource.com/setup_10.x | bash -
 RUN apt-get install --yes nodejs
