FROM ghcr.io/foundry-rs/foundry:nightly-aeba75e4799f1e11e3daba98d967b83e286b0c4a as FOUNDRY

FROM ubuntu:jammy

ENV TZ=America/Chicago
ENV DEBIAN_FRONTEND=noninteractive

COPY --from=FOUNDRY /usr/local/bin/forge /usr/local/bin/forge
COPY --from=FOUNDRY /usr/local/bin/anvil /usr/local/bin/anvil
COPY --from=FOUNDRY /usr/local/bin/cast /usr/local/bin/cast

RUN    apt-get update        \
    && apt-get upgrade --yes \
    && apt-get install --yes \
        curl                 \
        git                  \
        make                 \
        python3              \
        python3-pip          \
        sudo                 \
        wget

RUN echo '%sudo ALL=(ALL) NOPASSWD:ALL' >> /etc/sudoers

RUN curl -sSL https://install.python-poetry.org | POETRY_HOME=/usr python3 - --version 1.5.1

ARG USER=user
ARG USER_ID=1000
ARG GROUP_ID=1000
RUN    groupadd -g $GROUP_ID $USER                             \
    && useradd -m -u $USER_ID -s /bin/sh -g $USER $USER -G sudo

USER $USER_ID:$GROUP_ID
WORKDIR /home/$USER

ARG K_VERSION
RUN wget https://github.com/runtimeverification/k/releases/download/v${K_VERSION}/kframework_${K_VERSION}_amd64_ubuntu_jammy.deb
RUN    sudo apt-get update        \
    && sudo apt-get upgrade --yes \
    && sudo apt-get install --yes ./kframework_${K_VERSION}_amd64_ubuntu_jammy.deb

ADD --chown=$USER:$USER ./kevm_*_amd64.deb ./
RUN    sudo apt-get update        \
    && sudo apt-get upgrade --yes \
    && sudo apt-get install --yes ./kevm_*_amd64.deb

<<<<<<< HEAD
ADD --chown=user:user ./kevm-pyk /home/user/kevm-pyk
RUN cd /home/user/kevm-pyk && pip3 install .

ENV PATH=${PATH}:/home/user/.local/bin
=======
ADD --chown=$USER:$USER ./kevm-pyk /home/$USER/kevm-pyk
RUN cd /home/$USER/kevm-pyk && pip3 install .
>>>>>>> 5672e27d
<|MERGE_RESOLUTION|>--- conflicted
+++ resolved
@@ -44,12 +44,7 @@
     && sudo apt-get upgrade --yes \
     && sudo apt-get install --yes ./kevm_*_amd64.deb
 
-<<<<<<< HEAD
-ADD --chown=user:user ./kevm-pyk /home/user/kevm-pyk
-RUN cd /home/user/kevm-pyk && pip3 install .
-
-ENV PATH=${PATH}:/home/user/.local/bin
-=======
 ADD --chown=$USER:$USER ./kevm-pyk /home/$USER/kevm-pyk
 RUN cd /home/$USER/kevm-pyk && pip3 install .
->>>>>>> 5672e27d
+
+ENV PATH=${PATH}:/home/user/.local/bin