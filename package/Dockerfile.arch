FROM archlinux/base

RUN    pacman -Syu --noconfirm \
<<<<<<< HEAD
    && pacman -S   --noconfirm base base-devel curl gcc git hub make nodejs npm python2 sudo openbsd-netcat
=======
    && pacman -S   --noconfirm base base-devel curl gcc git hub make nodejs npm openbsd-netcat python2 sudo
>>>>>>> 28e3e1f9

RUN npm install -g npx

ARG USER_ID=1000
ARG GROUP_ID=1000
RUN    groupadd -g $GROUP_ID user                                                \
    && useradd --create-home --uid $USER_ID --shell /bin/sh --gid $GROUP_ID user \
    && echo "user ALL=(ALL) NOPASSWD:ALL" >> /etc/sudoers<|MERGE_RESOLUTION|>--- conflicted
+++ resolved
@@ -1,11 +1,7 @@
 FROM archlinux/base
 
 RUN    pacman -Syu --noconfirm \
-<<<<<<< HEAD
-    && pacman -S   --noconfirm base base-devel curl gcc git hub make nodejs npm python2 sudo openbsd-netcat
-=======
     && pacman -S   --noconfirm base base-devel curl gcc git hub make nodejs npm openbsd-netcat python2 sudo
->>>>>>> 28e3e1f9
 
 RUN npm install -g npx
 
