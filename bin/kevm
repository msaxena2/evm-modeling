--- conflicted
+++ resolved
@@ -343,28 +343,15 @@
 ! ${debug} || set -x
 
 case "$run_command-$backend" in
-<<<<<<< HEAD
-    kompile-@(llvm|haskell|node|foundry) ) run_kompile            "$@" ;;
-    run-@(llvm|haskell)                  ) run_krun               "$@" ;;
-    kast-@(llvm|haskell)                 ) run_kast               "$@" ;;
-    interpret-@(llvm|haskell)            ) run_interpret          "$@" ;;
-    prove-@(haskell)                     ) run_prove              "$@" ;;
-    search-@(haskell)                    ) run_search             "$@" ;;
-    view-kcfg-*                          ) run_kevm_pyk view-kcfg "$@" ;;
-    show-kcfg-*                          ) run_kevm_pyk show-kcfg "$@" ;;
-    solc-to-k-*                          ) run_solc               "$@" ;;
-    foundry-*                            ) run_foundry            "$@" ;;
-=======
     kompile-@(llvm|haskell|node|foundry)   ) run_kompile            "$@" ;;
     run-@(llvm|haskell|haskell-standalone) ) run_krun               "$@" ;;
     kast-@(llvm|haskell)                   ) run_kast               "$@" ;;
     interpret-@(llvm|haskell)              ) run_interpret          "$@" ;;
-    prove-@(haskell|foundry)               ) run_prove              "$@" ;;
+    prove-@(haskell)                       ) run_prove              "$@" ;;
     search-@(haskell)                      ) run_search             "$@" ;;
     view-kcfg-*                            ) run_kevm_pyk view-kcfg "$@" ;;
     show-kcfg-*                            ) run_kevm_pyk show-kcfg "$@" ;;
     solc-to-k-*                            ) run_solc               "$@" ;;
     foundry-*                              ) run_foundry            "$@" ;;
->>>>>>> dd14113b
     *) ${KEVM} help ; fatal "Unknown command on backend: $run_command $backend" ;;
 esac