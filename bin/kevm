--- conflicted
+++ resolved
@@ -1,217 +1,12 @@
 #!/usr/bin/env bash
 set -euo pipefail
-<<<<<<< HEAD
-kevm-pyk "$@"
-=======
 shopt -s extglob
-set -o allexport
-debug=false
-profile=false
-verbose=false
-KEVM=kevm
-
-notif() { echo "== ${KEVM}: $*" >&2 ; }
-
-fatal() { notif "[FATAL] $*" ; exit 1 ; }
-
-execute () {
-    (   if ${profile}; then
-            TIMEFORMAT="%lR %lU %lS $*"
-            time "$@"
-        else
-            "$@"
-        fi
-    )
-}
-
-check_k_install() {
-    which kast &> /dev/null \
-        || fatal "Must have K installed! See https://github.com/kframework/k/releases."
-    which krun &> /dev/null \
-        || fatal "Must have K installed! See https://github.com/kframework/k/releases."
-}
-
-INSTALL_BIN="$(cd $(dirname $0) && pwd)"
-INSTALL_LIB="$(dirname ${INSTALL_BIN})/lib/kevm"
-INSTALL_INCLUDE=${INSTALL_LIB}/include
-
-install_k_bin=${INSTALL_LIB}/kframework/bin
-install_k_lib=${INSTALL_LIB}/kframework/lib
-
-export PATH="${INSTALL_BIN}:${INSTALL_LIB}:${install_k_bin}:${PATH}"
-export LD_LIBRARY_PATH=${LD_LIBRARY_PATH:-}:/usr/local/lib
-
-export K_OPTS="${K_OPTS:--Xmx16G -Xss512m}"
-
-
-# Runners
-# -------
-
-run_kevm_pyk() {
-    local pyk_command pyk_args
-    pyk_command="$1" ; shift
-    case "${pyk_command}" in
-        run|prove|prove-legacy|view-kcfg|show-kcfg|prune-proof)
-            pyk_args=(--definition "${backend_dir}")
-            pyk_args+=(-I "${INSTALL_INCLUDE}/kframework")
-            ;;
-    esac
-    ! ${verbose} || pyk_args+=(--verbose)
-    ! ${debug}   || pyk_args+=(--debug)
-    execute kevm-pyk "${pyk_command}" "$@" "${pyk_args[@]}"
-}
-
-run_kontrol() {
-    local pyk_command pyk_args
-    pyk_command="$1" ; shift
-    case "${pyk_command}" in
-        solc-to-k|foundry-kompile|foundry-prove)
-            pyk_args=(--definition "${backend_dir}")
-            pyk_args+=(-I "${INSTALL_INCLUDE}/kframework")
-            ;;
-    esac
-    ! ${verbose} || pyk_args+=(--verbose)
-    ! ${debug}   || pyk_args+=(--debug)
-    execute kontrol "${pyk_command}" "$@" "${pyk_args[@]}"
-}
-
-# User Commands
-
-run_krun() {
-    local cschedule cmode cchainid parser krun_args
-
-    check_k_install
-
-    krun_args=(--definition "${backend_dir}" "${run_file}")
-    if ${debugger}; then
-        cmode="Lbl${mode}{}()"
-        cschedule="Lbl${schedule}'Unds'EVM{}()"
-        cchainid="\dv{SortInt{}}(\"${chainid}\")"
-        parser='cat'
-        krun_args+=(--debugger)
-        krun_args+=(-cSCHEDULE="${cschedule}" -pSCHEDULE="${parser}")
-        krun_args+=(-cMODE="${cmode}" -pMODE="${parser}")
-        krun_args+=(-cCHAINID="${cchainid}" -pCHAINID="${parser}")
-        execute krun "${krun_args[@]}" "$@"
-    else
-        krun_args+=(--schedule ${schedule})
-        krun_args+=(--mode ${mode})
-        krun_args+=(--chainid ${chainid})
-        run_kevm_pyk run "${krun_args[@]}" "$@"
-    fi
-}
-
-run_kast() {
-    local output_mode
-
-    output_mode=kore
-    if [[ $# -gt 0 ]]; then
-        output_mode="$1"; shift
-    fi
-
-    case "${run_file}-${output_mode}" in
-        *.json-kore) check_k_install ; execute gst-to-kore "${run_file}" --schedule "${schedule}" --mode "${mode}" --chainid "${chainid}" "$@" ;;
-        *)           check_k_install ; execute kast --definition "${backend_dir}" "${run_file}" --output "${output_mode}" "$@" ;;
-    esac
-}
-
-# Main
-# ----
-
-backend="llvm"
-debugger=false
-mode=NORMAL
-schedule=MERGE
-chainid=1
-
-if [[ $# -eq 0 ]]; then 
-    run_command='help'
-else 
-    run_command="$1" ; shift
+if [[ "$#" -eq 0 ]]; then
+    kevm-pyk --help
+    kontrol --help
+    exit 2
 fi
-
-if [[ "$run_command" == 'help' ]] || [[ "$run_command" == '--help' ]] ; then
-    echo "
-        usage: ${KEVM} run          [--backend (llvm|haskell)]  [--profile|--debug] <KEVM_arg>* <pgm>  <K arg>*
-               ${KEVM} kast         [--backend (llvm|haskell)]  [--profile|--debug] <KEVM_arg>* <pgm>  <output format> <K arg>*
-               ${KEVM} [kompile|prune-proof|view-kcfg|show-kcfg|solc-to-k|prove|prove-legacy|foundry-*]       See more specific help menu.
-
-               ${KEVM} [help|--help|version|--version]
-
-           ${KEVM} run             : Run a single EVM program
-           ${KEVM} kast            : Parse an EVM program and output it in a supported format
-           ${KEVM} [kompile|prune-proof|view-kcfg|show-kcfg|solc-to-k|prove|prove-legacy|foundry-*] :         See more specific help menu.
-
-           ${KEVM} help    : Display this help message.
-           ${KEVM} version : Display the versions of KEVM, K, Kore, and Z3 in use.
-
-           Note: <pgm> is a path to a file containing an EVM program/test.
-                 <KEVM arg> is one of [--mode (NORMAL|VMTESTS)]
-                                      [--schedule (MERGE|LONDON|BERLIN|ISTANBUL|PETERSBURG|CONSTANTINOPLE|BYZANTIUM|SPURIOUS_DRAGON|TANGERINE_WHISTLE|HOMESTEAD|FRONTIER|DEFAULT)]
-                                      [--chainid NNN]
-                 <K arg> is an argument you want to pass to K.
-                 <output format> is the format for Kast to output the term in.
-    "
-
-    run_kevm_pyk --help
-    run_kontrol --help
-    exit 0
-fi
-
-if [[ "$run_command" == 'version' ]] || [[ "$run_command" == '--version' ]]; then
-    notif "KEVM Version"
-    cat $INSTALL_LIB/version
-    exit 0
-fi
-
-[[ ! "${run_command}" == prove       ]] || backend=haskell
-[[ ! "${run_command}" == solc-to-k   ]] || backend=haskell
-[[ ! "${run_command}" == view-kcfg   ]] || backend=haskell
-[[ ! "${run_command}" == show-kcfg   ]] || backend=haskell
-[[ ! "${run_command}" == prune-proof ]] || backend=haskell
-[[ ! "${run_command}" == foundry-*   ]] || backend=foundry
-args=()
-while [[ $# -gt 0 ]]; do
-    case "$1" in
-        --debug)               debug=true                      ; shift   ;;
-        --verbose)             verbose=true                    ; shift   ;;
-        --profile)             profile=true ; args+=("$1")     ; shift   ;;
-        --debugger)            debugger=true                   ; shift   ;;
-        --backend)             backend="$2"                    ; shift 2 ;;
-        --definition)          backend_dir="$2"                ; shift 2 ;;
-        --mode)                mode="$2"                       ; shift 2 ;;
-        --schedule)            schedule="$2"                   ; shift 2 ;;
-        --chainid)             chainid="$2"                    ; shift 2 ;;
-        *)                     args+=("$1")                    ; shift   ;;
-    esac
-done
-
-[[ "${#args[@]}" -le 0 ]] || set -- "${args[@]}"
-backend_dir="${backend_dir:-$INSTALL_LIB/$backend}"
-
-# get the run file
-if [[ "${run_command}" == kast ]] || [[ "${run_command}" == run ]]; then
-    if [[ $# -gt 0 ]]; then
-        run_file="$1" ; shift
-        if [[ "${run_file}" == '-' ]]; then
-            tmp_input="$(mktemp)"
-            trap "rm -rf ${tmp_input}" INT TERM EXIT
-            cat - > "${tmp_input}"
-            run_file="${tmp_input}"
-        fi
-        [[ -f "${run_file}" ]] || fatal "File does not exist: ${run_file}"
-    else
-        fatal "Please provide a file!"
-    fi
-fi
-
-! ${debug} || set -x
-
-case "$run_command-$backend" in
-    run-@(llvm|haskell|haskell-standalone) ) run_krun "$@" ;;
-    kast-@(llvm|haskell)                   ) run_kast "$@" ;;
-    @(solc|compile|foundry)* )               run_kontrol ${run_command} "$@" ;;
-    @(kompile|prune-proof|view-kcfg|show-kcfg|prove|prove-legacy)-* ) run_kevm_pyk ${run_command} "$@" ;;
-    *) ${KEVM} help ; fatal "Unknown command on backend: $run_command $backend" ;;
-esac
->>>>>>> a8353364
+case "$1" in
+    foundry*) kontrol "$@" ;;
+    *) kevm-pyk "$@" ;;
+esac