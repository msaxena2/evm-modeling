--- conflicted
+++ resolved
@@ -118,7 +118,6 @@
 tangle-deps: $(TANGLER)
 plugin-deps: $(PLUGIN_SUBMODULE)/make.timestamp
 
-<<<<<<< HEAD
 ifneq ($(RELEASE),)
 K_BUILD_TYPE         := Release
 SEMANTICS_BUILD_TYPE := Release
@@ -128,16 +127,9 @@
 SEMANTICS_BUILD_TYPE := Debug
 endif
 
-BACKEND_SKIP=-Dhaskell.backend.skip -Dllvm.backend.skip
-
 $(K_SUBMODULE)/make.timestamp:
 	git submodule update --init --recursive -- $(K_SUBMODULE)
-	cd $(K_SUBMODULE) && mvn package -DskipTests -U $(BACKEND_SKIP) -Dproject.build.type=${K_BUILD_TYPE}
-=======
-$(K_SUBMODULE)/make.timestamp:
-	git submodule update --init --recursive -- $(K_SUBMODULE)
-	cd $(K_SUBMODULE) && mvn package -DskipTests -U
->>>>>>> 044d20f9
+	cd $(K_SUBMODULE) && mvn package -DskipTests -U -Dproject.build.type=${K_BUILD_TYPE}
 	touch $(K_SUBMODULE)/make.timestamp
 
 $(TANGLER):
