--- conflicted
+++ resolved
@@ -537,11 +537,7 @@
 	$(KEVM) prove $< $(KEVM_OPTS) --backend $(TEST_SYMBOLIC_BACKEND) $(KPROVE_OPTS)                   \
 	    --definition tests/specs/$(firstword $(subst /, ,$*))/$(KPROVE_FILE)/$(TEST_SYMBOLIC_BACKEND)
 
-<<<<<<< HEAD
-tests/specs/%/timestamp: tests/specs/$$(firstword $$(subst /, ,$$*))/$$(KPROVE_FILE).$$(KPROVE_EXT) $(kevm_includes) $(lemma_includes) $(plugin_includes) $(KEVM_BIN)/kevm
-=======
-tests/specs/%/timestamp: tests/specs/$$(firstword $$(subst /, ,$$*))/$$(KPROVE_FILE).$$(KPROVE_EXT) tests/specs/concrete-rules.txt $(kevm_includes) $(plugin_includes) $(KEVM_BIN)/kevm
->>>>>>> a0dc06db
+tests/specs/%/timestamp: tests/specs/$$(firstword $$(subst /, ,$$*))/$$(KPROVE_FILE).$$(KPROVE_EXT) $(kevm_includes) $(plugin_includes) $(KEVM_BIN)/kevm
 	$(KOMPILE) --backend $(word 3, $(subst /, , $*)) $<                                                  \
 	    --definition tests/specs/$(firstword $(subst /, ,$*))/$(KPROVE_FILE)/$(word 3, $(subst /, , $*)) \
 	    --main-module $(KPROVE_MODULE)                                                                   \
