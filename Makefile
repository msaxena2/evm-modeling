# Settings
# --------

UNAME_S := $(shell uname -s)

DEPS_DIR      := deps
BUILD_DIR     := .build
NODE_DIR      := $(abspath node)
BUILD_LOCAL   := $(abspath $(BUILD_DIR)/local)
LOCAL_LIB     := $(BUILD_LOCAL)/lib
LOCAL_BIN     := $(BUILD_LOCAL)/bin
export NODE_DIR
export LOCAL_LIB

INSTALL_PREFIX  := /usr
INSTALL_BIN     ?= $(INSTALL_PREFIX)/bin
INSTALL_LIB     ?= $(INSTALL_PREFIX)/lib/kevm
INSTALL_INCLUDE ?= $(INSTALL_LIB)/include

KEVM_BIN     := $(BUILD_DIR)$(INSTALL_BIN)
KEVM_LIB     := $(BUILD_DIR)$(INSTALL_LIB)
KEVM_INCLUDE := $(KEVM_LIB)/include
KEVM_K_BIN   := $(KEVM_LIB)/kframework/bin
KEVM         := kevm
KEVM_LIB_ABS := $(abspath $(KEVM_LIB))
export KEVM_LIB_ABS

KEVM_VERSION     ?= 1.0.1
KEVM_RELEASE_TAG ?= v$(KEVM_VERSION)-$(shell git rev-parse --short HEAD)

K_SUBMODULE := $(DEPS_DIR)/k

LIBRARY_PATH       := $(LOCAL_LIB):$(KEVM_LIB_ABS)/libff/lib
C_INCLUDE_PATH     += :$(BUILD_LOCAL)/include
CPLUS_INCLUDE_PATH += :$(BUILD_LOCAL)/include
PATH               := $(abspath $(KEVM_BIN)):$(abspath $(KEVM_K_BIN)):$(LOCAL_BIN):$(PATH)

export LIBRARY_PATH
export C_INCLUDE_PATH
export CPLUS_INCLUDE_PATH
export PATH

PLUGIN_SUBMODULE := $(abspath $(DEPS_DIR)/plugin)
PLUGIN_SOURCE    := $(KEVM_INCLUDE)/kframework/blockchain-k-plugin/krypto.md
export PLUGIN_SUBMODULE


.PHONY: all clean distclean                                                                                                      \
        deps k-deps plugin-deps libsecp256k1 libff protobuf                                                                      \
        build build-haskell build-llvm build-prove build-node build-kevm                                                         \
        test test-all test-conformance test-rest-conformance test-all-conformance test-slow-conformance test-failing-conformance \
        test-vm test-rest-vm test-all-vm test-bchain test-rest-bchain test-all-bchain test-node                                  \
        test-prove test-failing-prove                                                                                            \
        test-prove-benchmarks test-prove-functional test-prove-opcodes test-prove-erc20 test-prove-bihu test-prove-examples      \
        test-prove-mcd test-klab-prove                                                                                           \
        test-parse test-failure test-foundry test-foundry-forge                                                                  \
        test-interactive test-interactive-help test-interactive-run test-interactive-prove test-interactive-search               \
        test-kevm-pyk foundry-forge-build foundry-forge-test foundry-clean                                                       \
        media media-pdf metropolis-theme                                                                                         \
        install uninstall                                                                                                        \
        venv venv-dev venv-clean
.SECONDARY:

all: build

clean:
	rm -rf $(KEVM_BIN) $(KEVM_LIB)

distclean:
	rm -rf $(BUILD_DIR)
	git clean -dffx -- tests/

# Non-K Dependencies
# ------------------

libsecp256k1_out := $(LOCAL_LIB)/pkgconfig/libsecp256k1.pc
libff_out        := $(KEVM_LIB)/libff/lib/libff.a
libcryptopp_out  := $(KEVM_LIB)/cryptopp/lib/libcryptopp.a
protobuf_out     := $(LOCAL_LIB)/proto/proto/msg.pb.cc

libsecp256k1: $(libsecp256k1_out)
libff:        $(libff_out)
libcryptopp : $(libcryptopp_out)
protobuf:     $(protobuf_out)

$(libsecp256k1_out): $(PLUGIN_SUBMODULE)/deps/secp256k1/autogen.sh
	cd $(PLUGIN_SUBMODULE)/deps/secp256k1                                 \
	    && ./autogen.sh                                                   \
	    && ./configure --enable-module-recovery --prefix="$(BUILD_LOCAL)" \
	    && $(MAKE)                                                        \
	    && $(MAKE) install

LIBFF_CMAKE_FLAGS :=

ifeq ($(UNAME_S),Linux)
    LIBFF_CMAKE_FLAGS +=
else ifeq ($(UNAME_S),Darwin)
    LIBFF_CMAKE_FLAGS += -DWITH_PROCPS=OFF -DOPENSSL_ROOT_DIR=$(shell brew --prefix openssl)
else
    LIBFF_CMAKE_FLAGS += -DWITH_PROCPS=OFF
endif

ifneq ($(APPLE_SILICON),)
    LIBFF_CMAKE_FLAGS += -DCURVE=ALT_BN128 -DUSE_ASM=Off
endif

$(libff_out): $(PLUGIN_SUBMODULE)/deps/libff/CMakeLists.txt
	@mkdir -p $(PLUGIN_SUBMODULE)/deps/libff/build
	cd $(PLUGIN_SUBMODULE)/deps/libff/build                                                                     \
	    && cmake .. -DCMAKE_BUILD_TYPE=Release -DCMAKE_INSTALL_PREFIX=$(INSTALL_LIB)/libff $(LIBFF_CMAKE_FLAGS) \
	    && make -s -j4                                                                                          \
	    && make install DESTDIR=$(CURDIR)/$(BUILD_DIR)

$(protobuf_out): $(NODE_DIR)/proto/msg.proto
	@mkdir -p $(LOCAL_LIB)/proto
	protoc --cpp_out=$(LOCAL_LIB)/proto -I $(NODE_DIR) $(NODE_DIR)/proto/msg.proto

$(libcryptopp_out): $(PLUGIN_SUBMODULE)/deps/cryptopp/GNUmakefile
	cd $(PLUGIN_SUBMODULE)/deps/cryptopp                            \
            && $(MAKE) install DESTDIR=$(CURDIR)/$(BUILD_DIR) PREFIX=$(INSTALL_LIB)/cryptopp

# K Dependencies
# --------------

deps: k-deps

K_MVN_ARGS :=
ifneq ($(SKIP_LLVM),)
    K_MVN_ARGS += -Dllvm.backend.skip
endif
ifneq ($(SKIP_HASKELL),)
    K_MVN_ARGS += -Dhaskell.backend.skip
endif

ifneq ($(APPLE_SILICON),)
    K_MVN_ARGS += -Dstack.extra-opts='--compiler ghc-8.10.7 --system-ghc'
endif

ifneq ($(RELEASE),)
    K_BUILD_TYPE := FastBuild
else
    K_BUILD_TYPE := Debug
endif

k-deps:
	cd $(K_SUBMODULE)                                                                                                                                                                            \
	    && mvn --batch-mode package -DskipTests -Dllvm.backend.prefix=$(INSTALL_LIB)/kframework -Dllvm.backend.destdir=$(CURDIR)/$(BUILD_DIR) -Dproject.build.type=$(K_BUILD_TYPE) $(K_MVN_ARGS) \
	    && DESTDIR=$(CURDIR)/$(BUILD_DIR) PREFIX=$(INSTALL_LIB)/kframework package/package

plugin_include    := $(KEVM_LIB)/blockchain-k-plugin/include
plugin_k          := krypto.md
plugin_c          := plugin_util.cpp crypto.cpp blake2.cpp plugin_util.h blake2.h
plugin_includes   := $(patsubst %, $(plugin_include)/kframework/%, $(plugin_k))
plugin_c_includes := $(patsubst %, $(plugin_include)/c/%,          $(plugin_c))

$(plugin_include)/c/%: $(PLUGIN_SUBMODULE)/plugin-c/%
	@mkdir -p $(dir $@)
	install $< $@

$(plugin_include)/kframework/%: $(PLUGIN_SUBMODULE)/plugin/%
	@mkdir -p $(dir $@)
	install $< $@

plugin-deps: $(plugin_includes) $(plugin_c_includes)

# Building
# --------

KOMPILE := $(KEVM) kompile

kevm_files := abi.md              \
              asm.md              \
              buf.md              \
              data.md             \
              driver.md           \
              edsl.md             \
              evm.md              \
              evm-types.md        \
              evm-node.md         \
              foundry.md          \
              hashed-locations.md \
              infinite-gas.md     \
              json-rpc.md         \
              network.md          \
              optimizations.md    \
              serialization.md    \
              state-utils.md

kevm_lemmas := lemmas.k             \
               int-simplification.k \
               erc20/evm-symbolic.k \
               mcd/bin_runtime.k    \
               mcd/storage.k        \
               mcd/verification.k   \
               mcd/word-pack.k

lemma_includes := $(patsubst %, $(KEVM_INCLUDE)/kframework/lemmas/%, $(kevm_lemmas))

kevm_includes := $(patsubst %, $(KEVM_INCLUDE)/kframework/%, $(kevm_files))

includes := $(kevm_includes) $(lemma_includes) $(plugin_includes) $(plugin_c_includes)

$(KEVM_INCLUDE)/kframework/%.md: %.md
	@mkdir -p $(dir $@)
	install $< $@

$(KEVM_INCLUDE)/kframework/lemmas/%.k: tests/specs/%.k
	@mkdir -p $(dir $@)
	install $< $@

KOMPILE_OPTS = -I $(INSTALL_INCLUDE)/kframework -I $(INSTALL_LIB)/blockchain-k-plugin/include/kframework

ifneq (,$(RELEASE))
    KOMPILE_OPTS += -O2
endif

# Haskell

haskell_dir            := haskell
haskell_main_module    := EDSL
haskell_syntax_module  := $(haskell_main_module)
haskell_main_file      := edsl.md
haskell_main_filename  := $(basename $(notdir $(haskell_main_file)))
haskell_kompiled_dir   := $(haskell_dir)
haskell_kompiled       := $(haskell_kompiled_dir)/definition.kore

ifeq ($(UNAME_S),Darwin)
$(KEVM_LIB)/$(haskell_kompiled): $(libsecp256k1_out)
endif

$(KEVM_LIB)/$(haskell_kompiled): $(kevm_includes) $(plugin_includes) $(KEVM_BIN)/kevm
	$(KOMPILE) --backend haskell                     \
	    $(haskell_main_file) $(HASKELL_KOMPILE_OPTS) \
	    --main-module $(haskell_main_module)         \
	    --syntax-module $(haskell_syntax_module)     \
	    $(KOMPILE_OPTS) $(KEVM_OPTS)

# Standalone

llvm_dir           := llvm
llvm_main_module   := ETHEREUM-SIMULATION
llvm_syntax_module := $(llvm_main_module)
llvm_main_file     := driver.md
llvm_main_filename := $(basename $(notdir $(llvm_main_file)))
llvm_kompiled      := $(llvm_dir)/interpreter

ifeq ($(UNAME_S),Darwin)
$(KEVM_LIB)/$(llvm_kompiled): $(libcryptopp_out)
endif

$(KEVM_LIB)/$(llvm_kompiled): $(kevm_includes) $(plugin_includes) $(plugin_c_includes) $(libff_out) $(KEVM_BIN)/kevm
	$(KOMPILE) --backend llvm                 \
	    $(llvm_main_file)                     \
	    --main-module $(llvm_main_module)     \
	    --syntax-module $(llvm_syntax_module) \
	    $(KOMPILE_OPTS) $(KEVM_OPTS)

# Node

node_dir           := node
node_main_module   := EVM-NODE
node_syntax_module := $(node_main_module)
node_main_file     := evm-node.md
node_main_filename := $(basename $(notdir $(node_main_file)))
node_kore          := $(node_dir)/definition.kore
node_kompiled      := $(node_dir)/build/kevm-vm
export node_dir

$(KEVM_LIB)/$(node_kore): $(kevm_includes) $(plugin_includes) $(plugin_c_includes) $(libff_out) $(KEVM_BIN)/kevm
	$(KOMPILE) --backend node                 \
	    $(node_main_file)                     \
	    --main-module $(node_main_module)     \
	    --syntax-module $(node_syntax_module) \
	    $(KOMPILE_OPTS) $(KEVM_OPTS)

$(KEVM_LIB)/$(node_kompiled): $(KEVM_LIB)/$(node_kore) $(protobuf_out) $(libff_out)
	@mkdir -p $(dir $@)
	cd $(dir $@) && cmake $(CURDIR)/cmake/node -DCMAKE_INSTALL_PREFIX=$(INSTALL_LIB)/$(node_dir) && $(MAKE)


# Installing
# ----------

install_bins := kevm    \
                kevm-vm

install_libs := $(haskell_kompiled)                                        \
                $(llvm_kompiled)                                           \
                $(patsubst %, include/kframework/lemmas/%, $(kevm_lemmas)) \
                kore-json.py                                               \
                kast-json.py                                               \
                release.md                                                 \
                version

build_bins := $(install_bins)

build_libs := $(install_libs)

$(KEVM_BIN)/kevm: kevm
	@mkdir -p $(dir $@)
	install $< $@

$(KEVM_BIN)/kevm-vm: $(KEVM_LIB)/$(node_kompiled)
	@mkdir -p $(dir $@)
	install $< $@

$(KEVM_LIB)/%.py: scripts/%.py
	@mkdir -p $(dir $@)
	install $< $@

$(KEVM_LIB)/version:
	@mkdir -p $(dir $@)
	echo $(KEVM_RELEASE_TAG) > $@

$(KEVM_LIB)/release.md: INSTALL.md
	@mkdir -p $(dir $@)
	echo "KEVM Release $(KEVM_RELEASE_TAG)"  > $@
	echo                                    >> $@
	cat INSTALL.md                          >> $@

build: $(patsubst %, $(KEVM_BIN)/%, $(install_bins)) $(patsubst %, $(KEVM_LIB)/%, $(install_libs))

build-llvm:     $(KEVM_LIB)/$(llvm_kompiled)    $(KEVM_LIB)/kore-json.py
build-haskell:  $(KEVM_LIB)/$(haskell_kompiled) $(KEVM_LIB)/kore-json.py
build-node:     $(KEVM_LIB)/$(node_kompiled)
build-kevm:     $(KEVM_BIN)/kevm $(kevm_includes) $(lemma_includes) $(plugin_includes)

all_bin_sources := $(shell find $(KEVM_BIN) -type f | sed 's|^$(KEVM_BIN)/||')
all_lib_sources := $(shell find $(KEVM_LIB) -type f                                            \
                            -not -path "$(KEVM_LIB)/**/dt/*"                                   \
                            -not -path "$(KEVM_LIB)/kframework/share/kframework/pl-tutorial/*" \
                            -not -path "$(KEVM_LIB)/kframework/share/kframework/k-tutorial/*"  \
                        | sed 's|^$(KEVM_LIB)/||')

install: $(patsubst %, $(DESTDIR)$(INSTALL_BIN)/%, $(all_bin_sources)) \
         $(patsubst %, $(DESTDIR)$(INSTALL_LIB)/%, $(all_lib_sources))

$(DESTDIR)$(INSTALL_BIN)/%: $(KEVM_BIN)/%
	@mkdir -p $(dir $@)
	install $< $@

$(DESTDIR)$(INSTALL_LIB)/%: $(KEVM_LIB)/%
	@mkdir -p $(dir $@)
	install $< $@

uninstall:
	rm -rf $(DESTDIR)$(INSTALL_BIN)/kevm
	rm -rf $(DESTDIR)$(INSTALL_LIB)/kevm

# Tests
# -----

TEST_CONCRETE_BACKEND := llvm
TEST_SYMBOLIC_BACKEND := haskell

CHECK := git --no-pager diff --no-index --ignore-all-space -R

KEVM_MODE     := NORMAL
KEVM_SCHEDULE := LONDON
KEVM_CHAINID  := 1

KPROVE_MODULE  = VERIFICATION
KPROVE_FILE    = verification
KPROVE_EXT     = k

KEVM_OPTS    ?=
KPROVE_OPTS  ?=
KAST_OPTS    ?=
KRUN_OPTS    ?=
KSEARCH_OPTS ?=

KEEP_OUTPUTS := false

test-all: test-all-conformance test-prove test-interactive test-parse test-kevm-pyk
test: test-conformance test-prove test-interactive test-parse test-kevm-pyk

# Generic Test Harnesses

tests/ethereum-tests/LegacyTests/Constantinople/VMTests/%: KEVM_MODE     = VMTESTS
tests/ethereum-tests/LegacyTests/Constantinople/VMTests/%: KEVM_SCHEDULE = DEFAULT

tests/specs/benchmarks/functional-spec%:     KPROVE_FILE   =  functional-spec
tests/specs/benchmarks/functional-spec%:     KPROVE_MODULE =  FUNCTIONAL-SPEC-SYNTAX
tests/specs/bihu/functional-spec%:           KPROVE_FILE   =  functional-spec
tests/specs/bihu/functional-spec%:           KPROVE_MODULE =  FUNCTIONAL-SPEC-SYNTAX
tests/specs/erc20/functional-spec%:          KPROVE_MODULE =  FUNCTIONAL-SPEC-SYNTAX
tests/specs/examples/solidity-code-spec%:    KPROVE_EXT    =  md
tests/specs/examples/solidity-code-spec%:    KPROVE_FILE   =  solidity-code-spec
tests/specs/examples/erc20-spec%:            KPROVE_EXT    =  md
tests/specs/examples/erc20-spec%:            KPROVE_FILE   =  erc20-spec
tests/specs/examples/erc721-spec%:           KPROVE_EXT    =  md
tests/specs/examples/erc721-spec%:           KPROVE_FILE   =  erc721-spec
tests/specs/examples/storage-spec%:          KPROVE_EXT    =  md
tests/specs/examples/storage-spec%:          KPROVE_FILE   =  storage-spec
tests/specs/examples/sum-to-n-spec%:         KPROVE_FILE   =  sum-to-n-spec
tests/specs/functional/infinite-gas-spec%:   KPROVE_FILE   =  infinite-gas-spec
tests/specs/functional/lemmas-no-smt-spec%:  KPROVE_FILE   =  lemmas-no-smt-spec
tests/specs/functional/lemmas-no-smt-spec%:  KPROVE_OPTS   += --haskell-backend-command "kore-exec --smt=none"
tests/specs/functional/lemmas-spec%:         KPROVE_FILE   =  lemmas-spec
tests/specs/functional/merkle-spec%:         KPROVE_FILE   =  merkle-spec
tests/specs/functional/storageRoot-spec%:    KPROVE_FILE   =  storageRoot-spec
tests/specs/mcd/functional-spec%:            KPROVE_FILE   =  functional-spec
tests/specs/mcd/functional-spec%:            KPROVE_MODULE =  FUNCTIONAL-SPEC-SYNTAX
tests/specs/opcodes/evm-optimizations-spec%: KPROVE_EXT    =  md
tests/specs/opcodes/evm-optimizations-spec%: KPROVE_FILE   =  evm-optimizations-spec
tests/specs/opcodes/evm-optimizations-spec%: KPROVE_MODULE =  EVM-OPTIMIZATIONS-SPEC-LEMMAS

tests/%.run: tests/%
	$(KEVM) interpret $< $(KEVM_OPTS) $(KRUN_OPTS) --backend $(TEST_CONCRETE_BACKEND)                                  \
	    --mode $(KEVM_MODE) --schedule $(KEVM_SCHEDULE) --chainid $(KEVM_CHAINID)                                      \
	    > tests/$*.$(TEST_CONCRETE_BACKEND)-out                                                                        \
	    || $(CHECK) tests/$*.$(TEST_CONCRETE_BACKEND)-out tests/templates/output-success-$(TEST_CONCRETE_BACKEND).json
	$(KEEP_OUTPUTS) || rm -rf tests/$*.$(TEST_CONCRETE_BACKEND)-out

tests/%.run-interactive: tests/%
	$(KEVM) run $< $(KEVM_OPTS) $(KRUN_OPTS) --backend $(TEST_CONCRETE_BACKEND)                                        \
	    --mode $(KEVM_MODE) --schedule $(KEVM_SCHEDULE) --chainid $(KEVM_CHAINID)                                      \
	    > tests/$*.$(TEST_CONCRETE_BACKEND)-out                                                                        \
	    || $(CHECK) tests/$*.$(TEST_CONCRETE_BACKEND)-out tests/templates/output-success-$(TEST_CONCRETE_BACKEND).json
	$(KEEP_OUTPUTS) || rm -rf tests/$*.$(TEST_CONCRETE_BACKEND)-out

tests/%.run-expected: tests/% tests/%.expected
	$(KEVM) run $< $(KEVM_OPTS) $(KRUN_OPTS) --backend $(TEST_CONCRETE_BACKEND)    \
	    --mode $(KEVM_MODE) --schedule $(KEVM_SCHEDULE) --chainid $(KEVM_CHAINID)  \
	    > tests/$*.$(TEST_CONCRETE_BACKEND)-out                                    \
	    || $(CHECK) tests/$*.$(TEST_CONCRETE_BACKEND)-out tests/$*.expected
	$(KEEP_OUTPUTS) || rm -rf tests/$*.$(TEST_CONCRETE_BACKEND)-out

tests/%.parse: tests/%
	$(KEVM) kast $< kast $(KEVM_OPTS) $(KAST_OPTS) --backend $(TEST_CONCRETE_BACKEND) > $@-out
	$(CHECK) $@-out $@-expected
	$(KEEP_OUTPUTS) || rm -rf $@-out

tests/interactive/%.json.gst-to-kore.check: tests/ethereum-tests/GeneralStateTests/VMTests/%.json $(KEVM_BIN)/kevm
	$(PYK_ACTIVATE) && $(KEVM) kast $< kore $(KEVM_OPTS) $(KAST_OPTS) > tests/interactive/$*.gst-to-kore.out
	$(CHECK) tests/interactive/$*.gst-to-kore.out tests/interactive/$*.gst-to-kore.expected
	$(KEEP_OUTPUTS) || rm -rf tests/interactive/$*.gst-to-kore.out

# solc-to-k
# ---------

PYK_ACTIVATE = . ./kevm_pyk/venv-prod/bin/activate

venv-clean:
	rm -rf ./kevm_pyk/venv-dev
	rm -rf ./kevm_pyk/venv-prod
	rm -rf $(KEVM_LIB)/kframework/lib/python3.8
	rm -rf $(KEVM_LIB)/kframework/local/lib/python3.10
	rm -rf $(K_SUBMODULE)/pyk/build

venv:
	$(MAKE) -C ./kevm_pyk venv-prod

venv-dev:
	$(MAKE) -C ./kevm_pyk

foundry-clean:
	rm -rf tests/foundry/cache
	rm -rf tests/foundry/kompiled
	rm -rf tests/foundry/out
	rm -f  tests/foundry/foundry.debug-log
	rm -f  tests/foundry/foundry.k
	rm -f  tests/foundry/foundry.rule-profile

tests/foundry/%: KEVM = $(PYK_ACTIVATE) && kevm
tests/foundry/%: KOMPILE = $(PYK_ACTIVATE) && kevm kompile

foundry_dir  := tests/foundry
foundry_out := $(foundry_dir)/out

test-foundry: tests/foundry/foundry.k.prove tests/foundry/foundry.k.check

test-foundry-forge: $(foundry_out)
	cd tests/foundry && forge test --ffi

$(foundry_out):
	rm -rf $@
	cd $(dir $@) && forge build
<<<<<<< HEAD
=======

foundry-forge-build: $(foundry_out)

foundry-forge-test: foundry-forge-build
	cd $(foundry_dir) && forge test --ffi
>>>>>>> 41b6931a

tests/foundry/foundry.k: $(foundry_out) $(KEVM_LIB)/$(haskell_kompiled) venv
	$(KEVM) foundry-to-k $< $(KEVM_OPTS) --verbose --definition $(KEVM_LIB)/$(haskell_kompiled_dir) \
	     --require lemmas/int-simplification.k --module-import INT-SIMPLIFICATION                   \
	     --exclude-tests tests/foundry/exclude                                                      \
	     > $@

tests/foundry/foundry.k.check: tests/foundry/foundry.k
	$(CHECK) $< $@.expected

tests/foundry/foundry.k.prove: tests/foundry/kompiled/timestamp
	$(KEVM) prove tests/foundry/foundry.k --backend haskell --definition tests/foundry/kompiled \
	    $(KEVM_OPTS) $(KPROVE_OPTS) --spec-module SPEC

tests/foundry/kompiled/timestamp: tests/foundry/foundry.k
	$(KOMPILE) $< --backend haskell --definition tests/foundry/kompiled \
	    --main-module VERIFICATION --syntax-module VERIFICATION         \
	    --concrete-rules-file tests/foundry/concrete-rules.txt          \
	    $(KOMPILE_OPTS) $(KEVM_OPTS)

tests/specs/examples/erc20-spec/haskell/timestamp: tests/specs/examples/erc20-bin-runtime.k
tests/specs/examples/erc20-bin-runtime.k: tests/specs/examples/ERC20.sol $(KEVM_LIB)/$(haskell_kompiled) venv
	$(PYK_ACTIVATE) && $(KEVM) solc-to-k $< ERC20 $(KEVM_OPTS) --verbose --definition $(KEVM_LIB)/$(haskell_kompiled_dir) --main-module ERC20-VERIFICATION > $@

tests/specs/examples/erc721-spec/haskell/timestamp: tests/specs/examples/erc721-bin-runtime.k
tests/specs/examples/erc721-bin-runtime.k: tests/specs/examples/ERC721.sol $(KEVM_LIB)/$(haskell_kompiled) venv
	$(PYK_ACTIVATE) && $(KEVM) solc-to-k $< ERC721 $(KEVM_OPTS) --verbose --definition $(KEVM_LIB)/$(haskell_kompiled_dir) --main-module ERC721-VERIFICATION > $@

tests/specs/examples/storage-spec/haskell/timestamp: tests/specs/examples/storage-bin-runtime.k
tests/specs/examples/storage-bin-runtime.k: tests/specs/examples/Storage.sol $(KEVM_LIB)/$(haskell_kompiled) venv
	$(PYK_ACTIVATE) && $(KEVM) solc-to-k $< Storage $(KEVM_OPTS) --verbose --definition $(KEVM_LIB)/$(haskell_kompiled_dir) --main-module STORAGE-VERIFICATION > $@

tests/specs/examples/empty-bin-runtime.k: tests/specs/examples/Empty.sol $(KEVM_LIB)/$(haskell_kompiled) venv
	$(PYK_ACTIVATE) && $(KEVM) solc-to-k $< Empty $(KEVM_OPTS) --verbose --definition $(KEVM_LIB)/$(haskell_kompiled_dir) --main-module EMPTY-VERIFICATION > $@

.SECONDEXPANSION:
tests/specs/%.prove: tests/specs/% tests/specs/$$(firstword $$(subst /, ,$$*))/$$(KPROVE_FILE)/$(TEST_SYMBOLIC_BACKEND)/timestamp
	$(KEVM) prove $< $(KEVM_OPTS) --backend $(TEST_SYMBOLIC_BACKEND) $(KPROVE_OPTS)                   \
	    --definition tests/specs/$(firstword $(subst /, ,$*))/$(KPROVE_FILE)/$(TEST_SYMBOLIC_BACKEND)

tests/specs/%/timestamp: tests/specs/$$(firstword $$(subst /, ,$$*))/$$(KPROVE_FILE).$$(KPROVE_EXT) tests/specs/$$(firstword $$(subst /, ,$$*))/concrete-rules.txt $(kevm_includes) $(lemma_includes) $(plugin_includes) $(KEVM_BIN)/kevm
	$(KOMPILE) --backend $(word 3, $(subst /, , $*)) $<                                                  \
	    --definition tests/specs/$(firstword $(subst /, ,$*))/$(KPROVE_FILE)/$(word 3, $(subst /, , $*)) \
	    --main-module $(KPROVE_MODULE)                                                                   \
	    --syntax-module $(KPROVE_MODULE)                                                                 \
	    --concrete-rules-file tests/specs/$(firstword $(subst /, ,$*))/concrete-rules.txt                \
	    $(KOMPILE_OPTS) $(KEVM_OPTS)

tests/%.search: tests/%
	$(KEVM) search $< "<statusCode> EVMC_INVALID_INSTRUCTION </statusCode>" $(KEVM_OPTS) $(KSEARCH_OPTS) --backend $(TEST_SYMBOLIC_BACKEND) > $@-out
	$(CHECK) $@-out $@-expected
	$(KEEP_OUTPUTS) || rm -rf $@-out

# Smoke Tests

smoke_tests_run = tests/ethereum-tests/LegacyTests/Constantinople/VMTests/vmArithmeticTest/add0.json      \
                  tests/ethereum-tests/LegacyTests/Constantinople/VMTests/vmIOandFlowOperations/pop1.json \
                  tests/interactive/sumTo10.evm

smoke_tests_prove=tests/specs/erc20/ds/transfer-failure-1-a-spec.k

# Conformance Tests

tests/ethereum-tests/%.json: tests/ethereum-tests/make.timestamp

slow_conformance_tests    = $(shell cat tests/slow.$(TEST_CONCRETE_BACKEND))    # timeout after 20s
failing_conformance_tests = $(shell cat tests/failing.$(TEST_CONCRETE_BACKEND))

test-all-conformance: test-all-vm test-all-bchain
test-rest-conformance: test-rest-vm test-rest-bchain
test-slow-conformance: $(slow_conformance_tests:=.run)
test-failing-conformance: $(failing_conformance_tests:=.run)
test-conformance: test-vm test-bchain

all_vm_tests     = $(wildcard tests/ethereum-tests/LegacyTests/Constantinople/VMTests/*/*.json)
quick_vm_tests   = $(filter-out $(slow_conformance_tests), $(all_vm_tests))
passing_vm_tests = $(filter-out $(failing_conformance_tests), $(quick_vm_tests))
rest_vm_tests    = $(filter-out $(passing_vm_tests), $(all_vm_tests))

test-all-vm: $(all_vm_tests:=.run)
test-rest-vm: $(rest_vm_tests:=.run)
test-vm: $(passing_vm_tests:=.run)

all_bchain_tests     = $(wildcard tests/ethereum-tests/BlockchainTests/GeneralStateTests/*/*.json)                            \
                       $(wildcard tests/ethereum-tests/LegacyTests/Constantinople/BlockchainTests/GeneralStateTests/*/*.json)
quick_bchain_tests   = $(filter-out $(slow_conformance_tests), $(all_bchain_tests))
passing_bchain_tests = $(filter-out $(failing_conformance_tests), $(quick_bchain_tests))
rest_bchain_tests    = $(filter-out $(passing_bchain_tests), $(all_bchain_tests))

test-all-bchain: $(all_bchain_tests:=.run)
test-rest-bchain: $(rest_bchain_tests:=.run)
test-bchain: $(passing_bchain_tests:=.run)

# Proof Tests

prove_specs_dir          := tests/specs
prove_failing_tests      := $(shell cat tests/failing-symbolic.$(TEST_SYMBOLIC_BACKEND))
prove_slow_tests         := $(shell cat tests/slow.$(TEST_SYMBOLIC_BACKEND))
prove_skip_tests         := $(prove_failing_tests) $(prove_slow_tests)
prove_benchmarks_tests   := $(filter-out $(prove_skip_tests), $(wildcard $(prove_specs_dir)/benchmarks/*-spec.k))
prove_functional_tests   := $(filter-out $(prove_skip_tests), $(wildcard $(prove_specs_dir)/functional/*-spec.k))
prove_opcodes_tests      := $(filter-out $(prove_skip_tests), $(wildcard $(prove_specs_dir)/opcodes/*-spec.k))
prove_erc20_tests        := $(filter-out $(prove_skip_tests), $(wildcard $(prove_specs_dir)/erc20/*/*-spec.k))
prove_bihu_tests         := $(filter-out $(prove_skip_tests), $(wildcard $(prove_specs_dir)/bihu/*-spec.k))
prove_examples_tests     := $(filter-out $(prove_skip_tests), $(wildcard $(prove_specs_dir)/examples/*-spec.k) $(wildcard $(prove_specs_dir)/examples/*-spec.md))
prove_mcd_tests          := $(filter-out $(prove_skip_tests), $(wildcard $(prove_specs_dir)/mcd/*-spec.k))
prove_optimization_tests := $(filter-out $(prove_skip_tests), tests/specs/opcodes/evm-optimizations-spec.md)

## best-effort list of prove kompiled definitions to produce ahead of time
prove_definitions :=                                                              \
                     tests/specs/benchmarks/functional-spec/haskell/timestamp     \
                     tests/specs/benchmarks/functional-spec/java/timestamp        \
                     tests/specs/benchmarks/verification/haskell/timestamp        \
                     tests/specs/benchmarks/verification/java/timestamp           \
                     tests/specs/bihu/functional-spec/haskell/timestamp           \
                     tests/specs/bihu/functional-spec/java/timestamp              \
                     tests/specs/bihu/verification/haskell/timestamp              \
                     tests/specs/bihu/verification/java/timestamp                 \
                     tests/specs/erc20/verification/haskell/timestamp             \
                     tests/specs/erc20/verification/java/timestamp                \
                     tests/specs/examples/erc20-spec/haskell/timestamp            \
                     tests/specs/examples/erc721-spec/haskell/timestamp           \
                     tests/specs/examples/storage-spec/haskell/timestamp          \
                     tests/specs/examples/solidity-code-spec/haskell/timestamp    \
                     tests/specs/examples/solidity-code-spec/java/timestamp       \
                     tests/specs/examples/sum-to-n-spec/haskell/timestamp         \
                     tests/specs/examples/sum-to-n-spec/java/timestamp            \
                     tests/specs/functional/infinite-gas-spec/haskell/timestamp   \
                     tests/specs/functional/lemmas-no-smt-spec/haskell/timestamp  \
                     tests/specs/functional/lemmas-no-smt-spec/java/timestamp     \
                     tests/specs/functional/lemmas-spec/haskell/timestamp         \
                     tests/specs/functional/lemmas-spec/java/timestamp            \
                     tests/specs/functional/merkle-spec/haskell/timestamp         \
                     tests/specs/functional/storageRoot-spec/haskell/timestamp    \
                     tests/specs/mcd/functional-spec/haskell/timestamp            \
                     tests/specs/mcd/functional-spec/java/timestamp               \
                     tests/specs/mcd/verification/haskell/timestamp               \
                     tests/specs/mcd/verification/java/timestamp                  \
                     tests/specs/opcodes/evm-optimizations-spec/haskell/timestamp \
                     tests/specs/opcodes/verification/java/timestamp
build-prove: $(prove_definitions)

test-prove: test-prove-benchmarks test-prove-functional test-prove-opcodes test-prove-erc20 test-prove-bihu test-prove-examples test-prove-mcd test-prove-optimizations
test-prove-benchmarks:    $(prove_benchmarks_tests:=.prove)
test-prove-functional:    $(prove_functional_tests:=.prove)
test-prove-opcodes:       $(prove_opcodes_tests:=.prove)
test-prove-erc20:         $(prove_erc20_tests:=.prove)
test-prove-bihu:          $(prove_bihu_tests:=.prove)
test-prove-examples:      $(prove_examples_tests:=.prove)
test-prove-mcd:           $(prove_mcd_tests:=.prove)
test-prove-optimizations: $(prove_optimization_tests:=.prove)

test-failing-prove: $(prove_failing_tests:=.prove)

test-klab-prove: KPROVE_OPTS += --debugger
test-klab-prove: $(smoke_tests_prove:=.prove)

# to generate optimizations.md, run: ./optimizer/optimize.sh &> output
tests/specs/opcodes/evm-optimizations-spec.md: optimizations.md
	cat $< | sed 's/^rule/claim/' | sed 's/EVM-OPTIMIZATIONS/EVM-OPTIMIZATIONS-SPEC/' | grep -v 'priority(40)' > $@

# Parse Tests

parse_tests:=$(wildcard tests/interactive/*.json) \
             $(wildcard tests/interactive/*.evm)

test-parse: $(parse_tests:=.parse)
	echo $(parse_tests)

# Failing correctly tests

failure_tests:=$(wildcard tests/failing/*.json)

test-failure: $(failure_tests:=.run-expected)

# kevm_pyk Tests

kevm_pyk_tests :=                                                                                              \
                  tests/interactive/vmLogTest/log3.json.gst-to-kore.check                                      \
                  tests/ethereum-tests/BlockchainTests/GeneralStateTests/VMTests/vmArithmeticTest/add.json.run \
                  tests/foundry/kompiled/timestamp                                                             \
                  tests/foundry/foundry.k.check                                                                \
                  tests/foundry/foundry.k.prove                                                                \
                  tests/specs/bihu/functional-spec.k.prove                                                     \
                  tests/specs/examples/empty-bin-runtime.k                                                     \
                  tests/specs/examples/erc20-bin-runtime.k                                                     \
                  tests/specs/examples/erc721-bin-runtime.k

test-kevm-pyk: KEVM_OPTS += --pyk --verbose --profile
test-kevm-pyk: KEVM = $(PYK_ACTIVATE) && kevm
test-kevm-pyk: KOMPILE = $(PYK_ACTIVATE) && kevm kompile
test-kevm-pyk: $(kevm_pyk_tests) venv

# Interactive Tests

test-interactive: test-interactive-run test-interactive-prove test-interactive-search test-interactive-help

test-interactive-run: $(smoke_tests_run:=.run-interactive)
test-interactive-prove: $(smoke_tests_prove:=.prove)

search_tests:=$(wildcard tests/interactive/search/*.evm)
test-interactive-search: $(search_tests:=.search)

test-interactive-help:
	$(KEVM) help

proto_tester := $(LOCAL_BIN)/proto_tester
proto-tester: $(proto_tester)
$(proto_tester): tests/vm/proto_tester.cpp
	@mkdir -p $(LOCAL_BIN)
	$(CXX) -I $(LOCAL_LIB)/proto $(protobuf_out) $< -o $@ -lprotobuf -lpthread

node_tests:=$(wildcard tests/vm/*.bin)
test-node: $(node_tests:=.run-node)

tests/vm/%.run-node: tests/vm/%.expected $(KEVM_BIN)/kevm-vm $(proto_tester)
	bash -c " \
	  kevm-vm 8888 127.0.0.1 & \
	  while ! netcat -z 127.0.0.1 8888; do sleep 0.1; done; \
	  netcat -N 127.0.0.1 8888 < tests/vm/$* > tests/vm/$*.out; \
	  kill %kevm-vm || true"
	$(proto_tester) $< tests/vm/$*.out

# Media
# -----

media: media-pdf

### Media generated PDFs

media_pdfs := 201710-presentation-devcon3                          \
              201801-presentation-csf                              \
              201905-exercise-k-workshop                           \
              201908-trufflecon-workshop 201908-trufflecon-firefly

media/%.pdf: media/%.md media/citations.md
	@mkdir -p $(dir $@)
	cat $^ | pandoc --from markdown --filter pandoc-citeproc --to beamer --output $@

media-pdf: $(patsubst %, media/%.pdf, $(media_pdfs))

metropolis-theme: $(BUILD_DIR)/media/metropolis/beamerthememetropolis.sty

$(BUILD_DIR)/media/metropolis/beamerthememetropolis.sty:
	cd $(dir $@) && $(MAKE)<|MERGE_RESOLUTION|>--- conflicted
+++ resolved
@@ -470,20 +470,14 @@
 
 test-foundry: tests/foundry/foundry.k.prove tests/foundry/foundry.k.check
 
-test-foundry-forge: $(foundry_out)
-	cd tests/foundry && forge test --ffi
+foundry-forge-build: $(foundry_out)
+
+foundry-forge-test: foundry-forge-build
+	cd $(foundry_dir) && forge test --ffi
 
 $(foundry_out):
 	rm -rf $@
 	cd $(dir $@) && forge build
-<<<<<<< HEAD
-=======
-
-foundry-forge-build: $(foundry_out)
-
-foundry-forge-test: foundry-forge-build
-	cd $(foundry_dir) && forge test --ffi
->>>>>>> 41b6931a
 
 tests/foundry/foundry.k: $(foundry_out) $(KEVM_LIB)/$(haskell_kompiled) venv
 	$(KEVM) foundry-to-k $< $(KEVM_OPTS) --verbose --definition $(KEVM_LIB)/$(haskell_kompiled_dir) \
