--- conflicted
+++ resolved
@@ -291,20 +291,13 @@
 tests/ethereum-tests/VMTests/%: KEVM_MODE     = VMTESTS
 tests/ethereum-tests/VMTests/%: KEVM_SCHEDULE = DEFAULT
 
-<<<<<<< HEAD
 tests/specs/benchmarks/functional-spec%: KPROVE_MODULE = FUNCTIONAL-SPEC-SYNTAX
 tests/specs/benchmarks/functional-spec%: KPROVE_FILE   = functional-spec
+tests/specs/bihu/functional-spec%:       KPROVE_MODULE = FUNCTIONAL-SPEC-SYNTAX
 tests/specs/erc20/functional-spec%:      KPROVE_MODULE = FUNCTIONAL-SPEC-SYNTAX
 tests/specs/evm-optimizations-spec%:     KPROVE_MODULE = EVM-OPTIMIZATIONS-SPEC-LEMMAS
 tests/specs/mcd/functional-spec%:        KPROVE_MODULE = FUNCTIONAL-SPEC-SYNTAX
 tests/specs/mcd/functional-spec%:        KPROVE_FILE   = functional-spec
-=======
-tests/specs/benchmarks/functional-spec.k%: KPROVE_MODULE = FUNCTIONAL-SPEC-SYNTAX
-tests/specs/bihu/functional-spec.k%:       KPROVE_MODULE = FUNCTIONAL-SPEC-SYNTAX
-tests/specs/erc20/functional-spec.k%:      KPROVE_MODULE = FUNCTIONAL-SPEC-SYNTAX
-tests/specs/evm-optimizations-spec.md%:    KPROVE_MODULE = EVM-OPTIMIZATIONS-SPEC-LEMMAS
-tests/specs/mcd/functional-spec.k%:        KPROVE_MODULE = FUNCTIONAL-SPEC-SYNTAX
->>>>>>> 01a4ae83
 
 tests/specs/functional/lemmas-no-smt-spec.k.prove: KPROVE_OPTS += --haskell-backend-command "kore-exec --smt=none"
 
