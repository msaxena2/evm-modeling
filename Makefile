# Settings
# --------

UNAME_S := $(shell uname -s)

DEPS_DIR      := deps
BUILD_DIR     := .build
SUBDEFN_DIR   := .
DEFN_BASE_DIR := $(BUILD_DIR)/defn
DEFN_DIR      := $(DEFN_BASE_DIR)/$(SUBDEFN_DIR)
BUILD_LOCAL   := $(abspath $(BUILD_DIR)/local)
LOCAL_LIB     := $(BUILD_LOCAL)/lib

INSTALL_PREFIX  := /usr
INSTALL_BIN     ?= $(INSTALL_PREFIX)/bin
INSTALL_LIB     ?= $(INSTALL_PREFIX)/lib/kevm
INSTALL_INCLUDE ?= $(INSTALL_LIB)/include

KEVM_BIN     := $(BUILD_DIR)$(INSTALL_BIN)
KEVM_LIB     := $(BUILD_DIR)$(INSTALL_LIB)
KEVM_INCLUDE := $(KEVM_LIB)/include
KEVM_K_BIN   := $(KEVM_LIB)/kframework/bin
KEVM         := kevm

KEVM_VERSION     ?= 1.0.1
KEVM_RELEASE_TAG ?= v$(KEVM_VERSION)-$(shell git rev-parse --short HEAD)

K_SUBMODULE := $(DEPS_DIR)/k

LIBRARY_PATH       := $(LOCAL_LIB)
C_INCLUDE_PATH     += :$(BUILD_LOCAL)/include
CPLUS_INCLUDE_PATH += :$(BUILD_LOCAL)/include
PATH               := $(KEVM_BIN):$(KEVM_K_BIN):$(PATH)

export LIBRARY_PATH
export C_INCLUDE_PATH
export CPLUS_INCLUDE_PATH
export PATH

PLUGIN_SUBMODULE := $(abspath $(DEPS_DIR)/plugin)
PLUGIN_SOURCE    := $(KEVM_INCLUDE)/kframework/blockchain-k-plugin/krypto.md
export PLUGIN_SUBMODULE

.PHONY: all clean distclean                                                                                                      \
        deps all-deps llvm-deps haskell-deps k-deps plugin-deps libsecp256k1 libff                                               \
        build build-java build-haskell build-llvm                                                                                \
        test test-all test-conformance test-rest-conformance test-all-conformance test-slow-conformance test-failing-conformance \
        test-vm test-rest-vm test-all-vm test-bchain test-rest-bchain test-all-bchain                                            \
        test-prove test-failing-prove                                                                                            \
        test-prove-benchmarks test-prove-functional test-prove-opcodes test-prove-erc20 test-prove-bihu test-prove-examples      \
        test-prove-mcd test-klab-prove test-haskell-dry-run                                                                      \
        test-parse test-failure                                                                                                  \
        test-interactive test-interactive-help test-interactive-run test-interactive-prove test-interactive-search               \
        media media-pdf metropolis-theme                                                                                         \
        install uninstall
.SECONDARY:

all: build

clean:
	rm -rf $(KEVM_BIN) $(KEVM_LIB)

distclean:
	rm -rf $(BUILD_DIR)
	git clean -dffx -- tests/

# Non-K Dependencies
# ------------------

libsecp256k1_out := $(LOCAL_LIB)/pkgconfig/libsecp256k1.pc
libff_out        := $(KEVM_LIB)/libff/lib/libff.a

libsecp256k1: $(libsecp256k1_out)
libff:        $(libff_out)

$(libsecp256k1_out): $(PLUGIN_SUBMODULE)/deps/secp256k1/autogen.sh
	cd $(PLUGIN_SUBMODULE)/deps/secp256k1                                 \
	    && ./autogen.sh                                                   \
	    && ./configure --enable-module-recovery --prefix="$(BUILD_LOCAL)" \
	    && $(MAKE)                                                        \
	    && $(MAKE) install

LIBFF_CMAKE_FLAGS :=

ifeq ($(UNAME_S),Linux)
    LIBFF_CMAKE_FLAGS +=
else
    LIBFF_CMAKE_FLAGS += -DWITH_PROCPS=OFF
endif

$(libff_out): $(PLUGIN_SUBMODULE)/deps/libff/CMakeLists.txt
	@mkdir -p $(PLUGIN_SUBMODULE)/deps/libff/build
	cd $(PLUGIN_SUBMODULE)/deps/libff/build                                                                     \
	    && cmake .. -DCMAKE_BUILD_TYPE=Release -DCMAKE_INSTALL_PREFIX=$(INSTALL_LIB)/libff $(LIBFF_CMAKE_FLAGS) \
	    && make -s -j4                                                                                          \
	    && make install DESTDIR=$(CURDIR)/$(BUILD_DIR)

# K Dependencies
# --------------

deps: k-deps

K_MVN_ARGS :=
ifneq ($(SKIP_LLVM),)
    K_MVN_ARGS += -Dllvm.backend.skip
endif
ifneq ($(SKIP_HASKELL),)
    K_MVN_ARGS += -Dhaskell.backend.skip
endif

ifneq ($(RELEASE),)
    K_BUILD_TYPE := FastBuild
else
    K_BUILD_TYPE := Debug
endif

k-deps:
	cd $(K_SUBMODULE)                                                                                                                                                                            \
	    && mvn --batch-mode package -DskipTests -Dllvm.backend.prefix=$(INSTALL_LIB)/kframework -Dllvm.backend.destdir=$(CURDIR)/$(BUILD_DIR) -Dproject.build.type=$(K_BUILD_TYPE) $(K_MVN_ARGS) \
	    && DESTDIR=$(CURDIR)/$(BUILD_DIR) PREFIX=$(INSTALL_LIB)/kframework package/package

plugin_include    := $(KEVM_LIB)/blockchain-k-plugin/include
plugin_k          := krypto.md
plugin_c          := plugin_util.cpp crypto.cpp blake2.cpp plugin_util.h blake2.h
plugin_includes   := $(patsubst %, $(plugin_include)/kframework/%, $(plugin_k))
plugin_c_includes := $(patsubst %, $(plugin_include)/c/%,          $(plugin_c))

$(plugin_include)/c/%: $(PLUGIN_SUBMODULE)/plugin-c/%
	@mkdir -p $(dir $@)
	install $< $@

$(plugin_include)/kframework/%: $(PLUGIN_SUBMODULE)/plugin/%
	@mkdir -p $(dir $@)
	install $< $@

plugin-deps: $(plugin_includes) $(plugin_c_includes)

# Building
# --------

KOMPILE := $(KEVM) kompile

<<<<<<< HEAD
kevm_includes := abi.md              \
                 asm.md              \
                 buf.md              \
                 data.md             \
                 driver.md           \
                 edsl.md             \
                 evm.md              \
                 evm-types.md        \
                 hashed-locations.md \
                 infinite-gas.md     \
                 json-rpc.md         \
                 network.md          \
                 optimizations.md    \
                 serialization.md    \
                 state-loader.md
=======
kevm_files := abi.md              \
              asm.md              \
              buf.md              \
              data.md             \
              driver.md           \
              edsl.md             \
              evm.md              \
              evm-types.md        \
              hashed-locations.md \
              json-rpc.md         \
              network.md          \
              optimizations.md    \
              serialization.md    \
              state-loader.md
>>>>>>> 0862bd9b

kevm_lemmas := infinite-gas.k                           \
               lemmas.k                                 \
               erc20/abstract-semantics-segmented-gas.k \
               erc20/evm-symbolic.k                     \
               mcd/bin_runtime.k                        \
               mcd/storage.k                            \
               mcd/verification.k                       \
               mcd/word-pack.k

lemma_includes := $(patsubst %, $(KEVM_INCLUDE)/kframework/lemmas/%, $(kevm_lemmas))

kevm_includes := $(patsubst %, $(KEVM_INCLUDE)/kframework/%, $(kevm_files))

includes := $(kevm_includes) $(lemma_includes) $(plugin_includes) $(plugin_c_includes)

$(includes): $(KEVM_BIN)/$(KEVM)

$(KEVM_INCLUDE)/kframework/%.md: %.md
	@mkdir -p $(dir $@)
	install $< $@

$(KEVM_INCLUDE)/kframework/lemmas/%.k: tests/specs/%.k
	@mkdir -p $(dir $@)
	install $< $@

KOMPILE_OPTS = --debug

ifneq (,$(RELEASE))
    KOMPILE_OPTS += -O2
endif

# Java

java_dir           := java
java_main_module   := EDSL
java_syntax_module := $(java_main_module)
java_main_file     := edsl.md
java_main_filename := $(basename $(notdir $(java_main_file)))
java_kompiled      := $(java_dir)/$(java_main_filename)-kompiled/compiled.bin

$(KEVM_LIB)/$(java_kompiled): $(kevm_includes) $(plugin_includes)
	$(KOMPILE) --backend java                  \
	    $(java_main_file) $(JAVA_KOMPILE_OPTS) \
	    --directory $(KEVM_LIB)/$(java_dir)    \
	    --main-module $(java_main_module)      \
	    --syntax-module $(java_syntax_module)  \
	    $(KOMPILE_OPTS)

# Haskell

haskell_dir            := haskell
haskell_main_module    := EDSL
haskell_syntax_module  := $(haskell_main_module)
haskell_main_file      := edsl.md
haskell_main_filename  := $(basename $(notdir $(haskell_main_file)))
haskell_kompiled       := $(haskell_dir)/$(haskell_main_filename)-kompiled/definition.kore

$(KEVM_LIB)/$(haskell_kompiled): $(kevm_includes) $(plugin_includes)
	$(KOMPILE) --backend haskell                     \
	    $(haskell_main_file) $(HASKELL_KOMPILE_OPTS) \
	    --directory $(KEVM_LIB)/$(haskell_dir)       \
	    --main-module $(haskell_main_module)         \
	    --syntax-module $(haskell_syntax_module)     \
	    $(KOMPILE_OPTS)

# Standalone

llvm_dir           := llvm
llvm_main_module   := ETHEREUM-SIMULATION
llvm_syntax_module := $(llvm_main_module)
llvm_main_file     := driver.md
llvm_main_filename := $(basename $(notdir $(llvm_main_file)))
llvm_kompiled      := $(llvm_dir)/$(llvm_main_filename)-kompiled/interpreter

$(KEVM_LIB)/$(llvm_kompiled): $(kevm_includes) $(plugin_includes) $(plugin_c_includes) $(libff_out)
	$(KOMPILE) --backend llvm                 \
	    $(llvm_main_file)                     \
	    --directory $(KEVM_LIB)/$(llvm_dir)   \
	    --main-module $(llvm_main_module)     \
	    --syntax-module $(llvm_syntax_module) \
	    $(KOMPILE_OPTS)

# Installing
# ----------

install_bins := kevm

install_libs := $(haskell_kompiled) \
                $(llvm_kompiled)    \
                $(java_kompiled)    \
                kore-json.py        \
                kast-json.py        \
                release.md          \
                version

build_bins := $(install_bins)

build_libs := $(install_libs)

$(KEVM_BIN)/$(KEVM): $(KEVM)
	@mkdir -p $(dir $@)
	install $< $@


$(KEVM_LIB)/%.py: %.py
	@mkdir -p $(dir $@)
	install $< $@

$(KEVM_LIB)/version:
	@mkdir -p $(dir $@)
	echo $(KEVM_RELEASE_TAG) > $@

$(KEVM_LIB)/release.md: INSTALL.md
	@mkdir -p $(dir $@)
	echo "KEVM Release $(KEVM_RELEASE_TAG)"  > $@
	echo                                    >> $@
	cat INSTALL.md                          >> $@

build: $(patsubst %, $(KEVM_BIN)/%, $(install_bins)) $(patsubst %, $(KEVM_LIB)/%, $(install_libs))

build-haskell: $(KEVM_LIB)/$(haskell_kompiled) $(KEVM_LIB)/kore-json.py $(lemma_includes)
build-llvm:    $(KEVM_LIB)/$(llvm_kompiled)    $(KEVM_LIB)/kore-json.py
build-java:    $(KEVM_LIB)/$(java_kompiled)    $(KEVM_LIB)/kast-json.py $(lemma_includes)

all_bin_sources := $(shell find $(KEVM_BIN) -type f | sed 's|^$(KEVM_BIN)/||')
all_lib_sources := $(shell find $(KEVM_LIB) -type f                                            \
                            -not -path "$(KEVM_LIB)/llvm/driver-kompiled/dt/*"                 \
                            -not -path "$(KEVM_LIB)/kframework/share/kframework/pl-tutorial/*" \
                            -not -path "$(KEVM_LIB)/kframework/share/kframework/k-tutorial/*"  \
                        | sed 's|^$(KEVM_LIB)/||')

install: $(patsubst %, $(DESTDIR)$(INSTALL_BIN)/%, $(all_bin_sources)) \
         $(patsubst %, $(DESTDIR)$(INSTALL_LIB)/%, $(all_lib_sources))

$(DESTDIR)$(INSTALL_BIN)/%: $(KEVM_BIN)/%
	@mkdir -p $(dir $@)
	install $< $@

$(DESTDIR)$(INSTALL_LIB)/%: $(KEVM_LIB)/%
	@mkdir -p $(dir $@)
	install $< $@

uninstall:
	rm -rf $(DESTDIR)$(INSTALL_BIN)/kevm
	rm -rf $(DESTDIR)$(INSTALL_LIB)/kevm

# Tests
# -----

TEST_CONCRETE_BACKEND := llvm
TEST_SYMBOLIC_BACKEND := java

TEST_OPTIONS :=
CHECK        := git --no-pager diff --no-index --ignore-all-space -R

KEVM_MODE     := NORMAL
KEVM_SCHEDULE := ISTANBUL
KEVM_CHAINID  := 1

KPROVE_MODULE  := VERIFICATION
KPROVE_OPTS    ?=

KEEP_OUTPUTS := false

test-all: test-all-conformance test-prove test-interactive test-parse
test: test-conformance test-prove test-interactive test-parse

# Generic Test Harnesses

tests/ethereum-tests/VMTests/%: KEVM_MODE     = VMTESTS
tests/ethereum-tests/VMTests/%: KEVM_SCHEDULE = DEFAULT

tests/specs/benchmarks/functional-spec.k%: KPROVE_MODULE = FUNCTIONAL-SPEC-SYNTAX
tests/specs/erc20/functional-spec.k%:      KPROVE_MODULE = FUNCTIONAL-SPEC-SYNTAX
tests/specs/evm-optimizations-spec.md%:    KPROVE_MODULE = EVM-OPTIMIZATIONS-SPEC-LEMMAS
tests/specs/mcd/functional-spec.k%:        KPROVE_MODULE = FUNCTIONAL-SPEC-SYNTAX

tests/specs/functional/lemmas-no-smt-spec.k.prove: KPROVE_OPTS += --haskell-backend-command "kore-exec --smt=none"

tests/%.run: tests/%
	$(KEVM) interpret $< $(TEST_OPTIONS) --backend $(TEST_CONCRETE_BACKEND)                                            \
	    --mode $(KEVM_MODE) --schedule $(KEVM_SCHEDULE) --chainid $(KEVM_CHAINID)                                      \
	    > tests/$*.$(TEST_CONCRETE_BACKEND)-out                                                                        \
	    || $(CHECK) tests/$*.$(TEST_CONCRETE_BACKEND)-out tests/templates/output-success-$(TEST_CONCRETE_BACKEND).json
	$(KEEP_OUTPUTS) || rm -rf tests/$*.$(TEST_CONCRETE_BACKEND)-out

tests/%.run-interactive: tests/%
	$(KEVM) run $< $(TEST_OPTIONS) --backend $(TEST_CONCRETE_BACKEND)                                                  \
	    --mode $(KEVM_MODE) --schedule $(KEVM_SCHEDULE) --chainid $(KEVM_CHAINID)                                      \
	    > tests/$*.$(TEST_CONCRETE_BACKEND)-out                                                                        \
	    || $(CHECK) tests/$*.$(TEST_CONCRETE_BACKEND)-out tests/templates/output-success-$(TEST_CONCRETE_BACKEND).json
	$(KEEP_OUTPUTS) || rm -rf tests/$*.$(TEST_CONCRETE_BACKEND)-out

tests/%.run-expected: tests/% tests/%.expected
	$(KEVM) run $< $(TEST_OPTIONS) --backend $(TEST_CONCRETE_BACKEND)             \
	    --mode $(KEVM_MODE) --schedule $(KEVM_SCHEDULE) --chainid $(KEVM_CHAINID) \
	    > tests/$*.$(TEST_CONCRETE_BACKEND)-out                                   \
	    || $(CHECK) tests/$*.$(TEST_CONCRETE_BACKEND)-out tests/$*.expected
	$(KEEP_OUTPUTS) || rm -rf tests/$*.$(TEST_CONCRETE_BACKEND)-out

tests/%.parse: tests/%
	$(KEVM) kast $< kast $(TEST_OPTIONS) --backend $(TEST_CONCRETE_BACKEND) > $@-out
	$(CHECK) $@-out $@-expected
	$(KEEP_OUTPUTS) || rm -rf $@-out

tests/%.prove: tests/%
	$(KEVM) prove $< $(KPROVE_MODULE) $(TEST_OPTIONS) --backend $(TEST_SYMBOLIC_BACKEND) --format-failures $(KPROVE_OPTS) --concrete-rules-file $(dir $@)concrete-rules.txt

tests/%.prove-dry-run: tests/%
	$(KEVM) prove $< $(KPROVE_MODULE) $(TEST_OPTIONS) --backend haskell --format-failures $(KPROVE_OPTS) --dry-run --concrete-rules-file $(dir $@)concrete-rules.txt

tests/%.search: tests/%
	$(KEVM) search $< "<statusCode> EVMC_INVALID_INSTRUCTION </statusCode>" $(TEST_OPTIONS) --backend $(TEST_SYMBOLIC_BACKEND) > $@-out
	$(CHECK) $@-out $@-expected
	$(KEEP_OUTPUTS) || rm -rf $@-out

tests/%.klab-prove: tests/%
	$(KEVM) klab-prove $< $(KPROVE_MODULE) $(TEST_OPTIONS) --backend $(TEST_SYMBOLIC_BACKEND) --format-failures $(KPROVE_OPTS) --concrete-rules-file $(dir $@)concrete-rules.txt

# Smoke Tests

smoke_tests_run=tests/ethereum-tests/VMTests/vmArithmeticTest/add0.json \
                tests/ethereum-tests/VMTests/vmIOandFlowOperations/pop1.json \
                tests/interactive/sumTo10.evm

smoke_tests_prove=tests/specs/erc20/ds/transfer-failure-1-a-spec.k

# Conformance Tests

tests/ethereum-tests/%.json: tests/ethereum-tests/make.timestamp

slow_conformance_tests    = $(shell cat tests/slow.$(TEST_CONCRETE_BACKEND))    # timeout after 20s
failing_conformance_tests = $(shell cat tests/failing.$(TEST_CONCRETE_BACKEND))

test-all-conformance: test-all-vm test-all-bchain
test-rest-conformance: test-rest-vm test-rest-bchain
test-slow-conformance: $(slow_conformance_tests:=.run)
test-failing-conformance: $(failing_conformance_tests:=.run)
test-conformance: test-vm test-bchain

all_vm_tests     = $(wildcard tests/ethereum-tests/VMTests/*/*.json)
quick_vm_tests   = $(filter-out $(slow_conformance_tests), $(all_vm_tests))
passing_vm_tests = $(filter-out $(failing_conformance_tests), $(quick_vm_tests))
rest_vm_tests    = $(filter-out $(passing_vm_tests), $(all_vm_tests))

test-all-vm: $(all_vm_tests:=.run)
test-rest-vm: $(rest_vm_tests:=.run)
test-vm: $(passing_vm_tests:=.run)

all_bchain_tests     = $(wildcard tests/ethereum-tests/BlockchainTests/GeneralStateTests/*/*.json)                            \
                       $(wildcard tests/ethereum-tests/LegacyTests/Constantinople/BlockchainTests/GeneralStateTests/*/*.json)
quick_bchain_tests   = $(filter-out $(slow_conformance_tests), $(all_bchain_tests))
passing_bchain_tests = $(filter-out $(failing_conformance_tests), $(quick_bchain_tests))
rest_bchain_tests    = $(filter-out $(passing_bchain_tests), $(all_bchain_tests))

test-all-bchain: $(all_bchain_tests:=.run)
test-rest-bchain: $(rest_bchain_tests:=.run)
test-bchain: $(passing_bchain_tests:=.run)

# Proof Tests

prove_specs_dir          := tests/specs
prove_failing_tests      := $(shell cat tests/failing-symbolic.$(TEST_SYMBOLIC_BACKEND))
prove_benchmarks_tests   := $(filter-out $(prove_failing_tests), $(wildcard $(prove_specs_dir)/benchmarks/*-spec.k))
prove_functional_tests   := $(filter-out $(prove_failing_tests), $(wildcard $(prove_specs_dir)/functional/*-spec.k))
prove_opcodes_tests      := $(filter-out $(prove_failing_tests), $(wildcard $(prove_specs_dir)/opcodes/*-spec.k))
prove_erc20_tests        := $(filter-out $(prove_failing_tests), $(wildcard $(prove_specs_dir)/erc20/*/*-spec.k))
prove_bihu_tests         := $(filter-out $(prove_failing_tests), $(wildcard $(prove_specs_dir)/bihu/*-spec.k))
prove_examples_tests     := $(filter-out $(prove_failing_tests), $(wildcard $(prove_specs_dir)/examples/*-spec.k))
prove_mcd_tests          := $(filter-out $(prove_failing_tests), $(wildcard $(prove_specs_dir)/mcd/*-spec.k))
prove_optimization_tests := $(filter-out $(prove_failing_tests), tests/specs/evm-optimizations-spec.md)

test-prove: test-prove-benchmarks test-prove-functional test-prove-opcodes test-prove-erc20 test-prove-bihu test-prove-examples test-prove-mcd test-prove-optimizations
test-prove-benchmarks: $(prove_benchmarks_tests:=.prove)
test-prove-functional: $(prove_functional_tests:=.prove)
test-prove-opcodes:    $(prove_opcodes_tests:=.prove)
test-prove-erc20:      $(prove_erc20_tests:=.prove)
test-prove-bihu:       $(prove_bihu_tests:=.prove)
test-prove-examples:   $(prove_examples_tests:=.prove)
test-prove-mcd:        $(prove_mcd_tests:=.prove)

test-failing-prove: $(prove_failing_tests:=.prove)

test-klab-prove: $(smoke_tests_prove:=.klab-prove)

test-prove-optimizations: $(prove_optimization_tests:=.prove)

# to generate optimizations.md, run: ./optimizer/optimize.sh &> output
tests/specs/evm-optimizations-spec.md: optimizations.md
	cat $< | sed 's/^rule/claim/' | sed 's/EVM-OPTIMIZATIONS/EVM-OPTIMIZATIONS-SPEC/' | grep -v 'priority(40)' > $@

haskell_dry_run_failing := $(shell cat tests/failing-symbolic.haskell-dry-run)
haskell_dry_run         := $(filter-out $(haskell_dry_run_failing), $(wildcard $(prove_specs_dir)/*-spec.k) $(wildcard $(prove_specs_dir)/*/*-spec.k) $(wildcard $(prove_specs_dir)/*/*/*-spec.k))

test-haskell-dry-run: $(haskell_dry_run:=.prove-dry-run)

# Parse Tests

parse_tests:=$(wildcard tests/interactive/*.json) \
             $(wildcard tests/interactive/*.evm)

test-parse: $(parse_tests:=.parse)
	echo $(parse_tests)

# Failing correctly tests

failure_tests:=$(wildcard tests/failing/*.json)

test-failure: $(failure_tests:=.run-expected)

# Interactive Tests

test-interactive: test-interactive-run test-interactive-prove test-interactive-search test-interactive-help

test-interactive-run: $(smoke_tests_run:=.run-interactive)
test-interactive-prove: $(smoke_tests_prove:=.prove)

search_tests:=$(wildcard tests/interactive/search/*.evm)
test-interactive-search: $(search_tests:=.search)

test-interactive-help:
	$(KEVM) help

# Media
# -----

media: media-pdf

### Media generated PDFs

media_pdfs := 201710-presentation-devcon3                          \
              201801-presentation-csf                              \
              201905-exercise-k-workshop                           \
              201908-trufflecon-workshop 201908-trufflecon-firefly

media/%.pdf: media/%.md media/citations.md
	@mkdir -p $(dir $@)
	cat $^ | pandoc --from markdown --filter pandoc-citeproc --to beamer --output $@

media-pdf: $(patsubst %, media/%.pdf, $(media_pdfs))

metropolis-theme: $(BUILD_DIR)/media/metropolis/beamerthememetropolis.sty

$(BUILD_DIR)/media/metropolis/beamerthememetropolis.sty:
	cd $(dir $@) && $(MAKE)<|MERGE_RESOLUTION|>--- conflicted
+++ resolved
@@ -140,23 +140,6 @@
 
 KOMPILE := $(KEVM) kompile
 
-<<<<<<< HEAD
-kevm_includes := abi.md              \
-                 asm.md              \
-                 buf.md              \
-                 data.md             \
-                 driver.md           \
-                 edsl.md             \
-                 evm.md              \
-                 evm-types.md        \
-                 hashed-locations.md \
-                 infinite-gas.md     \
-                 json-rpc.md         \
-                 network.md          \
-                 optimizations.md    \
-                 serialization.md    \
-                 state-loader.md
-=======
 kevm_files := abi.md              \
               asm.md              \
               buf.md              \
@@ -166,12 +149,12 @@
               evm.md              \
               evm-types.md        \
               hashed-locations.md \
+              infinite-gas.md     \
               json-rpc.md         \
               network.md          \
               optimizations.md    \
               serialization.md    \
               state-loader.md
->>>>>>> 0862bd9b
 
 kevm_lemmas := infinite-gas.k                           \
                lemmas.k                                 \
