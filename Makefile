--- conflicted
+++ resolved
@@ -37,7 +37,6 @@
 export TANGLER
 export LUA_PATH
 
-<<<<<<< HEAD
 .PHONY: all clean clean-submodules distclean                                                                                                            \
         deps all-deps llvm-deps haskell-deps repo-deps k-deps plugin-deps libsecp256k1 libff                                                            \
         build build-java build-node build-haskell build-llvm build-web3                                                                                 \
@@ -46,24 +45,11 @@
         test test-all test-conformance test-rest-conformance test-all-conformance test-slow-conformance test-failing-conformance                        \
         test-vm test-rest-vm test-all-vm test-bchain test-rest-bchain test-all-bchain                                                                   \
         test-web3 test-all-web3 test-failing-web3 test-truffle test-all-truffle test-failing-truffle test-openzep test-all-openzep test-failing-openzep \
-        test-prove test-prove-benchmarks test-prove-functional test-prove-opcodes test-prove-erc20 test-prove-bihu test-prove-examples test-klab-prove  \
+        test-prove test-failing-prove                                                                                                                   \
+        test-prove-benchmarks test-prove-functional test-prove-opcodes test-prove-erc20 test-prove-bihu test-prove-examples                             \
+        test-klab-prove                                                                                                                                 \
         test-parse test-failure                                                                                                                         \
         test-interactive test-interactive-help test-interactive-run test-interactive-prove test-interactive-search                                      \
-=======
-.PHONY: all clean clean-submodules distclean                                                                                     \
-        deps all-deps llvm-deps haskell-deps repo-deps k-deps plugin-deps libsecp256k1 libff                                     \
-        build build-java build-node build-haskell build-llvm build-web3                                                          \
-        defn java-defn node-defn web3-defn haskell-defn llvm-defn                                                                \
-        split-tests                                                                                                              \
-        test test-all test-conformance test-rest-conformance test-all-conformance test-slow-conformance test-failing-conformance \
-        test-vm test-rest-vm test-all-vm test-bchain test-rest-bchain test-all-bchain                                            \
-        test-web3 test-all-web3 test-failing-web3 test-truffle test-all-truffle test-failing-truffle                             \
-        test-prove test-failing-prove                                                                                            \
-        test-prove-benchmarks test-prove-functional test-prove-opcodes test-prove-erc20 test-prove-bihu test-prove-examples      \
-        test-klab-prove                                                                                                          \
-        test-parse test-failure                                                                                                  \
-        test-interactive test-interactive-help test-interactive-run test-interactive-prove test-interactive-search               \
->>>>>>> 505869d1
         media media-pdf metropolis-theme
 .SECONDARY:
 
