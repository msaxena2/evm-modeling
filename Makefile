# Settings
# --------

UNAME_S := $(shell uname -s)

DEPS_DIR      := deps
BUILD_DIR     := .build
NODE_DIR      := $(abspath node)
BUILD_LOCAL   := $(abspath $(BUILD_DIR)/local)
LOCAL_LIB     := $(BUILD_LOCAL)/lib
LOCAL_BIN     := $(BUILD_LOCAL)/bin
export NODE_DIR
export LOCAL_LIB

INSTALL_PREFIX  := /usr
INSTALL_BIN     ?= $(INSTALL_PREFIX)/bin
INSTALL_LIB     ?= $(INSTALL_PREFIX)/lib/kevm
INSTALL_INCLUDE ?= $(INSTALL_LIB)/include

KEVM_BIN     := $(BUILD_DIR)$(INSTALL_BIN)
KEVM_LIB     := $(BUILD_DIR)$(INSTALL_LIB)
KEVM_INCLUDE := $(KEVM_LIB)/include
KEVM_K_BIN   := $(KEVM_LIB)/kframework/bin
KEVM         := kevm
KEVM_LIB_ABS := $(abspath $(KEVM_LIB))
export KEVM_LIB_ABS

KEVM_VERSION     ?= 1.0.1
KEVM_RELEASE_TAG ?= v$(KEVM_VERSION)-$(shell git rev-parse --short HEAD)

K_SUBMODULE := $(DEPS_DIR)/k

LIBRARY_PATH       := $(LOCAL_LIB):$(KEVM_LIB_ABS)/libff/lib
C_INCLUDE_PATH     += :$(BUILD_LOCAL)/include
CPLUS_INCLUDE_PATH += :$(BUILD_LOCAL)/include
PATH               := $(abspath $(KEVM_BIN)):$(abspath $(KEVM_K_BIN)):$(LOCAL_BIN):$(PATH)

export LIBRARY_PATH
export C_INCLUDE_PATH
export CPLUS_INCLUDE_PATH
export PATH

PLUGIN_SUBMODULE := $(DEPS_DIR)/plugin
PLUGIN_SOURCE    := $(KEVM_INCLUDE)/kframework/blockchain-k-plugin/krypto.md
PLUGIN_FULL_PATH := $(abspath ${PLUGIN_SUBMODULE})
export PLUGIN_FULL_PATH


.PHONY: all clean distclean                                                                                                                  \
        deps k-deps plugin-deps libsecp256k1 libff protobuf                                                                                  \
        build build-haskell build-foundry build-llvm build-prove build-prove-haskell build-prove-java build-node build-kevm                  \
        test test-all test-conformance test-rest-conformance test-all-conformance test-slow-conformance test-failing-conformance             \
        test-vm test-rest-vm test-all-vm test-bchain test-rest-bchain test-all-bchain test-node                                              \
        test-prove test-failing-prove                                                                                                        \
        test-prove-benchmarks test-prove-functional test-prove-opcodes test-prove-erc20 test-prove-bihu test-prove-examples test-prove-smoke \
        test-prove-mcd test-klab-prove                                                                                                       \
        test-parse test-failure test-foundry test-foundry-forge                                                                              \
        test-interactive test-interactive-help test-interactive-run test-interactive-prove test-interactive-search                           \
        test-kevm-pyk foundry-forge-build foundry-forge-test foundry-clean                                                                   \
        media media-pdf metropolis-theme                                                                                                     \
        install uninstall                                                                                                                    \
        venv venv-clean kevm-pyk
.SECONDARY:

all: build

clean: foundry-clean venv-clean
	rm -rf $(KEVM_BIN) $(KEVM_LIB)

distclean:
	rm -rf $(BUILD_DIR)
	git clean -dffx -- tests/

# Non-K Dependencies
# ------------------

libsecp256k1_out := $(LOCAL_LIB)/pkgconfig/libsecp256k1.pc
libff_out        := $(KEVM_LIB)/libff/lib/libff.a
libcryptopp_out  := $(KEVM_LIB)/cryptopp/lib/libcryptopp.a
protobuf_out     := $(LOCAL_LIB)/proto/proto/msg.pb.cc

libsecp256k1: $(libsecp256k1_out)
libff:        $(libff_out)
libcryptopp : $(libcryptopp_out)
protobuf:     $(protobuf_out)

$(libsecp256k1_out): $(PLUGIN_SUBMODULE)/deps/secp256k1/autogen.sh
	cd $(PLUGIN_SUBMODULE)/deps/secp256k1                                 \
	    && ./autogen.sh                                                   \
	    && ./configure --enable-module-recovery --prefix="$(BUILD_LOCAL)" \
	    && $(MAKE)                                                        \
	    && $(MAKE) install

LIBFF_CMAKE_FLAGS :=

ifeq ($(UNAME_S),Linux)
    LIBFF_CMAKE_FLAGS +=
else ifeq ($(UNAME_S),Darwin)
    LIBFF_CMAKE_FLAGS += -DWITH_PROCPS=OFF -DOPENSSL_ROOT_DIR=$(shell brew --prefix openssl)
else
    LIBFF_CMAKE_FLAGS += -DWITH_PROCPS=OFF
endif

ifneq ($(APPLE_SILICON),)
    LIBFF_CMAKE_FLAGS += -DCURVE=ALT_BN128 -DUSE_ASM=Off
endif

$(libff_out): $(PLUGIN_SUBMODULE)/deps/libff/CMakeLists.txt
	@mkdir -p $(PLUGIN_SUBMODULE)/deps/libff/build
	cd $(PLUGIN_SUBMODULE)/deps/libff/build                                                                     \
	    && cmake .. -DCMAKE_BUILD_TYPE=Release -DCMAKE_INSTALL_PREFIX=$(INSTALL_LIB)/libff $(LIBFF_CMAKE_FLAGS) \
	    && make -s -j4                                                                                          \
	    && make install DESTDIR=$(CURDIR)/$(BUILD_DIR)

$(protobuf_out): $(NODE_DIR)/proto/msg.proto
	@mkdir -p $(LOCAL_LIB)/proto
	protoc --cpp_out=$(LOCAL_LIB)/proto -I $(NODE_DIR) $(NODE_DIR)/proto/msg.proto

$(libcryptopp_out): $(PLUGIN_SUBMODULE)/deps/cryptopp/GNUmakefile
	cd $(PLUGIN_SUBMODULE)/deps/cryptopp                            \
            && $(MAKE) install DESTDIR=$(CURDIR)/$(BUILD_DIR) PREFIX=$(INSTALL_LIB)/cryptopp

# K Dependencies
# --------------

deps: k-deps

K_MVN_ARGS :=
ifneq ($(SKIP_LLVM),)
    K_MVN_ARGS += -Dllvm.backend.skip
endif
ifneq ($(SKIP_HASKELL),)
    K_MVN_ARGS += -Dhaskell.backend.skip
endif

ifneq ($(APPLE_SILICON),)
    K_MVN_ARGS += -Dstack.extra-opts='--compiler ghc-8.10.7 --system-ghc'
endif

ifneq ($(RELEASE),)
    K_BUILD_TYPE := FastBuild
else
    K_BUILD_TYPE := Debug
endif

k-deps:
	cd $(K_SUBMODULE)                                                                                                                                                                            \
	    && mvn --batch-mode package -DskipTests -Dllvm.backend.prefix=$(INSTALL_LIB)/kframework -Dllvm.backend.destdir=$(CURDIR)/$(BUILD_DIR) -Dproject.build.type=$(K_BUILD_TYPE) $(K_MVN_ARGS) \
	    && DESTDIR=$(CURDIR)/$(BUILD_DIR) PREFIX=$(INSTALL_LIB)/kframework package/package

plugin_k_include  := $(KEVM_INCLUDE)/kframework/plugin
plugin_include    := $(KEVM_LIB)/blockchain-k-plugin/include
plugin_k          := krypto.md
plugin_c          := plugin_util.cpp crypto.cpp blake2.cpp plugin_util.h blake2.h
plugin_includes   := $(patsubst %, $(plugin_k_include)/%, $(plugin_k))
plugin_c_includes := $(patsubst %, $(plugin_include)/c/%, $(plugin_c))

$(plugin_include)/c/%: $(PLUGIN_SUBMODULE)/plugin-c/%
	@mkdir -p $(dir $@)
	install $< $@

$(plugin_k_include)/%: $(PLUGIN_SUBMODULE)/plugin/%
	@mkdir -p $(dir $@)
	install $< $@

plugin-deps: $(plugin_includes) $(plugin_c_includes)

# Building
# --------

KEVM_PYK_DIR := ./kevm-pyk
VENV_DIR     := $(BUILD_DIR)/venv
PYK_ACTIVATE := . $(VENV_DIR)/bin/activate

KOMPILE := $(PYK_ACTIVATE) && $(KEVM) kompile --pyk

kevm_files := abi.md                      \
              asm.md                      \
              buf.md                      \
              data.md                     \
              driver.md                   \
              edsl.md                     \
              evm.md                      \
              evm-types.md                \
              evm-node.md                 \
              foundry.md                  \
              hashed-locations.md         \
              infinite-gas.md             \
              json-rpc.md                 \
              network.md                  \
              optimizations.md            \
              serialization.md            \
              state-utils.md              \
              word.md                     \
              lemmas/lemmas.k             \
              lemmas/int-simplification.k

kevm_includes := $(patsubst %, $(KEVM_INCLUDE)/kframework/%, $(kevm_files))

includes := $(kevm_includes) $(plugin_includes) $(plugin_c_includes)

$(KEVM_INCLUDE)/%: include/%
	@mkdir -p $(dir $@)
	install $< $@

$(KEVM_INCLUDE)/kframework/lemmas/%.k: tests/specs/%.k
	@mkdir -p $(dir $@)
	install $< $@

KOMPILE_OPTS = -I $(INSTALL_INCLUDE)/kframework

ifneq (,$(RELEASE))
    KOMPILE_OPTS += -O2
endif

# Haskell

haskell_dir            := haskell
haskell_main_module    := EDSL
haskell_syntax_module  := $(haskell_main_module)
haskell_main_file      := edsl.md
haskell_main_filename  := $(basename $(notdir $(haskell_main_file)))
haskell_kompiled_dir   := $(haskell_dir)
haskell_kompiled       := $(haskell_kompiled_dir)/definition.kore

ifeq ($(UNAME_S),Darwin)
$(KEVM_LIB)/$(haskell_kompiled): $(libsecp256k1_out)
endif

$(KEVM_LIB)/$(haskell_kompiled): $(kevm_includes) $(plugin_includes) $(KEVM_BIN)/kevm
	$(KOMPILE) --backend haskell                        \
	    $(KEVM_INCLUDE)/kframework/$(haskell_main_file) \
	    $(HASKELL_KOMPILE_OPTS)                         \
	    --main-module $(haskell_main_module)            \
	    --syntax-module $(haskell_syntax_module)        \
	    $(KOMPILE_OPTS) $(KEVM_OPTS)

# Standalone

llvm_dir           := llvm
llvm_main_module   := ETHEREUM-SIMULATION
llvm_syntax_module := $(llvm_main_module)
llvm_main_file     := driver.md
llvm_main_filename := $(basename $(notdir $(llvm_main_file)))
llvm_kompiled      := $(llvm_dir)/interpreter

ifeq ($(UNAME_S),Darwin)
$(KEVM_LIB)/$(llvm_kompiled): $(libcryptopp_out)
endif

$(KEVM_LIB)/$(llvm_kompiled): $(kevm_includes) $(plugin_includes) $(plugin_c_includes) $(libff_out) $(KEVM_BIN)/kevm
	$(KOMPILE) --backend llvm                        \
	    $(KEVM_INCLUDE)/kframework/$(llvm_main_file) \
	    --main-module $(llvm_main_module)            \
	    --syntax-module $(llvm_syntax_module)        \
	    $(KOMPILE_OPTS) $(KEVM_OPTS)

# Node

node_dir           := node
node_main_module   := EVM-NODE
node_syntax_module := $(node_main_module)
node_main_file     := evm-node.md
node_main_filename := $(basename $(notdir $(node_main_file)))
node_kore          := $(node_dir)/definition.kore
node_kompiled      := $(node_dir)/build/kevm-vm
export node_dir

$(KEVM_LIB)/$(node_kore): $(kevm_includes) $(plugin_includes) $(plugin_c_includes) $(libff_out) $(KEVM_BIN)/kevm
	$(KOMPILE) --backend node                        \
	    $(KEVM_INCLUDE)/kframework/$(node_main_file) \
	    --main-module $(node_main_module)            \
	    --syntax-module $(node_syntax_module)        \
	    $(KOMPILE_OPTS) $(KEVM_OPTS)

$(KEVM_LIB)/$(node_kompiled): $(KEVM_LIB)/$(node_kore) $(protobuf_out) $(libff_out)
	@mkdir -p $(dir $@)
	cd $(dir $@) && cmake $(CURDIR)/cmake/node -DCMAKE_INSTALL_PREFIX=$(INSTALL_LIB)/$(node_dir) && $(MAKE)

# Foundry

foundry_dir           := foundry
foundry_main_module   := FOUNDRY
foundry_syntax_module := $(foundry_main_module)
foundry_main_file     := foundry.md
foundry_main_filename := $(basename $(notdir $(foundry_main_file)))
foundry_kompiled_dir  := $(foundry_dir)
foundry_kompiled      := $(foundry_kompiled_dir)/definition.kore

ifeq ($(UNAME_S),Darwin)
$(KEVM_LIB)/$(foundry_kompiled): $(libsecp256k1_out)
endif

$(KEVM_LIB)/$(foundry_kompiled): $(kevm_includes) $(plugin_includes) $(lemma_includes) $(KEVM_BIN)/kevm
	$(KOMPILE) --backend foundry                        \
	    $(KEVM_INCLUDE)/kframework/$(foundry_main_file) \
	    --main-module $(foundry_main_module)            \
	    --syntax-module $(foundry_syntax_module)        \
	    $(HASKELL_KOMPILE_OPTS)                         \
	    $(KOMPILE_OPTS) $(KEVM_OPTS)

# Installing
# ----------

install_bins := kevm    \
                kevm-vm

install_libs := $(haskell_kompiled)                                        \
                $(llvm_kompiled)                                           \
                $(foundry_kompiled)                                        \
                $(patsubst %, include/kframework/lemmas/%, $(kevm_lemmas)) \
                kore-json.py                                               \
                kast-json.py                                               \
                release.md                                                 \
                version

$(KEVM_BIN)/%: bin/%
	@mkdir -p $(dir $@)
	install $< $@

$(KEVM_BIN)/kevm-vm: $(KEVM_LIB)/$(node_kompiled)
	@mkdir -p $(dir $@)
	install $< $@

$(KEVM_LIB)/%.py: scripts/%.py
	@mkdir -p $(dir $@)
	install $< $@

$(KEVM_LIB)/version:
	@mkdir -p $(dir $@)
	echo $(KEVM_RELEASE_TAG) > $@

$(KEVM_LIB)/release.md: INSTALL.md
	@mkdir -p $(dir $@)
	echo "KEVM Release $(KEVM_RELEASE_TAG)"  > $@
	echo                                    >> $@
	cat INSTALL.md                          >> $@

build: $(patsubst %, $(KEVM_BIN)/%, $(install_bins)) $(patsubst %, $(KEVM_LIB)/%, $(install_libs))

build-llvm:     $(KEVM_LIB)/$(llvm_kompiled)    $(KEVM_LIB)/kore-json.py
build-haskell:  $(KEVM_LIB)/$(haskell_kompiled) $(KEVM_LIB)/kore-json.py
build-node:     $(KEVM_LIB)/$(node_kompiled)
build-kevm:     $(KEVM_BIN)/kevm $(kevm_includes) $(plugin_includes)
build-foundry:  $(KEVM_LIB)/$(foundry_kompiled) $(KEVM_LIB)/kore-json.py

all_bin_sources := $(shell find $(KEVM_BIN) -type f | sed 's|^$(KEVM_BIN)/||')
all_lib_sources := $(shell find $(KEVM_LIB) -type f                                            \
                            -not -path "$(KEVM_LIB)/**/dt/*"                                   \
                            -not -path "$(KEVM_LIB)/kframework/share/kframework/pl-tutorial/*" \
                            -not -path "$(KEVM_LIB)/kframework/share/kframework/k-tutorial/*"  \
                        | sed 's|^$(KEVM_LIB)/||')

install: $(patsubst %, $(DESTDIR)$(INSTALL_BIN)/%, $(all_bin_sources)) \
         $(patsubst %, $(DESTDIR)$(INSTALL_LIB)/%, $(all_lib_sources))

$(DESTDIR)$(INSTALL_BIN)/%: $(KEVM_BIN)/%
	@mkdir -p $(dir $@)
	install $< $@

$(DESTDIR)$(INSTALL_LIB)/%: $(KEVM_LIB)/%
	@mkdir -p $(dir $@)
	install $< $@

uninstall:
	rm -rf $(DESTDIR)$(INSTALL_BIN)/kevm
	rm -rf $(DESTDIR)$(INSTALL_LIB)/kevm

# Tests
# -----

TEST_CONCRETE_BACKEND := llvm
TEST_SYMBOLIC_BACKEND := haskell

CHECK := git --no-pager diff --no-index --ignore-all-space -R

KEVM_MODE     := NORMAL
KEVM_SCHEDULE := LONDON
KEVM_CHAINID  := 1

KPROVE_MODULE  = VERIFICATION
KPROVE_FILE    = verification
KPROVE_EXT     = k

KEVM_OPTS    ?=
KPROVE_OPTS  ?=
KAST_OPTS    ?=
KRUN_OPTS    ?=
KSEARCH_OPTS ?=

KEEP_OUTPUTS := false

test-all: test-all-conformance test-prove test-interactive test-parse test-kevm-pyk
test: test-conformance test-prove test-interactive test-parse test-kevm-pyk

# Generic Test Harnesses

tests/ethereum-tests/LegacyTests/Constantinople/VMTests/%: KEVM_MODE     = VMTESTS
tests/ethereum-tests/LegacyTests/Constantinople/VMTests/%: KEVM_SCHEDULE = DEFAULT

tests/specs/benchmarks/functional-spec%:     KPROVE_FILE   =  functional-spec
tests/specs/benchmarks/functional-spec%:     KPROVE_MODULE =  FUNCTIONAL-SPEC-SYNTAX
tests/specs/bihu/functional-spec%:           KPROVE_FILE   =  functional-spec
tests/specs/bihu/functional-spec%:           KPROVE_MODULE =  FUNCTIONAL-SPEC-SYNTAX
tests/specs/erc20/functional-spec%:          KPROVE_MODULE =  FUNCTIONAL-SPEC-SYNTAX
tests/specs/examples/solidity-code-spec%:    KPROVE_EXT    =  md
tests/specs/examples/solidity-code-spec%:    KPROVE_FILE   =  solidity-code-spec
tests/specs/examples/erc20-spec%:            KPROVE_EXT    =  md
tests/specs/examples/erc20-spec%:            KPROVE_FILE   =  erc20-spec
tests/specs/examples/erc721-spec%:           KPROVE_EXT    =  md
tests/specs/examples/erc721-spec%:           KPROVE_FILE   =  erc721-spec
tests/specs/examples/storage-spec%:          KPROVE_EXT    =  md
tests/specs/examples/storage-spec%:          KPROVE_FILE   =  storage-spec
tests/specs/examples/sum-to-n-spec%:         KPROVE_FILE   =  sum-to-n-spec
tests/specs/functional/infinite-gas-spec%:   KPROVE_FILE   =  infinite-gas-spec
tests/specs/functional/lemmas-no-smt-spec%:  KPROVE_FILE   =  lemmas-no-smt-spec
tests/specs/functional/lemmas-no-smt-spec%:  KPROVE_OPTS   += --haskell-backend-command "kore-exec --smt=none"
tests/specs/functional/lemmas-spec%:         KPROVE_FILE   =  lemmas-spec
tests/specs/functional/merkle-spec%:         KPROVE_FILE   =  merkle-spec
tests/specs/functional/storageRoot-spec%:    KPROVE_FILE   =  storageRoot-spec
tests/specs/mcd/functional-spec%:            KPROVE_FILE   =  functional-spec
tests/specs/mcd/functional-spec%:            KPROVE_MODULE =  FUNCTIONAL-SPEC-SYNTAX
tests/specs/opcodes/evm-optimizations-spec%: KPROVE_EXT    =  md
tests/specs/opcodes/evm-optimizations-spec%: KPROVE_FILE   =  evm-optimizations-spec
tests/specs/opcodes/evm-optimizations-spec%: KPROVE_MODULE =  EVM-OPTIMIZATIONS-SPEC-LEMMAS

tests/%.run: tests/%
	$(KEVM) interpret $< $(KEVM_OPTS) $(KRUN_OPTS) --backend $(TEST_CONCRETE_BACKEND)                                  \
	    --mode $(KEVM_MODE) --schedule $(KEVM_SCHEDULE) --chainid $(KEVM_CHAINID)                                      \
	    > tests/$*.$(TEST_CONCRETE_BACKEND)-out                                                                        \
	    || $(CHECK) tests/$*.$(TEST_CONCRETE_BACKEND)-out tests/templates/output-success-$(TEST_CONCRETE_BACKEND).json
	$(KEEP_OUTPUTS) || rm -rf tests/$*.$(TEST_CONCRETE_BACKEND)-out

tests/%.run-interactive: tests/%
	$(KEVM) run $< $(KEVM_OPTS) $(KRUN_OPTS) --backend $(TEST_CONCRETE_BACKEND)                                        \
	    --mode $(KEVM_MODE) --schedule $(KEVM_SCHEDULE) --chainid $(KEVM_CHAINID)                                      \
	    > tests/$*.$(TEST_CONCRETE_BACKEND)-out                                                                        \
	    || $(CHECK) tests/$*.$(TEST_CONCRETE_BACKEND)-out tests/templates/output-success-$(TEST_CONCRETE_BACKEND).json
	$(KEEP_OUTPUTS) || rm -rf tests/$*.$(TEST_CONCRETE_BACKEND)-out

tests/%.run-expected: tests/% tests/%.expected
	$(KEVM) run $< $(KEVM_OPTS) $(KRUN_OPTS) --backend $(TEST_CONCRETE_BACKEND)    \
	    --mode $(KEVM_MODE) --schedule $(KEVM_SCHEDULE) --chainid $(KEVM_CHAINID)  \
	    > tests/$*.$(TEST_CONCRETE_BACKEND)-out                                    \
	    || $(CHECK) tests/$*.$(TEST_CONCRETE_BACKEND)-out tests/$*.expected
	$(KEEP_OUTPUTS) || rm -rf tests/$*.$(TEST_CONCRETE_BACKEND)-out

tests/%.parse: tests/% $(KEVM_LIB)/kast-json.py $(KEVM_LIB)/kore-json.py
	$(KEVM) kast $< kast $(KEVM_OPTS) $(KAST_OPTS) --backend $(TEST_CONCRETE_BACKEND) > $@-out
	$(CHECK) $@-out $@-expected
	$(KEEP_OUTPUTS) || rm -rf $@-out

tests/interactive/%.json.gst-to-kore.check: tests/ethereum-tests/GeneralStateTests/VMTests/%.json $(KEVM_BIN)/kevm
	$(PYK_ACTIVATE) && $(KEVM) kast $< kore $(KEVM_OPTS) $(KAST_OPTS) > tests/interactive/$*.gst-to-kore.out
	$(CHECK) tests/interactive/$*.gst-to-kore.out tests/interactive/$*.gst-to-kore.expected
	$(KEEP_OUTPUTS) || rm -rf tests/interactive/$*.gst-to-kore.out

# solc-to-k
# ---------

<<<<<<< HEAD
FOUNDRY_PAR := 4
=======
PYTHON_BIN   := python3.10
VENV_DIR     := $(BUILD_DIR)/venv
PYK_ACTIVATE := . $(VENV_DIR)/bin/activate
KEVM_PYK_DIR := ./kevm-pyk
FOUNDRY_PAR  := 4
>>>>>>> ce9febe2

venv-clean:
	rm -rf $(VENV_DIR)
	rm -rf $(KEVM_LIB)/kframework/lib/python3.8
	rm -rf $(KEVM_LIB)/kframework/local/lib/python3.10
	rm -rf $(K_SUBMODULE)/pyk/build

$(VENV_DIR)/pyvenv.cfg:
	   virtualenv -p $(PYTHON_BIN) $(VENV_DIR) \
	&& $(PYK_ACTIVATE)                         \
	&& pip install --editable $(KEVM_PYK_DIR)

venv: $(VENV_DIR)/pyvenv.cfg
	@echo $(PYK_ACTIVATE)

kevm-pyk:
	$(MAKE) -C $(KEVM_PYK_DIR)

foundry-clean:
	rm -rf tests/foundry/cache
	rm -rf tests/foundry/out
	rm -f  tests/foundry/foundry.debug-log
	rm -f  tests/foundry/foundry.k
	rm -f  tests/foundry/foundry.rule-profile

tests/foundry/%: KEVM = $(PYK_ACTIVATE) && kevm

foundry_dir  := tests/foundry
foundry_out := $(foundry_dir)/out

test-foundry: KEVM_OPTS += --pyk --verbose --profile
test-foundry: KEVM = $(PYK_ACTIVATE) && kevm
test-foundry: tests/foundry/foundry.k.check tests/foundry/out/kompiled/foundry.k.prove

foundry-forge-build: $(foundry_out)

foundry-forge-test: foundry-forge-build
	cd $(foundry_dir) && forge test --ffi

$(foundry_out):
	rm -rf $@
	cd $(dir $@) && forge build

tests/foundry/foundry.k.check: tests/foundry/out/kompiled/foundry.k
	grep --invert-match '    rule  ( #binRuntime (' $< > $@.stripped
	$(CHECK) $@.stripped $@.expected

tests/foundry/out/kompiled/foundry.k: tests/foundry/out/kompiled/timestamp

tests/foundry/out/kompiled/foundry.k.prove: tests/foundry/out/kompiled/timestamp
	$(KEVM) foundry-prove tests/foundry/out                              \
	    -j$(FOUNDRY_PAR) --no-simplify-init                              \
	    $(KEVM_OPTS) $(KPROVE_OPTS)                                      \
	    $(addprefix --exclude-test , $(shell cat tests/foundry/exclude))

tests/foundry/out/kompiled/timestamp: $(foundry_out) $(KEVM_LIB)/$(foundry_kompiled) venv $(lemma_includes)
	$(KEVM) foundry-kompile $< $(KEVM_OPTS) --verbose

tests/specs/examples/%-bin-runtime.k: KEVM_OPTS += --pyk --verbose --profile
tests/specs/examples/%-bin-runtime.k: KEVM = $(PYK_ACTIVATE) && kevm

tests/specs/examples/erc20-spec/haskell/timestamp: tests/specs/examples/erc20-bin-runtime.k
tests/specs/examples/erc20-bin-runtime.k: tests/specs/examples/ERC20.sol $(KEVM_LIB)/$(haskell_kompiled) venv
	$(KEVM) solc-to-k $< ERC20 $(KEVM_OPTS) --verbose --definition $(KEVM_LIB)/$(haskell_kompiled_dir) --main-module ERC20-VERIFICATION > $@

tests/specs/examples/erc721-spec/haskell/timestamp: tests/specs/examples/erc721-bin-runtime.k
tests/specs/examples/erc721-bin-runtime.k: tests/specs/examples/ERC721.sol $(KEVM_LIB)/$(haskell_kompiled) venv
	$(KEVM) solc-to-k $< ERC721 $(KEVM_OPTS) --verbose --definition $(KEVM_LIB)/$(haskell_kompiled_dir) --main-module ERC721-VERIFICATION > $@

tests/specs/examples/storage-spec/haskell/timestamp: tests/specs/examples/storage-bin-runtime.k
tests/specs/examples/storage-bin-runtime.k: tests/specs/examples/Storage.sol $(KEVM_LIB)/$(haskell_kompiled) venv
	$(KEVM) solc-to-k $< Storage $(KEVM_OPTS) --verbose --definition $(KEVM_LIB)/$(haskell_kompiled_dir) --main-module STORAGE-VERIFICATION > $@

tests/specs/examples/empty-bin-runtime.k: tests/specs/examples/Empty.sol $(KEVM_LIB)/$(haskell_kompiled) venv
	$(KEVM) solc-to-k $< Empty $(KEVM_OPTS) --verbose --definition $(KEVM_LIB)/$(haskell_kompiled_dir) --main-module EMPTY-VERIFICATION > $@

.SECONDEXPANSION:
tests/specs/%.prove: tests/specs/% tests/specs/$$(firstword $$(subst /, ,$$*))/$$(KPROVE_FILE)/$(TEST_SYMBOLIC_BACKEND)/timestamp
	$(KEVM) prove $< $(KEVM_OPTS) --backend $(TEST_SYMBOLIC_BACKEND) $(KPROVE_OPTS)                   \
	    --definition tests/specs/$(firstword $(subst /, ,$*))/$(KPROVE_FILE)/$(TEST_SYMBOLIC_BACKEND)

tests/specs/%/timestamp: tests/specs/$$(firstword $$(subst /, ,$$*))/$$(KPROVE_FILE).$$(KPROVE_EXT) $(kevm_includes) $(plugin_includes) $(KEVM_BIN)/kevm
	$(KOMPILE) --backend $(word 3, $(subst /, , $*)) $<                                                  \
	    --definition tests/specs/$(firstword $(subst /, ,$*))/$(KPROVE_FILE)/$(word 3, $(subst /, , $*)) \
	    --main-module $(KPROVE_MODULE)                                                                   \
	    --syntax-module $(KPROVE_MODULE)                                                                 \
	    $(KOMPILE_OPTS) $(KEVM_OPTS)

tests/%.search: tests/%
	$(KEVM) search $< "<statusCode> EVMC_INVALID_INSTRUCTION </statusCode>" $(KEVM_OPTS) $(KSEARCH_OPTS) --backend $(TEST_SYMBOLIC_BACKEND) > $@-out
	$(CHECK) $@-out $@-expected
	$(KEEP_OUTPUTS) || rm -rf $@-out

# Smoke Tests

smoke_tests_run = tests/ethereum-tests/LegacyTests/Constantinople/VMTests/vmArithmeticTest/add0.json      \
                  tests/ethereum-tests/LegacyTests/Constantinople/VMTests/vmIOandFlowOperations/pop1.json \
                  tests/interactive/sumTo10.evm

smoke_tests_prove=tests/specs/erc20/ds/transfer-failure-1-a-spec.k

# Conformance Tests

tests/ethereum-tests/%.json: tests/ethereum-tests/make.timestamp

slow_conformance_tests    = $(shell cat tests/slow.$(TEST_CONCRETE_BACKEND))    # timeout after 20s
failing_conformance_tests = $(shell cat tests/failing.$(TEST_CONCRETE_BACKEND))

test-all-conformance: test-all-vm test-all-bchain
test-rest-conformance: test-rest-vm test-rest-bchain
test-slow-conformance: $(slow_conformance_tests:=.run)
test-failing-conformance: $(failing_conformance_tests:=.run)
test-conformance: test-vm test-bchain

all_vm_tests     = $(wildcard tests/ethereum-tests/LegacyTests/Constantinople/VMTests/*/*.json)
quick_vm_tests   = $(filter-out $(slow_conformance_tests), $(all_vm_tests))
passing_vm_tests = $(filter-out $(failing_conformance_tests), $(quick_vm_tests))
rest_vm_tests    = $(filter-out $(passing_vm_tests), $(all_vm_tests))

test-all-vm: $(all_vm_tests:=.run)
test-rest-vm: $(rest_vm_tests:=.run)
test-vm: $(passing_vm_tests:=.run)

all_bchain_tests     = $(wildcard tests/ethereum-tests/BlockchainTests/GeneralStateTests/*/*.json)                            \
                       $(wildcard tests/ethereum-tests/LegacyTests/Constantinople/BlockchainTests/GeneralStateTests/*/*.json)
quick_bchain_tests   = $(filter-out $(slow_conformance_tests), $(all_bchain_tests))
passing_bchain_tests = $(filter-out $(failing_conformance_tests), $(quick_bchain_tests))
rest_bchain_tests    = $(filter-out $(passing_bchain_tests), $(all_bchain_tests))

test-all-bchain: $(all_bchain_tests:=.run)
test-rest-bchain: $(rest_bchain_tests:=.run)
test-bchain: $(passing_bchain_tests:=.run)

# Proof Tests

prove_specs_dir          := tests/specs
prove_failing_tests      := $(shell cat tests/failing-symbolic.$(TEST_SYMBOLIC_BACKEND))
prove_slow_tests         := $(shell cat tests/slow.$(TEST_SYMBOLIC_BACKEND))
prove_skip_tests         := $(prove_failing_tests) $(prove_slow_tests)
prove_benchmarks_tests   := $(filter-out $(prove_skip_tests), $(wildcard $(prove_specs_dir)/benchmarks/*-spec.k))
prove_functional_tests   := $(filter-out $(prove_skip_tests), $(wildcard $(prove_specs_dir)/functional/*-spec.k))
prove_opcodes_tests      := $(filter-out $(prove_skip_tests), $(wildcard $(prove_specs_dir)/opcodes/*-spec.k))
prove_erc20_tests        := $(filter-out $(prove_skip_tests), $(wildcard $(prove_specs_dir)/erc20/*/*-spec.k))
prove_bihu_tests         := $(filter-out $(prove_skip_tests), $(wildcard $(prove_specs_dir)/bihu/*-spec.k))
prove_examples_tests     := $(filter-out $(prove_skip_tests), $(wildcard $(prove_specs_dir)/examples/*-spec.k) $(wildcard $(prove_specs_dir)/examples/*-spec.md))
prove_mcd_tests          := $(filter-out $(prove_skip_tests), $(wildcard $(prove_specs_dir)/mcd/*-spec.k))
prove_optimization_tests := $(filter-out $(prove_skip_tests), tests/specs/opcodes/evm-optimizations-spec.md)
prove_smoke_tests        := $(shell cat tests/specs/smoke)

## best-effort list of prove kompiled definitions to produce ahead of time
prove_haskell_definitions :=                                                              \
                             tests/specs/benchmarks/functional-spec/haskell/timestamp     \
                             tests/specs/benchmarks/verification/haskell/timestamp        \
                             tests/specs/bihu/functional-spec/haskell/timestamp           \
                             tests/specs/bihu/verification/haskell/timestamp              \
                             tests/specs/erc20/verification/haskell/timestamp             \
                             tests/specs/examples/erc20-spec/haskell/timestamp            \
                             tests/specs/examples/erc721-spec/haskell/timestamp           \
                             tests/specs/examples/storage-spec/haskell/timestamp          \
                             tests/specs/examples/solidity-code-spec/haskell/timestamp    \
                             tests/specs/examples/sum-to-n-spec/haskell/timestamp         \
                             tests/specs/functional/infinite-gas-spec/haskell/timestamp   \
                             tests/specs/functional/lemmas-no-smt-spec/haskell/timestamp  \
                             tests/specs/functional/lemmas-spec/haskell/timestamp         \
                             tests/specs/functional/merkle-spec/haskell/timestamp         \
                             tests/specs/functional/storageRoot-spec/haskell/timestamp    \
                             tests/specs/mcd/functional-spec/haskell/timestamp            \
                             tests/specs/mcd/verification/haskell/timestamp               \
                             tests/specs/opcodes/evm-optimizations-spec/haskell/timestamp
prove_java_definitions :=                                                              \
                          tests/specs/benchmarks/functional-spec/java/timestamp        \
                          tests/specs/benchmarks/verification/java/timestamp           \
                          tests/specs/bihu/functional-spec/java/timestamp              \
                          tests/specs/bihu/verification/java/timestamp                 \
                          tests/specs/erc20/verification/java/timestamp                \
                          tests/specs/examples/solidity-code-spec/java/timestamp       \
                          tests/specs/examples/sum-to-n-spec/java/timestamp            \
                          tests/specs/functional/lemmas-no-smt-spec/java/timestamp     \
                          tests/specs/functional/lemmas-spec/java/timestamp            \
                          tests/specs/mcd/functional-spec/java/timestamp               \
                          tests/specs/mcd/verification/java/timestamp                  \
                          tests/specs/opcodes/verification/java/timestamp
build-prove-java: $(prove_java_definitions)
build-prove-haskell: $(prove_haskell_definitions)
build-prove: $(prove_java_definitions) $(prove_haskell_definitions)

test-prove: test-prove-benchmarks test-prove-functional test-prove-opcodes test-prove-erc20 test-prove-bihu test-prove-examples test-prove-mcd test-prove-optimizations
test-prove-benchmarks:    $(prove_benchmarks_tests:=.prove)
test-prove-functional:    $(prove_functional_tests:=.prove)
test-prove-opcodes:       $(prove_opcodes_tests:=.prove)
test-prove-erc20:         $(prove_erc20_tests:=.prove)
test-prove-bihu:          $(prove_bihu_tests:=.prove)
test-prove-examples:      $(prove_examples_tests:=.prove)
test-prove-mcd:           $(prove_mcd_tests:=.prove)
test-prove-optimizations: $(prove_optimization_tests:=.prove)
test-prove-smoke:         $(prove_smoke_tests:=.prove)

test-failing-prove: $(prove_failing_tests:=.prove)

test-klab-prove: KPROVE_OPTS += --debugger
test-klab-prove: $(smoke_tests_prove:=.prove)

# to generate optimizations.md, run: ./optimizer/optimize.sh &> output
tests/specs/opcodes/evm-optimizations-spec.md: include/kframework/optimizations.md
	cat $< | sed 's/^rule/claim/' | sed 's/EVM-OPTIMIZATIONS/EVM-OPTIMIZATIONS-SPEC/' | grep -v 'priority(40)' > $@

# Parse Tests

parse_tests:=$(wildcard tests/interactive/*.json) \
             $(wildcard tests/interactive/*.evm)

test-parse: $(parse_tests:=.parse)
	echo $(parse_tests)

# Failing correctly tests

failure_tests:=$(wildcard tests/failing/*.json)

test-failure: $(failure_tests:=.run-expected)

# kevm-pyk Tests

kevm_pyk_tests :=                                                                                              \
                  tests/interactive/vmLogTest/log3.json.gst-to-kore.check                                      \
                  tests/ethereum-tests/BlockchainTests/GeneralStateTests/VMTests/vmArithmeticTest/add.json.run \
                  tests/specs/examples/empty-bin-runtime.k                                                     \
                  tests/specs/examples/erc20-bin-runtime.k                                                     \
                  tests/specs/examples/erc721-bin-runtime.k

test-kevm-pyk: KEVM_OPTS += --pyk --verbose --profile
test-kevm-pyk: KEVM = $(PYK_ACTIVATE) && kevm
test-kevm-pyk: KOMPILE = $(PYK_ACTIVATE) && kevm kompile
test-kevm-pyk: $(kevm_pyk_tests) venv

# Interactive Tests

test-interactive: test-interactive-run test-interactive-prove test-interactive-search test-interactive-help

test-interactive-run: $(smoke_tests_run:=.run-interactive)
test-interactive-prove: $(smoke_tests_prove:=.prove)

search_tests:=$(wildcard tests/interactive/search/*.evm)
test-interactive-search: $(search_tests:=.search)

test-interactive-help:
	$(KEVM) help

proto_tester := $(LOCAL_BIN)/proto_tester
proto-tester: $(proto_tester)
$(proto_tester): tests/vm/proto_tester.cpp
	@mkdir -p $(LOCAL_BIN)
	$(CXX) -I $(LOCAL_LIB)/proto $(protobuf_out) $< -o $@ -lprotobuf -lpthread

node_tests:=$(wildcard tests/vm/*.bin)
test-node: $(node_tests:=.run-node)

tests/vm/%.run-node: tests/vm/%.expected $(KEVM_BIN)/kevm-vm $(proto_tester)
	bash -c " \
	  kevm-vm 8888 127.0.0.1 & \
	  while ! netcat -z 127.0.0.1 8888; do sleep 0.1; done; \
	  netcat -N 127.0.0.1 8888 < tests/vm/$* > tests/vm/$*.out; \
	  kill %kevm-vm || true"
	$(proto_tester) $< tests/vm/$*.out

# Media
# -----

media: media-pdf

### Media generated PDFs

media_pdfs := 201710-presentation-devcon3                          \
              201801-presentation-csf                              \
              201905-exercise-k-workshop                           \
              201908-trufflecon-workshop 201908-trufflecon-firefly

media/%.pdf: media/%.md media/citations.md
	@mkdir -p $(dir $@)
	cat $^ | pandoc --from markdown --filter pandoc-citeproc --to beamer --output $@

media-pdf: $(patsubst %, media/%.pdf, $(media_pdfs))

metropolis-theme: $(BUILD_DIR)/media/metropolis/beamerthememetropolis.sty

$(BUILD_DIR)/media/metropolis/beamerthememetropolis.sty:
	cd $(dir $@) && $(MAKE)<|MERGE_RESOLUTION|>--- conflicted
+++ resolved
@@ -458,15 +458,11 @@
 # solc-to-k
 # ---------
 
-<<<<<<< HEAD
-FOUNDRY_PAR := 4
-=======
 PYTHON_BIN   := python3.10
 VENV_DIR     := $(BUILD_DIR)/venv
 PYK_ACTIVATE := . $(VENV_DIR)/bin/activate
 KEVM_PYK_DIR := ./kevm-pyk
 FOUNDRY_PAR  := 4
->>>>>>> ce9febe2
 
 venv-clean:
 	rm -rf $(VENV_DIR)
