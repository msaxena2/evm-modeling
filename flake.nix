{
  description = "A flake for the KEVM Semantics";

  inputs = {
    k-framework.url = "github:runtimeverification/k/v6.1.60";
    nixpkgs.follows = "k-framework/nixpkgs";
    flake-utils.follows = "k-framework/flake-utils";
    rv-utils.follows = "k-framework/rv-utils";
<<<<<<< HEAD
    #pyk.url = "github:runtimeverification/pyk/v0.1.524";
    pyk.url = "github:runtimeverification/pyk/update-apr-proof-parallel";
=======
    pyk.url = "github:runtimeverification/pyk/v0.1.549";
>>>>>>> 1349ef92
    nixpkgs-pyk.follows = "pyk/nixpkgs";
    poetry2nix.follows = "pyk/poetry2nix";
    blockchain-k-plugin = {
      url =
        "github:runtimeverification/blockchain-k-plugin/b42e6ede9f6b72cedabc519810416e2994caad45";
      inputs.flake-utils.follows = "k-framework/flake-utils";
      inputs.nixpkgs.follows = "k-framework/nixpkgs";
    };
    ethereum-tests = {
      url = "github:ethereum/tests/6401889dec4eee58e808fd178fb2c7f628a3e039";
      flake = false;
    };
    ethereum-legacytests = {
      url =
        "github:ethereum/legacytests/d7abc42a7b352a7b44b1f66b58aca54e4af6a9d7";
      flake = false;
    };
    haskell-backend.follows = "k-framework/haskell-backend";
  };
  outputs = { self, k-framework, haskell-backend, nixpkgs, flake-utils
    , blockchain-k-plugin, ethereum-tests, ethereum-legacytests, rv-utils, pyk
    , ... }@inputs:
    let
      nixLibs = pkgs:
        with pkgs;
        "-I${procps}/include -L${procps}/lib -I${openssl.dev}/include -L${openssl.out}/lib";
      buildInputs = pkgs:
        with pkgs;
        [
          k-framework.packages.${pkgs.system}.k
          llvm-backend
          autoconf
          automake
          cmake
          clang
          llvmPackages.llvm
          fmt
          libtool
          mpfr
          openssl.dev
          pkg-config
          procps
          python310-pyk
          time
        ] ++ lib.optional (!stdenv.isDarwin) elfutils;

      overlay = final: prev:
        let
          nixpkgs-pyk = import inputs.nixpkgs-pyk {
            system = prev.system;
            overlays = [ pyk.overlay ];
          };
          poetry2nix =
            inputs.poetry2nix.lib.mkPoetry2Nix { pkgs = nixpkgs-pyk; };
        in {
          python310-pyk = nixpkgs-pyk.python310;
          kevm = prev.stdenv.mkDerivation {
            pname = "kevm";
            version = self.rev or "dirty";
            buildInputs = buildInputs final ++ [ final.kevm-pyk ];
            nativeBuildInputs = [ prev.makeWrapper ];

            src = prev.stdenv.mkDerivation {
              name = "kevm-${self.rev or "dirty"}-src";
              src = prev.lib.cleanSource
                (prev.nix-gitignore.gitignoreSourcePure [
                  ./.gitignore
                  ".github/"
                  "result*"
                  "*.nix"
                  "deps/"
                  "kevm-pyk/"
                ] ./.);
              dontBuild = true;

              installPhase = ''
                mkdir $out
                cp -rv $src/* $out
                chmod -R u+w $out
                mkdir -p $out/deps/plugin
                cp -rv ${prev.blockchain-k-plugin-src}/* $out/deps/plugin/
              '';
            };

            dontUseCmakeConfigure = true;

            enableParallelBuilding = true;

            buildPhase = ''
              XDG_CACHE_HOME=$(pwd) NIX_LIBS="${nixLibs prev}" ${
                prev.lib.optionalString
                (prev.stdenv.isAarch64 && prev.stdenv.isDarwin)
                "APPLE_SILICON=true"
              } kdist build -j4
            '';

            installPhase = ''
              mkdir -p $out
              cp -r ./kdist-*/* $out/
              mkdir -p $out/bin
              makeWrapper ${final.kevm-pyk}/bin/kevm $out/bin/kevm --prefix PATH : ${
                prev.lib.makeBinPath [
                  prev.which
                  k-framework.packages.${prev.system}.k
                ]
              } --set NIX_LIBS "${nixLibs prev}" --set KDIST_DIR $out
            '';
          };

          kevm-test = prev.stdenv.mkDerivation {
            pname = "kevm-test";
            version = self.rev or "dirty";

            src = final.kevm.src;

            enableParallelBuilding = true;

            buildInputs = [ final.kevm prev.which prev.git ];

            buildPhase = ''
              mkdir -p tests/ethereum-tests/LegacyTests
              cp -rv ${ethereum-tests}/* tests/ethereum-tests/
              cp -rv ${ethereum-legacytests}/* tests/ethereum-tests/LegacyTests/
              chmod -R u+w tests
              APPLE_SILICON=${
                if prev.stdenv.isAarch64 && prev.stdenv.isDarwin then
                  "true"
                else
                  "false"
              } NIX=true package/test-package.sh
            '';

            installPhase = ''
              touch $out
            '';
          };

          kevm-pyk = poetry2nix.mkPoetryApplication {
            python = nixpkgs-pyk.python310;
            projectDir = ./kevm-pyk;
            overrides = poetry2nix.overrides.withDefaults
              (finalPython: prevPython: {
                pyk = nixpkgs-pyk.pyk-python310;
                xdg-base-dirs = prevPython.xdg-base-dirs.overridePythonAttrs
                  (old: {
                    propagatedBuildInputs = (old.propagatedBuildInputs or [ ])
                      ++ [ finalPython.poetry ];
                  });
              });
            groups = [ ];
            # We remove `"dev"` from `checkGroups`, so that poetry2nix does not try to resolve dev dependencies.
            checkGroups = [ ];
            postInstall = ''
              mkdir -p $out/${nixpkgs-pyk.python310.sitePackages}/kevm_pyk/kproj/plugin
              cp -rv ${prev.blockchain-k-plugin-src}/* $out/${nixpkgs-pyk.python310.sitePackages}/kevm_pyk/kproj/plugin/
            '';
          };

        };
    in flake-utils.lib.eachSystem [
      "x86_64-linux"
      "x86_64-darwin"
      "aarch64-linux"
      "aarch64-darwin"
    ] (system:
      let
        pkgs = import nixpkgs {
          inherit system;
          overlays = [
            (final: prev: {
              llvm-backend-release = false;
              poetry-nixpkgs = prev.poetry;
            })
            k-framework.overlay
            blockchain-k-plugin.overlay
            overlay
          ];
        };
        kevm = pkgs.kevm;
      in {
        packages.default = kevm;
        devShell = pkgs.mkShell {
          buildInputs = buildInputs pkgs
            ++ [ pkgs.poetry-nixpkgs ];

          shellHook = ''
            export NIX_LIBS="${nixLibs pkgs}"
            ${pkgs.lib.strings.optionalString
            (pkgs.stdenv.isAarch64 && pkgs.stdenv.isDarwin)
            "export APPLE_SILICON=true"}
          '';
        };

        apps = {
          compare-profiles = flake-utils.lib.mkApp {
            drv = pkgs.stdenv.mkDerivation {
              name = "compare-profiles";
              src = ./package/nix;
              installPhase = ''
                mkdir -p $out/bin
                cp profile.py $out/bin/compare-profiles
              '';
            };
          };
        };

        packages = {
          inherit (pkgs) kevm-pyk;
          inherit kevm;
          kevm-test = pkgs.kevm-test;

          profile = pkgs.callPackage ./package/nix/profile.nix {
            inherit kevm;
            kore-exec = haskell-backend.packages.${system}."kore:exe:kore-exec";
            src = pkgs.lib.cleanSource (pkgs.nix-gitignore.gitignoreSourcePure [
              ./.gitignore
              ".github/"
              "result*"
              "*.nix"
              "deps/"
              "kevm-pyk/"
            ] ./.);
          };

          check-submodules = rv-utils.lib.check-submodules pkgs {
            inherit k-framework blockchain-k-plugin ethereum-tests
              ethereum-legacytests;
          };

          update-from-submodules =
            rv-utils.lib.update-from-submodules pkgs ./flake.lock {
              blockchain-k-plugin.submodule = "deps/plugin";
              ethereum-tests.submodule = "tests/ethereum-tests";
              ethereum-legacytests.submodule =
                "tests/ethereum-tests/LegacyTests";
            };
        };
      }) // {
        overlays.default = nixpkgs.lib.composeManyExtensions [
          blockchain-k-plugin.overlay
          overlay
        ];
      };
}<|MERGE_RESOLUTION|>--- conflicted
+++ resolved
@@ -6,12 +6,8 @@
     nixpkgs.follows = "k-framework/nixpkgs";
     flake-utils.follows = "k-framework/flake-utils";
     rv-utils.follows = "k-framework/rv-utils";
-<<<<<<< HEAD
-    #pyk.url = "github:runtimeverification/pyk/v0.1.524";
-    pyk.url = "github:runtimeverification/pyk/update-apr-proof-parallel";
-=======
-    pyk.url = "github:runtimeverification/pyk/v0.1.549";
->>>>>>> 1349ef92
+    #pyk.url = "github:runtimeverification/pyk/v0.1.549";
+    pyk.url = "github:runtimeverification/pyk/noah/apr-proof-parallel";
     nixpkgs-pyk.follows = "pyk/nixpkgs";
     poetry2nix.follows = "pyk/poetry2nix";
     blockchain-k-plugin = {
