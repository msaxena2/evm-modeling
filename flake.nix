{
  description = "A flake for the KEVM Semantics";

  inputs = {
<<<<<<< HEAD
    k-framework.url = "github:runtimeverification/k/v5.6.22";
    nixpkgs.follows = "k-framework/nixpkgs";
=======
    nixpkgs.url = "github:NixOS/nixpkgs/nixpkgs-unstable";
    k-framework.url = "github:runtimeverification/k/v5.6.16";
    k-framework.inputs.nixpkgs.follows = "nixpkgs";
    #nixpkgs.follows = "k-framework/nixpkgs";
>>>>>>> b507524c
    flake-utils.follows = "k-framework/flake-utils";
    rv-utils.url = "github:runtimeverification/rv-nix-tools";
    poetry2nix.follows = "pyk/poetry2nix";
    blockchain-k-plugin.url = "github:runtimeverification/blockchain-k-plugin/d9f5cf8f6caf16c04ac29aeaf0f77641f8203e1d";
    blockchain-k-plugin.inputs.flake-utils.follows = "k-framework/flake-utils";
    blockchain-k-plugin.inputs.nixpkgs.follows = "k-framework/nixpkgs";
    ethereum-tests.url =
      "github:ethereum/tests/6401889dec4eee58e808fd178fb2c7f628a3e039";
    ethereum-tests.flake = false;
    ethereum-legacytests.url =
      "github:ethereum/legacytests/d7abc42a7b352a7b44b1f66b58aca54e4af6a9d7";
    ethereum-legacytests.flake = false;
    haskell-backend.follows = "k-framework/haskell-backend";
    pyk.url = "github:runtimeverification/pyk/v0.1.217";
    pyk.inputs.flake-utils.follows = "k-framework/flake-utils";
    pyk.inputs.nixpkgs.follows = "k-framework/nixpkgs";

  };
  outputs = { self, k-framework, haskell-backend, nixpkgs, flake-utils, poetry2nix
    , blockchain-k-plugin, ethereum-tests, ethereum-legacytests, rv-utils, pyk
    }:
    let
      buildInputs = pkgs: k:
        with pkgs;
        [
          k
          llvm-backend
          autoconf
          cmake
          clang
          llvmPackages.llvm
          cryptopp.dev
          fmt
          gmp
          # graphviz
          mpfr
          openssl.dev
          pkg-config
          procps
          protobuf
          python310
          secp256k1
          solc
          time
        ] ++ lib.optional (!stdenv.isDarwin) elfutils
        ++ lib.optionals stdenv.isDarwin [ automake libtool ];

      overlay = final: prev: {
        kevm = k:
          prev.stdenv.mkDerivation {
            pname = "kevm";
            version = self.rev or "dirty";
            buildInputs = buildInputs final k;
            nativeBuildInputs = [ prev.makeWrapper ];

            src = prev.stdenv.mkDerivation {
              name = "kevm-${self.rev or "dirty"}-src";
              src = prev.lib.cleanSource
                (prev.nix-gitignore.gitignoreSourcePure [
                  ./.gitignore
                  ".github/"
                  "result*"
                  "*.nix"
                  "deps/"
                  "kevm-pyk/"
                ] ./.);
              dontBuild = true;

              installPhase = ''
                mkdir $out
                cp -rv $src/* $out
                chmod -R u+w $out
                mkdir -p $out/deps/plugin
                cp -rv ${prev.blockchain-k-plugin-src}/* $out/deps/plugin/
              '';
            };

            dontUseCmakeConfigure = true;

            patches = [ ./package/nix/kevm.patch ];

            postPatch = ''
              substituteInPlace ./cmake/node/CMakeLists.txt \
                --replace 'set(K_LIB ''${K_BIN}/../lib)' 'set(K_LIB ${k}/lib)'
              substituteInPlace ./bin/kevm \
                --replace 'execute python3 -m kevm_pyk' 'execute ${final.kevm-pyk}/bin/kevm-pyk'
            '';

            buildFlags = [ "POETRY_RUN=" ] ++
              prev.lib.optional (prev.stdenv.isAarch64 && prev.stdenv.isDarwin)
              "APPLE_SILICON=true";
            enableParallelBuilding = true;

            preBuild = ''
              make plugin-deps
            '';

            installPhase = ''
              mkdir -p $out
              mv .build/usr/* $out/
              wrapProgram $out/bin/kevm --prefix PATH : ${
                prev.lib.makeBinPath [ final.solc prev.which k ]
              }
              ln -s ${k} $out/lib/kevm/kframework
            '';
          };

        kevm-test = k:
          prev.stdenv.mkDerivation {
            pname = "kevm-test";
            version = self.rev or "dirty";

            src = (final.kevm k).src;

            enableParallelBuilding = true;

            buildInputs = [ (final.kevm k) prev.which prev.git ];

            buildPhase = ''
              mkdir -p tests/ethereum-tests/LegacyTests
              cp -rv ${ethereum-tests}/* tests/ethereum-tests/
              cp -rv ${ethereum-legacytests}/* tests/ethereum-tests/LegacyTests/
              chmod -R u+w tests
              APPLE_SILICON=${
                if prev.stdenv.isAarch64 && prev.stdenv.isDarwin then
                  "true"
                else
                  "false"
              } NIX=true package/test-package.sh
            '';

            installPhase = ''
              touch $out
            '';
          };

        kevm-pyk = prev.poetry2nix.mkPoetryApplication {
          python = prev.python310;
          projectDir = ./kevm-pyk;
          overrides = prev.poetry2nix.overrides.withDefaults
            (finalPython: prevPython: { pyk = prev.pyk-python310; });
          groups = [];
          # We remove `"dev"` from `checkGroups`, so that poetry2nix does not try to resolve dev dependencies.
          checkGroups = [];
        };

      };
    in flake-utils.lib.eachSystem [
      "x86_64-linux"
      "x86_64-darwin"
      "aarch64-linux"
      "aarch64-darwin"
    ] (system:
      let
        pkgs = import nixpkgs {
          inherit system;
          overlays = [
            (final: prev: { llvm-backend-release = false; })
            (final: prev: {
              # https://github.com/NixOS/nixpkgs/pull/219240
              solc = prev.callPackage ./nix/solc/default.nix {};
            })
            k-framework.overlay
            blockchain-k-plugin.overlay
            poetry2nix.overlay
            pyk.overlay
            overlay
          ];
        };
        kevm = pkgs.kevm k-framework.packages.${system}.k;
      in {
        packages.default = kevm;
        devShell = pkgs.mkShell {
          buildInputs = buildInputs pkgs k-framework.packages.${system}.k;
        };

        apps = {
          compare-profiles = flake-utils.lib.mkApp {
            drv = pkgs.stdenv.mkDerivation {
              name = "compare-profiles";
              src = ./package/nix;
              installPhase = ''
                mkdir -p $out/bin
                cp profile.py $out/bin/compare-profiles
              '';
            };
          };
        };

        packages = {
          inherit (pkgs) kevm-pyk;
          inherit kevm;
          kevm-test = pkgs.kevm-test k-framework.packages.${system}.k;

          profile = pkgs.callPackage ./package/nix/profile.nix {
            inherit kevm;
            kore-exec = haskell-backend.packages.${system}."kore:exe:kore-exec";
            src = pkgs.lib.cleanSource (pkgs.nix-gitignore.gitignoreSourcePure [
              ./.gitignore
              ".github/"
              "result*"
              "*.nix"
              "deps/"
              "kevm-pyk/"
            ] ./.);
          };

          check-submodules = rv-utils.lib.check-submodules pkgs {
            inherit k-framework blockchain-k-plugin ethereum-tests
              ethereum-legacytests;
          };

          update-from-submodules =
            rv-utils.lib.update-from-submodules pkgs ./flake.lock {
              k-framework.submodule = "deps/k";
              blockchain-k-plugin.submodule = "deps/plugin";
              ethereum-tests.submodule = "tests/ethereum-tests";
              ethereum-legacytests.submodule =
                "tests/ethereum-tests/LegacyTests";
            };
        };
      }) // {
        overlays.default = nixpkgs.lib.composeManyExtensions [
          k-framework.overlay
          blockchain-k-plugin.overlay
          overlay
        ];
      };
}<|MERGE_RESOLUTION|>--- conflicted
+++ resolved
@@ -2,15 +2,10 @@
   description = "A flake for the KEVM Semantics";
 
   inputs = {
-<<<<<<< HEAD
+    nixpkgs.url = "github:NixOS/nixpkgs/nixpkgs-unstable";
     k-framework.url = "github:runtimeverification/k/v5.6.22";
-    nixpkgs.follows = "k-framework/nixpkgs";
-=======
-    nixpkgs.url = "github:NixOS/nixpkgs/nixpkgs-unstable";
-    k-framework.url = "github:runtimeverification/k/v5.6.16";
     k-framework.inputs.nixpkgs.follows = "nixpkgs";
     #nixpkgs.follows = "k-framework/nixpkgs";
->>>>>>> b507524c
     flake-utils.follows = "k-framework/flake-utils";
     rv-utils.url = "github:runtimeverification/rv-nix-tools";
     poetry2nix.follows = "pyk/poetry2nix";
