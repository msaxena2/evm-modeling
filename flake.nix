--- conflicted
+++ resolved
@@ -2,19 +2,11 @@
   description = "A flake for the KEVM Semantics";
 
   inputs = {
-<<<<<<< HEAD
-    k-framework.url = "github:runtimeverification/k/v6.1.20";
-    nixpkgs.follows = "k-framework/nixpkgs";
-    flake-utils.follows = "k-framework/flake-utils";
-    rv-utils.follows = "k-framework/rv-utils";
-    pyk.url = "github:runtimeverification/pyk/v0.1.505";
-=======
     k-framework.url = "github:runtimeverification/k/v6.1.21";
     nixpkgs.follows = "k-framework/nixpkgs";
     flake-utils.follows = "k-framework/flake-utils";
     rv-utils.follows = "k-framework/rv-utils";
     pyk.url = "github:runtimeverification/pyk/v0.1.506";
->>>>>>> d5fd9d31
     nixpkgs-pyk.follows = "pyk/nixpkgs";
     poetry2nix.follows = "pyk/poetry2nix";
     blockchain-k-plugin = {
