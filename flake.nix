--- conflicted
+++ resolved
@@ -3,17 +3,13 @@
 
   inputs = {
     nixpkgs.url = "github:NixOS/nixpkgs/b01f185e4866de7c5b5a82f833ca9ea3c3f72fc4";
-    k-framework.url = "github:runtimeverification/k/v6.0.124";
+    k-framework.url = "github:runtimeverification/k/v6.0.87";
     k-framework.inputs.nixpkgs.follows = "nixpkgs";
     #nixpkgs.follows = "k-framework/nixpkgs";
     flake-utils.follows = "k-framework/flake-utils";
     rv-utils.url = "github:runtimeverification/rv-nix-tools";
     poetry2nix.follows = "pyk/poetry2nix";
-<<<<<<< HEAD
-    blockchain-k-plugin.url = "github:runtimeverification/blockchain-k-plugin/1aa2e24669529ea14d806d5b7f9116c65780f368";
-=======
     blockchain-k-plugin.url = "github:runtimeverification/blockchain-k-plugin/c095983f3aec21c52f00b2d433202052ad7db104";
->>>>>>> c0e85ade
     blockchain-k-plugin.inputs.flake-utils.follows = "k-framework/flake-utils";
     blockchain-k-plugin.inputs.nixpkgs.follows = "k-framework/nixpkgs";
     ethereum-tests.url = "github:ethereum/tests/6401889dec4eee58e808fd178fb2c7f628a3e039";
@@ -21,7 +17,7 @@
     ethereum-legacytests.url = "github:ethereum/legacytests/d7abc42a7b352a7b44b1f66b58aca54e4af6a9d7";
     ethereum-legacytests.flake = false;
     haskell-backend.follows = "k-framework/haskell-backend";
-    pyk.url = "github:runtimeverification/pyk/v0.1.459";
+    pyk.url = "github:runtimeverification/pyk/v0.1.448";
     pyk.inputs.flake-utils.follows = "k-framework/flake-utils";
     pyk.inputs.nixpkgs.follows = "k-framework/nixpkgs";
     foundry.url = "github:shazow/foundry.nix/monthly"; # Use monthly branch for permanent releases
