--- conflicted
+++ resolved
@@ -17,11 +17,7 @@
       "github:ethereum/legacytests/d7abc42a7b352a7b44b1f66b58aca54e4af6a9d7";
     ethereum-legacytests.flake = false;
     haskell-backend.follows = "k-framework/haskell-backend";
-<<<<<<< HEAD
-    pyk.url = "github:runtimeverification/pyk/v0.1.143";
-=======
     pyk.url = "github:runtimeverification/pyk/v0.1.142";
->>>>>>> d3cc2b72
     pyk.inputs.flake-utils.follows = "k-framework/flake-utils";
     pyk.inputs.nixpkgs.follows = "k-framework/nixpkgs";
 
