import logging
import os
import sys
from pathlib import Path
from subprocess import CalledProcessError
from typing import Any, Dict, Final, List, Optional

from pyk.cli_utils import run_process
from pyk.kast import KApply, KInner
from pyk.kastManip import flattenLabel, getCell
from pyk.ktool import KProve, paren
from pyk.prelude import intToken, stringToken

from .utils import add_include_arg

_LOGGER: Final = logging.getLogger(__name__)


# KEVM class


class KEVM(KProve):

    def __init__(self, kompiled_directory, main_file_name=None, use_directory=None):
        super().__init__(kompiled_directory, main_file_name=main_file_name, use_directory=use_directory)
        KEVM._patch_symbol_table(self.symbol_table)

    @staticmethod
    def kompile(
        definition_dir: Path,
        main_file_name: Path,
        includes: List[str] = [],
        main_module_name: Optional[str] = None,
        syntax_module_name: Optional[str] = None,
        md_selector: Optional[str] = None,
        hook_namespaces: Optional[List[str]] = None,
        concrete_rules_file: Optional[Path] = None,
    ) -> 'KEVM':
        command = ['kompile', '--output-definition', str(definition_dir), str(main_file_name)]
        command += ['--emit-json', '--backend', 'haskell']
        command += ['--main-module', main_module_name] if main_module_name else []
        command += ['--syntax-module', syntax_module_name] if syntax_module_name else []
        command += ['--md-selector', md_selector] if md_selector else []
        command += ['--hook-namespaces', ' '.join(hook_namespaces)] if hook_namespaces else []
        command += add_include_arg(includes)
        if concrete_rules_file and os.path.exists(concrete_rules_file):
            with open(concrete_rules_file, 'r') as crf:
                concrete_rules = ','.join(crf.read().split('\n'))
                command += ['--concrete-rules', concrete_rules]
        try:
            run_process(command, _LOGGER)
        except CalledProcessError as err:
            sys.stderr.write(f'\nkompile stdout:\n{err.stdout}\n')
            sys.stderr.write(f'\nkompile stderr:\n{err.stderr}\n')
            sys.stderr.write(f'\nkompile returncode:\n{err.returncode}\n')
            sys.stderr.flush()
            raise
        return KEVM(definition_dir, main_file_name=main_file_name)

    @staticmethod
    def _patch_symbol_table(symbol_table: Dict[str, Any]) -> None:
        symbol_table['_orBool_']                                      = paren(symbol_table['_orBool_'])                                     # noqa
        symbol_table['_andBool_']                                     = paren(symbol_table['_andBool_'])                                    # noqa
        symbol_table['_impliesBool_']                                 = paren(symbol_table['_impliesBool_'])                                # noqa
        symbol_table['notBool_']                                      = paren(symbol_table['notBool_'])                                     # noqa
        symbol_table['_/Int_']                                        = paren(symbol_table['_/Int_'])                                       # noqa
        symbol_table['_*Int_']                                        = paren(symbol_table['_*Int_'])                                       # noqa
        symbol_table['_-Int_']                                        = paren(symbol_table['_-Int_'])                                       # noqa
        symbol_table['_+Int_']                                        = paren(symbol_table['_+Int_'])                                       # noqa
        symbol_table['#Or']                                           = paren(symbol_table['#Or'])                                          # noqa
        symbol_table['#And']                                          = paren(symbol_table['#And'])                                         # noqa
        symbol_table['#Implies']                                      = paren(symbol_table['#Implies'])                                     # noqa
        symbol_table['_Set_']                                         = paren(symbol_table['_Set_'])                                        # noqa
        symbol_table['_|->_']                                         = paren(symbol_table['_|->_'])                                        # noqa
        symbol_table['_Map_']                                         = paren(lambda m1, m2: m1 + '\n' + m2)                                # noqa
        symbol_table['_AccountCellMap_']                              = paren(lambda a1, a2: a1 + '\n' + a2)                                # noqa
        symbol_table['AccountCellMapItem']                            = lambda k, v: v                                                      # noqa
        symbol_table['_[_:=_]_EVM-TYPES_Memory_Memory_Int_ByteArray'] = lambda m, k, v: m + ' [ '  + k + ' := (' + v + '):ByteArray ]'      # noqa
        symbol_table['_[_.._]_EVM-TYPES_ByteArray_ByteArray_Int_Int'] = lambda m, s, w: '(' + m + ' [ ' + s + ' .. ' + w + ' ]):ByteArray'  # noqa
        symbol_table['_<Word__EVM-TYPES_Int_Int_Int']                 = paren(lambda a1, a2: '(' + a1 + ') <Word ('  + a2 + ')')            # noqa
        symbol_table['_>Word__EVM-TYPES_Int_Int_Int']                 = paren(lambda a1, a2: '(' + a1 + ') >Word ('  + a2 + ')')            # noqa
        symbol_table['_<=Word__EVM-TYPES_Int_Int_Int']                = paren(lambda a1, a2: '(' + a1 + ') <=Word (' + a2 + ')')            # noqa
        symbol_table['_>=Word__EVM-TYPES_Int_Int_Int']                = paren(lambda a1, a2: '(' + a1 + ') >=Word (' + a2 + ')')            # noqa
        symbol_table['_==Word__EVM-TYPES_Int_Int_Int']                = paren(lambda a1, a2: '(' + a1 + ') ==Word (' + a2 + ')')            # noqa
        symbol_table['_s<Word__EVM-TYPES_Int_Int_Int']                = paren(lambda a1, a2: '(' + a1 + ') s<Word (' + a2 + ')')            # noqa

    @staticmethod
    def halt() -> KApply:
        return KApply('#halt_EVM_KItem')

    @staticmethod
    def execute() -> KApply:
        return KApply('#execute_EVM_KItem')

    @staticmethod
    def jumpi() -> KApply:
        return KApply('JUMPI_EVM_BinStackOp')

    @staticmethod
    def jump() -> KApply:
        return KApply('JUMP_EVM_UnStackOp')

    @staticmethod
    def jumpi_applied(pc: KInner, cond: KInner) -> KApply:
        return KApply('____EVM_InternalOp_BinStackOp_Int_Int', [KEVM.jumpi(), pc, cond])

    @staticmethod
    def jump_applied(pc: KInner) -> KApply:
        return KApply('___EVM_InternalOp_UnStackOp_Int', [KEVM.jump(), pc])

    @staticmethod
    def pow256() -> KApply:
        return KApply('pow256_EVM-TYPES_Int', [])

    @staticmethod
    def range_uint8(i: KInner) -> KApply:
        return KApply('#rangeUInt(_,_)_EVM-TYPES_Bool_Int_Int', [intToken(8), i])

    @staticmethod
    def range_uint160(i: KInner) -> KApply:
        return KApply('#rangeUInt(_,_)_EVM-TYPES_Bool_Int_Int', [intToken(160), i])

    @staticmethod
    def range_uint256(i: KInner) -> KApply:
        return KApply('#rangeUInt(_,_)_EVM-TYPES_Bool_Int_Int', [intToken(256), i])

    @staticmethod
    def range_sint256(i: KInner) -> KApply:
        return KApply('#rangeSInt(_,_)_EVM-TYPES_Bool_Int_Int', [intToken(256), i])

    @staticmethod
    def range_address(i: KInner) -> KApply:
        return KApply('#rangeAddress(_)_EVM-TYPES_Bool_Int', [i])

    @staticmethod
    def range_bool(i: KInner) -> KApply:
        return KApply('#rangeBool(_)_EVM-TYPES_Bool_Int', [i])

    @staticmethod
    def range_bytes(width: KInner, ba: KInner) -> KApply:
        return KApply('#rangeBytes(_,_)_EVM-TYPES_Bool_Int_Int', [width, ba])

    @staticmethod
    def bool_2_word(cond: KInner) -> KApply:
        return KApply('bool2Word(_)_EVM-TYPES_Int_Bool', [cond])

    @staticmethod
    def size_bytearray(ba: KInner) -> KApply:
        return KApply('#sizeByteArray(_)_EVM-TYPES_Int_ByteArray', [ba])

    @staticmethod
    def inf_gas(g: KInner) -> KApply:
        return KApply('infGas', [g])

    @staticmethod
    def compute_valid_jumpdests(p: KInner) -> KApply:
        return KApply('#computeValidJumpDests(_)_EVM_Set_ByteArray', [p])

    @staticmethod
    def bin_runtime(c: KInner) -> KApply:
        return KApply('#binRuntime', [c])

    @staticmethod
    def hashed_location(compiler: str, base: KInner, offset: KInner, member_offset: int = 0) -> KApply:
        location = KApply('#hashedLocation(_,_,_)_HASHED-LOCATIONS_Int_String_Int_IntList', [stringToken(compiler), base, offset])
        if member_offset > 0:
            location = KApply('_+Int_', [location, intToken(member_offset)])
        return location

    @staticmethod
    def abi_calldata(name: str, args: List[KInner]) -> KApply:
        return KApply('#abiCallData(_,_)_EVM-ABI_ByteArray_String_TypedArgs', [stringToken(name), KEVM.typed_args(args)])

    @staticmethod
    def abi_selector(name: str) -> KApply:
        return KApply('abi_selector', [stringToken(name)])

    @staticmethod
    def abi_address(a: KInner) -> KApply:
        return KApply('#address(_)_EVM-ABI_TypedArg_Int', [a])

    @staticmethod
    def abi_bool(b: KInner) -> KApply:
        return KApply('#bool(_)_EVM-ABI_TypedArg_Int', [b])

    @staticmethod
    def abi_type(type: str, value: KInner) -> KApply:
        return KApply('abi_type_' + type, [value])

    @staticmethod
    def empty_typedargs() -> KApply:
        return KApply('.List{"_,__EVM-ABI_TypedArgs_TypedArg_TypedArgs"}_TypedArgs')

    @staticmethod
    def bytes_append(b1: KInner, b2: KInner) -> KApply:
        return KApply('_++__EVM-TYPES_ByteArray_ByteArray_ByteArray', [b1, b2])

    @staticmethod
    def account_cell(id: KInner, balance: KInner, code: KInner, storage: KInner, origStorage: KInner, nonce: KInner) -> KApply:
        return KApply('<account>', [KApply('<acctID>', [id]),
                                    KApply('<balance>', [balance]),
                                    KApply('<code>', [code]),
                                    KApply('<storage>', [storage]),
                                    KApply('<origStorage>', [origStorage]),
                                    KApply('<nonce>', [nonce])])

    @staticmethod
    def wordstack_len(constrainedTerm: KInner) -> int:
        return len(flattenLabel('_:__EVM-TYPES_WordStack_Int_WordStack', getCell(constrainedTerm, 'WORDSTACK_CELL')))

    @staticmethod
    def parse_bytestack(s: KInner) -> KApply:
        return KApply('#parseByteStack(_)_SERIALIZATION_ByteArray_String', [s])

    @staticmethod
<<<<<<< HEAD
    def foundry_success() -> KApply:
        return KApply('foundry_success')
=======
    def intlist(ints: List[KInner]) -> KApply:
        res = KApply('.List{"___HASHED-LOCATIONS_IntList_Int_IntList"}_IntList')
        for i in reversed(ints):
            res = KApply('___HASHED-LOCATIONS_IntList_Int_IntList', [i, res])
        return res

    @staticmethod
    def typed_args(args: List[KInner]) -> KApply:
        res = KApply('.List{"_,__EVM-ABI_TypedArgs_TypedArg_TypedArgs"}_TypedArgs')
        for i in reversed(args):
            res = KApply('_,__EVM-ABI_TypedArgs_TypedArg_TypedArgs', [i, res])
        return res
>>>>>>> bd66b7d9
<|MERGE_RESOLUTION|>--- conflicted
+++ resolved
@@ -213,10 +213,10 @@
         return KApply('#parseByteStack(_)_SERIALIZATION_ByteArray_String', [s])
 
     @staticmethod
-<<<<<<< HEAD
     def foundry_success() -> KApply:
         return KApply('foundry_success')
-=======
+
+    @staticmethod
     def intlist(ints: List[KInner]) -> KApply:
         res = KApply('.List{"___HASHED-LOCATIONS_IntList_Int_IntList"}_IntList')
         for i in reversed(ints):
@@ -229,4 +229,3 @@
         for i in reversed(args):
             res = KApply('_,__EVM-ABI_TypedArgs_TypedArg_TypedArgs', [i, res])
         return res
->>>>>>> bd66b7d9
