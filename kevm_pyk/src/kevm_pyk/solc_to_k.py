--- conflicted
+++ resolved
@@ -237,11 +237,7 @@
     }
 
     try:
-<<<<<<< HEAD
-        process_res = run_process(['solc', '--standard-json'], input=json.dumps(args), logger=_LOGGER)
-=======
         process_res = run_process(['solc', '--standard-json'], logger=_LOGGER, input=json.dumps(args))
->>>>>>> 7b7e8902
     except CalledProcessError as err:
         raise RuntimeError('solc error', err.stdout, err.stderr)
 
