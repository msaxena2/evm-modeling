--- conflicted
+++ resolved
@@ -30,13 +30,8 @@
     KVariable,
 )
 from pyk.kastManip import abstract_term_safely, substitute
-<<<<<<< HEAD
-from pyk.prelude import intToken, mlEqualsTrue, stringToken
-from pyk.utils import intersperse
-=======
-from pyk.prelude import Sorts, intToken, stringToken
+from pyk.prelude import intToken, mlEqualsTrue, Sorts, stringToken
 from pyk.utils import FrozenDict, intersperse
->>>>>>> bd66b7d9
 
 from .kevm import KEVM
 from .utils import abstract_cell_vars, build_claim
@@ -314,14 +309,8 @@
 
     sentences = contract.sentences
     module_name = contract_name.upper() + '-BIN-RUNTIME'
-<<<<<<< HEAD
-    sentences = [contract_subsort, contract_production] + storage_sentences + function_sentences + [contract_macro] + function_selector_alias_sentences
     imported_modules = KImport('EDSL')
     module = KFlatModule(module_name, sentences, [imported_modules])
-
-=======
-    module = KFlatModule(module_name, sentences, [KImport('EDSL')])
->>>>>>> bd66b7d9
 
     claims_module: Optional[KFlatModule] = None
     function_test_productions = [prod for prod in module.syntax_productions if prod.sort == KSort(f'{contract_name}Method')]
