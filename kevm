#!/usr/bin/env bash

set -euo pipefail
shopt -s extglob

notif() { echo "== $@" >&2 ; }
fatal() { echo "[FATAL] $@" ; exit 1 ; }

check_k_install() {
    which kast &> /dev/null \
        || fatal "Must have K installed! See https://github.com/kframework/k/releases."
    which krun &> /dev/null \
        || fatal "Must have K installed! See https://github.com/kframework/k/releases."
}

INSTALL_BIN="$(cd $(dirname $0) && pwd)"
INSTALL_LIB="$(dirname ${INSTALL_BIN})/lib/kevm"
INSTALL_INCLUDE=${INSTALL_LIB}/include

install_k_bin=${INSTALL_LIB}/kframework/bin
plugin_include=${INSTALL_LIB}/blockchain-k-plugin/include
libff_dir=${INSTALL_LIB}/libff
libcryptopp_dir=${INSTALL_LIB}/cryptopp

export PATH="$install_k_bin:$INSTALL_BIN:$INSTALL_LIB:$PATH"
export LD_LIBRARY_PATH=${LD_LIBRARY_PATH:-}:/usr/local/lib

export K_OPTS="${K_OPTS:--Xmx16G -Xss512m}"

export KLAB_OUT="${KLAB_OUT:-~/.klab}"

# Runners
# -------

# User Commands

run_kompile() {
    local kompile_opts openssl_root

    kompile_opts=(  --backend "${backend}" "${run_file}"                                 )
    kompile_opts+=( -I "${INSTALL_INCLUDE}/kframework" -I "${plugin_include}/kframework" )
    kompile_opts+=( --hook-namespaces "JSON KRYPTO"                                      )
    kompile_opts+=( --emit-json                                                          )

    if [[ ! -z ${concrete_rules_file} ]]; then
        if [[ -f ${concrete_rules_file} ]]; then
            kompile_opts+=(--concrete-rules "$(cat ${concrete_rules_file} | tr '\n' ',')")
        else
            fatal "Concrete rules file doesn't exist: ${concrete_rules_file}"
        fi
    fi

    case "${backend}" in
        haskell) kompile_opts+=( --md-selector 'k & ! nobytes' )
                 ;;
        java)    kompile_opts+=( --md-selector 'k & ! bytes' )
                 ;;
        llvm)    kompile_opts+=( --md-selector 'k & ! nobytes'                                                 )
                 kompile_opts+=( -ccopt -L${libff_dir}/lib -ccopt -I${libff_dir}/include                       )
                 kompile_opts+=( -ccopt ${plugin_include}/c/plugin_util.cpp                                    )
                 kompile_opts+=( -ccopt ${plugin_include}/c/crypto.cpp                                         )
                 kompile_opts+=( -ccopt ${plugin_include}/c/blake2.cpp                                         )
                 kompile_opts+=( -ccopt -g -ccopt -std=c++14                                                   )
                 kompile_opts+=( -ccopt -lff -ccopt -lcryptopp -ccopt -lsecp256k1 -ccopt -lssl -ccopt -lcrypto )
                 if [[ "$(uname -s)" == 'Linux' ]]; then
                     kompile_opts+=( -ccopt -lprocps )
                 elif [[ "$(uname -s)" == 'Darwin' ]]; then
                     openssl_root="$(brew --prefix openssl)"
                     brew_root="$(brew --prefix)"
                     kompile_opts+=( -ccopt -I${brew_root}/include -ccopt -L/${brew_root}/lib -ccopt -I${openssl_root}/include -ccopt -L${openssl_root}/lib )
                     kompile_opts+=( -ccopt -I${libcryptopp_dir}/include -ccopt -L/${libcryptopp_dir}/lib )
                 fi
                 ;;
        *)       fatal "Unknown backend for kompile: ${backend}" ;;
    esac
    kompile "${kompile_opts[@]}" "$@"
}

run_krun() {
    local cschedule cmode cchainid parser

    check_k_install

    case "$backend" in
        java)
            cschedule=$cSCHEDULE_kast
            cmode=$cMODE_kast
            cchainid=$cCHAINID_kast
            parser='printf %s'
            ;;
        *)
            cschedule=$cSCHEDULE_kore
            cmode=$cMODE_kore
            cchainid=$cCHAINID_kore
            parser='cat'
            ;;
    esac
    krun --directory "$backend_dir"                   \
         -cSCHEDULE="$cschedule" -pSCHEDULE="$parser" \
         -cMODE="$cmode"         -pMODE="$parser"     \
         -cCHAINID="$cchainid"   -pCHAINID="$parser"  \
         "$run_file" "$@"
}

run_kast() {
    local output_mode

    output_mode="${1:-kore}" ; shift

    case "$run_file-$output_mode" in
        *.json-kast) kast-json.py "$run_file" "$cSCHEDULE_kast" "$cMODE_kast" "$cCHAINID_kast"                  ;;
        *.json-kore) kore-json.py "$run_file" "$cSCHEDULE_kore" "$cMODE_kore" "$cCHAINID_kore"                  ;;
        *)           check_k_install ; kast --directory "$backend_dir" "$run_file" --output "$output_mode" "$@" ;;
    esac
}

run_prove() {
    local def_module run_dir proof_args haskell_backend_command bug_report_name \
<<<<<<< HEAD
          eventlog_name kprove omit_cells omit_labels klab_log
=======
          eventlog_name kprove omit_cells omit_labels klab_log pyk_args
>>>>>>> cc8dbaf3

    check_k_install

    bug_report_name="kevm-bug-$(basename "${run_file%-spec.k}")"
    eventlog_name="${run_file}.eventlog"

    kprove=kprove
    proof_args=(--directory "${backend_dir}" "${run_file}")
    proof_args+=( -I "${INSTALL_INCLUDE}/kframework" -I "${plugin_include}/kframework" )

    ! ${provex} || kprove=kprovex
      ${provex} || proof_args+=(--def-module "$verif_module")

    ! ${debug}                        || proof_args+=(--debug)
    [[ ! -f ${concrete_rules_file} ]] || proof_args+=(--concrete-rules "$(cat ${concrete_rules_file} | tr '\n' ',')")

    haskell_backend_command=(kore-exec)

    case "${backend}" in
        haskell) ! ${bug_report}                 || haskell_backend_command+=(--bug-report "${bug_report_name}")
                 ! ${profile}                    || haskell_backend_command+=(+RTS -l -ol${eventlog_name} -RTS)
                 [[ -z ${max_counterexamples} ]] || haskell_backend_command+=(--max-counterexamples ${max_counterexamples})

                 ! ${debugger}                              || proof_args+=(--debugger)
                 [[ ${#haskell_backend_command[@]} -le 1 ]] || proof_args+=(--haskell-backend-command "${haskell_backend_command[*]}")
                 ;;

        java)    if ${debugger}; then
                     omit_cells='<substate> <jumpDests> <program> <code> <callGas> <touchedAccounts> <interimStates> <callStack> <callData> <block> <txOrder> <txPending> <messages>'
                     omit_labels='#mkCall________EVM #callWithCode_________EVM #create_____EVM #mkCreate_____EVM #newAddrCreate2 #finishCodeDeposit___EVM'
                     klab_log="$(basename "${run_file%-spec.k}").k"

                     proof_args+=( --state-log --state-log-path "${KLAB_OUT}/data" --state-log-id "${klab_log}"    )
                     proof_args+=( --state-log-events OPEN,REACHINIT,REACHTARGET,REACHPROVED,RULE,SRULE,NODE,CLOSE )
                     proof_args+=( --output-flatten "_Map_ #And"                                                   )
                     proof_args+=( --output-omit "${omit_cells} ${omit_labels}"                                    )
                     proof_args+=( --no-alpha-renaming --restore-original-names --no-sort-collections              )
                     proof_args+=( --output json                                                                   )
                 fi
                 ;;
        *)       fatal "Unknown backend for proving! ${backend}" ;;
    esac

    if ${profile}; then
        timeout -s INT "${profile_timeout}" ${kprove} "${proof_args[@]}" "$@" || true
        kore-prof "${eventlog_name}" ${kore_prof_args} > "${eventlog_name}.json"
    else
        if ${pyk_minimize}; then
<<<<<<< HEAD
            ${kprove} "${proof_args[@]}" "$@" --output json | kpyk ${backend_dir}/*-kompiled minimize /dev/stdin
=======
            pyk_args=(${backend_dir}/*-kompiled minimize /dev/stdin)
            [[ -z "${pyk_omit_labels}" ]] || pyk_args+=(--omit-labels "${pyk_omit_labels}")
            ${kprove} "${proof_args[@]}" "$@" --output json | kpyk "${pyk_args[@]}"
>>>>>>> cc8dbaf3
        else
            ${kprove} "${proof_args[@]}" "$@"
        fi
    fi
}

run_search() {
    local search_pattern
    search_pattern="$1" ; shift
    run_krun --search --pattern "$search_pattern" "$@"
}

view_klab() {
    local klab_log

    klab_log="$(basename "${run_file%-spec.k}")"

    # klab often runs out of stack space when running long-running KEVM programs
    # klab debug "$klab_log"
    KLAB_NODE_STACK_SIZE="${KLAB_NODE_STACK_SIZE:-300000}"
    node --max-old-space-size=4096 --stack-size=$KLAB_NODE_STACK_SIZE $(dirname $(which klab))/../libexec/klab-debug "$klab_log"
}

# Dev Commands

run_interpret() {
    local interpreter kast output output_text output_format exit_status cmdprefix

    interpreter="$backend_dir/driver-kompiled/interpreter"
    kast="$(mktemp)"
    output="$(mktemp)"
    output_text="$(mktemp)"
    trap "rm -rf $kast $output $output_text" INT TERM EXIT
    exit_status=0
    cmdprefix=
    output_format='kore'
    case "$backend" in
        java)    run_kast kast > "$kast"
                 output_format='kast'
                 run_file="$kast"
                 run_krun --parser 'cat' --output kast > "$output" || exit_status="$?"
                 if [[ "$unparse" == 'true' ]] && [[ "$exit_status" != '0' ]]; then
                     cat "$output" | "$0" kast --backend "$backend" - pretty --input "$output_format"
                 fi
                 exit "$exit_status"
                 ;;

        llvm)    run_kast kore > "$kast"
                 if $debugger; then cmdprefix="gdb --args"; fi
                 $cmdprefix "$interpreter" "$kast" -1 "$output" "$@" \
                     || exit_status="$?"
                 if [[ "$unparse" == 'true' ]] && [[ "$exit_status" != '0' ]]; then
                     cat "$output" | "$0" kast --backend "$backend" - pretty --input "$output_format" --sort GeneratedTopCell
                 fi
                 exit "$exit_status"
                 ;;

        haskell) run_kast kore > "$kast"
                 kore-exec "$backend_dir/driver-kompiled/definition.kore" --pattern "$kast" --module ETHEREUM-SIMULATION --smt none --output "$output" \
                     || exit_status="$?"
                 if [[ "$unparse" == 'true' ]] && [[ "$exit_status" != '0' ]]; then
                     cat "$output" | "$0" kast --backend "$backend" - pretty --input "$output_format" --sort GeneratedTopCell
                 fi
                 exit "$exit_status"
                 ;;

        *)      fatal "Bad backend for interpreter: '$backend'"
                ;;
    esac
}

# Main
# ----

run_command="$1" ; shift

if [[ "$run_command" == 'help' ]] || [[ "$run_command" == '--help' ]] ; then
    echo "
        usage: $0 run          [--backend (llvm|java|haskell)]           <KEVM_arg>* <pgm>  <K arg>*
               $0 interpret    [--backend (llvm)] [--debug|--no-unparse] <KEVM_arg>* <pgm>  <interpreter arg>*
               $0 interpret    [--backend (java|haskell)] [--no-unparse] <KEVM_arg>* <pgm>
               $0 kast         [--backend (llvm|java|haskell)]           <KEVM_arg>* <pgm>  <output format> <K arg>*
               $0 prove        [--backend (java|haskell)]                            <spec> <KEVM_arg>* <K arg>*
               $0 search       [--backend (java|haskell)]                            <pgm>  <pattern> <K arg>*
               $0 kompile      [--backend (java|llvm|haskell)]                       <main> <K arg>*
               $0 klab-view                                                          <spec>

               $0 [help|--help|version|--version]

           $0 run       : Run a single EVM program
           $0 interpret : Run JSON EVM programs without K Frontend (external parser)
           $0 kast      : Parse an EVM program and output it in a supported format
           $0 prove     : Run an EVM K proof
           $0 search    : Search for a K pattern in an EVM program execution
           $0 kompile   : Run kompile with arguments setup to include KEVM parameters as defaults
           $0 klab-view : View the statelog associated with a given program or spec

           $0 help    : Display this help message.
           $0 version : Display the versions of KEVM, K, Kore, and Z3 in use.

           Note: <pgm> is a path to a file containing an EVM program/test.
                 <spec> is a K specification to be proved.
                 <main> is a K definition to be kompiled, which may include files from KEVM.
                 <KEVM arg> is one of [--mode (NORMAL|VMTESTS)]
                                      [--schedule (ISTANBUL|PETERSBURG|CONSTANTINOPLE|BYZANTIUM|SPURIOUS_DRAGON|TANGERINE_WHISTLE|HOMESTEAD|FRONTIER|DEFAULT)]
                                      [--chainid NNN]
                                      [--concrete-rules-file <concrete_rules_file>]
                                      [--bug-report]
                                      [--profile]
                                      [--profile-timeout <duration>]
                                      [--kore-prof-args \"<kore-prof arg>*\"]
                                      [--provex]
                                      [--verif-module <verification_module>]
                                      [--pyk-minimize]
                                      [--pyk-omit-labels <comma_separated_labels>]
                                      [--max-counterexamples <number_counterexamples>]
                 <K arg> is an argument you want to pass to K.
                 <interpreter arg> is an argument you want to pass to the derived interpreter.
                 <kore-prof arg> is an argument you want to pass to kore-prof.
                 <output format> is the format for Kast to output the term in.
                 <pattern> is the configuration pattern to search for.
                 <def_module> is the module to take as axioms when doing verification.
                 <duration> is a timeout specifier as for GNU timeout.

           klab-view: Make sure that the 'klab/bin' directory is on your PATH to use this option.
    "
    exit 0
fi

if [[ "$run_command" == 'version' ]] || [[ "$run_command" == '--version' ]]; then
    notif "KEVM Version"
    cat $INSTALL_LIB/version
    exit 0
fi

backend="llvm"
debug=false
dump=false
unparse=true
debugger=false
profile=false
profile_timeout="0"
kore_prof_args=""
bug_report=false
mode=NORMAL
schedule=ISTANBUL
chainid=1
concrete_rules_file=
provex=false
verif_module=VERIFICATION
pyk_minimize=false
<<<<<<< HEAD
=======
pyk_omit_labels=
max_counterexamples=
>>>>>>> cc8dbaf3
[[ ! "$run_command" == 'prove' ]] || backend='java'
[[ ! "$run_command" =~ klab*   ]] || backend='java'
kevm_port='8545'
kevm_host='127.0.0.1'
args=()
while [[ $# -gt 0 ]]; do
    arg="$1"
    case $arg in
        --debug)               debug=true ; args+=("$1") ; shift   ;;
        --dump)                dump=true                 ; shift   ;;
        --no-unparse)          unparse=false             ; shift   ;;
        --debugger)            debugger=true             ; shift   ;;
        --profile)             profile=true              ; shift   ;;
        --profile-timeout)     profile_timeout="$2"      ; shift 2 ;;
        --kore-prof-args)      kore_prof_args="$2"       ; shift 2 ;;
        --bug-report)          bug_report=true           ; shift   ;;
        --backend)             backend="$2"              ; shift 2 ;;
        --backend-dir)         backend_dir="$2"          ; shift 2 ;;
        --concrete-rules-file) concrete_rules_file="$2"  ; shift 2 ;;
        --provex)              provex=true               ; shift   ;;
        --verif-module)        verif_module="$2"         ; shift 2 ;;
        --pyk-minimize)        pyk_minimize=true         ; shift   ;;
<<<<<<< HEAD
=======
        --pyk-omit-labels)     pyk_omit_labels="$2"      ; shift 2 ;;
        --max-counterexamples) max_counterexamples="$2"  ; shift 2 ;;
>>>>>>> cc8dbaf3
        --mode)                mode="$2"                 ; shift 2 ;;
        --schedule)            schedule="$2"             ; shift 2 ;;
        --chainid)             chainid="$2"              ; shift 2 ;;
        -p|--port)             kevm_port="$2"            ; shift 2 ;;
        -h|--host|--hostname)  kevm_host="$2"            ; shift 2 ;;
        *)                     args+=("$1")              ; shift   ;;
    esac
done

[[ "${#args[@]}" -le 0 ]] || set -- "${args[@]}"
backend_dir="${backend_dir:-$INSTALL_LIB/$backend}"

! $profile  || [[ "$backend" == haskell ]]         || fatal "Option --profile only usable with --backend haskell!"
[[ $profile_timeout = "0" ]] || $profile           || fatal "Option --profile-timeout only usable with --profile!"
[[ $kore_prof_args = "" ]]   || $profile           || fatal "Option --kore-prof-args only usable with --profile!"
if ${pyk_minimize}; then
    ! ${debugger} || fatal "Option --pyk-minimize not usable with --debugger!"
    ! ${profile}  || fatal "Option --pyk-minimize not usable with --profile!"
<<<<<<< HEAD
=======
elif [[ ! -z ${pyk_omit_labels} ]]; then
    fatal "Option --pyk-label-omit only usable with --pyk-minimize!"
>>>>>>> cc8dbaf3
fi

# get the run file
run_file="$1" ; shift
if [[ "$run_file" == '-' ]]; then
    tmp_input="$(mktemp)"
    trap "rm -rf $tmp_input" INT TERM EXIT
    cat - > "$tmp_input"
    run_file="$tmp_input"
fi
[[ -f "$run_file" ]] || fatal "File does not exist: $run_file"

cMODE_kore="Lbl${mode}{}()"
cSCHEDULE_kore="Lbl${schedule}'Unds'EVM{}()"
cCHAINID_kore="\dv{SortInt{}}(\"${chainid}\")"

cMODE_kast="\`${mode}\`(.KList)"
cSCHEDULE_kast="\`${schedule}_EVM\`(.KList)"
cCHAINID_kast="#token(\"${chainid}\",\"Int\")"

! ${debug} || set -x

case "$run_command-$backend" in
    kompile-@(java|llvm|haskell)   ) run_kompile   "$@" ;;
    run-@(java|llvm|haskell)       ) run_krun      "$@" ;;
    kast-@(java|llvm|haskell)      ) run_kast      "$@" ;;
    interpret-@(llvm|haskell|java) ) run_interpret "$@" ;;
    prove-@(java|haskell)          ) run_prove     "$@" ;;
    search-@(java|haskell)         ) run_search    "$@" ;;
    klab-view-java                 ) view_klab     "$@" ;;
    *) $0 help ; fatal "Unknown command on backend: $run_command $backend" ;;
esac<|MERGE_RESOLUTION|>--- conflicted
+++ resolved
@@ -116,11 +116,7 @@
 
 run_prove() {
     local def_module run_dir proof_args haskell_backend_command bug_report_name \
-<<<<<<< HEAD
-          eventlog_name kprove omit_cells omit_labels klab_log
-=======
           eventlog_name kprove omit_cells omit_labels klab_log pyk_args
->>>>>>> cc8dbaf3
 
     check_k_install
 
@@ -169,13 +165,9 @@
         kore-prof "${eventlog_name}" ${kore_prof_args} > "${eventlog_name}.json"
     else
         if ${pyk_minimize}; then
-<<<<<<< HEAD
-            ${kprove} "${proof_args[@]}" "$@" --output json | kpyk ${backend_dir}/*-kompiled minimize /dev/stdin
-=======
             pyk_args=(${backend_dir}/*-kompiled minimize /dev/stdin)
             [[ -z "${pyk_omit_labels}" ]] || pyk_args+=(--omit-labels "${pyk_omit_labels}")
             ${kprove} "${proof_args[@]}" "$@" --output json | kpyk "${pyk_args[@]}"
->>>>>>> cc8dbaf3
         else
             ${kprove} "${proof_args[@]}" "$@"
         fi
@@ -327,11 +319,8 @@
 provex=false
 verif_module=VERIFICATION
 pyk_minimize=false
-<<<<<<< HEAD
-=======
 pyk_omit_labels=
 max_counterexamples=
->>>>>>> cc8dbaf3
 [[ ! "$run_command" == 'prove' ]] || backend='java'
 [[ ! "$run_command" =~ klab*   ]] || backend='java'
 kevm_port='8545'
@@ -354,11 +343,8 @@
         --provex)              provex=true               ; shift   ;;
         --verif-module)        verif_module="$2"         ; shift 2 ;;
         --pyk-minimize)        pyk_minimize=true         ; shift   ;;
-<<<<<<< HEAD
-=======
         --pyk-omit-labels)     pyk_omit_labels="$2"      ; shift 2 ;;
         --max-counterexamples) max_counterexamples="$2"  ; shift 2 ;;
->>>>>>> cc8dbaf3
         --mode)                mode="$2"                 ; shift 2 ;;
         --schedule)            schedule="$2"             ; shift 2 ;;
         --chainid)             chainid="$2"              ; shift 2 ;;
@@ -377,11 +363,8 @@
 if ${pyk_minimize}; then
     ! ${debugger} || fatal "Option --pyk-minimize not usable with --debugger!"
     ! ${profile}  || fatal "Option --pyk-minimize not usable with --profile!"
-<<<<<<< HEAD
-=======
 elif [[ ! -z ${pyk_omit_labels} ]]; then
     fatal "Option --pyk-label-omit only usable with --pyk-minimize!"
->>>>>>> cc8dbaf3
 fi
 
 # get the run file
