[build-system]
requires = ["poetry-core"]
build-backend = "poetry.core.masonry.api"

[tool.poetry]
name = "kevm-pyk"
<<<<<<< HEAD
version = "1.0.331"
=======
version = "1.0.332"
>>>>>>> f8051d5d
description = ""
authors = [
    "Runtime Verification, Inc. <contact@runtimeverification.com>",
]
packages = [
    { include = "kevm_pyk", from = "src/" },
    { include = "kontrolx", from = "src/" },
]

[tool.poetry.dependencies]
python = "^3.10"
pathos = "*"
<<<<<<< HEAD
pyk = { git = "https://github.com/runtimeverification/pyk.git", tag="v0.1.479" }
=======
pyk = { git = "https://github.com/runtimeverification/pyk.git", tag="v0.1.486" }
>>>>>>> f8051d5d
tomlkit = "^0.11.6"
xdg-base-dirs = "^6.0.0"

[tool.poetry.group.dev.dependencies]
autoflake = "*"
black = "*"
flake8 = "*"
flake8-bugbear = "*"
flake8-comprehensions = "*"
flake8-quotes = "*"
flake8-type-checking = "*"
inotify = "*"
isort = "*"
mypy = "*"
pep8-naming = "*"
pytest = "*"
pytest-timeout = "*"
pytest-cov = "*"
pytest-mock = "*"
pytest-xdist = "*"
pyupgrade = "*"

[tool.poetry.scripts]
kevm = "kevm_pyk.__main__:main"
kevm-pyk = "kevm_pyk.__main__:main"
kevm-dist = "kevm_pyk.kdist.__main__:main"
gst-to-kore = "kevm_pyk.gst_to_kore:main"
kontrolx = "kontrolx.__main__:main"

[tool.poetry.plugins.kdist]
evm-semantics = "kevm_pyk.kdist.plugin"

[tool.isort]
profile = "black"
line_length = 120

[tool.autoflake]
recursive = true
expand-star-imports = true
remove-all-unused-imports = true
ignore-init-module-imports = true
remove-duplicate-keys = true
remove-unused-variables = true
exclude = [ "src/kevm_pyk/kproj" ]

[tool.black]
line-length = 120
skip-string-normalization = true
exclude = "src/kevm_pyk/kproj"

[tool.mypy]
disallow_untyped_defs = true<|MERGE_RESOLUTION|>--- conflicted
+++ resolved
@@ -4,11 +4,7 @@
 
 [tool.poetry]
 name = "kevm-pyk"
-<<<<<<< HEAD
-version = "1.0.331"
-=======
-version = "1.0.332"
->>>>>>> f8051d5d
+version = "1.0.333"
 description = ""
 authors = [
     "Runtime Verification, Inc. <contact@runtimeverification.com>",
@@ -21,11 +17,7 @@
 [tool.poetry.dependencies]
 python = "^3.10"
 pathos = "*"
-<<<<<<< HEAD
-pyk = { git = "https://github.com/runtimeverification/pyk.git", tag="v0.1.479" }
-=======
 pyk = { git = "https://github.com/runtimeverification/pyk.git", tag="v0.1.486" }
->>>>>>> f8051d5d
 tomlkit = "^0.11.6"
 xdg-base-dirs = "^6.0.0"
 
