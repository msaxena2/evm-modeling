[build-system]
requires = ["poetry-core"]
build-backend = "poetry.core.masonry.api"

[tool.poetry]
name = "kevm-pyk"
<<<<<<< HEAD
version = "1.0.604"
=======
version = "1.0.609"
>>>>>>> bf5de8aa
description = ""
authors = [
    "Runtime Verification, Inc. <contact@runtimeverification.com>",
]

[tool.poetry.dependencies]
python = "^3.10"
pathos = "*"
kframework = { git = "https://github.com/runtimeverification/k.git", tag="v7.1.14", subdirectory = "pyk" }
tomlkit = "^0.11.6"

[tool.poetry.group.dev.dependencies]
autoflake = "*"
black = "*"
flake8 = "*"
flake8-bugbear = "*"
flake8-comprehensions = "*"
flake8-quotes = "*"
flake8-type-checking = "*"
inotify = "*"
isort = "*"
mypy = "*"
pep8-naming = "*"
pytest = "^7"
pytest-timeout = "*"
pytest-cov = "*"
pytest-mock = "*"
pytest-xdist = "*"
pyupgrade = "*"

[tool.poetry.scripts]
kevm = "kevm_pyk.__main__:main"
kevm-pyk = "kevm_pyk.__main__:main"
gst-to-kore = "kevm_pyk.gst_to_kore:main"

[tool.poetry.plugins.kdist]
evm-semantics = "kevm_pyk.kdist.plugin"

[tool.isort]
profile = "black"
line_length = 120
skip = [ "src/kevm_pyk/kproj" ]

[tool.autoflake]
recursive = true
expand-star-imports = true
remove-all-unused-imports = true
ignore-init-module-imports = true
remove-duplicate-keys = true
remove-unused-variables = true
exclude = [ "src/kevm_pyk/kproj" ]

[tool.black]
line-length = 120
skip-string-normalization = true
exclude = "src/kevm_pyk/kproj"

[tool.mypy]
disallow_untyped_defs = true
exclude = "src/kevm_pyk/kproj/*"<|MERGE_RESOLUTION|>--- conflicted
+++ resolved
@@ -4,11 +4,7 @@
 
 [tool.poetry]
 name = "kevm-pyk"
-<<<<<<< HEAD
-version = "1.0.604"
-=======
 version = "1.0.609"
->>>>>>> bf5de8aa
 description = ""
 authors = [
     "Runtime Verification, Inc. <contact@runtimeverification.com>",
