--- conflicted
+++ resolved
@@ -4,11 +4,7 @@
 
 [tool.poetry]
 name = "kevm-pyk"
-<<<<<<< HEAD
-version = "1.0.309"
-=======
 version = "1.0.311"
->>>>>>> c0e85ade
 description = ""
 authors = [
     "Runtime Verification, Inc. <contact@runtimeverification.com>",
@@ -21,7 +17,7 @@
 [tool.poetry.dependencies]
 python = "^3.10"
 pathos = "*"
-pyk = { git = "https://github.com/runtimeverification/pyk.git", tag="v0.1.459" }
+pyk = { git = "https://github.com/runtimeverification/pyk.git", tag="v0.1.448" }
 tomlkit = "^0.11.6"
 xdg-base-dirs = "^6.0.0"
 
