[build-system]
requires = ["poetry-core"]
build-backend = "poetry.core.masonry.api"

[tool.poetry]
name = "kevm-pyk"
<<<<<<< HEAD
version = "1.0.172"
=======
version = "1.0.193"
>>>>>>> 6318b2ae
description = ""
authors = [
    "Runtime Verification, Inc. <contact@runtimeverification.com>",
]

[tool.poetry.dependencies]
python = "^3.10"
pathos = "*"
pyk = { git = "https://github.com/runtimeverification/pyk.git", tag="v0.1.311" }
tomlkit = "^0.11.6"

[tool.poetry.group.dev.dependencies]
autoflake = "*"
black = "*"
flake8 = "*"
flake8-bugbear = "*"
flake8-comprehensions = "*"
flake8-quotes = "*"
flake8-type-checking = "*"
isort = "*"
mypy = "*"
pep8-naming = "*"
pytest = "*"
pytest-cov = "*"
pytest-mock = "*"
pytest-xdist = "*"
pyupgrade = "*"

[tool.poetry.scripts]
kevm-pyk = "kevm_pyk.__main__:main"
gst-to-kore = "kevm_pyk.gst_to_kore:main"
kevm-interpret = "kevm_pyk.interpret:main"

[tool.isort]
profile = "black"
line_length = 120

[tool.autoflake]
recursive = true
expand-star-imports = true
remove-all-unused-imports = true
ignore-init-module-imports = true
remove-duplicate-keys = true
remove-unused-variables = true

[tool.black]
line-length = 120
skip-string-normalization = true

[tool.mypy]
disallow_untyped_defs = true<|MERGE_RESOLUTION|>--- conflicted
+++ resolved
@@ -4,11 +4,7 @@
 
 [tool.poetry]
 name = "kevm-pyk"
-<<<<<<< HEAD
-version = "1.0.172"
-=======
 version = "1.0.193"
->>>>>>> 6318b2ae
 description = ""
 authors = [
     "Runtime Verification, Inc. <contact@runtimeverification.com>",
@@ -40,7 +36,6 @@
 [tool.poetry.scripts]
 kevm-pyk = "kevm_pyk.__main__:main"
 gst-to-kore = "kevm_pyk.gst_to_kore:main"
-kevm-interpret = "kevm_pyk.interpret:main"
 
 [tool.isort]
 profile = "black"
