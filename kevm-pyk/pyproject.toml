--- conflicted
+++ resolved
@@ -4,11 +4,7 @@
 
 [tool.poetry]
 name = "kevm-pyk"
-<<<<<<< HEAD
-version = "1.0.416"
-=======
 version = "1.0.418"
->>>>>>> 7efaf7ad
 description = ""
 authors = [
     "Runtime Verification, Inc. <contact@runtimeverification.com>",
