[build-system]
requires = ["poetry-core"]
build-backend = "poetry.core.masonry.api"

[tool.poetry]
name = "kevm-pyk"
version = "1.0.57"
description = ""
authors = [
    "Runtime Verification, Inc. <contact@runtimeverification.com>",
]

[tool.poetry.dependencies]
python = "^3.10"
pathos = "*"
<<<<<<< HEAD
pyk = { git = "https://github.com/runtimeverification/pyk.git", tag="v0.1.194" }
=======
pyk = { git = "https://github.com/runtimeverification/pyk.git", tag="v0.1.188" }
>>>>>>> 054a6898

[tool.poetry.group.dev.dependencies]
autoflake = "*"
black = "*"
flake8 = "*"
flake8-bugbear = "*"
flake8-comprehensions = "*"
flake8-quotes = "*"
isort = "*"
mypy = "*"
pep8-naming = "*"
pytest = "*"
pytest-mock = "*"
pytest-xdist = "*"

[tool.poetry.scripts]
kevm-pyk = "kevm_pyk.__main__:main"
gst-to-kore = "kevm_pyk.gst_to_kore:main"

[tool.isort]
profile = "black"
line_length = 120

[tool.autoflake]
recursive = true
expand-star-imports = true
remove-all-unused-imports = true
ignore-init-module-imports = true
remove-duplicate-keys = true
remove-unused-variables = true

[tool.black]
line-length = 120
skip-string-normalization = true

[tool.mypy]
disallow_untyped_defs = true<|MERGE_RESOLUTION|>--- conflicted
+++ resolved
@@ -13,11 +13,7 @@
 [tool.poetry.dependencies]
 python = "^3.10"
 pathos = "*"
-<<<<<<< HEAD
 pyk = { git = "https://github.com/runtimeverification/pyk.git", tag="v0.1.194" }
-=======
-pyk = { git = "https://github.com/runtimeverification/pyk.git", tag="v0.1.188" }
->>>>>>> 054a6898
 
 [tool.poetry.group.dev.dependencies]
 autoflake = "*"
