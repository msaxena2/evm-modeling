[build-system]
requires = ["poetry-core"]
build-backend = "poetry.core.masonry.api"

[tool.poetry]
name = "kevm-pyk"
<<<<<<< HEAD
version = "1.0.236"
=======
version = "1.0.238"
>>>>>>> 1e933b27
description = ""
authors = [
    "Runtime Verification, Inc. <contact@runtimeverification.com>",
]

[tool.poetry.dependencies]
python = "^3.10"
pathos = "*"
pyk = { git = "https://github.com/runtimeverification/pyk.git", tag="v0.1.376" }
tomlkit = "^0.11.6"

[tool.poetry.group.dev.dependencies]
autoflake = "*"
black = "*"
flake8 = "*"
flake8-bugbear = "*"
flake8-comprehensions = "*"
flake8-quotes = "*"
flake8-type-checking = "*"
isort = "*"
mypy = "*"
pep8-naming = "*"
pytest = "*"
pytest-cov = "*"
pytest-mock = "*"
pytest-xdist = "*"
pyupgrade = "*"

[tool.poetry.scripts]
kevm-pyk = "kevm_pyk.__main__:main"
gst-to-kore = "kevm_pyk.gst_to_kore:main"

[tool.isort]
profile = "black"
line_length = 120

[tool.autoflake]
recursive = true
expand-star-imports = true
remove-all-unused-imports = true
ignore-init-module-imports = true
remove-duplicate-keys = true
remove-unused-variables = true

[tool.black]
line-length = 120
skip-string-normalization = true

[tool.mypy]
disallow_untyped_defs = true<|MERGE_RESOLUTION|>--- conflicted
+++ resolved
@@ -4,11 +4,7 @@
 
 [tool.poetry]
 name = "kevm-pyk"
-<<<<<<< HEAD
-version = "1.0.236"
-=======
 version = "1.0.238"
->>>>>>> 1e933b27
 description = ""
 authors = [
     "Runtime Verification, Inc. <contact@runtimeverification.com>",
@@ -17,7 +13,7 @@
 [tool.poetry.dependencies]
 python = "^3.10"
 pathos = "*"
-pyk = { git = "https://github.com/runtimeverification/pyk.git", tag="v0.1.376" }
+pyk = { path = "/home/noah/dev/pyk-2", develop=true }
 tomlkit = "^0.11.6"
 
 [tool.poetry.group.dev.dependencies]
