--- conflicted
+++ resolved
@@ -4,11 +4,7 @@
 
 [tool.poetry]
 name = "kevm-pyk"
-<<<<<<< HEAD
-version = "1.0.229"
-=======
 version = "1.0.228"
->>>>>>> c9226d77
 description = ""
 authors = [
     "Runtime Verification, Inc. <contact@runtimeverification.com>",
