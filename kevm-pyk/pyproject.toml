--- conflicted
+++ resolved
@@ -4,11 +4,7 @@
 
 [tool.poetry]
 name = "kevm-pyk"
-<<<<<<< HEAD
-version = "1.0.206"
-=======
 version = "1.0.213"
->>>>>>> e5f87794
 description = ""
 authors = [
     "Runtime Verification, Inc. <contact@runtimeverification.com>",
@@ -17,11 +13,7 @@
 [tool.poetry.dependencies]
 python = "^3.10"
 pathos = "*"
-<<<<<<< HEAD
-pyk = { git = "https://github.com/runtimeverification/pyk.git", branch="subproofs" }
-=======
-pyk = { git = "https://github.com/runtimeverification/pyk.git", tag="v0.1.343" }
->>>>>>> e5f87794
+pyk = { path = "/home/noah/dev/pyk", develop=true }
 tomlkit = "^0.11.6"
 
 [tool.poetry.group.dev.dependencies]
