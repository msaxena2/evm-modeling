[build-system]
requires = ["poetry-core"]
build-backend = "poetry.core.masonry.api"

[tool.poetry]
name = "kevm-pyk"
<<<<<<< HEAD
version = "1.0.492"
=======
version = "1.0.493"
>>>>>>> 3286d6ae
description = ""
authors = [
    "Runtime Verification, Inc. <contact@runtimeverification.com>",
]

[tool.poetry.dependencies]
python = "^3.10"
pathos = "*"
pyk = { git = "https://github.com/runtimeverification/pyk.git", tag="v0.1.697" }
tomlkit = "^0.11.6"

[tool.poetry.group.dev.dependencies]
autoflake = "*"
black = "*"
flake8 = "*"
flake8-bugbear = "*"
flake8-comprehensions = "*"
flake8-quotes = "*"
flake8-type-checking = "*"
inotify = "*"
isort = "*"
mypy = "*"
pep8-naming = "*"
pytest = "^7"
pytest-timeout = "*"
pytest-cov = "*"
pytest-mock = "*"
pytest-xdist = "*"
pyupgrade = "*"

[tool.poetry.scripts]
kevm = "kevm_pyk.__main__:main"
kevm-pyk = "kevm_pyk.__main__:main"
gst-to-kore = "kevm_pyk.gst_to_kore:main"

[tool.poetry.plugins.kdist]
evm-semantics = "kevm_pyk.kdist.plugin"

[tool.isort]
profile = "black"
line_length = 120

[tool.autoflake]
recursive = true
expand-star-imports = true
remove-all-unused-imports = true
ignore-init-module-imports = true
remove-duplicate-keys = true
remove-unused-variables = true
exclude = [ "src/kevm_pyk/kproj" ]

[tool.black]
line-length = 120
skip-string-normalization = true
exclude = "src/kevm_pyk/kproj"

[tool.mypy]
disallow_untyped_defs = true<|MERGE_RESOLUTION|>--- conflicted
+++ resolved
@@ -4,11 +4,7 @@
 
 [tool.poetry]
 name = "kevm-pyk"
-<<<<<<< HEAD
-version = "1.0.492"
-=======
 version = "1.0.493"
->>>>>>> 3286d6ae
 description = ""
 authors = [
     "Runtime Verification, Inc. <contact@runtimeverification.com>",
