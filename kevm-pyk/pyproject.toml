--- conflicted
+++ resolved
@@ -4,11 +4,7 @@
 
 [tool.poetry]
 name = "kevm-pyk"
-<<<<<<< HEAD
-version = "1.0.223"
-=======
 version = "1.0.224"
->>>>>>> b03e5291
 description = ""
 authors = [
     "Runtime Verification, Inc. <contact@runtimeverification.com>",
@@ -17,7 +13,7 @@
 [tool.poetry.dependencies]
 python = "^3.10"
 pathos = "*"
-pyk = { git = "https://github.com/runtimeverification/pyk.git", tag="v0.1.356" }
+pyk = { git = "https://github.com/runtimeverification/pyk.git", tag="v0.1.343" }
 tomlkit = "^0.11.6"
 
 [tool.poetry.group.dev.dependencies]
