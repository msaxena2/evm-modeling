--- conflicted
+++ resolved
@@ -4,18 +4,10 @@
 
 [tool.poetry]
 name = "kevm-pyk"
-<<<<<<< HEAD
-version = "1.0.244"
-=======
 version = "1.0.248"
->>>>>>> 62996ec2
 description = ""
 authors = [
     "Runtime Verification, Inc. <contact@runtimeverification.com>",
-]
-packages = [
-    { include = "kevm_pyk", from = "src/" },
-    { include = "kontrol", from = "src/" },
 ]
 
 [tool.poetry.dependencies]
@@ -44,7 +36,6 @@
 [tool.poetry.scripts]
 kevm-pyk = "kevm_pyk.__main__:main"
 gst-to-kore = "kevm_pyk.gst_to_kore:main"
-kontrol = "kontrol.__main__:main"
 
 [tool.isort]
 profile = "black"
