--- conflicted
+++ resolved
@@ -4,11 +4,7 @@
 
 [tool.poetry]
 name = "kevm-pyk"
-<<<<<<< HEAD
-version = "1.0.390"
-=======
 version = "1.0.559"
->>>>>>> a93086ef
 description = ""
 authors = [
     "Runtime Verification, Inc. <contact@runtimeverification.com>",
