--- conflicted
+++ resolved
@@ -4,11 +4,7 @@
 
 [tool.poetry]
 name = "kevm-pyk"
-<<<<<<< HEAD
-version = "1.0.229"
-=======
 version = "1.0.230"
->>>>>>> 6a0226de
 description = ""
 authors = [
     "Runtime Verification, Inc. <contact@runtimeverification.com>",
