[build-system]
requires = ["poetry-core"]
build-backend = "poetry.core.masonry.api"

[tool.poetry]
name = "kevm-pyk"
<<<<<<< HEAD
version = "1.0.159"
=======
version = "1.0.188"
>>>>>>> cb789ee9
description = ""
authors = [
    "Runtime Verification, Inc. <contact@runtimeverification.com>",
]

[tool.poetry.dependencies]
python = "^3.10"
pathos = "*"
pyk = { git = "https://github.com/runtimeverification/pyk.git", tag="v0.1.308" }
tomlkit = "^0.11.6"

[tool.poetry.group.dev.dependencies]
autoflake = "*"
black = "*"
flake8 = "*"
flake8-bugbear = "*"
flake8-comprehensions = "*"
flake8-quotes = "*"
flake8-type-checking = "*"
isort = "*"
mypy = "*"
pep8-naming = "*"
pytest = "*"
pytest-cov = "*"
pytest-mock = "*"
pytest-xdist = "*"
pyupgrade = "*"

[tool.poetry.scripts]
kevm-pyk = "kevm_pyk.__main__:main"
gst-to-kore = "kevm_pyk.gst_to_kore:main"

[tool.isort]
profile = "black"
line_length = 120

[tool.autoflake]
recursive = true
expand-star-imports = true
remove-all-unused-imports = true
ignore-init-module-imports = true
remove-duplicate-keys = true
remove-unused-variables = true

[tool.black]
line-length = 120
skip-string-normalization = true

[tool.mypy]
disallow_untyped_defs = true<|MERGE_RESOLUTION|>--- conflicted
+++ resolved
@@ -4,11 +4,7 @@
 
 [tool.poetry]
 name = "kevm-pyk"
-<<<<<<< HEAD
-version = "1.0.159"
-=======
 version = "1.0.188"
->>>>>>> cb789ee9
 description = ""
 authors = [
     "Runtime Verification, Inc. <contact@runtimeverification.com>",
