[build-system]
requires = ["poetry-core"]
build-backend = "poetry.core.masonry.api"

[tool.poetry]
name = "kevm-pyk"
<<<<<<< HEAD
version = "1.0.95"
=======
version = "1.0.96"
>>>>>>> 749c7552
description = ""
authors = [
    "Runtime Verification, Inc. <contact@runtimeverification.com>",
]

[tool.poetry.dependencies]
python = "^3.10"
pathos = "*"
pyk = { git = "https://github.com/runtimeverification/pyk.git", tag="v0.1.233" }
tomlkit = "^0.11.6"

[tool.poetry.group.dev.dependencies]
autoflake = "*"
black = "*"
flake8 = "*"
flake8-bugbear = "*"
flake8-comprehensions = "*"
flake8-quotes = "*"
flake8-type-checking = "*"
isort = "*"
mypy = "*"
pep8-naming = "*"
pytest = "*"
pytest-cov = "*"
pytest-mock = "*"
pytest-xdist = "*"
pyupgrade = "*"

[tool.poetry.scripts]
kevm-pyk = "kevm_pyk.__main__:main"
gst-to-kore = "kevm_pyk.gst_to_kore:main"

[tool.isort]
profile = "black"
line_length = 120

[tool.autoflake]
recursive = true
expand-star-imports = true
remove-all-unused-imports = true
ignore-init-module-imports = true
remove-duplicate-keys = true
remove-unused-variables = true

[tool.black]
line-length = 120
skip-string-normalization = true

[tool.mypy]
disallow_untyped_defs = true<|MERGE_RESOLUTION|>--- conflicted
+++ resolved
@@ -4,11 +4,7 @@
 
 [tool.poetry]
 name = "kevm-pyk"
-<<<<<<< HEAD
-version = "1.0.95"
-=======
 version = "1.0.96"
->>>>>>> 749c7552
 description = ""
 authors = [
     "Runtime Verification, Inc. <contact@runtimeverification.com>",
