--- conflicted
+++ resolved
@@ -4,11 +4,7 @@
 
 [tool.poetry]
 name = "kevm-pyk"
-<<<<<<< HEAD
-version = "1.0.343"
-=======
 version = "1.0.348"
->>>>>>> 630d1367
 description = ""
 authors = [
     "Runtime Verification, Inc. <contact@runtimeverification.com>",
