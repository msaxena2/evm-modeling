[build-system]
requires = ["poetry-core"]
build-backend = "poetry.core.masonry.api"

[tool.poetry]
name = "kevm-pyk"
version = "1.0.7"
description = ""
authors = [
    "Runtime Verification, Inc. <contact@runtimeverification.com>",
]

[tool.poetry.dependencies]
python = "^3.10"
pathos = "*"
<<<<<<< HEAD
pyk = { git = "https://github.com/runtimeverification/pyk.git", tag="v0.1.155" }
=======
pyk = { git = "https://github.com/runtimeverification/pyk.git", branch="jb/test-rpc-proxy" }
>>>>>>> 33d89361

[tool.poetry.group.dev.dependencies]
autoflake = "*"
black = "*"
flake8 = "*"
flake8-bugbear = "*"
flake8-comprehensions = "*"
flake8-quotes = "*"
isort = "*"
mypy = "*"
pep8-naming = "*"
pytest = "*"
pytest-mock = "*"
pytest-xdist = "*"

[tool.poetry.scripts]
kevm-pyk = "kevm_pyk.__main__:main"

[tool.isort]
profile = "black"
line_length = 120

[tool.autoflake]
recursive = true
expand-star-imports = true
remove-all-unused-imports = true
ignore-init-module-imports = true
remove-duplicate-keys = true
remove-unused-variables = true

[tool.black]
line-length = 120
skip-string-normalization = true

[tool.mypy]
disallow_untyped_defs = true<|MERGE_RESOLUTION|>--- conflicted
+++ resolved
@@ -4,7 +4,7 @@
 
 [tool.poetry]
 name = "kevm-pyk"
-version = "1.0.7"
+version = "1.0.6"
 description = ""
 authors = [
     "Runtime Verification, Inc. <contact@runtimeverification.com>",
@@ -13,11 +13,7 @@
 [tool.poetry.dependencies]
 python = "^3.10"
 pathos = "*"
-<<<<<<< HEAD
-pyk = { git = "https://github.com/runtimeverification/pyk.git", tag="v0.1.155" }
-=======
 pyk = { git = "https://github.com/runtimeverification/pyk.git", branch="jb/test-rpc-proxy" }
->>>>>>> 33d89361
 
 [tool.poetry.group.dev.dependencies]
 autoflake = "*"
