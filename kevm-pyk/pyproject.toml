--- conflicted
+++ resolved
@@ -4,11 +4,7 @@
 
 [tool.poetry]
 name = "kevm-pyk"
-<<<<<<< HEAD
-version = "1.0.123"
-=======
 version = "1.0.125"
->>>>>>> 06da7b68
 description = ""
 authors = [
     "Runtime Verification, Inc. <contact@runtimeverification.com>",
