--- conflicted
+++ resolved
@@ -4,11 +4,7 @@
 
 [tool.poetry]
 name = "kevm-pyk"
-<<<<<<< HEAD
-version = "1.0.337"
-=======
 version = "1.0.339"
->>>>>>> 4109a2c5
 description = ""
 authors = [
     "Runtime Verification, Inc. <contact@runtimeverification.com>",
