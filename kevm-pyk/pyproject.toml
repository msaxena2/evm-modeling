[build-system]
requires = ["poetry-core"]
build-backend = "poetry.core.masonry.api"

[tool.poetry]
name = "kevm-pyk"
<<<<<<< HEAD
version = "1.0.27"
=======
version = "1.0.30"
>>>>>>> ce2089ab
description = ""
authors = [
    "Runtime Verification, Inc. <contact@runtimeverification.com>",
]

[tool.poetry.dependencies]
python = "^3.10"
pathos = "*"
pyk = { git = "https://github.com/runtimeverification/pyk.git", tag="v0.1.163" }

[tool.poetry.group.dev.dependencies]
autoflake = "*"
black = "*"
flake8 = "*"
flake8-bugbear = "*"
flake8-comprehensions = "*"
flake8-quotes = "*"
isort = "*"
mypy = "*"
pep8-naming = "*"
pytest = "*"
pytest-mock = "*"
pytest-xdist = "*"

[tool.poetry.scripts]
kevm-pyk = "kevm_pyk.__main__:main"

[tool.isort]
profile = "black"
line_length = 120

[tool.autoflake]
recursive = true
expand-star-imports = true
remove-all-unused-imports = true
ignore-init-module-imports = true
remove-duplicate-keys = true
remove-unused-variables = true

[tool.black]
line-length = 120
skip-string-normalization = true

[tool.mypy]
disallow_untyped_defs = true<|MERGE_RESOLUTION|>--- conflicted
+++ resolved
@@ -4,11 +4,7 @@
 
 [tool.poetry]
 name = "kevm-pyk"
-<<<<<<< HEAD
-version = "1.0.27"
-=======
 version = "1.0.30"
->>>>>>> ce2089ab
 description = ""
 authors = [
     "Runtime Verification, Inc. <contact@runtimeverification.com>",
