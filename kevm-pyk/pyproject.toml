--- conflicted
+++ resolved
@@ -4,11 +4,7 @@
 
 [tool.poetry]
 name = "kevm-pyk"
-<<<<<<< HEAD
-version = "1.0.234"
-=======
 version = "1.0.237"
->>>>>>> 1434f07a
 description = ""
 authors = [
     "Runtime Verification, Inc. <contact@runtimeverification.com>",
@@ -17,11 +13,7 @@
 [tool.poetry.dependencies]
 python = "^3.10"
 pathos = "*"
-<<<<<<< HEAD
 pyk = { git = "https://github.com/runtimeverification/pyk.git", branch="noah/node-storage" }
-=======
-pyk = { git = "https://github.com/runtimeverification/pyk.git", tag="v0.1.376" }
->>>>>>> 1434f07a
 tomlkit = "^0.11.6"
 
 [tool.poetry.group.dev.dependencies]
