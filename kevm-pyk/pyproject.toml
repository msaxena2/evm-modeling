--- conflicted
+++ resolved
@@ -4,11 +4,7 @@
 
 [tool.poetry]
 name = "kevm-pyk"
-<<<<<<< HEAD
-version = "1.0.478"
-=======
 version = "1.0.479"
->>>>>>> a2e4af49
 description = ""
 authors = [
     "Runtime Verification, Inc. <contact@runtimeverification.com>",
