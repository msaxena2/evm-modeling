--- conflicted
+++ resolved
@@ -4,11 +4,7 @@
 
 [tool.poetry]
 name = "kevm-pyk"
-<<<<<<< HEAD
-version = "1.0.137"
-=======
 version = "1.0.138"
->>>>>>> 7f118b96
 description = ""
 authors = [
     "Runtime Verification, Inc. <contact@runtimeverification.com>",
