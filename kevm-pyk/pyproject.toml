[build-system]
requires = ["poetry-core"]
build-backend = "poetry.core.masonry.api"

[tool.poetry]
name = "kevm-pyk"
<<<<<<< HEAD
version = "1.0.217"
=======
version = "1.0.218"
>>>>>>> 93e5e068
description = ""
authors = [
    "Runtime Verification, Inc. <contact@runtimeverification.com>",
]

[tool.poetry.dependencies]
python = "^3.10"
pathos = "*"
pyk = { git = "https://github.com/runtimeverification/pyk.git", tag="v0.1.343" }
tomlkit = "^0.11.6"

[tool.poetry.group.dev.dependencies]
autoflake = "*"
black = "*"
flake8 = "*"
flake8-bugbear = "*"
flake8-comprehensions = "*"
flake8-quotes = "*"
flake8-type-checking = "*"
isort = "*"
mypy = "*"
pep8-naming = "*"
pytest = "*"
pytest-cov = "*"
pytest-mock = "*"
pytest-xdist = "*"
pyupgrade = "*"

[tool.poetry.scripts]
kevm-pyk = "kevm_pyk.__main__:main"
gst-to-kore = "kevm_pyk.gst_to_kore:main"

[tool.isort]
profile = "black"
line_length = 120

[tool.autoflake]
recursive = true
expand-star-imports = true
remove-all-unused-imports = true
ignore-init-module-imports = true
remove-duplicate-keys = true
remove-unused-variables = true

[tool.black]
line-length = 120
skip-string-normalization = true

[tool.mypy]
disallow_untyped_defs = true<|MERGE_RESOLUTION|>--- conflicted
+++ resolved
@@ -4,11 +4,7 @@
 
 [tool.poetry]
 name = "kevm-pyk"
-<<<<<<< HEAD
-version = "1.0.217"
-=======
 version = "1.0.218"
->>>>>>> 93e5e068
 description = ""
 authors = [
     "Runtime Verification, Inc. <contact@runtimeverification.com>",
