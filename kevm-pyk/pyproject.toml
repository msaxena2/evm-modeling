--- conflicted
+++ resolved
@@ -4,11 +4,7 @@
 
 [tool.poetry]
 name = "kevm-pyk"
-<<<<<<< HEAD
-version = "1.0.647"
-=======
 version = "1.0.648"
->>>>>>> 32a2d4df
 description = ""
 authors = [
     "Runtime Verification, Inc. <contact@runtimeverification.com>",
@@ -17,11 +13,7 @@
 [tool.poetry.dependencies]
 python = "^3.10"
 pathos = "*"
-<<<<<<< HEAD
-kframework = "7.1.72"
-=======
 kframework = "7.1.74"
->>>>>>> 32a2d4df
 tomlkit = "^0.11.6"
 
 [tool.poetry.group.dev.dependencies]
