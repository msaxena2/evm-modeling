[build-system]
requires = ["poetry-core"]
build-backend = "poetry.core.masonry.api"

[tool.poetry]
name = "kevm-pyk"
<<<<<<< HEAD
version = "1.0.216"
=======
version = "1.0.215"
>>>>>>> ede89d1d
description = ""
authors = [
    "Runtime Verification, Inc. <contact@runtimeverification.com>",
]

[tool.poetry.dependencies]
python = "^3.10"
pathos = "*"
pyk = { git = "https://github.com/runtimeverification/pyk.git", tag="v0.1.343" }
tomlkit = "^0.11.6"

[tool.poetry.group.dev.dependencies]
autoflake = "*"
black = "*"
flake8 = "*"
flake8-bugbear = "*"
flake8-comprehensions = "*"
flake8-quotes = "*"
flake8-type-checking = "*"
isort = "*"
mypy = "*"
pep8-naming = "*"
pytest = "*"
pytest-cov = "*"
pytest-mock = "*"
pytest-xdist = "*"
pyupgrade = "*"

[tool.poetry.scripts]
kevm-pyk = "kevm_pyk.__main__:main"
gst-to-kore = "kevm_pyk.gst_to_kore:main"

[tool.isort]
profile = "black"
line_length = 120

[tool.autoflake]
recursive = true
expand-star-imports = true
remove-all-unused-imports = true
ignore-init-module-imports = true
remove-duplicate-keys = true
remove-unused-variables = true

[tool.black]
line-length = 120
skip-string-normalization = true

[tool.mypy]
disallow_untyped_defs = true<|MERGE_RESOLUTION|>--- conflicted
+++ resolved
@@ -4,11 +4,7 @@
 
 [tool.poetry]
 name = "kevm-pyk"
-<<<<<<< HEAD
-version = "1.0.216"
-=======
 version = "1.0.215"
->>>>>>> ede89d1d
 description = ""
 authors = [
     "Runtime Verification, Inc. <contact@runtimeverification.com>",
