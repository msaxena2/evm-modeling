[build-system]
requires = ["poetry-core"]
build-backend = "poetry.core.masonry.api"

[tool.poetry]
name = "kevm-pyk"
<<<<<<< HEAD
version = "1.0.312"
=======
version = "1.0.313"
>>>>>>> c937df76
description = ""
authors = [
    "Runtime Verification, Inc. <contact@runtimeverification.com>",
]
packages = [
    { include = "kevm_pyk", from = "src/" },
    { include = "kontrolx", from = "src/" },
]

[tool.poetry.dependencies]
python = "^3.10"
pathos = "*"
pyk = { git = "https://github.com/runtimeverification/pyk.git", tag="v0.1.448" }
tomlkit = "^0.11.6"
xdg-base-dirs = "^6.0.0"

[tool.poetry.group.dev.dependencies]
autoflake = "*"
black = "*"
flake8 = "*"
flake8-bugbear = "*"
flake8-comprehensions = "*"
flake8-quotes = "*"
flake8-type-checking = "*"
isort = "*"
mypy = "*"
pep8-naming = "*"
pytest = "*"
pytest-timeout = "*"
pytest-cov = "*"
pytest-mock = "*"
pytest-xdist = "*"
pyupgrade = "*"

[tool.poetry.scripts]
kevm = "kevm_pyk.__main__:main"
kevm-pyk = "kevm_pyk.__main__:main"
kevm-dist = "kevm_pyk.dist:main"
gst-to-kore = "kevm_pyk.gst_to_kore:main"
kontrolx = "kontrolx.__main__:main"

[tool.isort]
profile = "black"
line_length = 120

[tool.autoflake]
recursive = true
expand-star-imports = true
remove-all-unused-imports = true
ignore-init-module-imports = true
remove-duplicate-keys = true
remove-unused-variables = true
exclude = [ "src/kevm_pyk/kproj" ]

[tool.black]
line-length = 120
skip-string-normalization = true
exclude = "src/kevm_pyk/kproj"

[tool.mypy]
disallow_untyped_defs = true<|MERGE_RESOLUTION|>--- conflicted
+++ resolved
@@ -4,11 +4,7 @@
 
 [tool.poetry]
 name = "kevm-pyk"
-<<<<<<< HEAD
-version = "1.0.312"
-=======
 version = "1.0.313"
->>>>>>> c937df76
 description = ""
 authors = [
     "Runtime Verification, Inc. <contact@runtimeverification.com>",
