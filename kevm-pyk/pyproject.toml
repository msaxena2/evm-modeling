[build-system]
requires = ["poetry-core"]
build-backend = "poetry.core.masonry.api"

[tool.poetry]
name = "kevm-pyk"
<<<<<<< HEAD
version = "1.0.433"
=======
version = "1.0.435"
>>>>>>> 5133d754
description = ""
authors = [
    "Runtime Verification, Inc. <contact@runtimeverification.com>",
]

[tool.poetry.dependencies]
python = "^3.10"
pathos = "*"
pyk = { git = "https://github.com/runtimeverification/pyk.git", tag="v0.1.609" }
tomlkit = "^0.11.6"

[tool.poetry.group.dev.dependencies]
autoflake = "*"
black = "*"
flake8 = "*"
flake8-bugbear = "*"
flake8-comprehensions = "*"
flake8-quotes = "*"
flake8-type-checking = "*"
inotify = "*"
isort = "*"
mypy = "*"
pep8-naming = "*"
pytest = "*"
pytest-timeout = "*"
pytest-cov = "*"
pytest-mock = "*"
pytest-xdist = "*"
pyupgrade = "*"

[tool.poetry.scripts]
kevm = "kevm_pyk.__main__:main"
kevm-pyk = "kevm_pyk.__main__:main"
gst-to-kore = "kevm_pyk.gst_to_kore:main"

[tool.poetry.plugins.kdist]
evm-semantics = "kevm_pyk.kdist.plugin"

[tool.isort]
profile = "black"
line_length = 120

[tool.autoflake]
recursive = true
expand-star-imports = true
remove-all-unused-imports = true
ignore-init-module-imports = true
remove-duplicate-keys = true
remove-unused-variables = true
exclude = [ "src/kevm_pyk/kproj" ]

[tool.black]
line-length = 120
skip-string-normalization = true
exclude = "src/kevm_pyk/kproj"

[tool.mypy]
disallow_untyped_defs = true<|MERGE_RESOLUTION|>--- conflicted
+++ resolved
@@ -4,11 +4,7 @@
 
 [tool.poetry]
 name = "kevm-pyk"
-<<<<<<< HEAD
-version = "1.0.433"
-=======
 version = "1.0.435"
->>>>>>> 5133d754
 description = ""
 authors = [
     "Runtime Verification, Inc. <contact@runtimeverification.com>",
