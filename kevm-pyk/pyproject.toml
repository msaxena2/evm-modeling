[build-system]
requires = ["poetry-core"]
build-backend = "poetry.core.masonry.api"

[tool.poetry]
name = "kevm-pyk"
<<<<<<< HEAD
version = "1.0.226"
=======
version = "1.0.231"
>>>>>>> 1500ff98
description = ""
authors = [
    "Runtime Verification, Inc. <contact@runtimeverification.com>",
]

[tool.poetry.dependencies]
python = "^3.10"
pathos = "*"
<<<<<<< HEAD
pyk = { git = "https://github.com/runtimeverification/pyk.git", tag="v0.1.350" }
=======
pyk = { git = "https://github.com/runtimeverification/pyk.git", tag="v0.1.361" }
>>>>>>> 1500ff98
tomlkit = "^0.11.6"

[tool.poetry.group.dev.dependencies]
autoflake = "*"
black = "*"
flake8 = "*"
flake8-bugbear = "*"
flake8-comprehensions = "*"
flake8-quotes = "*"
flake8-type-checking = "*"
isort = "*"
mypy = "*"
pep8-naming = "*"
pytest = "*"
pytest-cov = "*"
pytest-mock = "*"
pytest-xdist = "*"
pyupgrade = "*"

[tool.poetry.scripts]
kevm-pyk = "kevm_pyk.__main__:main"
gst-to-kore = "kevm_pyk.gst_to_kore:main"

[tool.isort]
profile = "black"
line_length = 120

[tool.autoflake]
recursive = true
expand-star-imports = true
remove-all-unused-imports = true
ignore-init-module-imports = true
remove-duplicate-keys = true
remove-unused-variables = true

[tool.black]
line-length = 120
skip-string-normalization = true

[tool.mypy]
disallow_untyped_defs = true<|MERGE_RESOLUTION|>--- conflicted
+++ resolved
@@ -4,11 +4,7 @@
 
 [tool.poetry]
 name = "kevm-pyk"
-<<<<<<< HEAD
-version = "1.0.226"
-=======
 version = "1.0.231"
->>>>>>> 1500ff98
 description = ""
 authors = [
     "Runtime Verification, Inc. <contact@runtimeverification.com>",
@@ -17,11 +13,7 @@
 [tool.poetry.dependencies]
 python = "^3.10"
 pathos = "*"
-<<<<<<< HEAD
-pyk = { git = "https://github.com/runtimeverification/pyk.git", tag="v0.1.350" }
-=======
 pyk = { git = "https://github.com/runtimeverification/pyk.git", tag="v0.1.361" }
->>>>>>> 1500ff98
 tomlkit = "^0.11.6"
 
 [tool.poetry.group.dev.dependencies]
