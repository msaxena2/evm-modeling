[build-system]
requires = ["poetry-core"]
build-backend = "poetry.core.masonry.api"

[tool.poetry]
name = "kevm-pyk"
<<<<<<< HEAD
version = "1.0.70"
=======
version = "1.0.74"
>>>>>>> 76903878
description = ""
authors = [
    "Runtime Verification, Inc. <contact@runtimeverification.com>",
]

[tool.poetry.dependencies]
python = "^3.10"
pathos = "*"
pyk = { git = "https://github.com/runtimeverification/pyk.git", tag="v0.1.218" }
tomlkit = "^0.11.6"

[tool.poetry.group.dev.dependencies]
autoflake = "*"
black = "*"
flake8 = "*"
flake8-bugbear = "*"
flake8-comprehensions = "*"
flake8-quotes = "*"
flake8-type-checking = "*"
isort = "*"
mypy = "*"
pep8-naming = "*"
pytest = "*"
pytest-cov = "*"
pytest-mock = "*"
pytest-xdist = "*"

[tool.poetry.scripts]
kevm-pyk = "kevm_pyk.__main__:main"
gst-to-kore = "kevm_pyk.gst_to_kore:main"

[tool.isort]
profile = "black"
line_length = 120

[tool.autoflake]
recursive = true
expand-star-imports = true
remove-all-unused-imports = true
ignore-init-module-imports = true
remove-duplicate-keys = true
remove-unused-variables = true

[tool.black]
line-length = 120
skip-string-normalization = true

[tool.mypy]
disallow_untyped_defs = true<|MERGE_RESOLUTION|>--- conflicted
+++ resolved
@@ -4,11 +4,7 @@
 
 [tool.poetry]
 name = "kevm-pyk"
-<<<<<<< HEAD
-version = "1.0.70"
-=======
 version = "1.0.74"
->>>>>>> 76903878
 description = ""
 authors = [
     "Runtime Verification, Inc. <contact@runtimeverification.com>",
