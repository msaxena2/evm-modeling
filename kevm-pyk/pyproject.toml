[build-system]
requires = ["poetry-core"]
build-backend = "poetry.core.masonry.api"

[tool.poetry]
name = "kevm-pyk"
<<<<<<< HEAD
version = "1.0.65"
=======
version = "1.0.64"
>>>>>>> a4afc05f
description = ""
authors = [
    "Runtime Verification, Inc. <contact@runtimeverification.com>",
]

[tool.poetry.dependencies]
python = "^3.10"
pathos = "*"
pyk = { git = "https://github.com/runtimeverification/pyk.git", tag="v0.1.204" }
tomlkit = "^0.11.6"

[tool.poetry.group.dev.dependencies]
autoflake = "*"
black = "*"
flake8 = "*"
flake8-bugbear = "*"
flake8-comprehensions = "*"
flake8-quotes = "*"
isort = "*"
mypy = "*"
pep8-naming = "*"
pytest = "*"
pytest-mock = "*"
pytest-xdist = "*"

[tool.poetry.scripts]
kevm-pyk = "kevm_pyk.__main__:main"
gst-to-kore = "kevm_pyk.gst_to_kore:main"

[tool.isort]
profile = "black"
line_length = 120

[tool.autoflake]
recursive = true
expand-star-imports = true
remove-all-unused-imports = true
ignore-init-module-imports = true
remove-duplicate-keys = true
remove-unused-variables = true

[tool.black]
line-length = 120
skip-string-normalization = true

[tool.mypy]
disallow_untyped_defs = true<|MERGE_RESOLUTION|>--- conflicted
+++ resolved
@@ -4,11 +4,7 @@
 
 [tool.poetry]
 name = "kevm-pyk"
-<<<<<<< HEAD
-version = "1.0.65"
-=======
 version = "1.0.64"
->>>>>>> a4afc05f
 description = ""
 authors = [
     "Runtime Verification, Inc. <contact@runtimeverification.com>",
