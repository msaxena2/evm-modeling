[build-system]
requires = ["poetry-core"]
build-backend = "poetry.core.masonry.api"

[tool.poetry]
name = "kevm-pyk"
<<<<<<< HEAD
version = "1.0.325"
=======
version = "1.0.327"
>>>>>>> 2211dcd2
description = ""
authors = [
    "Runtime Verification, Inc. <contact@runtimeverification.com>",
]
packages = [
    { include = "kevm_pyk", from = "src/" },
    { include = "kontrolx", from = "src/" },
]

[tool.poetry.dependencies]
python = "^3.10"
pathos = "*"
pyk = { git = "https://github.com/runtimeverification/pyk.git", tag="v0.1.478" }
tomlkit = "^0.11.6"
xdg-base-dirs = "^6.0.0"

[tool.poetry.group.dev.dependencies]
autoflake = "*"
black = "*"
flake8 = "*"
flake8-bugbear = "*"
flake8-comprehensions = "*"
flake8-quotes = "*"
flake8-type-checking = "*"
inotify = "*"
isort = "*"
mypy = "*"
pep8-naming = "*"
pytest = "*"
pytest-timeout = "*"
pytest-cov = "*"
pytest-mock = "*"
pytest-xdist = "*"
pyupgrade = "*"

[tool.poetry.scripts]
kevm = "kevm_pyk.__main__:main"
kevm-pyk = "kevm_pyk.__main__:main"
kevm-dist = "kevm_pyk.kdist.__main__:main"
gst-to-kore = "kevm_pyk.gst_to_kore:main"
kontrolx = "kontrolx.__main__:main"

[tool.poetry.plugins.kdist]
evm-semantics = "kevm_pyk.kdist.plugin"

[tool.isort]
profile = "black"
line_length = 120

[tool.autoflake]
recursive = true
expand-star-imports = true
remove-all-unused-imports = true
ignore-init-module-imports = true
remove-duplicate-keys = true
remove-unused-variables = true
exclude = [ "src/kevm_pyk/kproj" ]

[tool.black]
line-length = 120
skip-string-normalization = true
exclude = "src/kevm_pyk/kproj"

[tool.mypy]
disallow_untyped_defs = true<|MERGE_RESOLUTION|>--- conflicted
+++ resolved
@@ -4,11 +4,7 @@
 
 [tool.poetry]
 name = "kevm-pyk"
-<<<<<<< HEAD
-version = "1.0.325"
-=======
-version = "1.0.327"
->>>>>>> 2211dcd2
+version = "1.0.328"
 description = ""
 authors = [
     "Runtime Verification, Inc. <contact@runtimeverification.com>",
