[build-system]
requires = ["poetry-core"]
build-backend = "poetry.core.masonry.api"

[tool.poetry]
name = "kevm-pyk"
<<<<<<< HEAD
version = "1.0.286"
=======
version = "1.0.287"
>>>>>>> 6dc43391
description = ""
authors = [
    "Runtime Verification, Inc. <contact@runtimeverification.com>",
]
packages = [
    { include = "kevm_pyk", from = "src/" },
    { include = "kontrol", from = "src/" },
]

[tool.poetry.dependencies]
python = "^3.10"
pathos = "*"
pyk = { git = "https://github.com/runtimeverification/pyk.git", tag="v0.1.434" }
tomlkit = "^0.11.6"

[tool.poetry.group.dev.dependencies]
autoflake = "*"
black = "*"
flake8 = "*"
flake8-bugbear = "*"
flake8-comprehensions = "*"
flake8-quotes = "*"
flake8-type-checking = "*"
isort = "*"
mypy = "*"
pep8-naming = "*"
pytest = "*"
pytest-cov = "*"
pytest-mock = "*"
pytest-xdist = "*"
pyupgrade = "*"

[tool.poetry.scripts]
kevm-pyk = "kevm_pyk.__main__:main"
gst-to-kore = "kevm_pyk.gst_to_kore:main"
kontrol = "kontrol.__main__:main"

[tool.isort]
profile = "black"
line_length = 120

[tool.autoflake]
recursive = true
expand-star-imports = true
remove-all-unused-imports = true
ignore-init-module-imports = true
remove-duplicate-keys = true
remove-unused-variables = true

[tool.black]
line-length = 120
skip-string-normalization = true

[tool.mypy]
disallow_untyped_defs = true<|MERGE_RESOLUTION|>--- conflicted
+++ resolved
@@ -4,11 +4,7 @@
 
 [tool.poetry]
 name = "kevm-pyk"
-<<<<<<< HEAD
-version = "1.0.286"
-=======
 version = "1.0.287"
->>>>>>> 6dc43391
 description = ""
 authors = [
     "Runtime Verification, Inc. <contact@runtimeverification.com>",
