[build-system]
requires = ["poetry-core"]
build-backend = "poetry.core.masonry.api"

[tool.poetry]
name = "kevm-pyk"
<<<<<<< HEAD
version = "1.0.333"
=======
version = "1.0.335"
>>>>>>> 2a3c7628
description = ""
authors = [
    "Runtime Verification, Inc. <contact@runtimeverification.com>",
]
packages = [
    { include = "kevm_pyk", from = "src/" },
    { include = "kontrolx", from = "src/" },
]

[tool.poetry.dependencies]
python = "^3.10"
pathos = "*"
pyk = { git = "https://github.com/runtimeverification/pyk.git", tag="v0.1.486" }
tomlkit = "^0.11.6"
xdg-base-dirs = "^6.0.0"

[tool.poetry.group.dev.dependencies]
autoflake = "*"
black = "*"
flake8 = "*"
flake8-bugbear = "*"
flake8-comprehensions = "*"
flake8-quotes = "*"
flake8-type-checking = "*"
inotify = "*"
isort = "*"
mypy = "*"
pep8-naming = "*"
pytest = "*"
pytest-timeout = "*"
pytest-cov = "*"
pytest-mock = "*"
pytest-xdist = "*"
pyupgrade = "*"

[tool.poetry.scripts]
kevm = "kevm_pyk.__main__:main"
kevm-pyk = "kevm_pyk.__main__:main"
kevm-dist = "kevm_pyk.kdist.__main__:main"
gst-to-kore = "kevm_pyk.gst_to_kore:main"
kontrolx = "kontrolx.__main__:main"

[tool.poetry.plugins.kdist]
evm-semantics = "kevm_pyk.kdist.plugin"

[tool.isort]
profile = "black"
line_length = 120

[tool.autoflake]
recursive = true
expand-star-imports = true
remove-all-unused-imports = true
ignore-init-module-imports = true
remove-duplicate-keys = true
remove-unused-variables = true
exclude = [ "src/kevm_pyk/kproj" ]

[tool.black]
line-length = 120
skip-string-normalization = true
exclude = "src/kevm_pyk/kproj"

[tool.mypy]
disallow_untyped_defs = true<|MERGE_RESOLUTION|>--- conflicted
+++ resolved
@@ -4,11 +4,7 @@
 
 [tool.poetry]
 name = "kevm-pyk"
-<<<<<<< HEAD
-version = "1.0.333"
-=======
-version = "1.0.335"
->>>>>>> 2a3c7628
+version = "1.0.336"
 description = ""
 authors = [
     "Runtime Verification, Inc. <contact@runtimeverification.com>",
