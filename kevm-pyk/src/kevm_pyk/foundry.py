--- conflicted
+++ resolved
@@ -672,11 +672,7 @@
         contract_name, test_name = method.split('.')
         proof_digest = foundry.proof_digest(contract_name, test_name)
         if APRProof.proof_exists(proof_digest, apr_proofs_dir):
-<<<<<<< HEAD
             apr_proof = APRProof.read_proof_data(apr_proofs_dir, proof_digest)
-=======
-            apr_proof = APRProof.read_proof(proof_digest, apr_proofs_dir)
->>>>>>> 8960441a
             lines.extend(apr_proof.summary.lines)
             lines.append('')
     if len(lines) > 0:
