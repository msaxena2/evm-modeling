--- conflicted
+++ resolved
@@ -21,11 +21,7 @@
 from pyk.prelude.kbool import FALSE, notBool
 from pyk.prelude.kint import INT, intToken
 from pyk.prelude.ml import mlEqualsTrue
-<<<<<<< HEAD
-from pyk.proof import AGBMCProof, AGProof
-=======
-from pyk.proof import APRProof
->>>>>>> 3f37fc99
+from pyk.proof import APRBMCProof, APRBMCProver, APRProof, APRProver
 from pyk.utils import shorten_hashes, single, unique
 
 from .kevm import KEVM
@@ -360,11 +356,7 @@
             setup_methods[contract.name] = f'{contract.name}.{method.name}'
 
     def run_cfg_group(tests: list[str]) -> dict[str, bool]:
-<<<<<<< HEAD
-        ag_proofs: dict[str, AGProof | AGBMCProof] = {}
-=======
-        ag_proofs: dict[str, APRProof] = {}
->>>>>>> 3f37fc99
+        ag_proofs: dict[str, APRProof | APRBMCProof] = {}
         for test in tests:
             if APRProof.proof_exists(test, ag_proofs_dir) and not reinit:
                 ag_proof = APRProof.read_proof(test, ag_proofs_dir)
@@ -409,14 +401,10 @@
                     if simplify_init:
                         _LOGGER.info(f'Simplifying KCFG for test: {test}')
                         kcfg_explore.simplify(kcfg)
-<<<<<<< HEAD
                 if bmc_depth is not None:
-                    ag_proof = AGBMCProof(test, kcfg, proof_dir=ag_proofs_dir, bmc_depth=bmc_depth)
+                    ag_proof = APRBMCProof(test, kcfg, proof_dir=ag_proofs_dir, bmc_depth=bmc_depth)
                 else:
-                    ag_proof = AGProof(test, kcfg, proof_dir=ag_proofs_dir)
-=======
-                ag_proof = APRProof(test, kcfg, proof_dir=ag_proofs_dir)
->>>>>>> 3f37fc99
+                    ag_proof = APRProof(test, kcfg, proof_dir=ag_proofs_dir)
 
             ag_proof.write_proof()
             ag_proofs[test] = ag_proof
