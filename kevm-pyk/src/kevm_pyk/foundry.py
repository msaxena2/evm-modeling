--- conflicted
+++ resolved
@@ -13,13 +13,8 @@
 from pathos.pools import ProcessPool  # type: ignore
 from pyk.cli_utils import BugReport, ensure_dir_path, run_process
 from pyk.cterm import CTerm
-<<<<<<< HEAD
 from pyk.kast.inner import KApply, KLabel, KSequence, KSort, KToken, KVariable, Subst, build_assoc
 from pyk.kast.manip import free_vars, minimize_term
-=======
-from pyk.kast.inner import KApply, KSequence, KSort, KToken, KVariable, Subst
-from pyk.kast.manip import minimize_term
->>>>>>> 001c2434
 from pyk.kast.outer import KDefinition, KFlatModule, KImport, KRequire
 from pyk.kcfg import KCFG, KCFGExplore, KCFGShow
 from pyk.ktool.kompile import LLVMKompileType
@@ -870,28 +865,14 @@
     return cfg
 
 
-<<<<<<< HEAD
-def get_final_accounts_cell(proof_digest: str, proof_dir: Path) -> tuple[KInner, KInner, Iterable[KInner]]:
+def get_final_accounts_cell(proof_digest: str, proof_dir: Path) -> tuple[KInner, Iterable[KInner]]:
     apr_proof = APRProof.read_proof(proof_digest, proof_dir)
     target = apr_proof.kcfg.get_unique_target()
     cterm = single(apr_proof.kcfg.covers(target_id=target.id)).source.cterm
     acct_cell = cterm.cell('ACCOUNTS_CELL')
     fvars = free_vars(acct_cell)
     acct_cons = constraints_for(fvars, cterm.constraints)
-    return (acct_cell, cterm.cell('ACTIVEACCOUNTS_CELL'), acct_cons)
-=======
-def _init_cterm(init_term: KInner) -> CTerm:
-    init_cterm = CTerm.from_kast(init_term)
-    init_cterm = KEVM.add_invariant(init_cterm)
-    return init_cterm
-
-
-def get_final_accounts_cell(proof_digest: str, proof_dir: Path) -> KInner:
-    apr_proof = APRProof.read_proof(proof_digest, proof_dir)
-    target = apr_proof.kcfg.get_unique_target()
-    cterm = single(apr_proof.kcfg.covers(target_id=target.id)).source.cterm
-    return cterm.cell('ACCOUNTS_CELL')
->>>>>>> 001c2434
+    return (acct_cell, acct_cons)
 
 
 def _init_cterm(
@@ -962,11 +943,7 @@
 
     constraints = None
     if init_state:
-<<<<<<< HEAD
-        accts, active_accts, constraints = get_final_accounts_cell(init_state, kcfgs_dir)
-=======
-        accts = get_final_accounts_cell(init_state, kcfgs_dir)
->>>>>>> 001c2434
+        accts, constraints = get_final_accounts_cell(init_state, kcfgs_dir)
         init_subst['ACCOUNTS_CELL'] = accts
 
     if calldata is not None:
