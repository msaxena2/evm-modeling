from __future__ import annotations

import json
import logging
import os
import shutil
from functools import cached_property
from pathlib import Path
from typing import TYPE_CHECKING

import tomlkit
from pyk.cli_utils import BugReport, ensure_dir_path
from pyk.cterm import CTerm
from pyk.kast.inner import KApply, KLabel, KSequence, KSort, KToken, KVariable, Subst, build_assoc
from pyk.kast.manip import get_cell, minimize_term
from pyk.kast.outer import KDefinition, KFlatModule, KImport, KRequire
from pyk.kcfg import KCFG, KCFGExplore, KCFGShow
from pyk.ktool.kompile import KompileBackend, LLVMKompileType
from pyk.prelude.bytes import bytesToken
from pyk.prelude.k import GENERATED_TOP_CELL
from pyk.prelude.kbool import FALSE, notBool
from pyk.prelude.kint import INT, intToken
from pyk.prelude.ml import mlEqualsTrue
from pyk.proof import AGProof
<<<<<<< HEAD
from pyk.utils import shorten_hashes, single, unique
=======
from pyk.utils import shorten_hashes, unique
>>>>>>> fc0b16a6

from .kevm import KEVM
from .solc_to_k import Contract, contract_to_main_module
from .utils import KDefinition__expand_macros, abstract_cell_vars, byte_offset_to_lines, parallel_kcfg_explore

if TYPE_CHECKING:
    from collections.abc import Iterable
    from typing import Any, Final

    from pyk.kast import KInner
    from pyk.kcfg.tui import KCFGElem

_LOGGER: Final = logging.getLogger(__name__)


class Foundry:
    _root: Path
    _toml: dict[str, Any]
    _bug_report: BugReport | None

    def __init__(
        self,
        foundry_root: Path,
        bug_report: BugReport | None = None,
    ) -> None:
        self._root = foundry_root
        with (foundry_root / 'foundry.toml').open('rb') as f:
            self._toml = tomlkit.load(f)
        self._bug_report = bug_report

    @property
    def profile(self) -> dict[str, Any]:
        profile_name = os.getenv('FOUNDRY_PROFILE', default='default')
        return self._toml['profile'][profile_name]

    @property
    def out(self) -> Path:
        return self._root / self.profile.get('out', '')

    @cached_property
    def kevm(self) -> KEVM:
        definition_dir = self.out / 'kompiled'
        use_directory = self.out / 'tmp'
        main_file = definition_dir / 'foundry.k'
        ensure_dir_path(use_directory)
        return KEVM(
            definition_dir=definition_dir,
            main_file=main_file,
            use_directory=use_directory,
            bug_report=self._bug_report,
        )

    @cached_property
    def contracts(self) -> dict[str, Contract]:
        pattern = '*.sol/*.json'
        paths = self.out.glob(pattern)
        json_paths = [str(path) for path in paths]
        json_paths = [json_path for json_path in json_paths if not json_path.endswith('.metadata.json')]
        json_paths = sorted(json_paths)  # Must sort to get consistent output order on different platforms
        _LOGGER.info(f'Processing contract files: {json_paths}')
        _contracts = {}
        for json_path in json_paths:
            _LOGGER.debug(f'Processing contract file: {json_path}')
            contract_name = json_path.split('/')[-1]
            contract_json = json.loads(Path(json_path).read_text())
            contract_name = contract_name[0:-5] if contract_name.endswith('.json') else contract_name
            _contracts[contract_name] = Contract(contract_name, contract_json, foundry=True)
        return _contracts

    @cached_property
    def contract_ids(self) -> dict[int, str]:
        _contract_ids = {}
        for c in self.contracts.values():
            _contract_ids[c.contract_id] = c.name
        return _contract_ids

    def srcmap_data(self, contract_name: str, pc: int) -> tuple[Path, int, int] | None:
        if contract_name not in self.contracts:
            _LOGGER.info(f'Contract not found in Foundry project: {contract_name}')
        contract = self.contracts[contract_name]
        if pc not in contract.srcmap:
            _LOGGER.info(f'pc not found in srcmap for contract {contract_name}: {pc}')
            return None
        s, l, f, _, _ = contract.srcmap[pc]
        if f not in self.contract_ids:
            _LOGGER.info(f'Contract id not found in sourcemap data: {f}')
            return None
        src_contract = self.contracts[self.contract_ids[f]]
        src_contract_path = self._root / src_contract.contract_path
        src_contract_text = src_contract_path.read_text()
        _, start, end = byte_offset_to_lines(src_contract_text.split('\n'), s, l)
        return (src_contract_path, start, end)

    def solidity_src(self, contract_name: str, pc: int) -> Iterable[str]:
        srcmap_data = self.srcmap_data(contract_name, pc)
        if srcmap_data is None:
            return [f'No sourcemap data for contract at pc {contract_name}: {pc}']
        contract_path, start, end = srcmap_data
        if not (contract_path.exists() and contract_path.is_file()):
            return [f'No file at path for contract {contract_name}: {contract_path}']
        lines = contract_path.read_text().split('\n')
        prefix_lines = [f'   {l}' for l in lines[:start]]
        actual_lines = [f' | {l}' for l in lines[start:end]]
        suffix_lines = [f'   {l}' for l in lines[end:]]
        return prefix_lines + actual_lines + suffix_lines

    def short_info_for_contract(self, contract_name: str, cterm: CTerm) -> list[str]:
        ret_strs = self.kevm.short_info(cterm)
        _pc = cterm.cell('PC_CELL')
        if type(_pc) is KToken and _pc.sort == INT:
            srcmap_data = self.srcmap_data(contract_name, int(_pc.token))
            if srcmap_data is not None:
                path, start, end = srcmap_data
                ret_strs.append(f'src: {str(path)}:{start}:{end}')
        return ret_strs

    def custom_view(self, contract_name: str, element: KCFGElem) -> Iterable[str]:
        if type(element) is KCFG.Node:
            pc_cell = element.cterm.cell('PC_CELL')
            if type(pc_cell) is KToken and pc_cell.sort == INT:
                return self.solidity_src(contract_name, int(pc_cell.token))
        return ['NO DATA']

    class Sorts:
        FOUNDRY_CELL: Final = KSort('FoundryCell')

    @staticmethod
    def success(s: KInner, dst: KInner, r: KInner, c: KInner, e1: KInner, e2: KInner) -> KApply:
        return KApply('foundry_success', [s, dst, r, c, e1, e2])

    @staticmethod
    def fail(s: KInner, dst: KInner, r: KInner, c: KInner, e1: KInner, e2: KInner) -> KApply:
        return notBool(Foundry.success(s, dst, r, c, e1, e2))

    # address(uint160(uint256(keccak256("foundry default caller"))))

    @staticmethod
    def loc_FOUNDRY_FAILED() -> KApply:  # noqa: N802
        return KEVM.loc(
            KApply(
                'contract_access_field',
                [
                    KApply('FoundryCheat_FOUNDRY-ACCOUNTS_FoundryContract'),
                    KApply('Failed_FOUNDRY-ACCOUNTS_FoundryField'),
                ],
            )
        )

    @staticmethod
    def address_TEST_CONTRACT() -> KToken:  # noqa: N802
        return intToken(0x7FA9385BE102AC3EAC297483DD6233D62B3E1496)

    @staticmethod
    def address_CHEATCODE() -> KToken:  # noqa: N802
        return intToken(0x7109709ECFA91A80626FF3989D68F67F5B1DD12D)

    # Same address as the one used in DappTools's HEVM
    # address(bytes20(uint160(uint256(keccak256('hevm cheat code')))))
    @staticmethod
    def account_CHEATCODE_ADDRESS(store_var: KInner) -> KApply:  # noqa: N802
        return KEVM.account_cell(
            Foundry.address_CHEATCODE(),  # Hardcoded for now
            intToken(0),
            bytesToken('\x00'),
            store_var,
            KApply('.Map'),
            intToken(0),
        )


def foundry_kompile(
    definition_dir: Path,
    foundry_root: Path,
    includes: Iterable[str],
    md_selector: str | None,
    regen: bool = False,
    rekompile: bool = False,
    requires: Iterable[str] = (),
    imports: Iterable[str] = (),
    ccopts: Iterable[str] = (),
    llvm_kompile: bool = True,
    debug: bool = False,
    llvm_library: bool = False,
) -> None:
    main_module = 'FOUNDRY-MAIN'
    syntax_module = 'FOUNDRY-MAIN'
    foundry = Foundry(foundry_root)
    foundry_definition_dir = foundry.out / 'kompiled'
    foundry_requires_dir = foundry_definition_dir / 'requires'
    foundry_llvm_dir = foundry.out / 'kompiled-llvm'
    foundry_main_file = foundry_definition_dir / 'foundry.k'
    kompiled_timestamp = foundry_definition_dir / 'timestamp'
    ensure_dir_path(foundry_definition_dir)
    ensure_dir_path(foundry_requires_dir)
    ensure_dir_path(foundry_llvm_dir)

    requires_paths: dict[str, str] = {}
    for r in requires:
        req = Path(r)
        if not req.exists():
            raise ValueError(f'No such file: {req}')
        if req.name in requires_paths.keys():
            raise ValueError(
                f'Required K files have conflicting names: {r} and {requires_paths[req.name]}. Consider changing the name of one of these files.'
            )
        requires_paths[req.name] = r
        req_path = foundry_requires_dir / req.name
        if regen or not req_path.exists():
            _LOGGER.info(f'Copying requires path: {req} -> {req_path}')
            shutil.copy(req, req_path)
            regen = True

    if regen or not foundry_main_file.exists():
        requires = ['foundry.md']
        requires += [f'requires/{name}' for name in list(requires_paths.keys())]
        imports = ['FOUNDRY'] + list(imports)
        kevm = KEVM(definition_dir)
        empty_config = kevm.definition.empty_config(Foundry.Sorts.FOUNDRY_CELL)
        bin_runtime_definition = _foundry_to_bin_runtime(
            empty_config=empty_config,
            contracts=foundry.contracts.values(),
            main_module=main_module,
            requires=requires,
            imports=imports,
        )
        with open(foundry_main_file, 'w') as fmf:
            _LOGGER.info(f'Writing file: {foundry_main_file}')
            kevm = KEVM(definition_dir, extra_unparsing_modules=bin_runtime_definition.all_modules)
            fmf.write(kevm.pretty_print(bin_runtime_definition) + '\n')

    def kevm_kompile(
        out_dir: Path,
        backend: KompileBackend,
        llvm_kompile_type: LLVMKompileType | None = None,
        md_selector: str | None = None,
    ) -> None:
        KEVM.kompile(
            out_dir,
            backend,
            foundry_main_file,
            emit_json=True,
            includes=includes,
            main_module_name=main_module,
            syntax_module_name=syntax_module,
            md_selector=md_selector,
            debug=debug,
            ccopts=ccopts,
            llvm_kompile=llvm_kompile,
            llvm_kompile_type=llvm_kompile_type,
        )

    if regen or rekompile or not kompiled_timestamp.exists():
        _LOGGER.info(f'Kompiling definition: {foundry_main_file}')
        kevm_kompile(foundry_definition_dir, KompileBackend.HASKELL, md_selector=md_selector)
        if llvm_library:
            _LOGGER.info(f'Kompiling definition to LLVM dy.lib: {foundry_main_file}')
            kevm_kompile(
                foundry_llvm_dir,
                KompileBackend.LLVM,
                llvm_kompile_type=LLVMKompileType.C,
                md_selector=('k & ! symbolic' if md_selector is None else f'{md_selector} & ! symbolic'),
            )


def foundry_prove(
    foundry_root: Path,
    max_depth: int = 1000,
    max_iterations: int | None = None,
    reinit: bool = False,
    tests: Iterable[str] = (),
    exclude_tests: Iterable[str] = (),
    workers: int = 1,
    simplify_init: bool = True,
    break_every_step: bool = False,
    break_on_jumpi: bool = False,
    break_on_calls: bool = True,
    implication_every_block: bool = True,
    bug_report: bool = False,
    kore_rpc_command: str | Iterable[str] = ('kore-rpc',),
    smt_timeout: int | None = None,
    smt_retry_limit: int | None = None,
) -> dict[str, bool]:
    if workers <= 0:
        raise ValueError(f'Must have at least one worker, found: --workers {workers}')
    if max_iterations is not None and max_iterations < 0:
        raise ValueError(f'Must have a non-negative number of iterations, found: --max-iterations {max_iterations}')

    br = BugReport(foundry_root / 'bug_report') if bug_report else None
    foundry = Foundry(foundry_root, bug_report=br)

    ag_proofs_dir = foundry.out / 'ag_proofs'
    if not ag_proofs_dir.exists():
        ag_proofs_dir.mkdir()

    all_tests = [
        f'{contract.name}.{method.name}'
        for contract in foundry.contracts.values()
        if contract.name.endswith('Test')
        for method in contract.methods
        if method.name.startswith('test')
    ]
    all_non_tests = [
        f'{contract.name}.{method.name}'
        for contract in foundry.contracts.values()
        for method in contract.methods
        if f'{contract.name}.{method.name}' not in all_tests
    ]
    unfound_tests: list[str] = []
    tests = list(tests)
    if not tests:
        tests = all_tests
    for _t in tests:
        if _t not in (all_tests + all_non_tests):
            unfound_tests.append(_t)
    for _t in exclude_tests:
        if _t not in all_tests:
            unfound_tests.append(_t)
        if _t in tests:
            tests.remove(_t)
    _LOGGER.info(f'Running tests: {tests}')
    if unfound_tests:
        raise ValueError(f'Test identifiers not found: {unfound_tests}')

    setup_methods: dict[str, str] = {}
    contracts = unique({test.split('.')[0] for test in tests})
    for contract_name in contracts:
        contract = foundry.contracts[contract_name]
        method = contract.method_by_name('setUp')
        if method is not None:
            setup_methods[contract.name] = f'{contract.name}.{method.name}'

    def run_cfg_group(tests: list[str]) -> dict[str, bool]:
        ag_proofs: dict[str, AGProof] = {}
        for test in tests:
            if AGProof.proof_exists(test, ag_proofs_dir) and not reinit:
                ag_proof = AGProof.read_proof(test, ag_proofs_dir)
                assert type(ag_proof) is AGProof
            else:
                _LOGGER.info(f'Initializing KCFG for test: {test}')
                contract_name, method_name = test.split('.')
                contract = foundry.contracts[contract_name]
                method = [m for m in contract.methods if m.name == method_name][0]
                empty_config = foundry.kevm.definition.empty_config(GENERATED_TOP_CELL)

                use_setup = method.name.startswith('test') and contract_name in setup_methods
                setup_method = None
                if use_setup:
                    setup_method = setup_methods[contract_name]
                    _LOGGER.info(f'Using setup method {setup_method} for test: {test}')

                kcfg = _method_to_cfg(empty_config, contract, method, ag_proofs_dir, init_state=setup_method)

                _LOGGER.info(f'Expanding macros in initial state for test: {test}')
                init_term = kcfg.get_unique_init().cterm.kast
                init_term = KDefinition__expand_macros(foundry.kevm.definition, init_term)
                init_cterm = CTerm.from_kast(init_term)

                _LOGGER.info(f'Expanding macros in target state for test: {test}')
                target_term = kcfg.get_unique_target().cterm.kast
                target_term = KDefinition__expand_macros(foundry.kevm.definition, target_term)
                target_cterm = CTerm.from_kast(target_term)
                kcfg.replace_node(kcfg.get_unique_target().id, target_cterm)

                _LOGGER.info(f'Starting KCFGExplore for test: {test}')
                with KCFGExplore(
                    foundry.kevm,
                    bug_report=br,
                    kore_rpc_command=kore_rpc_command,
                    smt_timeout=smt_timeout,
                    smt_retry_limit=smt_retry_limit,
                ) as kcfg_explore:
                    _LOGGER.info(f'Computing definedness constraint for test: {test}')
                    init_cterm = kcfg_explore.cterm_assume_defined(init_cterm)
                    kcfg.replace_node(kcfg.get_unique_init().id, init_cterm)

                    if simplify_init:
                        _LOGGER.info(f'Simplifying KCFG for test: {test}')
                        kcfg_explore.simplify(kcfg)
                ag_proof = AGProof(test, kcfg, proof_dir=ag_proofs_dir)

            ag_proof.write_proof()
            ag_proofs[test] = ag_proof

        return parallel_kcfg_explore(
            foundry.kevm,
            ag_proofs,
            save_directory=ag_proofs_dir,
            max_depth=max_depth,
            max_iterations=max_iterations,
            workers=workers,
            break_every_step=break_every_step,
            break_on_jumpi=break_on_jumpi,
            break_on_calls=break_on_calls,
            implication_every_block=implication_every_block,
            is_terminal=KEVM.is_terminal,
            extract_branches=KEVM.extract_branches,
            bug_report=br,
            kore_rpc_command=kore_rpc_command,
            smt_timeout=smt_timeout,
            smt_retry_limit=smt_retry_limit,
        )

    _LOGGER.info(f'Running setup functions in parallel: {list(setup_methods.values())}')
    results = run_cfg_group(list(setup_methods.values()))
    failed = [setup_cfg for setup_cfg, passed in results.items() if not passed]
    if failed:
        raise ValueError(f'Running setUp method failed for {len(failed)} contracts: {failed}')

    _LOGGER.info(f'Running test functions in parallel: {tests}')
    return run_cfg_group(tests)


def foundry_show(
    foundry_root: Path,
    test: str,
    nodes: Iterable[str] = (),
    node_deltas: Iterable[tuple[str, str]] = (),
    to_module: bool = False,
    minimize: bool = True,
    omit_unstable_output: bool = False,
    frontier: bool = False,
    stuck: bool = False,
) -> str:
    contract_name = test.split('.')[0]
    foundry = Foundry(foundry_root)
    ag_proofs_dir = foundry.out / 'ag_proofs'

    ag_proof = AGProof.read_proof(test, ag_proofs_dir)

    def _short_info(cterm: CTerm) -> Iterable[str]:
        return foundry.short_info_for_contract(contract_name, cterm)

    if frontier:
        nodes = list(nodes) + [node.id for node in ag_proof.kcfg.frontier]
    if stuck:
        nodes = list(nodes) + [node.id for node in ag_proof.kcfg.stuck]
    nodes = unique(nodes)

    unstable_cells = [
        '<program>',
        '<jumpDests>',
        '<pc>',
        '<gas>',
        '<code>',
        '<activeAccounts>',
    ]

    kcfg_show = KCFGShow(foundry.kevm)
    res_lines = kcfg_show.show(
        test,
        ag_proof.kcfg,
        nodes=nodes,
        node_deltas=node_deltas,
        to_module=to_module,
        minimize=minimize,
        node_printer=_short_info,
        omit_node_hash=omit_unstable_output,
        omit_cells=(unstable_cells if omit_unstable_output else []),
    )

    return '\n'.join(res_lines)


def foundry_to_dot(foundry_root: Path, test: str) -> None:
    foundry = Foundry(foundry_root)
    ag_proofs_dir = foundry.out / 'ag_proofs'
    dump_dir = ag_proofs_dir / 'dump'
    ag_proof = AGProof.read_proof(test, ag_proofs_dir)
    kcfg_show = KCFGShow(foundry.kevm)
    kcfg_show.dump(test, ag_proof.kcfg, dump_dir, dot=True)


def foundry_list(foundry_root: Path) -> list[str]:
    foundry = Foundry(foundry_root)
    ag_proofs_dir = foundry.out / 'ag_proofs'

    all_methods = [
        f'{contract.name}.{method.name}' for contract in foundry.contracts.values() for method in contract.methods
    ]

    lines: list[str] = []
    for method in sorted(all_methods):
        if AGProof.proof_exists(method, ag_proofs_dir):
            ag_proof = AGProof.read_proof(method, ag_proofs_dir)
            lines.extend(ag_proof.summary)
            lines.append('')
    if len(lines) > 0:
        lines = lines[0:-1]

    return lines


def foundry_remove_node(foundry_root: Path, test: str, node: str) -> None:
    foundry = Foundry(foundry_root)
    ag_proofs_dir = foundry.out / 'ag_proofs'
    ag_proof = AGProof.read_proof(test, ag_proofs_dir)
    for _node in ag_proof.kcfg.reachable_nodes(node, traverse_covers=True):
        if not ag_proof.kcfg.is_target(_node.id):
            _LOGGER.info(f'Removing node: {shorten_hashes(_node.id)}')
            ag_proof.kcfg.remove_node(_node.id)
    ag_proof.write_proof()


def foundry_simplify_node(
    foundry_root: Path,
    test: str,
    node: str,
    replace: bool = False,
    minimize: bool = True,
    bug_report: bool = False,
    smt_timeout: int | None = None,
    smt_retry_limit: int | None = None,
) -> str:
    br = BugReport(Path(f'{test}.bug_report')) if bug_report else None
    foundry = Foundry(foundry_root, bug_report=br)
    ag_proofs_dir = foundry.out / 'ag_proofs'
    ag_proof = AGProof.read_proof(test, ag_proofs_dir)
    cterm = ag_proof.kcfg.node(node).cterm
    with KCFGExplore(
        foundry.kevm, id=ag_proof.id, bug_report=br, smt_timeout=smt_timeout, smt_retry_limit=smt_retry_limit
    ) as kcfg_explore:
        new_term = kcfg_explore.cterm_simplify(cterm)
    if replace:
        ag_proof.kcfg.replace_node(node, CTerm.from_kast(new_term))
        ag_proof.write_proof()
    res_term = minimize_term(new_term) if minimize else new_term
    return foundry.kevm.pretty_print(res_term)


def foundry_step_node(
    foundry_root: Path,
    test: str,
    node: str,
    repeat: int = 1,
    depth: int = 1,
    bug_report: bool = False,
    smt_timeout: int | None = None,
    smt_retry_limit: int | None = None,
) -> None:
    if repeat < 1:
        raise ValueError(f'Expected positive value for --repeat, got: {repeat}')
    if depth < 1:
        raise ValueError(f'Expected positive value for --depth, got: {depth}')

    br = BugReport(Path(f'{test}.bug_report')) if bug_report else None
    foundry = Foundry(foundry_root, bug_report=br)

    ag_proofs_dir = foundry.out / 'ag_proofs'
    ag_proof = AGProof.read_proof(test, ag_proofs_dir)
    with KCFGExplore(
        foundry.kevm, id=ag_proof.id, bug_report=br, smt_timeout=smt_timeout, smt_retry_limit=smt_retry_limit
    ) as kcfg_explore:
        for _i in range(repeat):
            node = kcfg_explore.step(ag_proof.kcfg, node, depth=depth)
            ag_proof.write_proof()


def foundry_section_edge(
    foundry_root: Path,
    test: str,
    edge: tuple[str, str],
    sections: int = 2,
    replace: bool = False,
    bug_report: bool = False,
    smt_timeout: int | None = None,
    smt_retry_limit: int | None = None,
) -> None:
    br = BugReport(Path(f'{test}.bug_report')) if bug_report else None
    foundry = Foundry(foundry_root, bug_report=br)
    ag_proofs_dir = foundry.out / 'ag_proofs'
    ag_proof = AGProof.read_proof(test, ag_proofs_dir)
    source_id, target_id = edge
    with KCFGExplore(
        foundry.kevm, id=ag_proof.id, bug_report=br, smt_timeout=smt_timeout, smt_retry_limit=smt_retry_limit
    ) as kcfg_explore:
        kcfg, _ = kcfg_explore.section_edge(ag_proof.kcfg, source_id=source_id, target_id=target_id, sections=sections)
    ag_proof.write_proof()


def _write_cfg(cfg: KCFG, path: Path) -> None:
    path.write_text(cfg.to_json())
    _LOGGER.info(f'Updated CFG file: {path}')


def _foundry_to_bin_runtime(
    empty_config: KInner,
    contracts: Iterable[Contract],
    main_module: str | None,
    requires: Iterable[str],
    imports: Iterable[str],
) -> KDefinition:
    modules = []
    for contract in contracts:
        module = contract_to_main_module(contract, empty_config, imports=imports)
        _LOGGER.info(f'Produced contract module: {module.name}')
        modules.append(module)
    _main_module = KFlatModule(
        main_module if main_module else 'MAIN',
        imports=(KImport(mname) for mname in [_m.name for _m in modules] + list(imports)),
    )
    modules.append(_main_module)

    bin_runtime_definition = KDefinition(
        _main_module.name,
        modules,
        requires=(KRequire(req) for req in list(requires)),
    )

    return bin_runtime_definition


def _method_to_cfg(
    empty_config: KInner,
    contract: Contract,
    method: Contract.Method,
    kcfgs_dir: Path,
    init_state: str | None = None,
) -> KCFG:
    calldata = method.calldata_cell(contract)
    callvalue = method.callvalue_cell
    init_term = _init_term(
        empty_config, contract.name, kcfgs_dir, calldata=calldata, callvalue=callvalue, init_state=init_state
    )
    init_cterm = _init_cterm(init_term)
    is_test = method.name.startswith('test')
    failing = method.name.startswith('testFail')
    final_cterm = _final_cterm(empty_config, contract.name, failing=failing, is_test=is_test)

    cfg = KCFG()
    init_node = cfg.create_node(init_cterm)
    cfg.add_init(init_node.id)
    target_node = cfg.create_node(final_cterm)
    cfg.add_target(target_node.id)

    return cfg


def _init_cterm(init_term: KInner) -> CTerm:
    init_cterm = CTerm.from_kast(init_term)
    init_cterm = KEVM.add_invariant(init_cterm)
    return init_cterm


def get_final_accounts_cell(cfgid: str, ag_proof_dir: Path) -> KInner:
    ag_proof = AGProof.read_proof(cfgid, ag_proof_dir)
    assert type(ag_proof) is AGProof
    target = ag_proof.kcfg.get_unique_target()
    cover = single(ag_proof.kcfg.covers(target_id=target.id))
    accounts_cell = get_cell(cover.source.cterm.config, 'ACCOUNTS_CELL')
    return accounts_cell


def _init_term(
    empty_config: KInner,
    contract_name: str,
    kcfgs_dir: Path,
    *,
    calldata: KInner | None = None,
    callvalue: KInner | None = None,
    init_state: str | None = None,
) -> KInner:
    program = KEVM.bin_runtime(KApply(f'contract_{contract_name}'))
    account_cell = KEVM.account_cell(
        Foundry.address_TEST_CONTRACT(),
        intToken(0),
        program,
        KApply('.Map'),
        KApply('.Map'),
        intToken(1),
    )
    init_subst = {
        'MODE_CELL': KApply('NORMAL'),
        'SCHEDULE_CELL': KApply('LONDON_EVM'),
        'STATUSCODE_CELL': KVariable('STATUSCODE'),
        'CALLSTACK_CELL': KApply('.List'),
        'CALLDEPTH_CELL': intToken(0),
        'PROGRAM_CELL': program,
        'JUMPDESTS_CELL': KEVM.compute_valid_jumpdests(program),
        'ORIGIN_CELL': KVariable('ORIGIN_ID'),
        'LOG_CELL': KApply('.List'),
        'ID_CELL': Foundry.address_TEST_CONTRACT(),
        'CALLER_CELL': KVariable('CALLER_ID'),
        'ACCESSEDACCOUNTS_CELL': KApply('.Set'),
        'ACCESSEDSTORAGE_CELL': KApply('.Map'),
        'INTERIMSTATES_CELL': KApply('.List'),
        'ACTIVEACCOUNTS_CELL': build_assoc(
            KApply('.Set'),
            KLabel('_Set_'),
            map(
                KLabel('SetItem'),
                [
                    Foundry.address_TEST_CONTRACT(),
                    Foundry.address_CHEATCODE(),
                ],
            ),
        ),
        'LOCALMEM_CELL': KApply('.Bytes_BYTES-HOOKED_Bytes'),
        'PREVCALLER_CELL': KApply('.Account_EVM-TYPES_Account'),
        'PREVORIGIN_CELL': KApply('.Account_EVM-TYPES_Account'),
        'NEWCALLER_CELL': KApply('.Account_EVM-TYPES_Account'),
        'NEWORIGIN_CELL': KApply('.Account_EVM-TYPES_Account'),
        'ACTIVE_CELL': FALSE,
        'STATIC_CELL': FALSE,
        'MEMORYUSED_CELL': intToken(0),
        'WORDSTACK_CELL': KApply('.WordStack_EVM-TYPES_WordStack'),
        'PC_CELL': intToken(0),
        'GAS_CELL': intToken(9223372036854775807),
        'K_CELL': KSequence([KEVM.sharp_execute(), KVariable('CONTINUATION')]),
        'ACCOUNTS_CELL': KEVM.accounts(
            [
                account_cell,  # test contract address
                Foundry.account_CHEATCODE_ADDRESS(KApply('.Map')),
            ]
        ),
        'SINGLECALL_CELL': FALSE,
        'ISREVERTEXPECTED_CELL': FALSE,
        'ISOPCODEEXPECTED_CELL': FALSE,
        'EXPECTEDADDRESS_CELL': KApply('.Account_EVM-TYPES_Account'),
        'EXPECTEDVALUE_CELL': intToken(0),
        'EXPECTEDDATA_CELL': KApply('.Bytes_BYTES-HOOKED_Bytes'),
        'OPCODETYPE_CELL': KApply('.OpcodeType_FOUNDRY-CHEAT-CODES_OpcodeType'),
        'RECORDEVENT_CELL': FALSE,
        'ISEVENTEXPECTED_CELL': FALSE,
        'ISCALLWHITELISTACTIVE_CELL': FALSE,
        'ISSTORAGEWHITELISTACTIVE_CELL': FALSE,
        'ADDRESSSET_CELL': KApply('.Set'),
        'STORAGESLOTSET_CELL': KApply('.Set'),
    }

    if init_state:
        init_subst['ACCOUNTS_CELL'] = get_final_accounts_cell(init_state, kcfgs_dir)

    if calldata is not None:
        init_subst['CALLDATA_CELL'] = calldata

    if callvalue is not None:
        init_subst['CALLVALUE_CELL'] = callvalue

    return Subst(init_subst)(empty_config)


def _final_cterm(empty_config: KInner, contract_name: str, *, failing: bool, is_test: bool = True) -> CTerm:
    final_term = _final_term(empty_config, contract_name)
    dst_failed_post = KEVM.lookup(KVariable('CHEATCODE_STORAGE_FINAL'), Foundry.loc_FOUNDRY_FAILED())
    foundry_success = Foundry.success(
        KVariable('STATUSCODE_FINAL'),
        dst_failed_post,
        KVariable('ISREVERTEXPECTED_FINAL'),
        KVariable('ISOPCODEEXPECTED_FINAL'),
        KVariable('RECORDEVENT_FINAL'),
        KVariable('ISEVENTEXPECTED_FINAL'),
    )
    final_cterm = CTerm.from_kast(final_term)
    if is_test:
        if not failing:
            return final_cterm.add_constraint(mlEqualsTrue(foundry_success))
        else:
            return final_cterm.add_constraint(mlEqualsTrue(notBool(foundry_success)))
    return final_cterm


def _final_term(empty_config: KInner, contract_name: str) -> KInner:
    program = KEVM.bin_runtime(KApply(f'contract_{contract_name}'))
    post_account_cell = KEVM.account_cell(
        Foundry.address_TEST_CONTRACT(),
        KVariable('ACCT_BALANCE_FINAL'),
        program,
        KVariable('ACCT_STORAGE_FINAL'),
        KVariable('ACCT_ORIGSTORAGE_FINAL'),
        KVariable('ACCT_NONCE_FINAL'),
    )
    final_subst = {
        'K_CELL': KSequence([KEVM.halt(), KVariable('CONTINUATION')]),
        'STATUSCODE_CELL': KVariable('STATUSCODE_FINAL'),
        'ID_CELL': Foundry.address_TEST_CONTRACT(),
        'ACCOUNTS_CELL': KEVM.accounts(
            [
                post_account_cell,  # test contract address
                Foundry.account_CHEATCODE_ADDRESS(KVariable('CHEATCODE_STORAGE_FINAL')),
                KVariable('ACCOUNTS_FINAL'),
            ]
        ),
        'ISREVERTEXPECTED_CELL': KVariable('ISREVERTEXPECTED_FINAL'),
        'ISOPCODEEXPECTED_CELL': KVariable('ISOPCODEEXPECTED_FINAL'),
        'RECORDEVENT_CELL': KVariable('RECORDEVENT_FINAL'),
        'ISEVENTEXPECTED_CELL': KVariable('ISEVENTEXPECTED_FINAL'),
        'ISCALLWHITELISTACTIVE_CELL': KVariable('ISCALLWHITELISTACTIVE_FINAL'),
        'ISSTORAGEWHITELISTACTIVE_CELL': KVariable('ISSTORAGEWHITELISTACTIVE_FINAL'),
        'ADDRESSSET_CELL': KVariable('ADDRESSSET_FINAL'),
        'STORAGESLOTSET_CELL': KVariable('STORAGESLOTSET_FINAL'),
    }
    return abstract_cell_vars(
        Subst(final_subst)(empty_config),
        [
            KVariable('STATUSCODE_FINAL'),
            KVariable('ACCOUNTS_FINAL'),
            KVariable('ISREVERTEXPECTED_FINAL'),
            KVariable('ISOPCODEEXPECTED_FINAL'),
            KVariable('RECORDEVENT_FINAL'),
            KVariable('ISEVENTEXPECTED_FINAL'),
            KVariable('ISCALLWHITELISTACTIVE_FINAL'),
            KVariable('ISSTORAGEWHITELISTACTIVE_FINAL'),
            KVariable('ADDRESSSET_FINAL'),
            KVariable('STORAGESLOTSET_FINAL'),
        ],
    )<|MERGE_RESOLUTION|>--- conflicted
+++ resolved
@@ -22,11 +22,7 @@
 from pyk.prelude.kint import INT, intToken
 from pyk.prelude.ml import mlEqualsTrue
 from pyk.proof import AGProof
-<<<<<<< HEAD
 from pyk.utils import shorten_hashes, single, unique
-=======
-from pyk.utils import shorten_hashes, unique
->>>>>>> fc0b16a6
 
 from .kevm import KEVM
 from .solc_to_k import Contract, contract_to_main_module
