--- conflicted
+++ resolved
@@ -6,13 +6,8 @@
 
 from pyk.cli_utils import BugReport
 from pyk.cterm import CTerm, build_claim, build_rule
-<<<<<<< HEAD
-from pyk.kast.inner import KApply, KInner, KRewrite
+from pyk.kast.inner import KApply, KInner, KLabel, KRewrite, KSequence, KSort, KToken, KVariable, Subst, build_assoc
 from pyk.kast.manip import minimize_term, push_down_rewrites
-=======
-from pyk.kast.inner import KApply, KInner, KLabel, KRewrite, KSequence, KSort, KToken, KVariable, Subst, build_assoc
-from pyk.kast.manip import get_cell, minimize_term, push_down_rewrites
->>>>>>> 1a522dd9
 from pyk.kast.outer import KDefinition, KFlatModule, KImport, KRequire, KRuleLike
 from pyk.kcfg import KCFG, KCFGExplore
 from pyk.ktool.kompile import KompileBackend
@@ -39,6 +34,9 @@
         profile: bool = False,
         extra_unparsing_modules: Iterable[KFlatModule] = (),
         bug_report: Optional[BugReport] = None,
+        srcmap_dir: Optional[Path] = None,
+        contract_name: Optional[str] = None,
+        contract_srcs_dir: Optional[Path] = None,
     ) -> None:
         # copied from KEVM class and adapted to inherit KPrint instead
         KEVM.__init__(
@@ -49,6 +47,9 @@
             profile=profile,
             extra_unparsing_modules=extra_unparsing_modules,
             bug_report=bug_report,
+            srcmap_dir=srcmap_dir,
+            contract_name=contract_name,
+            contract_srcs_dir=contract_srcs_dir,
         )
 
     class Sorts:
