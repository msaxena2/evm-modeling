--- conflicted
+++ resolved
@@ -273,21 +273,13 @@
             empty_config = foundry.kevm.definition.empty_config(GENERATED_TOP_CELL)
             kcfg = _method_to_cfg(empty_config, contract, method)
             _LOGGER.info(f'Expanding macros in initial state for test: {test}')
-<<<<<<< HEAD
             init_term = kcfg.get_unique_init().cterm.kast
-            init_cterm = CTerm(KDefinition__expand_macros(foundry.definition, init_term))
-=======
             init_term = KDefinition__expand_macros(foundry.kevm.definition, init_term)
-            init_cterm = KEVM.add_invariant(CTerm(init_term))
-            _LOGGER.info(f'Expanding macros in target state for test: {test}')
-            target_term = KDefinition__expand_macros(foundry.kevm.definition, target_term)
-            target_cterm = KEVM.add_invariant(CTerm(target_term))
->>>>>>> e7d1095e
-            kcfg.replace_node(kcfg.get_unique_init().id, init_cterm)
+            kcfg.replace_node(kcfg.get_unique_init().id, CTerm(init_term))
             _LOGGER.info(f'Expanding macros in target state for test: {test}')
             target_term = kcfg.get_unique_target().cterm.kast
-            target_cterm = CTerm(KDefinition__expand_macros(foundry.definition, target_term))
-            kcfg.replace_node(kcfg.get_unique_target().id, target_cterm)
+            target_term = KDefinition__expand_macros(foundry.kevm.definition, target_term)
+            kcfg.replace_node(kcfg.get_unique_target().id, CTerm(target_term))
             if simplify_init:
                 with KCFGExplore(foundry.kevm, port=find_free_port(), bug_report=br) as kcfg_explore:
                     kcfg = kcfg_explore.simplify(test, kcfg)
