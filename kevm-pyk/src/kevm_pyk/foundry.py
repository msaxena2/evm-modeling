--- conflicted
+++ resolved
@@ -22,16 +22,10 @@
 from pyk.prelude.kbool import FALSE, notBool
 from pyk.prelude.kint import INT, intToken
 from pyk.prelude.ml import mlEqualsTrue
-<<<<<<< HEAD
 from pyk.proof.proof import Proof, ProofStatus
 from pyk.proof.reachability import APRBMCProof, APRProof, APRProver
-from pyk.utils import hash_str, single, unique
-=======
-from pyk.proof.proof import Proof
-from pyk.proof.reachability import APRBMCProof, APRProof
 from pyk.proof.show import APRProofShow
 from pyk.utils import BugReport, ensure_dir_path, hash_str, run_process, single, unique
->>>>>>> e5f87794
 
 from .kevm import KEVM, KEVMNodePrinter
 from .kompile import KompileTarget, kevm_kompile
@@ -581,13 +575,8 @@
 
     contract_name, test_name = test.split('.')
     proof_digest = foundry.proof_digest(contract_name, test_name)
-<<<<<<< HEAD
-    apr_proof = APRProof.read_proof(proof_digest, apr_proofs_dir)
-    assert type(apr_proof) is APRProof
-=======
     proof = Proof.read_proof(proof_digest, proofs_dir)
     assert isinstance(proof, APRProof)
->>>>>>> e5f87794
 
     def _short_info(cterm: CTerm) -> Iterable[str]:
         return foundry.short_info_for_contract(contract_name, cterm)
@@ -632,14 +621,8 @@
     contract_name, test_name = test.split('.')
     proof_digest = foundry.proof_digest(contract_name, test_name)
     apr_proof = APRProof.read_proof(proof_digest, apr_proofs_dir)
-<<<<<<< HEAD
-    assert type(apr_proof) is APRProof
-    kcfg_show = KCFGShow(foundry.kevm)
-    kcfg_show.dump(test, apr_proof.kcfg, dump_dir, dot=True)
-=======
     proof_show = APRProofShow(foundry.kevm, node_printer=FoundryNodePrinter(foundry, contract_name))
     proof_show.dump(apr_proof, dump_dir, dot=True)
->>>>>>> e5f87794
 
 
 def foundry_list(foundry_root: Path) -> list[str]:
@@ -891,11 +874,6 @@
         proof_dict = json.loads(proof_path.read_text())
         match proof_dict['type']:
             case 'APRProof':
-<<<<<<< HEAD
-#                  _LOGGER.info(f'proof_dict: {proof_dict}')
-                _LOGGER.info(f'proof_path: {proof_path}')
-=======
->>>>>>> e5f87794
                 apr_proof = APRProof.from_dict(proof_dict, proof_dir=save_directory)
             case 'APRBMCProof':
                 apr_proof = APRBMCProof.from_dict(proof_dict, proof_dir=save_directory)
@@ -974,12 +952,8 @@
 
 def get_final_accounts_cell(proof_digest: str, proof_dir: Path) -> KInner:
     apr_proof = APRProof.read_proof(proof_digest, proof_dir)
-<<<<<<< HEAD
     assert type(apr_proof) is APRProof
-    target = apr_proof.kcfg.get_unique_target()
-=======
     target = apr_proof.kcfg.node(apr_proof.target)
->>>>>>> e5f87794
     cterm = single(apr_proof.kcfg.covers(target_id=target.id)).source.cterm
     return cterm.cell('ACCOUNTS_CELL')
 
