from __future__ import annotations

import json
import logging
import os
import shutil
from functools import cached_property
from pathlib import Path
from subprocess import CalledProcessError
from typing import TYPE_CHECKING

import tomlkit
from pathos.pools import ProcessPool  # type: ignore
from pyk.cterm import CTerm
from pyk.kast.inner import KApply, KSequence, KSort, KToken, KVariable, Subst
from pyk.kast.manip import free_vars, minimize_term
from pyk.kast.outer import KDefinition, KFlatModule, KImport, KRequire
from pyk.kcfg import KCFG
from pyk.ktool.kompile import LLVMKompileType
from pyk.prelude.bytes import bytesToken
from pyk.prelude.k import GENERATED_TOP_CELL
from pyk.prelude.kbool import FALSE, notBool
from pyk.prelude.kint import INT, intToken
from pyk.prelude.ml import mlEqualsTrue
from pyk.proof.proof import Proof
from pyk.proof.reachability import APRBMCProof, APRProof
from pyk.proof.show import APRBMCProofNodePrinter, APRProofNodePrinter, APRProofShow
from pyk.utils import BugReport, ensure_dir_path, hash_str, run_process, single, unique

from .kevm import KEVM, KEVMNodePrinter, KEVMSemantics
from .kompile import Kernel, KompileTarget, kevm_kompile
from .solc_to_k import Contract, contract_to_main_module, contract_to_verification_module
from .utils import (
    KDefinition__expand_macros,
    abstract_cell_vars,
    byte_offset_to_lines,
    constraints_for,
    kevm_prove,
    legacy_explore,
    print_failure_info,
    print_model,
)

if TYPE_CHECKING:
    from collections.abc import Iterable
    from typing import Any, Final

    from pyk.kast.inner import KInner
    from pyk.kcfg import KCFGExplore
    from pyk.kcfg.kcfg import NodeIdLike
    from pyk.kcfg.tui import KCFGElem
    from pyk.proof.show import NodePrinter

_LOGGER: Final = logging.getLogger(__name__)


class Foundry:
    _root: Path
    _toml: dict[str, Any]
    _bug_report: BugReport | None

    class Sorts:
        FOUNDRY_CELL: Final = KSort('FoundryCell')

    def __init__(
        self,
        foundry_root: Path,
        bug_report: BugReport | None = None,
    ) -> None:
        self._root = foundry_root
        with (foundry_root / 'foundry.toml').open('rb') as f:
            self._toml = tomlkit.load(f)
        self._bug_report = bug_report

    @property
    def profile(self) -> dict[str, Any]:
        profile_name = os.getenv('FOUNDRY_PROFILE', default='default')
        return self._toml['profile'][profile_name]

    @property
    def out(self) -> Path:
        return self._root / self.profile.get('out', '')

    @cached_property
    def kevm(self) -> KEVM:
        definition_dir = self.out / 'kompiled'
        use_directory = self.out / 'tmp'
        main_file = definition_dir / 'foundry.k'
        ensure_dir_path(use_directory)
        return KEVM(
            definition_dir=definition_dir,
            main_file=main_file,
            use_directory=use_directory,
            bug_report=self._bug_report,
        )

    @cached_property
    def contracts(self) -> dict[str, Contract]:
        pattern = '*.sol/*.json'
        paths = self.out.glob(pattern)
        json_paths = [str(path) for path in paths]
        json_paths = [json_path for json_path in json_paths if not json_path.endswith('.metadata.json')]
        json_paths = sorted(json_paths)  # Must sort to get consistent output order on different platforms
        _LOGGER.info(f'Processing contract files: {json_paths}')
        _contracts = {}
        for json_path in json_paths:
            _LOGGER.debug(f'Processing contract file: {json_path}')
            contract_name = json_path.split('/')[-1]
            contract_json = json.loads(Path(json_path).read_text())
            contract_name = contract_name[0:-5] if contract_name.endswith('.json') else contract_name
            _contracts[contract_name] = Contract(contract_name, contract_json, foundry=True)
        return _contracts

    def proof_digest(self, contract: str, test: str) -> str:
        return f'{contract}.{test}:{self.contracts[contract].method_by_name[test].digest}'

    @cached_property
    def digest(self) -> str:
        contract_digests = [self.contracts[c].digest for c in sorted(self.contracts)]
        return hash_str('\n'.join(contract_digests))

    @cached_property
    def llvm_dylib(self) -> Path | None:
        arch = Kernel.get()
        foundry_llvm_dir = self.out / 'kompiled-llvm'
        if arch == Kernel.LINUX:
            dylib = foundry_llvm_dir / 'interpreter.so'
        else:
            dylib = foundry_llvm_dir / 'interpreter.dylib'

        if dylib.exists():
            return dylib
        else:
            return None

    def up_to_date(self) -> bool:
        digest_file = self.out / 'digest'
        if not digest_file.exists():
            return False
        digest_dict = json.loads(digest_file.read_text())
        if 'foundry' not in digest_dict:
            digest_dict['foundry'] = ''
        digest_file.write_text(json.dumps(digest_dict))
        return digest_dict['foundry'] == self.digest

    def update_digest(self) -> None:
        digest_file = self.out / 'digest'
        digest_dict = {}
        if digest_file.exists():
            digest_dict = json.loads(digest_file.read_text())
        digest_dict['foundry'] = self.digest
        digest_file.write_text(json.dumps(digest_dict))

        _LOGGER.info(f'Updated Foundry digest file: {digest_file}')

    @cached_property
    def contract_ids(self) -> dict[int, str]:
        _contract_ids = {}
        for c in self.contracts.values():
            _contract_ids[c.contract_id] = c.name
        return _contract_ids

    def srcmap_data(self, contract_name: str, pc: int) -> tuple[Path, int, int] | None:
        if contract_name not in self.contracts:
            _LOGGER.info(f'Contract not found in Foundry project: {contract_name}')
        contract = self.contracts[contract_name]
        if pc not in contract.srcmap:
            _LOGGER.info(f'pc not found in srcmap for contract {contract_name}: {pc}')
            return None
        s, l, f, _, _ = contract.srcmap[pc]
        if f not in self.contract_ids:
            _LOGGER.info(f'Contract id not found in sourcemap data: {f}')
            return None
        src_contract = self.contracts[self.contract_ids[f]]
        src_contract_path = self._root / src_contract.contract_path
        src_contract_text = src_contract_path.read_text()
        _, start, end = byte_offset_to_lines(src_contract_text.split('\n'), s, l)
        return (src_contract_path, start, end)

    def solidity_src(self, contract_name: str, pc: int) -> Iterable[str]:
        srcmap_data = self.srcmap_data(contract_name, pc)
        if srcmap_data is None:
            return [f'No sourcemap data for contract at pc {contract_name}: {pc}']
        contract_path, start, end = srcmap_data
        if not (contract_path.exists() and contract_path.is_file()):
            return [f'No file at path for contract {contract_name}: {contract_path}']
        lines = contract_path.read_text().split('\n')
        prefix_lines = [f'   {l}' for l in lines[:start]]
        actual_lines = [f' | {l}' for l in lines[start:end]]
        suffix_lines = [f'   {l}' for l in lines[end:]]
        return prefix_lines + actual_lines + suffix_lines

    def short_info_for_contract(self, contract_name: str, cterm: CTerm) -> list[str]:
        ret_strs = self.kevm.short_info(cterm)
        _pc = cterm.cell('PC_CELL')
        if type(_pc) is KToken and _pc.sort == INT:
            srcmap_data = self.srcmap_data(contract_name, int(_pc.token))
            if srcmap_data is not None:
                path, start, end = srcmap_data
                ret_strs.append(f'src: {str(path)}:{start}:{end}')
        return ret_strs

    def custom_view(self, contract_name: str, element: KCFGElem) -> Iterable[str]:
        if type(element) is KCFG.Node:
            pc_cell = element.cterm.cell('PC_CELL')
            if type(pc_cell) is KToken and pc_cell.sort == INT:
                return self.solidity_src(contract_name, int(pc_cell.token))
        return ['NO DATA']

    def build(self) -> None:
        try:
            run_process(['forge', 'build', '--root', str(self._root)], logger=_LOGGER)
        except CalledProcessError as err:
            raise RuntimeError("Couldn't forge build!") from err

    @staticmethod
    def success(s: KInner, dst: KInner, r: KInner, c: KInner, e1: KInner, e2: KInner) -> KApply:
        return KApply('foundry_success', [s, dst, r, c, e1, e2])

    @staticmethod
    def fail(s: KInner, dst: KInner, r: KInner, c: KInner, e1: KInner, e2: KInner) -> KApply:
        return notBool(Foundry.success(s, dst, r, c, e1, e2))

    # address(uint160(uint256(keccak256("foundry default caller"))))

    @staticmethod
    def loc_FOUNDRY_FAILED() -> KApply:  # noqa: N802
        return KEVM.loc(
            KApply(
                'contract_access_field',
                [
                    KApply('FoundryCheat_FOUNDRY-ACCOUNTS_FoundryContract'),
                    KApply('Failed_FOUNDRY-ACCOUNTS_FoundryField'),
                ],
            )
        )

    @staticmethod
    def address_TEST_CONTRACT() -> KToken:  # noqa: N802
        return intToken(0x7FA9385BE102AC3EAC297483DD6233D62B3E1496)

    @staticmethod
    def address_CHEATCODE() -> KToken:  # noqa: N802
        return intToken(0x7109709ECFA91A80626FF3989D68F67F5B1DD12D)

    # Same address as the one used in DappTools's HEVM
    # address(bytes20(uint160(uint256(keccak256('hevm cheat code')))))
    @staticmethod
    def account_CHEATCODE_ADDRESS(store_var: KInner) -> KApply:  # noqa: N802
        return KEVM.account_cell(
            Foundry.address_CHEATCODE(),  # Hardcoded for now
            intToken(0),
            bytesToken(b'\x00'),
            store_var,
            KApply('.Map'),
            intToken(0),
        )

    @staticmethod
    def help_info() -> list[str]:
        res_lines: list[str] = []
        print_foundry_success_info = any('foundry_success' in line for line in res_lines)
        if print_foundry_success_info:
            res_lines.append('')
            res_lines.append('See `foundry_success` predicate for more information:')
            res_lines.append(
                'https://github.com/runtimeverification/evm-semantics/blob/master/include/kframework/foundry.md#foundry-success-predicate'
            )
        res_lines.append('')
        res_lines.append(
            'Access documentation for KEVM foundry integration at https://docs.runtimeverification.com/kevm-integration-for-foundry/'
        )
        return res_lines

    def get_apr_proof(
        self,
        test: str,
    ) -> APRProof:
        proof = self.get_proof(test)
        if not isinstance(proof, APRProof):
            raise ValueError('Specified proof is not an APRProof.')
        return proof

    def get_proof(
        self,
        test: str,
    ) -> Proof:
        proofs_dir = self.out / 'apr_proofs'
        contract_name, test_name = test.split('.')
        proof_digest = self.proof_digest(contract_name, test_name)
        proof = Proof.read_proof_data(proofs_dir, proof_digest)
        return proof


def foundry_kompile(
    definition_dir: Path,
    foundry_root: Path,
    includes: Iterable[str],
    regen: bool = False,
    rekompile: bool = False,
    requires: Iterable[str] = (),
    imports: Iterable[str] = (),
    ccopts: Iterable[str] = (),
    llvm_kompile: bool = True,
    debug: bool = False,
    llvm_library: bool = False,
) -> None:
    syntax_module = 'FOUNDRY-CONTRACTS'
    foundry = Foundry(foundry_root)
    foundry_definition_dir = foundry.out / 'kompiled'
    foundry_requires_dir = foundry_definition_dir / 'requires'
    foundry_llvm_dir = foundry.out / 'kompiled-llvm'
    foundry_contracts_file = foundry_definition_dir / 'contracts.k'
    foundry_main_file = foundry_definition_dir / 'foundry.k'
    kompiled_timestamp = foundry_definition_dir / 'timestamp'
    main_module = 'FOUNDRY-MAIN'
    ensure_dir_path(foundry_definition_dir)
    ensure_dir_path(foundry_requires_dir)
    ensure_dir_path(foundry_llvm_dir)

    requires_paths: dict[str, str] = {}

    foundry.build()

    if not foundry.up_to_date():
        _LOGGER.info('Detected updates to contracts, regenerating K definition.')
        regen = True

    for r in requires:
        req = Path(r)
        if not req.exists():
            raise ValueError(f'No such file: {req}')
        if req.name in requires_paths.keys():
            raise ValueError(
                f'Required K files have conflicting names: {r} and {requires_paths[req.name]}. Consider changing the name of one of these files.'
            )
        requires_paths[req.name] = r
        req_path = foundry_requires_dir / req.name
        if regen or not req_path.exists():
            _LOGGER.info(f'Copying requires path: {req} -> {req_path}')
            shutil.copy(req, req_path)
            regen = True

    _imports: dict[str, list[str]] = {contract.name: [] for contract in foundry.contracts.values()}
    for i in imports:
        imp = i.split(':')
        if not len(imp) == 2:
            raise ValueError(f'module imports must be of the form "[ContractName]:[MODULE-NAME]". Got: {i}')
        if imp[0] in _imports:
            _imports[imp[0]].append(imp[1])
        else:
            raise ValueError(f'Could not find contract: {imp[0]}')

    if regen or not foundry_contracts_file.exists() or not foundry_main_file.exists():
        copied_requires = []
        copied_requires += [f'requires/{name}' for name in list(requires_paths.keys())]
        imports = ['FOUNDRY']
        kevm = KEVM(definition_dir)
        empty_config = kevm.definition.empty_config(Foundry.Sorts.FOUNDRY_CELL)
        bin_runtime_definition = _foundry_to_contract_def(
            empty_config=empty_config,
            contracts=foundry.contracts.values(),
            requires=['foundry.md'],
        )

        contract_main_definition = _foundry_to_main_def(
            main_module=main_module,
            empty_config=empty_config,
            contracts=foundry.contracts.values(),
            requires=(['contracts.k'] + copied_requires),
            imports=_imports,
        )

        kevm = KEVM(
            definition_dir,
            extra_unparsing_modules=(bin_runtime_definition.all_modules + contract_main_definition.all_modules),
        )
        foundry_contracts_file.write_text(kevm.pretty_print(bin_runtime_definition, unalias=False) + '\n')
        _LOGGER.info(f'Wrote file: {foundry_contracts_file}')
        foundry_main_file.write_text(kevm.pretty_print(contract_main_definition) + '\n')
        _LOGGER.info(f'Wrote file: {foundry_main_file}')

    def _kompile(
        out_dir: Path,
        backend: KompileTarget,
        llvm_kompile_type: LLVMKompileType | None = None,
    ) -> None:
        kevm_kompile(
            target=backend,
            output_dir=out_dir,
            main_file=foundry_main_file,
            main_module=main_module,
            syntax_module=syntax_module,
            includes=[include for include in includes if Path(include).exists()],
            emit_json=True,
            ccopts=ccopts,
            llvm_kompile_type=llvm_kompile_type,
            debug=debug,
        )

    def kompilation_digest() -> str:
        k_files = list(requires) + [foundry_contracts_file, foundry_main_file]
        return hash_str(''.join([hash_str(Path(k_file).read_text()) for k_file in k_files]))

    def kompilation_up_to_date() -> bool:
        digest_file = foundry_definition_dir / 'digest'
        if not digest_file.exists():
            return False
        old_digest = digest_file.read_text()

        return old_digest == kompilation_digest()

    def update_kompilation_digest() -> None:
        digest_file = foundry_definition_dir / 'digest'
        digest_file.write_text(kompilation_digest())

    if not kompilation_up_to_date() or rekompile or not kompiled_timestamp.exists():
        _LOGGER.info(f'Kompiling definition: {foundry_main_file}')
        _kompile(foundry_definition_dir, KompileTarget.HASKELL)
        if llvm_library:
            _LOGGER.info(f'Kompiling definition to LLVM dy.lib: {foundry_main_file}')
            _kompile(
                foundry_llvm_dir,
                KompileTarget.LLVM,
                llvm_kompile_type=LLVMKompileType.C,
            )

    update_kompilation_digest()
    foundry.update_digest()


def foundry_prove(
    foundry_root: Path,
    max_depth: int = 1000,
    max_iterations: int | None = None,
    reinit: bool = False,
    tests: Iterable[str] = (),
    exclude_tests: Iterable[str] = (),
    workers: int = 1,
    simplify_init: bool = True,
    break_every_step: bool = False,
    break_on_jumpi: bool = False,
    break_on_calls: bool = True,
    implication_every_block: bool = True,
    bmc_depth: int | None = None,
    bug_report: bool = False,
    kore_rpc_command: str | Iterable[str] | None = None,
    use_booster: bool = False,
    smt_timeout: int | None = None,
    smt_retry_limit: int | None = None,
    failure_info: bool = True,
    counterexample_info: bool = False,
    trace_rewrites: bool = False,
    auto_abstract_gas: bool = False,
) -> dict[str, tuple[bool, list[str] | None]]:
    if workers <= 0:
        raise ValueError(f'Must have at least one worker, found: --workers {workers}')
    if max_iterations is not None and max_iterations < 0:
        raise ValueError(f'Must have a non-negative number of iterations, found: --max-iterations {max_iterations}')

    br = BugReport(foundry_root / 'bug_report') if bug_report else None
    foundry = Foundry(foundry_root, bug_report=br)

    save_directory = foundry.out / 'apr_proofs'
    save_directory.mkdir(exist_ok=True)

    if use_booster:
        try:
            run_process(('which', 'kore-rpc-booster'), pipe_stderr=True).stdout.strip()
        except CalledProcessError:
            raise RuntimeError(
                "Couldn't locate the kore-rpc-booster RPC binary. Please put 'kore-rpc-booster' on PATH manually or using kup install/kup shell."
            ) from None

    if kore_rpc_command is None:
        kore_rpc_command = ('kore-rpc-booster',) if use_booster else ('kore-rpc',)

    all_tests = [
        f'{contract.name}.{method.name}'
        for contract in foundry.contracts.values()
        if contract.name.endswith('Test')
        for method in contract.methods
        if method.name.startswith('test')
    ]
    all_non_tests = [
        f'{contract.name}.{method.name}'
        for contract in foundry.contracts.values()
        for method in contract.methods
        if f'{contract.name}.{method.name}' not in all_tests
    ]
    unfound_tests: list[str] = []
    tests = list(tests)
    if not tests:
        tests = all_tests
    for _t in tests:
        if _t not in (all_tests + all_non_tests):
            unfound_tests.append(_t)
    for _t in exclude_tests:
        if _t not in all_tests:
            unfound_tests.append(_t)
        if _t in tests:
            tests.remove(_t)
    _LOGGER.info(f'Running tests: {tests}')
    if unfound_tests:
        raise ValueError(f'Test identifiers not found: {unfound_tests}')

    setup_methods: dict[str, str] = {}
    contracts = set(unique({test.split('.')[0] for test in tests}))
    for contract_name in contracts:
        if 'setUp' in foundry.contracts[contract_name].method_by_name:
            setup_methods[contract_name] = f'{contract_name}.setUp'

    test_methods = [
        method
        for contract in foundry.contracts.values()
        for method in contract.methods
        if (f'{method.contract_name}.{method.name}' in tests or (method.is_setup and method.contract_name in contracts))
    ]

    out_of_date_methods: set[str] = set()
    for method in test_methods:
        if not method.up_to_date(foundry.out / 'digest') or reinit:
            out_of_date_methods.add(method.qualified_name)
            _LOGGER.info(f'Method {method.qualified_name} is out of date, so it was reinitialized')
        else:
            _LOGGER.info(f'Method {method.qualified_name} not reinitialized because it is up to date')
            if not method.contract_up_to_date(foundry.out / 'digest'):
                _LOGGER.warning(
                    f'Method {method.qualified_name} not reinitialized because digest was up to date, but the contract it is a part of has changed.'
                )
        method.update_digest(foundry.out / 'digest')

    def _init_and_run_proof(_init_problem: tuple[str, str]) -> tuple[bool, list[str] | None]:
        proof_id = f'{_init_problem[0]}.{_init_problem[1]}'
        llvm_definition_dir = foundry.out / 'kompiled-llvm' if use_booster else None

        with legacy_explore(
            foundry.kevm,
            kcfg_semantics=KEVMSemantics(auto_abstract_gas=auto_abstract_gas),
            id=proof_id,
            bug_report=br,
            kore_rpc_command=kore_rpc_command,
            llvm_definition_dir=llvm_definition_dir,
            smt_timeout=smt_timeout,
            smt_retry_limit=smt_retry_limit,
            trace_rewrites=trace_rewrites,
        ) as kcfg_explore:
            contract_name, method_name = _init_problem
            contract = foundry.contracts[contract_name]
            method = contract.method_by_name[method_name]
            proof = _method_to_apr_proof(
                foundry,
                contract,
                method,
                save_directory,
                kcfg_explore,
                reinit=(method.qualified_name in out_of_date_methods),
                simplify_init=simplify_init,
                bmc_depth=bmc_depth,
            )

            passed = kevm_prove(
                foundry.kevm,
                proof,
                kcfg_explore,
                max_depth=max_depth,
                max_iterations=max_iterations,
                break_every_step=break_every_step,
                break_on_jumpi=break_on_jumpi,
                break_on_calls=break_on_calls,
                implication_every_block=implication_every_block,
            )
            failure_log = None
            if not passed:
                failure_log = print_failure_info(proof, kcfg_explore, counterexample_info)
            return passed, failure_log

    def run_cfg_group(tests: list[str]) -> dict[str, tuple[bool, list[str] | None]]:
        def _split_test(test: str) -> tuple[str, str]:
            contract, method = test.split('.')
            return contract, method

        init_problems = [_split_test(test) for test in tests]

        _apr_proofs: list[tuple[bool, list[str] | None]]
        if workers > 1:
            with ProcessPool(ncpus=workers) as process_pool:
                _apr_proofs = process_pool.map(_init_and_run_proof, init_problems)
        else:
            _apr_proofs = []
            for init_problem in init_problems:
                _apr_proofs.append(_init_and_run_proof(init_problem))

        apr_proofs = dict(zip(tests, _apr_proofs, strict=True))
        return apr_proofs

    _LOGGER.info(f'Running setup functions in parallel: {list(setup_methods.values())}')
    results = run_cfg_group(list(setup_methods.values()))
    failed = [setup_cfg for setup_cfg, passed in results.items() if not passed]
    if failed:
        raise ValueError(f'Running setUp method failed for {len(failed)} contracts: {failed}')

    _LOGGER.info(f'Running test functions in parallel: {tests}')
    results = run_cfg_group(tests)

    return results


def foundry_show(
    foundry_root: Path,
    test: str,
    nodes: Iterable[NodeIdLike] = (),
    node_deltas: Iterable[tuple[NodeIdLike, NodeIdLike]] = (),
    to_module: bool = False,
    minimize: bool = True,
    sort_collections: bool = False,
    omit_unstable_output: bool = False,
    pending: bool = False,
    failing: bool = False,
    failure_info: bool = False,
    counterexample_info: bool = False,
) -> str:
    contract_name = test.split('.')[0]
    foundry = Foundry(foundry_root)
    proof = foundry.get_proof(test)
    assert isinstance(proof, APRProof)

    def _short_info(cterm: CTerm) -> Iterable[str]:
        return foundry.short_info_for_contract(contract_name, cterm)

    if pending:
        nodes = list(nodes) + [node.id for node in proof.pending]
    if failing:
        nodes = list(nodes) + [node.id for node in proof.failing]
    nodes = unique(nodes)

    unstable_cells = [
        '<program>',
        '<jumpDests>',
        '<pc>',
        '<gas>',
        '<code>',
    ]

    node_printer = foundry_node_printer(foundry, contract_name, proof)
    proof_show = APRProofShow(foundry.kevm, node_printer=node_printer)

    res_lines = proof_show.show(
        proof,
        nodes=nodes,
        node_deltas=node_deltas,
        to_module=to_module,
        minimize=minimize,
        sort_collections=sort_collections,
        omit_cells=(unstable_cells if omit_unstable_output else []),
    )

    if failure_info:
        with legacy_explore(foundry.kevm, kcfg_semantics=KEVMSemantics(), id=proof.id) as kcfg_explore:
            res_lines += print_failure_info(proof, kcfg_explore, counterexample_info)
            res_lines += Foundry.help_info()

    return '\n'.join(res_lines)


def foundry_to_dot(foundry_root: Path, test: str) -> None:
    foundry = Foundry(foundry_root)
    proofs_dir = foundry.out / 'apr_proofs'
    dump_dir = proofs_dir / 'dump'
    contract_name, test_name = test.split('.')
    proof = foundry.get_apr_proof(test)

    node_printer = foundry_node_printer(foundry, contract_name, proof)
    proof_show = APRProofShow(foundry.kevm, node_printer=node_printer)

    proof_show.dump(proof, dump_dir, dot=True)


def foundry_list(foundry_root: Path) -> list[str]:
    foundry = Foundry(foundry_root)
    apr_proofs_dir = foundry.out / 'apr_proofs'

    all_methods = [
        f'{contract.name}.{method.name}' for contract in foundry.contracts.values() for method in contract.methods
    ]

    lines: list[str] = []
    for method in sorted(all_methods):
        if Proof.proof_data_exists(method, apr_proofs_dir):
            proof = foundry.get_proof(method)
            lines.extend(proof.summary.lines)
            lines.append('')
    if len(lines) > 0:
        lines = lines[0:-1]

    return lines


def foundry_remove_node(foundry_root: Path, test: str, node: NodeIdLike) -> None:
    foundry = Foundry(foundry_root)
<<<<<<< HEAD
    apr_proofs_dir = foundry.out / 'apr_proofs'
    contract_name, test_name = test.split('.')
    proof_digest = foundry.proof_digest(contract_name, test_name)
    apr_proof = APRProof.read_proof_data(apr_proofs_dir, proof_digest)
    node_ids = apr_proof.prune_from(node, keep_nodes=[])
=======
    apr_proof = foundry.get_apr_proof(test)
    node_ids = apr_proof.kcfg.prune(node, [apr_proof.init, apr_proof.target])
>>>>>>> fc2465a0
    _LOGGER.info(f'Pruned nodes: {node_ids}')
    apr_proof.write_proof_data()


def foundry_simplify_node(
    foundry_root: Path,
    test: str,
    node: NodeIdLike,
    replace: bool = False,
    minimize: bool = True,
    sort_collections: bool = False,
    bug_report: bool = False,
    smt_timeout: int | None = None,
    smt_retry_limit: int | None = None,
    trace_rewrites: bool = False,
) -> str:
    br = BugReport(Path(f'{test}.bug_report')) if bug_report else None
    foundry = Foundry(foundry_root, bug_report=br)
    apr_proof = foundry.get_apr_proof(test)
    cterm = apr_proof.kcfg.node(node).cterm
    with legacy_explore(
        foundry.kevm,
        kcfg_semantics=KEVMSemantics(),
        id=apr_proof.id,
        bug_report=br,
        smt_timeout=smt_timeout,
        smt_retry_limit=smt_retry_limit,
        trace_rewrites=trace_rewrites,
    ) as kcfg_explore:
        new_term, _ = kcfg_explore.cterm_simplify(cterm)
    if replace:
        apr_proof.kcfg.replace_node(node, CTerm.from_kast(new_term))
        apr_proof.write_proof_data()
    res_term = minimize_term(new_term) if minimize else new_term
    return foundry.kevm.pretty_print(res_term, unalias=False, sort_collections=sort_collections)


def foundry_step_node(
    foundry_root: Path,
    test: str,
    node: NodeIdLike,
    repeat: int = 1,
    depth: int = 1,
    bug_report: bool = False,
    smt_timeout: int | None = None,
    smt_retry_limit: int | None = None,
    trace_rewrites: bool = False,
) -> None:
    if repeat < 1:
        raise ValueError(f'Expected positive value for --repeat, got: {repeat}')
    if depth < 1:
        raise ValueError(f'Expected positive value for --depth, got: {depth}')

    br = BugReport(Path(f'{test}.bug_report')) if bug_report else None
    foundry = Foundry(foundry_root, bug_report=br)

    apr_proof = foundry.get_apr_proof(test)
    with legacy_explore(
        foundry.kevm,
        kcfg_semantics=KEVMSemantics(),
        id=apr_proof.id,
        bug_report=br,
        smt_timeout=smt_timeout,
        smt_retry_limit=smt_retry_limit,
        trace_rewrites=trace_rewrites,
    ) as kcfg_explore:
        for _i in range(repeat):
            node = kcfg_explore.step(apr_proof.kcfg, node, apr_proof.logs, depth=depth)
            apr_proof.write_proof_data()


def foundry_section_edge(
    foundry_root: Path,
    test: str,
    edge: tuple[str, str],
    sections: int = 2,
    replace: bool = False,
    bug_report: bool = False,
    smt_timeout: int | None = None,
    smt_retry_limit: int | None = None,
    trace_rewrites: bool = False,
) -> None:
    br = BugReport(Path(f'{test}.bug_report')) if bug_report else None
    foundry = Foundry(foundry_root, bug_report=br)
    apr_proof = foundry.get_apr_proof(test)
    source_id, target_id = edge
    with legacy_explore(
        foundry.kevm,
        kcfg_semantics=KEVMSemantics(),
        id=apr_proof.id,
        bug_report=br,
        smt_timeout=smt_timeout,
        smt_retry_limit=smt_retry_limit,
        trace_rewrites=trace_rewrites,
    ) as kcfg_explore:
        kcfg, _ = kcfg_explore.section_edge(
            apr_proof.kcfg, source_id=source_id, target_id=target_id, logs=apr_proof.logs, sections=sections
        )
    apr_proof.write_proof_data()


def foundry_get_model(
    foundry_root: Path,
    test: str,
    nodes: Iterable[NodeIdLike] = (),
    pending: bool = False,
    failing: bool = False,
) -> str:
    foundry = Foundry(foundry_root)
    proof = foundry.get_proof(test)
    assert isinstance(proof, APRProof)

    if not nodes:
        _LOGGER.warning('Node ID is not provided. Displaying models of failing and pending nodes:')
        failing = pending = True

    if pending:
        nodes = list(nodes) + [node.id for node in proof.pending]
    if failing:
        nodes = list(nodes) + [node.id for node in proof.failing]
    nodes = unique(nodes)

    res_lines = []

    with legacy_explore(foundry.kevm, kcfg_semantics=KEVMSemantics(), id=proof.id) as kcfg_explore:
        for node_id in nodes:
            res_lines.append('')
            res_lines.append(f'Node id: {node_id}')
            node = proof.kcfg.node(node_id)
            res_lines.extend(print_model(node, kcfg_explore))

    return '\n'.join(res_lines)


def _write_cfg(cfg: KCFG, path: Path) -> None:
    path.write_text(cfg.to_json())
    _LOGGER.info(f'Updated CFG file: {path}')


def _foundry_to_contract_def(
    empty_config: KInner,
    contracts: Iterable[Contract],
    requires: Iterable[str],
) -> KDefinition:
    modules = [contract_to_main_module(contract, empty_config, imports=['FOUNDRY']) for contract in contracts]
    # First module is chosen as main module arbitrarily, since the contract definition is just a set of
    # contract modules.
    main_module = Contract.contract_to_module_name(list(contracts)[0].name_upper)

    return KDefinition(
        main_module,
        modules,
        requires=(KRequire(req) for req in list(requires)),
    )


def _foundry_to_main_def(
    main_module: str,
    contracts: Iterable[Contract],
    empty_config: KInner,
    requires: Iterable[str],
    imports: dict[str, list[str]],
) -> KDefinition:
    modules = [
        contract_to_verification_module(contract, empty_config, imports=imports[contract.name])
        for contract in contracts
    ]
    _main_module = KFlatModule(
        main_module,
        imports=(KImport(mname) for mname in [_m.name for _m in modules]),
    )

    return KDefinition(
        main_module,
        [_main_module] + modules,
        requires=(KRequire(req) for req in list(requires)),
    )


def _method_to_apr_proof(
    foundry: Foundry,
    contract: Contract,
    method: Contract.Method,
    save_directory: Path,
    kcfg_explore: KCFGExplore,
    reinit: bool = False,
    simplify_init: bool = True,
    bmc_depth: int | None = None,
) -> APRProof | APRBMCProof:
    contract_name = contract.name
    method_name = method.name
    test = f'{contract_name}.{method_name}'
    proof_digest = foundry.proof_digest(contract_name, method_name)
    if Proof.proof_data_exists(proof_digest, save_directory) and not reinit:
        apr_proof = foundry.get_apr_proof(test)
        assert isinstance(apr_proof, APRProof)
    else:
        _LOGGER.info(f'Initializing KCFG for test: {test}')

        setup_digest = None
        if method_name != 'setUp' and 'setUp' in contract.method_by_name:
            setup_digest = foundry.proof_digest(contract_name, 'setUp')
            _LOGGER.info(f'Using setUp method for test: {test}')

        empty_config = foundry.kevm.definition.empty_config(GENERATED_TOP_CELL)
        kcfg, init_node_id, target_node_id = _method_to_cfg(
            empty_config, contract, method, save_directory, init_state=setup_digest
        )

        _LOGGER.info(f'Expanding macros in initial state for test: {test}')
        init_term = kcfg.node(init_node_id).cterm.kast
        init_term = KDefinition__expand_macros(foundry.kevm.definition, init_term)
        init_cterm = CTerm.from_kast(init_term)
        _LOGGER.info(f'Computing definedness constraint for test: {test}')
        init_cterm = kcfg_explore.cterm_assume_defined(init_cterm)
        kcfg.replace_node(init_node_id, init_cterm)

        _LOGGER.info(f'Expanding macros in target state for test: {test}')
        target_term = kcfg.node(target_node_id).cterm.kast
        target_term = KDefinition__expand_macros(foundry.kevm.definition, target_term)
        target_cterm = CTerm.from_kast(target_term)
        kcfg.replace_node(target_node_id, target_cterm)

        if simplify_init:
            _LOGGER.info(f'Simplifying KCFG for test: {test}')
            kcfg_explore.simplify(kcfg, {})
        if bmc_depth is not None:
            apr_proof = APRBMCProof(
                proof_digest, kcfg, init_node_id, target_node_id, {}, bmc_depth, proof_dir=save_directory
            )
        else:
            apr_proof = APRProof(proof_digest, kcfg, init_node_id, target_node_id, {}, proof_dir=save_directory)

    apr_proof.write_proof_data()
    return apr_proof


def _method_to_cfg(
    empty_config: KInner,
    contract: Contract,
    method: Contract.Method,
    kcfgs_dir: Path,
    init_state: str | None = None,
) -> tuple[KCFG, NodeIdLike, NodeIdLike]:
    calldata = method.calldata_cell(contract)
    callvalue = method.callvalue_cell
    init_cterm = _init_cterm(
        empty_config, contract.name, kcfgs_dir, calldata=calldata, callvalue=callvalue, init_state=init_state
    )
    is_test = method.name.startswith('test')
    failing = method.name.startswith('testFail')
    final_cterm = _final_cterm(empty_config, contract.name, failing=failing, is_test=is_test)

    cfg = KCFG()
    init_node = cfg.create_node(init_cterm)
    target_node = cfg.create_node(final_cterm)

    return cfg, init_node.id, target_node.id


def get_final_accounts_cell(proof_digest: str, proof_dir: Path) -> tuple[KInner, Iterable[KInner]]:
    apr_proof = APRProof.read_proof_data(proof_dir, proof_digest)
    target = apr_proof.kcfg.node(apr_proof.target)
    cterm = single(apr_proof.kcfg.covers(target_id=target.id)).source.cterm
    acct_cell = cterm.cell('ACCOUNTS_CELL')
    fvars = free_vars(acct_cell)
    acct_cons = constraints_for(fvars, cterm.constraints)
    return (acct_cell, acct_cons)


def _init_cterm(
    empty_config: KInner,
    contract_name: str,
    kcfgs_dir: Path,
    *,
    calldata: KInner | None = None,
    callvalue: KInner | None = None,
    init_state: str | None = None,
) -> CTerm:
    program = KEVM.bin_runtime(KApply(f'contract_{contract_name}'))
    account_cell = KEVM.account_cell(
        Foundry.address_TEST_CONTRACT(),
        intToken(0),
        program,
        KApply('.Map'),
        KApply('.Map'),
        intToken(1),
    )
    init_subst = {
        'MODE_CELL': KApply('NORMAL'),
        'SCHEDULE_CELL': KApply('LONDON_EVM'),
        'STATUSCODE_CELL': KVariable('STATUSCODE'),
        'CALLSTACK_CELL': KApply('.List'),
        'CALLDEPTH_CELL': intToken(0),
        'PROGRAM_CELL': program,
        'JUMPDESTS_CELL': KEVM.compute_valid_jumpdests(program),
        'ORIGIN_CELL': KVariable('ORIGIN_ID'),
        'LOG_CELL': KApply('.List'),
        'ID_CELL': Foundry.address_TEST_CONTRACT(),
        'CALLER_CELL': KVariable('CALLER_ID'),
        'ACCESSEDACCOUNTS_CELL': KApply('.Set'),
        'ACCESSEDSTORAGE_CELL': KApply('.Map'),
        'INTERIMSTATES_CELL': KApply('.List'),
        'LOCALMEM_CELL': KApply('.Bytes_BYTES-HOOKED_Bytes'),
        'PREVCALLER_CELL': KApply('.Account_EVM-TYPES_Account'),
        'PREVORIGIN_CELL': KApply('.Account_EVM-TYPES_Account'),
        'NEWCALLER_CELL': KApply('.Account_EVM-TYPES_Account'),
        'NEWORIGIN_CELL': KApply('.Account_EVM-TYPES_Account'),
        'ACTIVE_CELL': FALSE,
        'STATIC_CELL': FALSE,
        'MEMORYUSED_CELL': intToken(0),
        'WORDSTACK_CELL': KApply('.WordStack_EVM-TYPES_WordStack'),
        'PC_CELL': intToken(0),
        'GAS_CELL': intToken(9223372036854775807),
        'K_CELL': KSequence([KEVM.sharp_execute(), KVariable('CONTINUATION')]),
        'ACCOUNTS_CELL': KEVM.accounts(
            [
                account_cell,  # test contract address
                Foundry.account_CHEATCODE_ADDRESS(KApply('.Map')),
            ]
        ),
        'SINGLECALL_CELL': FALSE,
        'ISREVERTEXPECTED_CELL': FALSE,
        'ISOPCODEEXPECTED_CELL': FALSE,
        'EXPECTEDADDRESS_CELL': KApply('.Account_EVM-TYPES_Account'),
        'EXPECTEDVALUE_CELL': intToken(0),
        'EXPECTEDDATA_CELL': KApply('.Bytes_BYTES-HOOKED_Bytes'),
        'OPCODETYPE_CELL': KApply('.OpcodeType_FOUNDRY-CHEAT-CODES_OpcodeType'),
        'RECORDEVENT_CELL': FALSE,
        'ISEVENTEXPECTED_CELL': FALSE,
        'ISCALLWHITELISTACTIVE_CELL': FALSE,
        'ISSTORAGEWHITELISTACTIVE_CELL': FALSE,
        'ADDRESSSET_CELL': KApply('.Set'),
        'STORAGESLOTSET_CELL': KApply('.Set'),
    }

    constraints = None
    if init_state:
        accts, constraints = get_final_accounts_cell(init_state, kcfgs_dir)
        init_subst['ACCOUNTS_CELL'] = accts

    if calldata is not None:
        init_subst['CALLDATA_CELL'] = calldata

    if callvalue is not None:
        init_subst['CALLVALUE_CELL'] = callvalue

    init_term = Subst(init_subst)(empty_config)
    init_cterm = CTerm.from_kast(init_term)
    init_cterm = KEVM.add_invariant(init_cterm)
    if constraints is None:
        return init_cterm
    else:
        for constraint in constraints:
            init_cterm = init_cterm.add_constraint(constraint)
        return init_cterm


def _final_cterm(empty_config: KInner, contract_name: str, *, failing: bool, is_test: bool = True) -> CTerm:
    final_term = _final_term(empty_config, contract_name)
    dst_failed_post = KEVM.lookup(KVariable('CHEATCODE_STORAGE_FINAL'), Foundry.loc_FOUNDRY_FAILED())
    foundry_success = Foundry.success(
        KVariable('STATUSCODE_FINAL'),
        dst_failed_post,
        KVariable('ISREVERTEXPECTED_FINAL'),
        KVariable('ISOPCODEEXPECTED_FINAL'),
        KVariable('RECORDEVENT_FINAL'),
        KVariable('ISEVENTEXPECTED_FINAL'),
    )
    final_cterm = CTerm.from_kast(final_term)
    if is_test:
        if not failing:
            return final_cterm.add_constraint(mlEqualsTrue(foundry_success))
        else:
            return final_cterm.add_constraint(mlEqualsTrue(notBool(foundry_success)))
    return final_cterm


def _final_term(empty_config: KInner, contract_name: str) -> KInner:
    program = KEVM.bin_runtime(KApply(f'contract_{contract_name}'))
    post_account_cell = KEVM.account_cell(
        Foundry.address_TEST_CONTRACT(),
        KVariable('ACCT_BALANCE_FINAL'),
        program,
        KVariable('ACCT_STORAGE_FINAL'),
        KVariable('ACCT_ORIGSTORAGE_FINAL'),
        KVariable('ACCT_NONCE_FINAL'),
    )
    final_subst = {
        'K_CELL': KSequence([KEVM.halt(), KVariable('CONTINUATION')]),
        'STATUSCODE_CELL': KVariable('STATUSCODE_FINAL'),
        'ID_CELL': Foundry.address_TEST_CONTRACT(),
        'ACCOUNTS_CELL': KEVM.accounts(
            [
                post_account_cell,  # test contract address
                Foundry.account_CHEATCODE_ADDRESS(KVariable('CHEATCODE_STORAGE_FINAL')),
                KVariable('ACCOUNTS_FINAL'),
            ]
        ),
        'ISREVERTEXPECTED_CELL': KVariable('ISREVERTEXPECTED_FINAL'),
        'ISOPCODEEXPECTED_CELL': KVariable('ISOPCODEEXPECTED_FINAL'),
        'RECORDEVENT_CELL': KVariable('RECORDEVENT_FINAL'),
        'ISEVENTEXPECTED_CELL': KVariable('ISEVENTEXPECTED_FINAL'),
        'ISCALLWHITELISTACTIVE_CELL': KVariable('ISCALLWHITELISTACTIVE_FINAL'),
        'ISSTORAGEWHITELISTACTIVE_CELL': KVariable('ISSTORAGEWHITELISTACTIVE_FINAL'),
        'ADDRESSSET_CELL': KVariable('ADDRESSSET_FINAL'),
        'STORAGESLOTSET_CELL': KVariable('STORAGESLOTSET_FINAL'),
    }
    return abstract_cell_vars(
        Subst(final_subst)(empty_config),
        [
            KVariable('STATUSCODE_FINAL'),
            KVariable('ACCOUNTS_FINAL'),
            KVariable('ISREVERTEXPECTED_FINAL'),
            KVariable('ISOPCODEEXPECTED_FINAL'),
            KVariable('RECORDEVENT_FINAL'),
            KVariable('ISEVENTEXPECTED_FINAL'),
            KVariable('ISCALLWHITELISTACTIVE_FINAL'),
            KVariable('ISSTORAGEWHITELISTACTIVE_FINAL'),
            KVariable('ADDRESSSET_FINAL'),
            KVariable('STORAGESLOTSET_FINAL'),
        ],
    )


class FoundryNodePrinter(KEVMNodePrinter):
    foundry: Foundry
    contract_name: str

    def __init__(self, foundry: Foundry, contract_name: str):
        KEVMNodePrinter.__init__(self, foundry.kevm)
        self.foundry = foundry
        self.contract_name = contract_name

    def print_node(self, kcfg: KCFG, node: KCFG.Node) -> list[str]:
        ret_strs = super().print_node(kcfg, node)
        _pc = node.cterm.cell('PC_CELL')
        if type(_pc) is KToken and _pc.sort == INT:
            srcmap_data = self.foundry.srcmap_data(self.contract_name, int(_pc.token))
            if srcmap_data is not None:
                path, start, end = srcmap_data
                ret_strs.append(f'src: {str(path)}:{start}:{end}')
        return ret_strs


class FoundryAPRNodePrinter(FoundryNodePrinter, APRProofNodePrinter):
    def __init__(self, foundry: Foundry, contract_name: str, proof: APRProof):
        FoundryNodePrinter.__init__(self, foundry, contract_name)
        APRProofNodePrinter.__init__(self, proof, foundry.kevm)


class FoundryAPRBMCNodePrinter(FoundryNodePrinter, APRBMCProofNodePrinter):
    def __init__(self, foundry: Foundry, contract_name: str, proof: APRBMCProof):
        FoundryNodePrinter.__init__(self, foundry, contract_name)
        APRBMCProofNodePrinter.__init__(self, proof, foundry.kevm)


def foundry_node_printer(foundry: Foundry, contract_name: str, proof: APRProof) -> NodePrinter:
    if type(proof) is APRBMCProof:
        return FoundryAPRBMCNodePrinter(foundry, contract_name, proof)
    if type(proof) is APRProof:
        return FoundryAPRNodePrinter(foundry, contract_name, proof)
    raise ValueError(f'Cannot build NodePrinter for proof type: {type(proof)}')<|MERGE_RESOLUTION|>--- conflicted
+++ resolved
@@ -698,16 +698,8 @@
 
 def foundry_remove_node(foundry_root: Path, test: str, node: NodeIdLike) -> None:
     foundry = Foundry(foundry_root)
-<<<<<<< HEAD
-    apr_proofs_dir = foundry.out / 'apr_proofs'
-    contract_name, test_name = test.split('.')
-    proof_digest = foundry.proof_digest(contract_name, test_name)
-    apr_proof = APRProof.read_proof_data(apr_proofs_dir, proof_digest)
+    apr_proof = foundry.get_apr_proof(test)
     node_ids = apr_proof.prune_from(node, keep_nodes=[])
-=======
-    apr_proof = foundry.get_apr_proof(test)
-    node_ids = apr_proof.kcfg.prune(node, [apr_proof.init, apr_proof.target])
->>>>>>> fc2465a0
     _LOGGER.info(f'Pruned nodes: {node_ids}')
     apr_proof.write_proof_data()
 
