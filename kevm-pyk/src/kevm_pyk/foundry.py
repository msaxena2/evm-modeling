from __future__ import annotations

import json
import logging
import os
import shutil
from functools import cached_property
from pathlib import Path
from typing import TYPE_CHECKING

import tomlkit
from pathos.pools import ProcessPool  # type: ignore
from pyk.cli_utils import BugReport, ensure_dir_path
from pyk.cterm import CTerm
<<<<<<< HEAD
from pyk.kast.inner import KApply, KSequence, KSort, KToken, KVariable, Subst
from pyk.kast.manip import get_cell, minimize_term
=======
from pyk.kast.inner import KApply, KLabel, KSequence, KSort, KToken, KVariable, Subst, build_assoc
from pyk.kast.manip import minimize_term
>>>>>>> 6697f3af
from pyk.kast.outer import KDefinition, KFlatModule, KImport, KRequire
from pyk.kcfg import KCFG, KCFGExplore, KCFGShow
from pyk.ktool.kompile import HaskellKompile, KompileArgs, KompileBackend, LLVMKompile, LLVMKompileType
from pyk.prelude.bytes import bytesToken
from pyk.prelude.k import GENERATED_TOP_CELL
from pyk.prelude.kbool import FALSE, notBool
from pyk.prelude.kint import INT, intToken
from pyk.prelude.ml import mlEqualsTrue
from pyk.proof.proof import Proof
from pyk.proof.reachability import APRBMCProof, APRProof
from pyk.utils import hash_str, shorten_hashes, single, unique

from .kevm import KEVM
from .kompile import CONCRETE_RULES, HOOK_NAMESPACES
from .solc_to_k import Contract, contract_to_main_module
from .utils import KDefinition__expand_macros, abstract_cell_vars, byte_offset_to_lines, parallel_kcfg_explore

if TYPE_CHECKING:
    from collections.abc import Iterable
    from typing import Any, Final

    from pyk.kast import KInner
    from pyk.kcfg.tui import KCFGElem
    from pyk.ktool.kompile import Kompile

_LOGGER: Final = logging.getLogger(__name__)


class Foundry:
    _root: Path
    _toml: dict[str, Any]
    _bug_report: BugReport | None

    class Sorts:
        FOUNDRY_CELL: Final = KSort('FoundryCell')

    def __init__(
        self,
        foundry_root: Path,
        bug_report: BugReport | None = None,
    ) -> None:
        self._root = foundry_root
        with (foundry_root / 'foundry.toml').open('rb') as f:
            self._toml = tomlkit.load(f)
        self._bug_report = bug_report

    @property
    def profile(self) -> dict[str, Any]:
        profile_name = os.getenv('FOUNDRY_PROFILE', default='default')
        return self._toml['profile'][profile_name]

    @property
    def out(self) -> Path:
        return self._root / self.profile.get('out', '')

    @cached_property
    def kevm(self) -> KEVM:
        definition_dir = self.out / 'kompiled'
        use_directory = self.out / 'tmp'
        main_file = definition_dir / 'foundry.k'
        ensure_dir_path(use_directory)
        return KEVM(
            definition_dir=definition_dir,
            main_file=main_file,
            use_directory=use_directory,
            bug_report=self._bug_report,
        )

    @cached_property
    def contracts(self) -> dict[str, Contract]:
        pattern = '*.sol/*.json'
        paths = self.out.glob(pattern)
        json_paths = [str(path) for path in paths]
        json_paths = [json_path for json_path in json_paths if not json_path.endswith('.metadata.json')]
        json_paths = sorted(json_paths)  # Must sort to get consistent output order on different platforms
        _LOGGER.info(f'Processing contract files: {json_paths}')
        _contracts = {}
        for json_path in json_paths:
            _LOGGER.debug(f'Processing contract file: {json_path}')
            contract_name = json_path.split('/')[-1]
            contract_json = json.loads(Path(json_path).read_text())
            contract_name = contract_name[0:-5] if contract_name.endswith('.json') else contract_name
            _contracts[contract_name] = Contract(contract_name, contract_json, foundry=True)
        return _contracts

    def proof_digest(self, contract: str, test: str) -> str:
        return f'{contract}.{test}:{self.contracts[contract].digest}'

    @cached_property
    def digest(self) -> str:
        contract_digests = [self.contracts[c].digest for c in sorted(self.contracts)]
        return hash_str('\n'.join(contract_digests))

    def up_to_date(self) -> bool:
        digest_file = self.out / 'digest'
        return digest_file.exists() and digest_file.read_text() == self.digest

    def update_digest(self) -> None:
        digest_file = self.out / 'digest'
        digest_file.write_text(self.digest)
        _LOGGER.info(f'Updated Foundry digest file: {digest_file}')

    @cached_property
    def contract_ids(self) -> dict[int, str]:
        _contract_ids = {}
        for c in self.contracts.values():
            _contract_ids[c.contract_id] = c.name
        return _contract_ids

    def srcmap_data(self, contract_name: str, pc: int) -> tuple[Path, int, int] | None:
        if contract_name not in self.contracts:
            _LOGGER.info(f'Contract not found in Foundry project: {contract_name}')
        contract = self.contracts[contract_name]
        if pc not in contract.srcmap:
            _LOGGER.info(f'pc not found in srcmap for contract {contract_name}: {pc}')
            return None
        s, l, f, _, _ = contract.srcmap[pc]
        if f not in self.contract_ids:
            _LOGGER.info(f'Contract id not found in sourcemap data: {f}')
            return None
        src_contract = self.contracts[self.contract_ids[f]]
        src_contract_path = self._root / src_contract.contract_path
        src_contract_text = src_contract_path.read_text()
        _, start, end = byte_offset_to_lines(src_contract_text.split('\n'), s, l)
        return (src_contract_path, start, end)

    def solidity_src(self, contract_name: str, pc: int) -> Iterable[str]:
        srcmap_data = self.srcmap_data(contract_name, pc)
        if srcmap_data is None:
            return [f'No sourcemap data for contract at pc {contract_name}: {pc}']
        contract_path, start, end = srcmap_data
        if not (contract_path.exists() and contract_path.is_file()):
            return [f'No file at path for contract {contract_name}: {contract_path}']
        lines = contract_path.read_text().split('\n')
        prefix_lines = [f'   {l}' for l in lines[:start]]
        actual_lines = [f' | {l}' for l in lines[start:end]]
        suffix_lines = [f'   {l}' for l in lines[end:]]
        return prefix_lines + actual_lines + suffix_lines

    def short_info_for_contract(self, contract_name: str, cterm: CTerm) -> list[str]:
        ret_strs = self.kevm.short_info(cterm)
        _pc = cterm.cell('PC_CELL')
        if type(_pc) is KToken and _pc.sort == INT:
            srcmap_data = self.srcmap_data(contract_name, int(_pc.token))
            if srcmap_data is not None:
                path, start, end = srcmap_data
                ret_strs.append(f'src: {str(path)}:{start}:{end}')
        return ret_strs

    def custom_view(self, contract_name: str, element: KCFGElem) -> Iterable[str]:
        if type(element) is KCFG.Node:
            pc_cell = element.cterm.cell('PC_CELL')
            if type(pc_cell) is KToken and pc_cell.sort == INT:
                return self.solidity_src(contract_name, int(pc_cell.token))
        return ['NO DATA']

    @staticmethod
    def success(s: KInner, dst: KInner, r: KInner, c: KInner, e1: KInner, e2: KInner) -> KApply:
        return KApply('foundry_success', [s, dst, r, c, e1, e2])

    @staticmethod
    def fail(s: KInner, dst: KInner, r: KInner, c: KInner, e1: KInner, e2: KInner) -> KApply:
        return notBool(Foundry.success(s, dst, r, c, e1, e2))

    # address(uint160(uint256(keccak256("foundry default caller"))))

    @staticmethod
    def loc_FOUNDRY_FAILED() -> KApply:  # noqa: N802
        return KEVM.loc(
            KApply(
                'contract_access_field',
                [
                    KApply('FoundryCheat_FOUNDRY-ACCOUNTS_FoundryContract'),
                    KApply('Failed_FOUNDRY-ACCOUNTS_FoundryField'),
                ],
            )
        )

    @staticmethod
    def address_TEST_CONTRACT() -> KToken:  # noqa: N802
        return intToken(0x7FA9385BE102AC3EAC297483DD6233D62B3E1496)

    @staticmethod
    def address_CHEATCODE() -> KToken:  # noqa: N802
        return intToken(0x7109709ECFA91A80626FF3989D68F67F5B1DD12D)

    # Same address as the one used in DappTools's HEVM
    # address(bytes20(uint160(uint256(keccak256('hevm cheat code')))))
    @staticmethod
    def account_CHEATCODE_ADDRESS(store_var: KInner) -> KApply:  # noqa: N802
        return KEVM.account_cell(
            Foundry.address_CHEATCODE(),  # Hardcoded for now
            intToken(0),
            bytesToken(b'\x00'),
            store_var,
            KApply('.Map'),
            intToken(0),
        )


def foundry_kompile(
    definition_dir: Path,
    foundry_root: Path,
    includes: Iterable[str],
    md_selector: str | None,
    regen: bool = False,
    rekompile: bool = False,
    requires: Iterable[str] = (),
    imports: Iterable[str] = (),
    ccopts: Iterable[str] = (),
    llvm_kompile: bool = True,
    debug: bool = False,
    llvm_library: bool = False,
) -> None:
    main_module = 'FOUNDRY-MAIN'
    syntax_module = 'FOUNDRY-MAIN'
    foundry = Foundry(foundry_root)
    foundry_definition_dir = foundry.out / 'kompiled'
    foundry_requires_dir = foundry_definition_dir / 'requires'
    foundry_llvm_dir = foundry.out / 'kompiled-llvm'
    foundry_main_file = foundry_definition_dir / 'foundry.k'
    kompiled_timestamp = foundry_definition_dir / 'timestamp'
    ensure_dir_path(foundry_definition_dir)
    ensure_dir_path(foundry_requires_dir)
    ensure_dir_path(foundry_llvm_dir)

    requires_paths: dict[str, str] = {}

    if not foundry.up_to_date():
        _LOGGER.info('Detected updates to contracts, regenerating K definition.')
        regen = True

    for r in requires:
        req = Path(r)
        if not req.exists():
            raise ValueError(f'No such file: {req}')
        if req.name in requires_paths.keys():
            raise ValueError(
                f'Required K files have conflicting names: {r} and {requires_paths[req.name]}. Consider changing the name of one of these files.'
            )
        requires_paths[req.name] = r
        req_path = foundry_requires_dir / req.name
        if regen or not req_path.exists():
            _LOGGER.info(f'Copying requires path: {req} -> {req_path}')
            shutil.copy(req, req_path)
            regen = True

    if regen or not foundry_main_file.exists():
        requires = ['foundry.md']
        requires += [f'requires/{name}' for name in list(requires_paths.keys())]
        imports = ['FOUNDRY'] + list(imports)
        kevm = KEVM(definition_dir)
        empty_config = kevm.definition.empty_config(Foundry.Sorts.FOUNDRY_CELL)
        bin_runtime_definition = _foundry_to_bin_runtime(
            empty_config=empty_config,
            contracts=foundry.contracts.values(),
            main_module=main_module,
            requires=requires,
            imports=imports,
        )
        with open(foundry_main_file, 'w') as fmf:
            _LOGGER.info(f'Writing file: {foundry_main_file}')
            kevm = KEVM(definition_dir, extra_unparsing_modules=bin_runtime_definition.all_modules)
            fmf.write(kevm.pretty_print(bin_runtime_definition) + '\n')

    def _kompile(
        out_dir: Path,
        backend: KompileBackend,
        llvm_kompile_type: LLVMKompileType | None = None,
        md_selector: str | None = None,
    ) -> None:
        base_args = KompileArgs(
            main_file=foundry_main_file,
            main_module=main_module,
            syntax_module=syntax_module,
            include_dirs=[include for include in includes if Path(include).exists()],
            md_selector=md_selector,
            hook_namespaces=HOOK_NAMESPACES,
            emit_json=True,
        )

        kompile: Kompile
        match backend:
            case KompileBackend.LLVM:
                kompile = LLVMKompile(
                    base_args=base_args,
                    ccopts=ccopts,
                    no_llvm_kompile=not llvm_kompile,
                    llvm_kompile_type=llvm_kompile_type,
                )
            case KompileBackend.HASKELL:
                kompile = HaskellKompile(
                    base_args=base_args,
                    concrete_rules=CONCRETE_RULES,
                )
            case _:
                raise ValueError(f'Unsuppored backend: {backend.value}')

        kompile(output_dir=out_dir, debug=debug)

    if regen or rekompile or not kompiled_timestamp.exists():
        _LOGGER.info(f'Kompiling definition: {foundry_main_file}')
        _kompile(foundry_definition_dir, KompileBackend.HASKELL, md_selector=md_selector)
        if llvm_library:
            _LOGGER.info(f'Kompiling definition to LLVM dy.lib: {foundry_main_file}')
            _kompile(
                foundry_llvm_dir,
                KompileBackend.LLVM,
                llvm_kompile_type=LLVMKompileType.C,
                md_selector=('k & ! symbolic' if md_selector is None else f'{md_selector} & ! symbolic'),
            )

    foundry.update_digest()


def foundry_prove(
    foundry_root: Path,
    max_depth: int = 1000,
    max_iterations: int | None = None,
    reinit: bool = False,
    tests: Iterable[str] = (),
    exclude_tests: Iterable[str] = (),
    workers: int = 1,
    simplify_init: bool = True,
    break_every_step: bool = False,
    break_on_jumpi: bool = False,
    break_on_calls: bool = True,
    implication_every_block: bool = True,
    bmc_depth: int | None = None,
    bug_report: bool = False,
    kore_rpc_command: str | Iterable[str] = ('kore-rpc',),
    smt_timeout: int | None = None,
    smt_retry_limit: int | None = None,
) -> dict[str, bool]:
    if workers <= 0:
        raise ValueError(f'Must have at least one worker, found: --workers {workers}')
    if max_iterations is not None and max_iterations < 0:
        raise ValueError(f'Must have a non-negative number of iterations, found: --max-iterations {max_iterations}')

    br = BugReport(foundry_root / 'bug_report') if bug_report else None
    foundry = Foundry(foundry_root, bug_report=br)

    save_directory = foundry.out / 'apr_proofs'
    save_directory.mkdir(exist_ok=True)

    all_tests = [
        f'{contract.name}.{method.name}'
        for contract in foundry.contracts.values()
        if contract.name.endswith('Test')
        for method in contract.methods
        if method.name.startswith('test')
    ]
    all_non_tests = [
        f'{contract.name}.{method.name}'
        for contract in foundry.contracts.values()
        for method in contract.methods
        if f'{contract.name}.{method.name}' not in all_tests
    ]
    unfound_tests: list[str] = []
    tests = list(tests)
    if not tests:
        tests = all_tests
    for _t in tests:
        if _t not in (all_tests + all_non_tests):
            unfound_tests.append(_t)
    for _t in exclude_tests:
        if _t not in all_tests:
            unfound_tests.append(_t)
        if _t in tests:
            tests.remove(_t)
    _LOGGER.info(f'Running tests: {tests}')
    if unfound_tests:
        raise ValueError(f'Test identifiers not found: {unfound_tests}')

    setup_methods: dict[str, str] = {}
    contracts = unique({test.split('.')[0] for test in tests})
    for contract_name in contracts:
        if 'setUp' in foundry.contracts[contract_name].method_by_name:
            setup_methods[contract_name] = f'{contract_name}.setUp'

    def _init_apr_proof(_init_problem: tuple[str, str]) -> APRProof | APRBMCProof:
        contract_name, method_name = _init_problem
        contract = foundry.contracts[contract_name]
        method = contract.method_by_name[method_name]
        return _method_to_apr_proof(
            foundry,
            contract,
            method,
            save_directory,
            reinit=reinit,
            simplify_init=simplify_init,
            bmc_depth=bmc_depth,
            kore_rpc_command=kore_rpc_command,
            smt_timeout=smt_timeout,
            smt_retry_limit=smt_retry_limit,
            bug_report=br,
        )

    def run_cfg_group(tests: list[str]) -> dict[str, bool]:
        init_problems = [tuple(test.split('.')) for test in tests]
        with ProcessPool(ncpus=workers) as process_pool:
            _apr_proofs = process_pool.map(_init_apr_proof, init_problems)
        apr_proofs = dict(zip(tests, _apr_proofs, strict=True))

        return parallel_kcfg_explore(
            foundry.kevm,
            apr_proofs,
            save_directory=save_directory,
            max_depth=max_depth,
            max_iterations=max_iterations,
            workers=workers,
            break_every_step=break_every_step,
            break_on_jumpi=break_on_jumpi,
            break_on_calls=break_on_calls,
            implication_every_block=implication_every_block,
            is_terminal=KEVM.is_terminal,
            same_loop=KEVM.same_loop,
            extract_branches=KEVM.extract_branches,
            bug_report=br,
            kore_rpc_command=kore_rpc_command,
            smt_timeout=smt_timeout,
            smt_retry_limit=smt_retry_limit,
        )

    _LOGGER.info(f'Running setup functions in parallel: {list(setup_methods.values())}')
    results = run_cfg_group(list(setup_methods.values()))
    failed = [setup_cfg for setup_cfg, passed in results.items() if not passed]
    if failed:
        raise ValueError(f'Running setUp method failed for {len(failed)} contracts: {failed}')

    _LOGGER.info(f'Running test functions in parallel: {tests}')
    return run_cfg_group(tests)


def foundry_show(
    foundry_root: Path,
    test: str,
    nodes: Iterable[str] = (),
    node_deltas: Iterable[tuple[str, str]] = (),
    to_module: bool = False,
    minimize: bool = True,
    omit_unstable_output: bool = False,
    frontier: bool = False,
    stuck: bool = False,
) -> str:
    contract_name = test.split('.')[0]
    foundry = Foundry(foundry_root)
    apr_proofs_dir = foundry.out / 'apr_proofs'

    contract_name, test_name = test.split('.')
    proof_digest = foundry.proof_digest(contract_name, test_name)
    apr_proof = APRProof.read_proof(proof_digest, apr_proofs_dir)

    def _short_info(cterm: CTerm) -> Iterable[str]:
        return foundry.short_info_for_contract(contract_name, cterm)

    if frontier:
        nodes = list(nodes) + [node.id for node in apr_proof.kcfg.frontier]
    if stuck:
        nodes = list(nodes) + [node.id for node in apr_proof.kcfg.stuck]
    nodes = unique(nodes)

    unstable_cells = [
        '<program>',
        '<jumpDests>',
        '<pc>',
        '<gas>',
        '<code>',
        '<activeAccounts>',
    ]

    kcfg_show = KCFGShow(foundry.kevm)
    res_lines = kcfg_show.show(
        test,
        apr_proof.kcfg,
        nodes=nodes,
        node_deltas=node_deltas,
        to_module=to_module,
        minimize=minimize,
        node_printer=_short_info,
        omit_node_hash=omit_unstable_output,
        omit_cells=(unstable_cells if omit_unstable_output else []),
    )

    return '\n'.join(res_lines)


def foundry_to_dot(foundry_root: Path, test: str) -> None:
    foundry = Foundry(foundry_root)
    apr_proofs_dir = foundry.out / 'apr_proofs'
    dump_dir = apr_proofs_dir / 'dump'
    contract_name, test_name = test.split('.')
    proof_digest = foundry.proof_digest(contract_name, test_name)
    apr_proof = APRProof.read_proof(proof_digest, apr_proofs_dir)
    kcfg_show = KCFGShow(foundry.kevm)
    kcfg_show.dump(test, apr_proof.kcfg, dump_dir, dot=True)


def foundry_list(foundry_root: Path) -> list[str]:
    foundry = Foundry(foundry_root)
    apr_proofs_dir = foundry.out / 'apr_proofs'

    all_methods = [
        f'{contract.name}.{method.name}' for contract in foundry.contracts.values() for method in contract.methods
    ]

    lines: list[str] = []
    for method in sorted(all_methods):
        contract_name, test_name = method.split('.')
        proof_digest = foundry.proof_digest(contract_name, test_name)
        if APRProof.proof_exists(proof_digest, apr_proofs_dir):
            apr_proof = APRProof.read_proof(proof_digest, apr_proofs_dir)
            lines.extend(apr_proof.summary)
            lines.append('')
    if len(lines) > 0:
        lines = lines[0:-1]

    return lines


def foundry_remove_node(foundry_root: Path, test: str, node: str) -> None:
    foundry = Foundry(foundry_root)
    apr_proofs_dir = foundry.out / 'apr_proofs'
    contract_name, test_name = test.split('.')
    proof_digest = foundry.proof_digest(contract_name, test_name)
    apr_proof = APRProof.read_proof(proof_digest, apr_proofs_dir)
    for _node in apr_proof.kcfg.reachable_nodes(node, traverse_covers=True):
        if not apr_proof.kcfg.is_target(_node.id):
            _LOGGER.info(f'Removing node: {shorten_hashes(_node.id)}')
            apr_proof.kcfg.remove_node(_node.id)
    apr_proof.write_proof()


def foundry_simplify_node(
    foundry_root: Path,
    test: str,
    node: str,
    replace: bool = False,
    minimize: bool = True,
    bug_report: bool = False,
    smt_timeout: int | None = None,
    smt_retry_limit: int | None = None,
) -> str:
    br = BugReport(Path(f'{test}.bug_report')) if bug_report else None
    foundry = Foundry(foundry_root, bug_report=br)
    apr_proofs_dir = foundry.out / 'apr_proofs'
    contract_name, test_name = test.split('.')
    proof_digest = foundry.proof_digest(contract_name, test_name)
    apr_proof = APRProof.read_proof(proof_digest, apr_proofs_dir)
    cterm = apr_proof.kcfg.node(node).cterm
    with KCFGExplore(
        foundry.kevm, id=apr_proof.id, bug_report=br, smt_timeout=smt_timeout, smt_retry_limit=smt_retry_limit
    ) as kcfg_explore:
        new_term, _ = kcfg_explore.cterm_simplify(cterm)
    if replace:
        apr_proof.kcfg.replace_node(node, CTerm.from_kast(new_term))
        apr_proof.write_proof()
    res_term = minimize_term(new_term) if minimize else new_term
    return foundry.kevm.pretty_print(res_term)


def foundry_step_node(
    foundry_root: Path,
    test: str,
    node: str,
    repeat: int = 1,
    depth: int = 1,
    bug_report: bool = False,
    smt_timeout: int | None = None,
    smt_retry_limit: int | None = None,
) -> None:
    if repeat < 1:
        raise ValueError(f'Expected positive value for --repeat, got: {repeat}')
    if depth < 1:
        raise ValueError(f'Expected positive value for --depth, got: {depth}')

    br = BugReport(Path(f'{test}.bug_report')) if bug_report else None
    foundry = Foundry(foundry_root, bug_report=br)

    apr_proofs_dir = foundry.out / 'apr_proofs'
    contract_name, test_name = test.split('.')
    proof_digest = foundry.proof_digest(contract_name, test_name)
    apr_proof = APRProof.read_proof(proof_digest, apr_proofs_dir)
    with KCFGExplore(
        foundry.kevm, id=apr_proof.id, bug_report=br, smt_timeout=smt_timeout, smt_retry_limit=smt_retry_limit
    ) as kcfg_explore:
        for _i in range(repeat):
            node = kcfg_explore.step(apr_proof.kcfg, node, {}, depth=depth)
            apr_proof.write_proof()


def foundry_section_edge(
    foundry_root: Path,
    test: str,
    edge: tuple[str, str],
    sections: int = 2,
    replace: bool = False,
    bug_report: bool = False,
    smt_timeout: int | None = None,
    smt_retry_limit: int | None = None,
) -> None:
    br = BugReport(Path(f'{test}.bug_report')) if bug_report else None
    foundry = Foundry(foundry_root, bug_report=br)
    apr_proofs_dir = foundry.out / 'apr_proofs'
    contract_name, test_name = test.split('.')
    proof_digest = foundry.proof_digest(contract_name, test_name)
    apr_proof = APRProof.read_proof(proof_digest, apr_proofs_dir)
    source_id, target_id = edge
    with KCFGExplore(
        foundry.kevm, id=apr_proof.id, bug_report=br, smt_timeout=smt_timeout, smt_retry_limit=smt_retry_limit
    ) as kcfg_explore:
        kcfg, _ = kcfg_explore.section_edge(apr_proof.kcfg, source_id, target_id, {}, sections=sections)
    apr_proof.write_proof()


def _write_cfg(cfg: KCFG, path: Path) -> None:
    path.write_text(cfg.to_json())
    _LOGGER.info(f'Updated CFG file: {path}')


def _foundry_to_bin_runtime(
    empty_config: KInner,
    contracts: Iterable[Contract],
    main_module: str | None,
    requires: Iterable[str],
    imports: Iterable[str],
) -> KDefinition:
    modules = []
    for contract in contracts:
        module = contract_to_main_module(contract, empty_config, imports=imports)
        _LOGGER.info(f'Produced contract module: {module.name}')
        modules.append(module)
    _main_module = KFlatModule(
        main_module if main_module else 'MAIN',
        imports=(KImport(mname) for mname in [_m.name for _m in modules] + list(imports)),
    )
    modules.append(_main_module)

    bin_runtime_definition = KDefinition(
        _main_module.name,
        modules,
        requires=(KRequire(req) for req in list(requires)),
    )

    return bin_runtime_definition


def _method_to_apr_proof(
    foundry: Foundry,
    contract: Contract,
    method: Contract.Method,
    save_directory: Path,
    reinit: bool = False,
    simplify_init: bool = True,
    bmc_depth: int | None = None,
    kore_rpc_command: str | Iterable[str] = ('kore-rpc',),
    smt_timeout: int | None = None,
    smt_retry_limit: int | None = None,
    bug_report: BugReport | None = None,
) -> APRProof | APRBMCProof:
    contract_name = contract.name
    method_name = method.name
    test = f'{contract_name}.{method_name}'
    proof_digest = foundry.proof_digest(contract_name, method_name)
    if Proof.proof_exists(proof_digest, save_directory) and not reinit:
        proof_path = save_directory / f'{hash_str(proof_digest)}.json'
        proof_dict = json.loads(proof_path.read_text())
        match proof_dict['type']:
            case 'APRProof':
                apr_proof = APRProof.from_dict(proof_dict)
            case 'APRBMCProof':
                apr_proof = APRBMCProof.from_dict(proof_dict)
            case unsupported_type:
                raise ValueError(f'Unsupported proof type {unsupported_type}')
    else:
        _LOGGER.info(f'Initializing KCFG for test: {test}')

        setup_digest = None
        if method_name != 'setUp' and 'setUp' in contract.method_by_name:
            setup_digest = f'{contract_name}.setUp:{contract.digest}'
            _LOGGER.info(f'Using setUp method for test: {test}')

        empty_config = foundry.kevm.definition.empty_config(GENERATED_TOP_CELL)
        kcfg = _method_to_cfg(empty_config, contract, method, save_directory, init_state=setup_digest)

        _LOGGER.info(f'Expanding macros in initial state for test: {test}')
        init_term = kcfg.get_unique_init().cterm.kast
        init_term = KDefinition__expand_macros(foundry.kevm.definition, init_term)
        init_cterm = CTerm.from_kast(init_term)

        _LOGGER.info(f'Expanding macros in target state for test: {test}')
        target_term = kcfg.get_unique_target().cterm.kast
        target_term = KDefinition__expand_macros(foundry.kevm.definition, target_term)
        target_cterm = CTerm.from_kast(target_term)
        kcfg.replace_node(kcfg.get_unique_target().id, target_cterm)

        _LOGGER.info(f'Starting KCFGExplore for test: {test}')
        with KCFGExplore(
            foundry.kevm,
            bug_report=bug_report,
            kore_rpc_command=kore_rpc_command,
            smt_timeout=smt_timeout,
            smt_retry_limit=smt_retry_limit,
        ) as kcfg_explore:
            _LOGGER.info(f'Computing definedness constraint for test: {test}')
            init_cterm = kcfg_explore.cterm_assume_defined(init_cterm)
            kcfg.replace_node(kcfg.get_unique_init().id, init_cterm)

            if simplify_init:
                _LOGGER.info(f'Simplifying KCFG for test: {test}')
                kcfg_explore.simplify(kcfg, {})
        if bmc_depth is not None:
            apr_proof = APRBMCProof(proof_digest, kcfg, {}, proof_dir=save_directory, bmc_depth=bmc_depth)
        else:
            apr_proof = APRProof(proof_digest, kcfg, {}, proof_dir=save_directory)

    apr_proof.write_proof()
    return apr_proof


def _method_to_cfg(
    empty_config: KInner,
    contract: Contract,
    method: Contract.Method,
    kcfgs_dir: Path,
    init_state: str | None = None,
) -> KCFG:
    calldata = method.calldata_cell(contract)
    callvalue = method.callvalue_cell
    init_term = _init_term(
        empty_config, contract.name, kcfgs_dir, calldata=calldata, callvalue=callvalue, init_state=init_state
    )
    init_cterm = _init_cterm(init_term)
    is_test = method.name.startswith('test')
    failing = method.name.startswith('testFail')
    final_cterm = _final_cterm(empty_config, contract.name, failing=failing, is_test=is_test)

    cfg = KCFG()
    init_node = cfg.create_node(init_cterm)
    cfg.add_init(init_node.id)
    target_node = cfg.create_node(final_cterm)
    cfg.add_target(target_node.id)

    return cfg


def _init_cterm(init_term: KInner) -> CTerm:
    init_cterm = CTerm.from_kast(init_term)
    init_cterm = KEVM.add_invariant(init_cterm)
    return init_cterm


def get_final_accounts_cell(proof_digest: str, proof_dir: Path) -> tuple[KInner, KInner]:
    apr_proof = APRProof.read_proof(proof_digest, proof_dir)
    target = apr_proof.kcfg.get_unique_target()
    cterm = single(apr_proof.kcfg.covers(target_id=target.id)).source.cterm
    return (cterm.cell('ACCOUNTS_CELL'), cterm.cell('ACTIVEACCOUNTS_CELL'))


def _init_term(
    empty_config: KInner,
    contract_name: str,
    kcfgs_dir: Path,
    *,
    calldata: KInner | None = None,
    callvalue: KInner | None = None,
    init_state: str | None = None,
) -> KInner:
    program = KEVM.bin_runtime(KApply(f'contract_{contract_name}'))
    account_cell = KEVM.account_cell(
        Foundry.address_TEST_CONTRACT(),
        intToken(0),
        program,
        KApply('.Map'),
        KApply('.Map'),
        intToken(1),
    )
    init_subst = {
        'MODE_CELL': KApply('NORMAL'),
        'SCHEDULE_CELL': KApply('LONDON_EVM'),
        'STATUSCODE_CELL': KVariable('STATUSCODE'),
        'CALLSTACK_CELL': KApply('.List'),
        'CALLDEPTH_CELL': intToken(0),
        'PROGRAM_CELL': program,
        'JUMPDESTS_CELL': KEVM.compute_valid_jumpdests(program),
        'ORIGIN_CELL': KVariable('ORIGIN_ID'),
        'LOG_CELL': KApply('.List'),
        'ID_CELL': Foundry.address_TEST_CONTRACT(),
        'CALLER_CELL': KVariable('CALLER_ID'),
        'ACCESSEDACCOUNTS_CELL': KApply('.Set'),
        'ACCESSEDSTORAGE_CELL': KApply('.Map'),
        'INTERIMSTATES_CELL': KApply('.List'),
        'LOCALMEM_CELL': KApply('.Bytes_BYTES-HOOKED_Bytes'),
        'PREVCALLER_CELL': KApply('.Account_EVM-TYPES_Account'),
        'PREVORIGIN_CELL': KApply('.Account_EVM-TYPES_Account'),
        'NEWCALLER_CELL': KApply('.Account_EVM-TYPES_Account'),
        'NEWORIGIN_CELL': KApply('.Account_EVM-TYPES_Account'),
        'ACTIVE_CELL': FALSE,
        'STATIC_CELL': FALSE,
        'MEMORYUSED_CELL': intToken(0),
        'WORDSTACK_CELL': KApply('.WordStack_EVM-TYPES_WordStack'),
        'PC_CELL': intToken(0),
        'GAS_CELL': intToken(9223372036854775807),
        'K_CELL': KSequence([KEVM.sharp_execute(), KVariable('CONTINUATION')]),
        'ACCOUNTS_CELL': KEVM.accounts(
            [
                account_cell,  # test contract address
                Foundry.account_CHEATCODE_ADDRESS(KApply('.Map')),
            ]
        ),
        'SINGLECALL_CELL': FALSE,
        'ISREVERTEXPECTED_CELL': FALSE,
        'ISOPCODEEXPECTED_CELL': FALSE,
        'EXPECTEDADDRESS_CELL': KApply('.Account_EVM-TYPES_Account'),
        'EXPECTEDVALUE_CELL': intToken(0),
        'EXPECTEDDATA_CELL': KApply('.Bytes_BYTES-HOOKED_Bytes'),
        'OPCODETYPE_CELL': KApply('.OpcodeType_FOUNDRY-CHEAT-CODES_OpcodeType'),
        'RECORDEVENT_CELL': FALSE,
        'ISEVENTEXPECTED_CELL': FALSE,
        'ISCALLWHITELISTACTIVE_CELL': FALSE,
        'ISSTORAGEWHITELISTACTIVE_CELL': FALSE,
        'ADDRESSSET_CELL': KApply('.Set'),
        'STORAGESLOTSET_CELL': KApply('.Set'),
    }

    if init_state:
        accts, active_accts = get_final_accounts_cell(init_state, kcfgs_dir)
        init_subst['ACCOUNTS_CELL'] = accts
        init_subst['ACTIVEACCOUNTS_CELL'] = active_accts

    if calldata is not None:
        init_subst['CALLDATA_CELL'] = calldata

    if callvalue is not None:
        init_subst['CALLVALUE_CELL'] = callvalue

    return Subst(init_subst)(empty_config)


def _final_cterm(empty_config: KInner, contract_name: str, *, failing: bool, is_test: bool = True) -> CTerm:
    final_term = _final_term(empty_config, contract_name)
    dst_failed_post = KEVM.lookup(KVariable('CHEATCODE_STORAGE_FINAL'), Foundry.loc_FOUNDRY_FAILED())
    foundry_success = Foundry.success(
        KVariable('STATUSCODE_FINAL'),
        dst_failed_post,
        KVariable('ISREVERTEXPECTED_FINAL'),
        KVariable('ISOPCODEEXPECTED_FINAL'),
        KVariable('RECORDEVENT_FINAL'),
        KVariable('ISEVENTEXPECTED_FINAL'),
    )
    final_cterm = CTerm.from_kast(final_term)
    if is_test:
        if not failing:
            return final_cterm.add_constraint(mlEqualsTrue(foundry_success))
        else:
            return final_cterm.add_constraint(mlEqualsTrue(notBool(foundry_success)))
    return final_cterm


def _final_term(empty_config: KInner, contract_name: str) -> KInner:
    program = KEVM.bin_runtime(KApply(f'contract_{contract_name}'))
    post_account_cell = KEVM.account_cell(
        Foundry.address_TEST_CONTRACT(),
        KVariable('ACCT_BALANCE_FINAL'),
        program,
        KVariable('ACCT_STORAGE_FINAL'),
        KVariable('ACCT_ORIGSTORAGE_FINAL'),
        KVariable('ACCT_NONCE_FINAL'),
    )
    final_subst = {
        'K_CELL': KSequence([KEVM.halt(), KVariable('CONTINUATION')]),
        'STATUSCODE_CELL': KVariable('STATUSCODE_FINAL'),
        'ID_CELL': Foundry.address_TEST_CONTRACT(),
        'ACCOUNTS_CELL': KEVM.accounts(
            [
                post_account_cell,  # test contract address
                Foundry.account_CHEATCODE_ADDRESS(KVariable('CHEATCODE_STORAGE_FINAL')),
                KVariable('ACCOUNTS_FINAL'),
            ]
        ),
        'ISREVERTEXPECTED_CELL': KVariable('ISREVERTEXPECTED_FINAL'),
        'ISOPCODEEXPECTED_CELL': KVariable('ISOPCODEEXPECTED_FINAL'),
        'RECORDEVENT_CELL': KVariable('RECORDEVENT_FINAL'),
        'ISEVENTEXPECTED_CELL': KVariable('ISEVENTEXPECTED_FINAL'),
        'ISCALLWHITELISTACTIVE_CELL': KVariable('ISCALLWHITELISTACTIVE_FINAL'),
        'ISSTORAGEWHITELISTACTIVE_CELL': KVariable('ISSTORAGEWHITELISTACTIVE_FINAL'),
        'ADDRESSSET_CELL': KVariable('ADDRESSSET_FINAL'),
        'STORAGESLOTSET_CELL': KVariable('STORAGESLOTSET_FINAL'),
    }
    return abstract_cell_vars(
        Subst(final_subst)(empty_config),
        [
            KVariable('STATUSCODE_FINAL'),
            KVariable('ACCOUNTS_FINAL'),
            KVariable('ISREVERTEXPECTED_FINAL'),
            KVariable('ISOPCODEEXPECTED_FINAL'),
            KVariable('RECORDEVENT_FINAL'),
            KVariable('ISEVENTEXPECTED_FINAL'),
            KVariable('ISCALLWHITELISTACTIVE_FINAL'),
            KVariable('ISSTORAGEWHITELISTACTIVE_FINAL'),
            KVariable('ADDRESSSET_FINAL'),
            KVariable('STORAGESLOTSET_FINAL'),
        ],
    )<|MERGE_RESOLUTION|>--- conflicted
+++ resolved
@@ -12,13 +12,8 @@
 from pathos.pools import ProcessPool  # type: ignore
 from pyk.cli_utils import BugReport, ensure_dir_path
 from pyk.cterm import CTerm
-<<<<<<< HEAD
-from pyk.kast.inner import KApply, KSequence, KSort, KToken, KVariable, Subst
-from pyk.kast.manip import get_cell, minimize_term
-=======
 from pyk.kast.inner import KApply, KLabel, KSequence, KSort, KToken, KVariable, Subst, build_assoc
 from pyk.kast.manip import minimize_term
->>>>>>> 6697f3af
 from pyk.kast.outer import KDefinition, KFlatModule, KImport, KRequire
 from pyk.kcfg import KCFG, KCFGExplore, KCFGShow
 from pyk.ktool.kompile import HaskellKompile, KompileArgs, KompileBackend, LLVMKompile, LLVMKompileType
