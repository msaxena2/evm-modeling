--- conflicted
+++ resolved
@@ -30,17 +30,13 @@
 from .kevm import KEVM
 from .kompile import CONCRETE_RULES, HOOK_NAMESPACES
 from .solc_to_k import Contract, contract_to_main_module, contract_to_verification_module
-<<<<<<< HEAD
 from .utils import (
     KDefinition__expand_macros,
     abstract_cell_vars,
     byte_offset_to_lines,
-    parallel_kcfg_explore,
+    kevm_apr_prove,
     print_failure_info,
 )
-=======
-from .utils import KDefinition__expand_macros, abstract_cell_vars, byte_offset_to_lines, kevm_apr_prove
->>>>>>> 426cb635
 
 if TYPE_CHECKING:
     from collections.abc import Iterable
@@ -519,6 +515,7 @@
                 kore_rpc_command=kore_rpc_command,
                 smt_timeout=smt_timeout,
                 smt_retry_limit=smt_retry_limit,
+                failure_info=failure_info,
                 trace_rewrites=trace_rewrites,
             )
 
@@ -527,32 +524,8 @@
         with ProcessPool(ncpus=workers) as process_pool:
             _apr_proofs = process_pool.map(_init_and_run_proof, init_problems)
         apr_proofs = dict(zip(tests, _apr_proofs, strict=True))
-<<<<<<< HEAD
-
-        return parallel_kcfg_explore(
-            foundry.kevm,
-            apr_proofs,
-            save_directory=save_directory,
-            max_depth=max_depth,
-            max_iterations=max_iterations,
-            workers=workers,
-            break_every_step=break_every_step,
-            break_on_jumpi=break_on_jumpi,
-            break_on_calls=break_on_calls,
-            implication_every_block=implication_every_block,
-            is_terminal=KEVM.is_terminal,
-            same_loop=KEVM.same_loop,
-            extract_branches=KEVM.extract_branches,
-            bug_report=br,
-            kore_rpc_command=kore_rpc_command,
-            smt_timeout=smt_timeout,
-            smt_retry_limit=smt_retry_limit,
-            failure_info=failure_info,
-            trace_rewrites=trace_rewrites,
-        )
-=======
+
         return apr_proofs
->>>>>>> 426cb635
 
     _LOGGER.info(f'Running setup functions in parallel: {list(setup_methods.values())}')
     results = run_cfg_group(list(setup_methods.values()))
