from __future__ import annotations

import json
import logging
import os
import shutil
from functools import cached_property
from pathlib import Path
from subprocess import CalledProcessError
from typing import TYPE_CHECKING
import hashlib

import tomlkit
from pathos.pools import ProcessPool  # type: ignore
from pyk.cli_utils import BugReport, ensure_dir_path, run_process
from pyk.cterm import CTerm
from pyk.kast.inner import KApply, KLabel, KSequence, KSort, KToken, KVariable, Subst, bottom_up, build_assoc
from pyk.kast.manip import flatten_label, get_cell, minimize_term, set_cell, undo_aliases
from pyk.kast.outer import KDefinition, KFlatModule, KImport, KRequire  # , read_kast_definition
from pyk.kcfg import KCFG, KCFGExplore, KCFGShow
from pyk.ktool.kompile import HaskellKompile, KompileArgs, KompileBackend, LLVMKompile, LLVMKompileType
from pyk.prelude.bytes import bytesToken
from pyk.prelude.k import GENERATED_TOP_CELL
from pyk.prelude.kbool import FALSE, notBool
from pyk.prelude.kint import INT, intToken
from pyk.prelude.ml import mlEqualsTrue
from pyk.proof.proof import Proof, ProofStatus
from pyk.proof.reachability import APRBMCProof, APRProof
from pyk.utils import hash_str, shorten_hashes, single, unique

from .kevm import KEVM
from .kompile import CONCRETE_RULES, HOOK_NAMESPACES
from .solc_to_k import Contract, contract_to_main_module, contract_to_verification_module
from .utils import KDefinition__expand_macros, abstract_cell_vars, byte_offset_to_lines, kevm_apr_prove

if TYPE_CHECKING:
    from collections.abc import Iterable
    from typing import Any, Final

    from pyk.kast import KInner
    from pyk.kcfg.kcfg import NodeIdLike
    from pyk.kcfg.tui import KCFGElem
    from pyk.ktool.kompile import Kompile

_LOGGER: Final = logging.getLogger(__name__)


class Foundry:
    _root: Path
    _toml: dict[str, Any]
    _bug_report: BugReport | None

    class Sorts:
        FOUNDRY_CELL: Final = KSort('FoundryCell')

    def __init__(
        self,
        foundry_root: Path,
        bug_report: BugReport | None = None,
    ) -> None:
        self._root = foundry_root
        with (foundry_root / 'foundry.toml').open('rb') as f:
            self._toml = tomlkit.load(f)
        self._bug_report = bug_report

    @property
    def profile(self) -> dict[str, Any]:
        profile_name = os.getenv('FOUNDRY_PROFILE', default='default')
        return self._toml['profile'][profile_name]

    @property
    def out(self) -> Path:
        return self._root / self.profile.get('out', '')

    @cached_property
    def kevm(self) -> KEVM:
        definition_dir = self.out / 'kompiled'
        use_directory = self.out / 'tmp'
        main_file = definition_dir / 'foundry.k'
        ensure_dir_path(use_directory)
        return KEVM(
            definition_dir=definition_dir,
            main_file=main_file,
            use_directory=use_directory,
            bug_report=self._bug_report,
        )

    @cached_property
    def contracts(self) -> dict[str, Contract]:
        pattern = '*.sol/*.json'
        paths = self.out.glob(pattern)
        json_paths = [str(path) for path in paths]
        json_paths = [json_path for json_path in json_paths if not json_path.endswith('.metadata.json')]
        json_paths = sorted(json_paths)  # Must sort to get consistent output order on different platforms
        _LOGGER.info(f'Processing contract files: {json_paths}')
        _contracts = {}
        for json_path in json_paths:
            _LOGGER.debug(f'Processing contract file: {json_path}')
            contract_name = json_path.split('/')[-1]
            contract_json = json.loads(Path(json_path).read_text())
            contract_name = contract_name[0:-5] if contract_name.endswith('.json') else contract_name
            _contracts[contract_name] = Contract(contract_name, contract_json, foundry=True)
        return _contracts

    def proof_digest(self, contract: str, test: str) -> str:
        return f'{contract}.{test}:{self.contracts[contract].method_by_name[test].digest}'

    @cached_property
    def digest(self) -> str:
        contract_digests = [self.contracts[c].digest for c in sorted(self.contracts)]
        return hash_str('\n'.join(contract_digests))

    def up_to_date(self) -> bool:
        digest_file = self.out / 'digest'
        if not digest_file.exists():
            return False
        digest_dict = json.loads(digest_file.read_text())
        if 'foundry' not in digest_dict:
            digest_dict['foundry'] = ''
        digest_file.write_text(json.dumps(digest_dict))
        return digest_dict['foundry'] == self.digest

    def update_digest(self) -> None:
        digest_file = self.out / 'digest'
        digest_dict = {}
        if digest_file.exists():
            digest_dict = json.loads(digest_file.read_text())
        digest_dict['foundry'] = self.digest
        digest_file.write_text(json.dumps(digest_dict))

        _LOGGER.info(f'Updated Foundry digest file: {digest_file}')

    @cached_property
    def contract_ids(self) -> dict[int, str]:
        _contract_ids = {}
        for c in self.contracts.values():
            _contract_ids[c.contract_id] = c.name
        return _contract_ids

    def srcmap_data(self, contract_name: str, pc: int) -> tuple[Path, int, int] | None:
        if contract_name not in self.contracts:
            _LOGGER.info(f'Contract not found in Foundry project: {contract_name}')
        contract = self.contracts[contract_name]
        if pc not in contract.srcmap:
            _LOGGER.info(f'pc not found in srcmap for contract {contract_name}: {pc}')
            return None
        s, l, f, _, _ = contract.srcmap[pc]
        if f not in self.contract_ids:
            _LOGGER.info(f'Contract id not found in sourcemap data: {f}')
            return None
        src_contract = self.contracts[self.contract_ids[f]]
        src_contract_path = self._root / src_contract.contract_path
        src_contract_text = src_contract_path.read_text()
        _, start, end = byte_offset_to_lines(src_contract_text.split('\n'), s, l)
        return (src_contract_path, start, end)

    def solidity_src(self, contract_name: str, pc: int) -> Iterable[str]:
        srcmap_data = self.srcmap_data(contract_name, pc)
        if srcmap_data is None:
            return [f'No sourcemap data for contract at pc {contract_name}: {pc}']
        contract_path, start, end = srcmap_data
        if not (contract_path.exists() and contract_path.is_file()):
            return [f'No file at path for contract {contract_name}: {contract_path}']
        lines = contract_path.read_text().split('\n')
        prefix_lines = [f'   {l}' for l in lines[:start]]
        actual_lines = [f' | {l}' for l in lines[start:end]]
        suffix_lines = [f'   {l}' for l in lines[end:]]
        return prefix_lines + actual_lines + suffix_lines

    def short_info_for_contract(self, contract_name: str, cterm: CTerm) -> list[str]:
        ret_strs = self.kevm.short_info(cterm)
        _pc = cterm.cell('PC_CELL')
        if type(_pc) is KToken and _pc.sort == INT:
            srcmap_data = self.srcmap_data(contract_name, int(_pc.token))
            if srcmap_data is not None:
                path, start, end = srcmap_data
                ret_strs.append(f'src: {str(path)}:{start}:{end}')
        return ret_strs

    def custom_view(self, contract_name: str, element: KCFGElem) -> Iterable[str]:
        if type(element) is KCFG.Node:
            pc_cell = element.cterm.cell('PC_CELL')
            if type(pc_cell) is KToken and pc_cell.sort == INT:
                return self.solidity_src(contract_name, int(pc_cell.token))
        return ['NO DATA']

    def build(self) -> None:
        try:
            run_process(['forge', 'build', '--root', str(self._root)], logger=_LOGGER)
        except CalledProcessError as err:
            raise RuntimeError("Couldn't forge build!") from err

    @staticmethod
    def success(s: KInner, dst: KInner, r: KInner, c: KInner, e1: KInner, e2: KInner) -> KApply:
        return KApply('foundry_success', [s, dst, r, c, e1, e2])

    @staticmethod
    def fail(s: KInner, dst: KInner, r: KInner, c: KInner, e1: KInner, e2: KInner) -> KApply:
        return notBool(Foundry.success(s, dst, r, c, e1, e2))

    # address(uint160(uint256(keccak256("foundry default caller"))))

    @staticmethod
    def loc_FOUNDRY_FAILED() -> KApply:  # noqa: N802
        return KEVM.loc(
            KApply(
                'contract_access_field',
                [
                    KApply('FoundryCheat_FOUNDRY-ACCOUNTS_FoundryContract'),
                    KApply('Failed_FOUNDRY-ACCOUNTS_FoundryField'),
                ],
            )
        )

    @staticmethod
    def address_TEST_CONTRACT() -> KToken:  # noqa: N802
        return intToken(0x7FA9385BE102AC3EAC297483DD6233D62B3E1496)

    @staticmethod
    def address_CHEATCODE() -> KToken:  # noqa: N802
        return intToken(0x7109709ECFA91A80626FF3989D68F67F5B1DD12D)

    # Same address as the one used in DappTools's HEVM
    # address(bytes20(uint160(uint256(keccak256('hevm cheat code')))))
    @staticmethod
    def account_CHEATCODE_ADDRESS(store_var: KInner) -> KApply:  # noqa: N802
        return KEVM.account_cell(
            Foundry.address_CHEATCODE(),  # Hardcoded for now
            intToken(0),
            bytesToken(b'\x00'),
            store_var,
            KApply('.Map'),
            intToken(0),
        )


def foundry_kompile(
    definition_dir: Path,
    foundry_root: Path,
    includes: Iterable[str],
    md_selector: str | None,
    regen: bool = False,
    rekompile: bool = False,
    requires: Iterable[str] = (),
    imports: Iterable[str] = (),
    ccopts: Iterable[str] = (),
    llvm_kompile: bool = True,
    debug: bool = False,
    llvm_library: bool = False,
) -> None:
    syntax_module = 'FOUNDRY-CONTRACTS'
    foundry = Foundry(foundry_root)
    foundry_definition_dir = foundry.out / 'kompiled'
    foundry_requires_dir = foundry_definition_dir / 'requires'
    foundry_llvm_dir = foundry.out / 'kompiled-llvm'
    foundry_contracts_file = foundry_definition_dir / 'contracts.k'
    foundry_main_file = foundry_definition_dir / 'foundry.k'
    kompiled_timestamp = foundry_definition_dir / 'timestamp'
    main_module = 'FOUNDRY-MAIN'
    ensure_dir_path(foundry_definition_dir)
    ensure_dir_path(foundry_requires_dir)
    ensure_dir_path(foundry_llvm_dir)

    requires_paths: dict[str, str] = {}

    foundry.build()

    if not foundry.up_to_date():
        _LOGGER.info('Detected updates to contracts, regenerating K definition.')
        regen = True

    for r in requires:
        req = Path(r)
        if not req.exists():
            raise ValueError(f'No such file: {req}')
        if req.name in requires_paths.keys():
            raise ValueError(
                f'Required K files have conflicting names: {r} and {requires_paths[req.name]}. Consider changing the name of one of these files.'
            )
        requires_paths[req.name] = r
        req_path = foundry_requires_dir / req.name
        if regen or not req_path.exists():
            _LOGGER.info(f'Copying requires path: {req} -> {req_path}')
            shutil.copy(req, req_path)
            regen = True

    _imports: dict[str, list[str]] = {contract.name: [] for contract in foundry.contracts.values()}
    for i in imports:
        imp = i.split(':')
        if not len(imp) == 2:
            raise ValueError(f'module imports must be of the form "[ContractName]:[MODULE-NAME]". Got: {i}')
        if imp[0] in _imports:
            _imports[imp[0]].append(imp[1])
        else:
            raise ValueError(f'Could not find contract: {imp[0]}')

    if regen or not foundry_contracts_file.exists() or not foundry_main_file.exists():
        copied_requires = []
        copied_requires += [f'requires/{name}' for name in list(requires_paths.keys())]
        imports = ['FOUNDRY']
        kevm = KEVM(definition_dir)
        empty_config = kevm.definition.empty_config(Foundry.Sorts.FOUNDRY_CELL)
        bin_runtime_definition = _foundry_to_contract_def(
            empty_config=empty_config,
            contracts=foundry.contracts.values(),
            requires=['foundry.md'],
        )

        contract_main_definition = _foundry_to_main_def(
            main_module=main_module,
            empty_config=empty_config,
            contracts=foundry.contracts.values(),
            requires=(['contracts.k'] + copied_requires),
            imports=_imports,
        )

        kevm = KEVM(
            definition_dir,
            extra_unparsing_modules=(bin_runtime_definition.all_modules + contract_main_definition.all_modules),
        )
        foundry_contracts_file.write_text(kevm.pretty_print(bin_runtime_definition) + '\n')
        _LOGGER.info(f'Wrote file: {foundry_contracts_file}')
        foundry_main_file.write_text(kevm.pretty_print(contract_main_definition) + '\n')
        _LOGGER.info(f'Wrote file: {foundry_main_file}')

    def _kompile(
        out_dir: Path,
        backend: KompileBackend,
        llvm_kompile_type: LLVMKompileType | None = None,
        md_selector: str | None = None,
    ) -> None:
        base_args = KompileArgs(
            main_file=foundry_main_file,
            main_module=main_module,
            syntax_module=syntax_module,
            include_dirs=[include for include in includes if Path(include).exists()],
            md_selector=md_selector,
            hook_namespaces=HOOK_NAMESPACES,
            emit_json=True,
        )

        kompile: Kompile
        match backend:
            case KompileBackend.LLVM:
                kompile = LLVMKompile(
                    base_args=base_args,
                    ccopts=ccopts,
                    no_llvm_kompile=not llvm_kompile,
                    llvm_kompile_type=llvm_kompile_type,
                )
            case KompileBackend.HASKELL:
                kompile = HaskellKompile(
                    base_args=base_args,
                    concrete_rules=CONCRETE_RULES,
                )
            case _:
                raise ValueError(f'Unsuppored backend: {backend.value}')

        kompile(output_dir=out_dir, debug=debug)

    def kompilation_digest() -> str:
        k_files = list(requires) + [foundry_contracts_file, foundry_main_file]
        return hash_str(''.join([hash_str(Path(k_file).read_text()) for k_file in k_files]))

    def kompilation_up_to_date() -> bool:
        digest_file = foundry_definition_dir / 'digest'
        if not digest_file.exists():
            return False
        old_digest = digest_file.read_text()

        return old_digest == kompilation_digest()

    def update_kompilation_digest() -> None:
        digest_file = foundry_definition_dir / 'digest'
        digest_file.write_text(kompilation_digest())

    if not kompilation_up_to_date() or rekompile or not kompiled_timestamp.exists():
        _LOGGER.info(f'Kompiling definition: {foundry_main_file}')
        _kompile(foundry_definition_dir, KompileBackend.HASKELL, md_selector=md_selector)
        if llvm_library:
            _LOGGER.info(f'Kompiling definition to LLVM dy.lib: {foundry_main_file}')
            _kompile(
                foundry_llvm_dir,
                KompileBackend.LLVM,
                llvm_kompile_type=LLVMKompileType.C,
                md_selector=('k & ! symbolic' if md_selector is None else f'{md_selector} & ! symbolic'),
            )

    update_kompilation_digest()
    foundry.update_digest()


def foundry_prove(
    foundry_root: Path,
    max_depth: int = 1000,
    max_iterations: int | None = None,
    reinit: bool = False,
    tests: Iterable[str] = (),
    exclude_tests: Iterable[str] = (),
    workers: int = 1,
    simplify_init: bool = True,
    break_every_step: bool = False,
    break_on_jumpi: bool = False,
    break_on_calls: bool = True,
    implication_every_block: bool = True,
    bmc_depth: int | None = None,
    bug_report: bool = False,
    kore_rpc_command: str | Iterable[str] = ('kore-rpc',),
    smt_timeout: int | None = None,
    smt_retry_limit: int | None = None,
) -> dict[str, bool]:
    if workers <= 0:
        raise ValueError(f'Must have at least one worker, found: --workers {workers}')
    if max_iterations is not None and max_iterations < 0:
        raise ValueError(f'Must have a non-negative number of iterations, found: --max-iterations {max_iterations}')

    br = BugReport(foundry_root / 'bug_report') if bug_report else None
    foundry = Foundry(foundry_root, bug_report=br)

    save_directory = foundry.out / 'apr_proofs'
    save_directory.mkdir(exist_ok=True)

    all_tests = [
        f'{contract.name}.{method.name}'
        for contract in foundry.contracts.values()
        if contract.name.endswith('Test')
        for method in contract.methods
        if method.name.startswith('test')
    ]
    all_non_tests = [
        f'{contract.name}.{method.name}'
        for contract in foundry.contracts.values()
        for method in contract.methods
        if f'{contract.name}.{method.name}' not in all_tests
    ]
    unfound_tests: list[str] = []
    tests = list(tests)
    if not tests:
        tests = all_tests
    for _t in tests:
        if _t not in (all_tests + all_non_tests):
            unfound_tests.append(_t)
    for _t in exclude_tests:
        if _t not in all_tests:
            unfound_tests.append(_t)
        if _t in tests:
            tests.remove(_t)
    _LOGGER.info(f'Running tests: {tests}')
    if unfound_tests:
        raise ValueError(f'Test identifiers not found: {unfound_tests}')

    setup_methods: dict[str, str] = {}
    contracts = set(unique({test.split('.')[0] for test in tests}))
    for contract_name in contracts:
        if 'setUp' in foundry.contracts[contract_name].method_by_name:
            setup_methods[contract_name] = f'{contract_name}.setUp'

    test_methods = [
        method
        for contract in foundry.contracts.values()
        for method in contract.methods
        if (f'{method.contract_name}.{method.name}' in tests or (method.is_setup and method.contract_name in contracts))
    ]

    out_of_date_methods: set[str] = set()
    for method in test_methods:
        if not method.up_to_date(foundry.out / 'digest') or reinit:
            out_of_date_methods.add(method.qualified_name)
            _LOGGER.info(f'Method {method.qualified_name} is out of date, so it was reinitialized')
        else:
            _LOGGER.info(f'Method {method.qualified_name} not reinitialized because it is up to date')
            if not method.contract_up_to_date(foundry.out / 'digest'):
                _LOGGER.warning(
                    f'Method {method.qualified_name} not reinitialized because digest was up to date, but the contract it is a part of has changed.'
                )
        method.update_digest(foundry.out / 'digest')

    def _init_and_run_proof(_init_problem: tuple[str, str]) -> bool:
        proof_id = f'{_init_problem[0]}.{_init_problem[1]}'
        with KCFGExplore(
            foundry.kevm,
            id=proof_id,
            bug_report=br,
            kore_rpc_command=kore_rpc_command,
            smt_timeout=smt_timeout,
            smt_retry_limit=smt_retry_limit,
<<<<<<< HEAD
            bug_report=br,
        )
=======
            trace_rewrites=trace_rewrites,
        ) as kcfg_explore:
            contract_name, method_name = _init_problem
            contract = foundry.contracts[contract_name]
            method = contract.method_by_name[method_name]
            proof = _method_to_apr_proof(
                foundry,
                contract,
                method,
                save_directory,
                kcfg_explore,
                reinit=(method.qualified_name in out_of_date_methods),
                simplify_init=simplify_init,
                bmc_depth=bmc_depth,
                kore_rpc_command=kore_rpc_command,
                smt_timeout=smt_timeout,
                smt_retry_limit=smt_retry_limit,
                bug_report=br,
                trace_rewrites=trace_rewrites,
            )

            return kevm_apr_prove(
                foundry.kevm,
                proof_id,
                proof,
                kcfg_explore,
                save_directory=save_directory,
                max_depth=max_depth,
                max_iterations=max_iterations,
                workers=workers,
                break_every_step=break_every_step,
                break_on_jumpi=break_on_jumpi,
                break_on_calls=break_on_calls,
                implication_every_block=implication_every_block,
                is_terminal=KEVM.is_terminal,
                same_loop=KEVM.same_loop,
                extract_branches=KEVM.extract_branches,
                bug_report=br,
                kore_rpc_command=kore_rpc_command,
                smt_timeout=smt_timeout,
                smt_retry_limit=smt_retry_limit,
                trace_rewrites=trace_rewrites,
            )
>>>>>>> 97ee0be8

    def run_cfg_group(tests: list[str]) -> dict[str, bool]:
        init_problems = [tuple(test.split('.')) for test in tests]
        with ProcessPool(ncpus=workers) as process_pool:
            _apr_proofs = process_pool.map(_init_and_run_proof, init_problems)
        apr_proofs = dict(zip(tests, _apr_proofs, strict=True))
<<<<<<< HEAD

        return parallel_kcfg_explore(
            foundry.kevm,
            apr_proofs,
            save_directory=save_directory,
            max_depth=max_depth,
            max_iterations=max_iterations,
            workers=workers,
            break_every_step=break_every_step,
            break_on_jumpi=break_on_jumpi,
            break_on_calls=break_on_calls,
            implication_every_block=implication_every_block,
            is_terminal=KEVM.is_terminal,
            same_loop=KEVM.same_loop,
            extract_branches=KEVM.extract_branches,
            bug_report=br,
            kore_rpc_command=kore_rpc_command,
            smt_timeout=smt_timeout,
            smt_retry_limit=smt_retry_limit,
        )
=======
        return apr_proofs
>>>>>>> 97ee0be8

    _LOGGER.info(f'Running setup functions in parallel: {list(setup_methods.values())}')
    results = run_cfg_group(list(setup_methods.values()))
    failed = [setup_cfg for setup_cfg, passed in results.items() if not passed]
    if failed:
        raise ValueError(f'Running setUp method failed for {len(failed)} contracts: {failed}')

    _LOGGER.info(f'Running test functions in parallel: {tests}')
    results = run_cfg_group(tests)

    return results


def foundry_show(
    foundry_root: Path,
    test: str,
    nodes: Iterable[NodeIdLike] = (),
    node_deltas: Iterable[tuple[NodeIdLike, NodeIdLike]] = (),
    to_module: bool = False,
    minimize: bool = True,
    omit_unstable_output: bool = False,
    frontier: bool = False,
    stuck: bool = False,
) -> str:
    contract_name = test.split('.')[0]
    foundry = Foundry(foundry_root)
    apr_proofs_dir = foundry.out / 'apr_proofs'

    contract_name, test_name = test.split('.')
    proof_digest = foundry.proof_digest(contract_name, test_name)
    apr_proof = APRProof.read_proof(proof_digest, apr_proofs_dir)

    def _short_info(cterm: CTerm) -> Iterable[str]:
        return foundry.short_info_for_contract(contract_name, cterm)

    if frontier:
        nodes = list(nodes) + [node.id for node in apr_proof.kcfg.frontier]
    if stuck:
        nodes = list(nodes) + [node.id for node in apr_proof.kcfg.stuck]
    nodes = unique(nodes)

    unstable_cells = [
        '<program>',
        '<jumpDests>',
        '<pc>',
        '<gas>',
        '<code>',
        '<activeAccounts>',
    ]

    kcfg_show = KCFGShow(foundry.kevm)
    res_lines = kcfg_show.show(
        test,
        apr_proof.kcfg,
        nodes=nodes,
        node_deltas=node_deltas,
        to_module=to_module,
        minimize=minimize,
        node_printer=_short_info,
        omit_cells=(unstable_cells if omit_unstable_output else []),
    )

    return '\n'.join(res_lines)


def foundry_koverage(foundry_root: Path, contracts: Iterable[str]) -> None:
    foundry = Foundry(foundry_root)
    apr_proofs_dir = foundry.out / 'apr_proofs'
    artifacts = foundry.contracts
    contracts = set(contracts)
    len_contracts = len(contracts)

    call_cells: dict[bytes, KInner] = dict()

    for name, contract in artifacts.items():
        if (len_contracts != 0 and name in contracts) or len_contracts == 0:
            tests = contract.tests

            for test in tests:
                proof_digest = foundry.proof_digest(name, test)
                if APRProof.proof_exists(proof_digest, apr_proofs_dir):
                    apr_proof = APRProof.read_proof(proof_digest, apr_proofs_dir)
                    if apr_proof.status is ProofStatus.PASSED:
                        kcfg = apr_proof.kcfg
                        nodes = kcfg.nodes
                        leaves = kcfg.leaves

                        for leaf in leaves:
                            print(leaf.cterm.constraints)

                        for node in nodes:
                            cterm = node.cterm
                            kast = cterm.cell('K_CELL')
                            if type(kast) is KSequence:

                                # TODO: check for leaf nodes to get the compounded path conditions from the start (with vm.assume) and compare it to all possible values
                                for item in kast.items:
                                    if type(item) is KApply:
                                        # print(item.label.name)
                                        if item.label.name.startswith('#callWithCode'):
                                            call_args = item.args
                                            code = call_args[3]
                                            if type(code) is KToken:
                                                acct_code = code.token
                                                acct_hash = hashlib.sha3_256(bytes(acct_code, 'UTF-8')).digest()
                                                call_cells[acct_hash] = kast

    for k, v in call_cells.items():
        print(k, v)
        pass


def foundry_to_dot(foundry_root: Path, test: str) -> None:
    foundry = Foundry(foundry_root)
    apr_proofs_dir = foundry.out / 'apr_proofs'
    dump_dir = apr_proofs_dir / 'dump'
    contract_name, test_name = test.split('.')
    proof_digest = foundry.proof_digest(contract_name, test_name)
    apr_proof = APRProof.read_proof(proof_digest, apr_proofs_dir)
    kcfg_show = KCFGShow(foundry.kevm)
    kcfg_show.dump(test, apr_proof.kcfg, dump_dir, dot=True)


def foundry_list(foundry_root: Path) -> list[str]:
    foundry = Foundry(foundry_root)
    apr_proofs_dir = foundry.out / 'apr_proofs'

    all_methods = [
        f'{contract.name}.{method.name}' for contract in foundry.contracts.values() for method in contract.methods
    ]

    lines: list[str] = []
    for method in sorted(all_methods):
        contract_name, test_name = method.split('.')
        proof_digest = foundry.proof_digest(contract_name, test_name)
        if APRProof.proof_exists(proof_digest, apr_proofs_dir):
            apr_proof = APRProof.read_proof(proof_digest, apr_proofs_dir)
            lines.extend(apr_proof.summary)
            lines.append('')
    if len(lines) > 0:
        lines = lines[0:-1]

    return lines


def foundry_remove_node(foundry_root: Path, test: str, node: NodeIdLike) -> None:
    foundry = Foundry(foundry_root)
    apr_proofs_dir = foundry.out / 'apr_proofs'
    contract_name, test_name = test.split('.')
    proof_digest = foundry.proof_digest(contract_name, test_name)
    apr_proof = APRProof.read_proof(proof_digest, apr_proofs_dir)
    for _node in apr_proof.kcfg.reachable_nodes(node, traverse_covers=True):
        if not apr_proof.kcfg.is_target(_node.id):
            _LOGGER.info(f'Removing node: {shorten_hashes(_node.id)}')
            apr_proof.kcfg.remove_node(_node.id)
    apr_proof.write_proof()


def foundry_simplify_node(
    foundry_root: Path,
    test: str,
    node: NodeIdLike,
    replace: bool = False,
    minimize: bool = True,
    bug_report: bool = False,
    smt_timeout: int | None = None,
    smt_retry_limit: int | None = None,
) -> str:
    br = BugReport(Path(f'{test}.bug_report')) if bug_report else None
    foundry = Foundry(foundry_root, bug_report=br)
    apr_proofs_dir = foundry.out / 'apr_proofs'
    contract_name, test_name = test.split('.')
    proof_digest = foundry.proof_digest(contract_name, test_name)
    apr_proof = APRProof.read_proof(proof_digest, apr_proofs_dir)
    cterm = apr_proof.kcfg.node(node).cterm
    with KCFGExplore(
        foundry.kevm, id=apr_proof.id, bug_report=br, smt_timeout=smt_timeout, smt_retry_limit=smt_retry_limit
    ) as kcfg_explore:
        new_term, _ = kcfg_explore.cterm_simplify(cterm)
    if replace:
        apr_proof.kcfg.replace_node(node, CTerm.from_kast(new_term))
        apr_proof.write_proof()
    res_term = minimize_term(new_term) if minimize else new_term
    return foundry.kevm.pretty_print(res_term)


def foundry_step_node(
    foundry_root: Path,
    test: str,
    node: NodeIdLike,
    repeat: int = 1,
    depth: int = 1,
    bug_report: bool = False,
    smt_timeout: int | None = None,
    smt_retry_limit: int | None = None,
) -> None:
    if repeat < 1:
        raise ValueError(f'Expected positive value for --repeat, got: {repeat}')
    if depth < 1:
        raise ValueError(f'Expected positive value for --depth, got: {depth}')

    br = BugReport(Path(f'{test}.bug_report')) if bug_report else None
    foundry = Foundry(foundry_root, bug_report=br)

    apr_proofs_dir = foundry.out / 'apr_proofs'
    contract_name, test_name = test.split('.')
    proof_digest = foundry.proof_digest(contract_name, test_name)
    apr_proof = APRProof.read_proof(proof_digest, apr_proofs_dir)
    with KCFGExplore(
        foundry.kevm, id=apr_proof.id, bug_report=br, smt_timeout=smt_timeout, smt_retry_limit=smt_retry_limit
    ) as kcfg_explore:
        for _i in range(repeat):
            node = kcfg_explore.step(apr_proof.kcfg, node, {}, depth=depth)
            apr_proof.write_proof()


def foundry_section_edge(
    foundry_root: Path,
    test: str,
    edge: tuple[str, str],
    sections: int = 2,
    replace: bool = False,
    bug_report: bool = False,
    smt_timeout: int | None = None,
    smt_retry_limit: int | None = None,
) -> None:
    br = BugReport(Path(f'{test}.bug_report')) if bug_report else None
    foundry = Foundry(foundry_root, bug_report=br)
    apr_proofs_dir = foundry.out / 'apr_proofs'
    contract_name, test_name = test.split('.')
    proof_digest = foundry.proof_digest(contract_name, test_name)
    apr_proof = APRProof.read_proof(proof_digest, apr_proofs_dir)
    source_id, target_id = edge
    with KCFGExplore(
        foundry.kevm, id=apr_proof.id, bug_report=br, smt_timeout=smt_timeout, smt_retry_limit=smt_retry_limit
    ) as kcfg_explore:
        kcfg, _ = kcfg_explore.section_edge(apr_proof.kcfg, source_id, target_id, {}, sections=sections)
    apr_proof.write_proof()


def _write_cfg(cfg: KCFG, path: Path) -> None:
    path.write_text(cfg.to_json())
    _LOGGER.info(f'Updated CFG file: {path}')


def _foundry_to_contract_def(
    empty_config: KInner,
    contracts: Iterable[Contract],
    requires: Iterable[str],
) -> KDefinition:
    modules = [contract_to_main_module(contract, empty_config, imports=['FOUNDRY']) for contract in contracts]
    # First module is chosen as main module arbitrarily, since the contract definition is just a set of
    # contract modules.
    main_module = Contract.contract_to_module_name(list(contracts)[0].name_upper)

    return KDefinition(
        main_module,
        modules,
        requires=(KRequire(req) for req in list(requires)),
    )


def _foundry_to_main_def(
    main_module: str,
    contracts: Iterable[Contract],
    empty_config: KInner,
    requires: Iterable[str],
    imports: dict[str, list[str]],
) -> KDefinition:
    modules = [
        contract_to_verification_module(contract, empty_config, imports=imports[contract.name])
        for contract in contracts
    ]
    _main_module = KFlatModule(
        main_module,
        imports=(KImport(mname) for mname in [_m.name for _m in modules]),
    )

    return KDefinition(
        main_module,
        [_main_module] + modules,
        requires=(KRequire(req) for req in list(requires)),
    )


def _method_to_apr_proof(
    foundry: Foundry,
    contract: Contract,
    method: Contract.Method,
    save_directory: Path,
    kcfg_explore: KCFGExplore,
    reinit: bool = False,
    simplify_init: bool = True,
    bmc_depth: int | None = None,
    kore_rpc_command: str | Iterable[str] = ('kore-rpc',),
    smt_timeout: int | None = None,
    smt_retry_limit: int | None = None,
    bug_report: BugReport | None = None,
) -> APRProof | APRBMCProof:
    contract_name = contract.name
    method_name = method.name
    test = f'{contract_name}.{method_name}'
    proof_digest = foundry.proof_digest(contract_name, method_name)
    if Proof.proof_exists(proof_digest, save_directory) and not reinit:
        proof_path = save_directory / f'{hash_str(proof_digest)}.json'
        proof_dict = json.loads(proof_path.read_text())
        match proof_dict['type']:
            case 'APRProof':
                apr_proof = APRProof.from_dict(proof_dict)
            case 'APRBMCProof':
                apr_proof = APRBMCProof.from_dict(proof_dict)
            case unsupported_type:
                raise ValueError(f'Unsupported proof type {unsupported_type}')
    else:
        _LOGGER.info(f'Initializing KCFG for test: {test}')

        setup_digest = None
        if method_name != 'setUp' and 'setUp' in contract.method_by_name:
            setup_digest = foundry.proof_digest(contract_name, 'setUp')
            _LOGGER.info(f'Using setUp method for test: {test}')

        empty_config = foundry.kevm.definition.empty_config(GENERATED_TOP_CELL)
        kcfg = _method_to_cfg(empty_config, contract, method, save_directory, init_state=setup_digest)

        _LOGGER.info(f'Expanding macros in initial state for test: {test}')
        init_term = kcfg.get_unique_init().cterm.kast
        init_term = KDefinition__expand_macros(foundry.kevm.definition, init_term)
        init_cterm = CTerm.from_kast(init_term)

        _LOGGER.info(f'Expanding macros in target state for test: {test}')
        target_term = kcfg.get_unique_target().cterm.kast
        target_term = KDefinition__expand_macros(foundry.kevm.definition, target_term)
        target_cterm = CTerm.from_kast(target_term)
        kcfg.replace_node(kcfg.get_unique_target().id, target_cterm)

        _LOGGER.info(f'Starting KCFGExplore for test: {test}')
<<<<<<< HEAD
        with KCFGExplore(
            foundry.kevm,
            bug_report=bug_report,
            kore_rpc_command=kore_rpc_command,
            smt_timeout=smt_timeout,
            smt_retry_limit=smt_retry_limit,
        ) as kcfg_explore:
            _LOGGER.info(f'Computing definedness constraint for test: {test}')
            init_cterm = kcfg_explore.cterm_assume_defined(init_cterm)
            kcfg.replace_node(kcfg.get_unique_init().id, init_cterm)
=======
        _LOGGER.info(f'Computing definedness constraint for test: {test}')
        init_cterm = kcfg_explore.cterm_assume_defined(init_cterm)
        kcfg.replace_node(kcfg.get_unique_init().id, init_cterm)
>>>>>>> 97ee0be8

        if simplify_init:
            _LOGGER.info(f'Simplifying KCFG for test: {test}')
            kcfg_explore.simplify(kcfg, {})
        if bmc_depth is not None:
            apr_proof = APRBMCProof(proof_digest, kcfg, {}, proof_dir=save_directory, bmc_depth=bmc_depth)
        else:
            apr_proof = APRProof(proof_digest, kcfg, {}, proof_dir=save_directory)

    apr_proof.write_proof()
    return apr_proof


def _method_to_cfg(
    empty_config: KInner,
    contract: Contract,
    method: Contract.Method,
    kcfgs_dir: Path,
    init_state: str | None = None,
) -> KCFG:
    calldata = method.calldata_cell(contract)
    callvalue = method.callvalue_cell
    init_term = _init_term(
        empty_config, contract.name, kcfgs_dir, calldata=calldata, callvalue=callvalue, init_state=init_state
    )
    init_cterm = _init_cterm(init_term)
    is_test = method.name.startswith('test')
    failing = method.name.startswith('testFail')
    final_cterm = _final_cterm(empty_config, contract.name, failing=failing, is_test=is_test)

    cfg = KCFG()
    init_node = cfg.create_node(init_cterm)
    cfg.add_init(init_node.id)
    target_node = cfg.create_node(final_cterm)
    cfg.add_target(target_node.id)

    return cfg


def _init_cterm(init_term: KInner) -> CTerm:
    init_cterm = CTerm.from_kast(init_term)
    init_cterm = KEVM.add_invariant(init_cterm)
    return init_cterm


def get_final_accounts_cell(proof_digest: str, proof_dir: Path) -> tuple[KInner, KInner]:
    apr_proof = APRProof.read_proof(proof_digest, proof_dir)
    target = apr_proof.kcfg.get_unique_target()
    cterm = single(apr_proof.kcfg.covers(target_id=target.id)).source.cterm
    return (cterm.cell('ACCOUNTS_CELL'), cterm.cell('ACTIVEACCOUNTS_CELL'))


def _init_term(
    empty_config: KInner,
    contract_name: str,
    kcfgs_dir: Path,
    *,
    calldata: KInner | None = None,
    callvalue: KInner | None = None,
    init_state: str | None = None,
) -> KInner:
    program = KEVM.bin_runtime(KApply(f'contract_{contract_name}'))
    account_cell = KEVM.account_cell(
        Foundry.address_TEST_CONTRACT(),
        intToken(0),
        program,
        KApply('.Map'),
        KApply('.Map'),
        intToken(1),
    )
    init_subst = {
        'MODE_CELL': KApply('NORMAL'),
        'SCHEDULE_CELL': KApply('LONDON_EVM'),
        'STATUSCODE_CELL': KVariable('STATUSCODE'),
        'CALLSTACK_CELL': KApply('.List'),
        'CALLDEPTH_CELL': intToken(0),
        'PROGRAM_CELL': program,
        'JUMPDESTS_CELL': KEVM.compute_valid_jumpdests(program),
        'ORIGIN_CELL': KVariable('ORIGIN_ID'),
        'LOG_CELL': KApply('.List'),
        'ID_CELL': Foundry.address_TEST_CONTRACT(),
        'CALLER_CELL': KVariable('CALLER_ID'),
        'ACCESSEDACCOUNTS_CELL': KApply('.Set'),
        'ACCESSEDSTORAGE_CELL': KApply('.Map'),
        'INTERIMSTATES_CELL': KApply('.List'),
        'ACTIVEACCOUNTS_CELL': build_assoc(
            KApply('.Set'),
            KLabel('_Set_'),
            map(
                KLabel('SetItem'),
                [
                    Foundry.address_TEST_CONTRACT(),
                    Foundry.address_CHEATCODE(),
                ],
            ),
        ),
        'LOCALMEM_CELL': KApply('.Bytes_BYTES-HOOKED_Bytes'),
        'PREVCALLER_CELL': KApply('.Account_EVM-TYPES_Account'),
        'PREVORIGIN_CELL': KApply('.Account_EVM-TYPES_Account'),
        'NEWCALLER_CELL': KApply('.Account_EVM-TYPES_Account'),
        'NEWORIGIN_CELL': KApply('.Account_EVM-TYPES_Account'),
        'ACTIVE_CELL': FALSE,
        'STATIC_CELL': FALSE,
        'MEMORYUSED_CELL': intToken(0),
        'WORDSTACK_CELL': KApply('.WordStack_EVM-TYPES_WordStack'),
        'PC_CELL': intToken(0),
        'GAS_CELL': intToken(9223372036854775807),
        'K_CELL': KSequence([KEVM.sharp_execute(), KVariable('CONTINUATION')]),
        'ACCOUNTS_CELL': KEVM.accounts(
            [
                account_cell,  # test contract address
                Foundry.account_CHEATCODE_ADDRESS(KApply('.Map')),
            ]
        ),
        'SINGLECALL_CELL': FALSE,
        'ISREVERTEXPECTED_CELL': FALSE,
        'ISOPCODEEXPECTED_CELL': FALSE,
        'EXPECTEDADDRESS_CELL': KApply('.Account_EVM-TYPES_Account'),
        'EXPECTEDVALUE_CELL': intToken(0),
        'EXPECTEDDATA_CELL': KApply('.Bytes_BYTES-HOOKED_Bytes'),
        'OPCODETYPE_CELL': KApply('.OpcodeType_FOUNDRY-CHEAT-CODES_OpcodeType'),
        'RECORDEVENT_CELL': FALSE,
        'ISEVENTEXPECTED_CELL': FALSE,
        'ISCALLWHITELISTACTIVE_CELL': FALSE,
        'ISSTORAGEWHITELISTACTIVE_CELL': FALSE,
        'ADDRESSSET_CELL': KApply('.Set'),
        'STORAGESLOTSET_CELL': KApply('.Set'),
    }

    if init_state:
        accts, active_accts = get_final_accounts_cell(init_state, kcfgs_dir)
        init_subst['ACCOUNTS_CELL'] = accts
        init_subst['ACTIVEACCOUNTS_CELL'] = active_accts

    if calldata is not None:
        init_subst['CALLDATA_CELL'] = calldata

    if callvalue is not None:
        init_subst['CALLVALUE_CELL'] = callvalue

    return Subst(init_subst)(empty_config)


def _final_cterm(empty_config: KInner, contract_name: str, *, failing: bool, is_test: bool = True) -> CTerm:
    final_term = _final_term(empty_config, contract_name)
    dst_failed_post = KEVM.lookup(KVariable('CHEATCODE_STORAGE_FINAL'), Foundry.loc_FOUNDRY_FAILED())
    foundry_success = Foundry.success(
        KVariable('STATUSCODE_FINAL'),
        dst_failed_post,
        KVariable('ISREVERTEXPECTED_FINAL'),
        KVariable('ISOPCODEEXPECTED_FINAL'),
        KVariable('RECORDEVENT_FINAL'),
        KVariable('ISEVENTEXPECTED_FINAL'),
    )
    final_cterm = CTerm.from_kast(final_term)
    if is_test:
        if not failing:
            return final_cterm.add_constraint(mlEqualsTrue(foundry_success))
        else:
            return final_cterm.add_constraint(mlEqualsTrue(notBool(foundry_success)))
    return final_cterm


def _final_term(empty_config: KInner, contract_name: str) -> KInner:
    program = KEVM.bin_runtime(KApply(f'contract_{contract_name}'))
    post_account_cell = KEVM.account_cell(
        Foundry.address_TEST_CONTRACT(),
        KVariable('ACCT_BALANCE_FINAL'),
        program,
        KVariable('ACCT_STORAGE_FINAL'),
        KVariable('ACCT_ORIGSTORAGE_FINAL'),
        KVariable('ACCT_NONCE_FINAL'),
    )
    final_subst = {
        'K_CELL': KSequence([KEVM.halt(), KVariable('CONTINUATION')]),
        'STATUSCODE_CELL': KVariable('STATUSCODE_FINAL'),
        'ID_CELL': Foundry.address_TEST_CONTRACT(),
        'ACCOUNTS_CELL': KEVM.accounts(
            [
                post_account_cell,  # test contract address
                Foundry.account_CHEATCODE_ADDRESS(KVariable('CHEATCODE_STORAGE_FINAL')),
                KVariable('ACCOUNTS_FINAL'),
            ]
        ),
        'ISREVERTEXPECTED_CELL': KVariable('ISREVERTEXPECTED_FINAL'),
        'ISOPCODEEXPECTED_CELL': KVariable('ISOPCODEEXPECTED_FINAL'),
        'RECORDEVENT_CELL': KVariable('RECORDEVENT_FINAL'),
        'ISEVENTEXPECTED_CELL': KVariable('ISEVENTEXPECTED_FINAL'),
        'ISCALLWHITELISTACTIVE_CELL': KVariable('ISCALLWHITELISTACTIVE_FINAL'),
        'ISSTORAGEWHITELISTACTIVE_CELL': KVariable('ISSTORAGEWHITELISTACTIVE_FINAL'),
        'ADDRESSSET_CELL': KVariable('ADDRESSSET_FINAL'),
        'STORAGESLOTSET_CELL': KVariable('STORAGESLOTSET_FINAL'),
    }
    return abstract_cell_vars(
        Subst(final_subst)(empty_config),
        [
            KVariable('STATUSCODE_FINAL'),
            KVariable('ACCOUNTS_FINAL'),
            KVariable('ISREVERTEXPECTED_FINAL'),
            KVariable('ISOPCODEEXPECTED_FINAL'),
            KVariable('RECORDEVENT_FINAL'),
            KVariable('ISEVENTEXPECTED_FINAL'),
            KVariable('ISCALLWHITELISTACTIVE_FINAL'),
            KVariable('ISSTORAGEWHITELISTACTIVE_FINAL'),
            KVariable('ADDRESSSET_FINAL'),
            KVariable('STORAGESLOTSET_FINAL'),
        ],
    )<|MERGE_RESOLUTION|>--- conflicted
+++ resolved
@@ -408,6 +408,7 @@
     kore_rpc_command: str | Iterable[str] = ('kore-rpc',),
     smt_timeout: int | None = None,
     smt_retry_limit: int | None = None,
+    trace_rewrites: bool = False,
 ) -> dict[str, bool]:
     if workers <= 0:
         raise ValueError(f'Must have at least one worker, found: --workers {workers}')
@@ -484,10 +485,6 @@
             kore_rpc_command=kore_rpc_command,
             smt_timeout=smt_timeout,
             smt_retry_limit=smt_retry_limit,
-<<<<<<< HEAD
-            bug_report=br,
-        )
-=======
             trace_rewrites=trace_rewrites,
         ) as kcfg_explore:
             contract_name, method_name = _init_problem
@@ -531,37 +528,13 @@
                 smt_retry_limit=smt_retry_limit,
                 trace_rewrites=trace_rewrites,
             )
->>>>>>> 97ee0be8
 
     def run_cfg_group(tests: list[str]) -> dict[str, bool]:
         init_problems = [tuple(test.split('.')) for test in tests]
         with ProcessPool(ncpus=workers) as process_pool:
             _apr_proofs = process_pool.map(_init_and_run_proof, init_problems)
         apr_proofs = dict(zip(tests, _apr_proofs, strict=True))
-<<<<<<< HEAD
-
-        return parallel_kcfg_explore(
-            foundry.kevm,
-            apr_proofs,
-            save_directory=save_directory,
-            max_depth=max_depth,
-            max_iterations=max_iterations,
-            workers=workers,
-            break_every_step=break_every_step,
-            break_on_jumpi=break_on_jumpi,
-            break_on_calls=break_on_calls,
-            implication_every_block=implication_every_block,
-            is_terminal=KEVM.is_terminal,
-            same_loop=KEVM.same_loop,
-            extract_branches=KEVM.extract_branches,
-            bug_report=br,
-            kore_rpc_command=kore_rpc_command,
-            smt_timeout=smt_timeout,
-            smt_retry_limit=smt_retry_limit,
-        )
-=======
         return apr_proofs
->>>>>>> 97ee0be8
 
     _LOGGER.info(f'Running setup functions in parallel: {list(setup_methods.values())}')
     results = run_cfg_group(list(setup_methods.values()))
@@ -738,7 +711,12 @@
     apr_proof = APRProof.read_proof(proof_digest, apr_proofs_dir)
     cterm = apr_proof.kcfg.node(node).cterm
     with KCFGExplore(
-        foundry.kevm, id=apr_proof.id, bug_report=br, smt_timeout=smt_timeout, smt_retry_limit=smt_retry_limit
+        foundry.kevm,
+        id=apr_proof.id,
+        bug_report=br,
+        smt_timeout=smt_timeout,
+        smt_retry_limit=smt_retry_limit,
+        trace_rewrites=trace_rewrites,
     ) as kcfg_explore:
         new_term, _ = kcfg_explore.cterm_simplify(cterm)
     if replace:
@@ -757,6 +735,7 @@
     bug_report: bool = False,
     smt_timeout: int | None = None,
     smt_retry_limit: int | None = None,
+    trace_rewrites: bool = False,
 ) -> None:
     if repeat < 1:
         raise ValueError(f'Expected positive value for --repeat, got: {repeat}')
@@ -771,7 +750,12 @@
     proof_digest = foundry.proof_digest(contract_name, test_name)
     apr_proof = APRProof.read_proof(proof_digest, apr_proofs_dir)
     with KCFGExplore(
-        foundry.kevm, id=apr_proof.id, bug_report=br, smt_timeout=smt_timeout, smt_retry_limit=smt_retry_limit
+        foundry.kevm,
+        id=apr_proof.id,
+        bug_report=br,
+        smt_timeout=smt_timeout,
+        smt_retry_limit=smt_retry_limit,
+        trace_rewrites=trace_rewrites,
     ) as kcfg_explore:
         for _i in range(repeat):
             node = kcfg_explore.step(apr_proof.kcfg, node, {}, depth=depth)
@@ -787,6 +771,7 @@
     bug_report: bool = False,
     smt_timeout: int | None = None,
     smt_retry_limit: int | None = None,
+    trace_rewrites: bool = False,
 ) -> None:
     br = BugReport(Path(f'{test}.bug_report')) if bug_report else None
     foundry = Foundry(foundry_root, bug_report=br)
@@ -796,9 +781,16 @@
     apr_proof = APRProof.read_proof(proof_digest, apr_proofs_dir)
     source_id, target_id = edge
     with KCFGExplore(
-        foundry.kevm, id=apr_proof.id, bug_report=br, smt_timeout=smt_timeout, smt_retry_limit=smt_retry_limit
+        foundry.kevm,
+        id=apr_proof.id,
+        bug_report=br,
+        smt_timeout=smt_timeout,
+        smt_retry_limit=smt_retry_limit,
+        trace_rewrites=trace_rewrites,
     ) as kcfg_explore:
-        kcfg, _ = kcfg_explore.section_edge(apr_proof.kcfg, source_id, target_id, {}, sections=sections)
+        kcfg, _ = kcfg_explore.section_edge(
+            apr_proof.kcfg, source_id=source_id, target_id=target_id, logs=apr_proof.logs, sections=sections
+        )
     apr_proof.write_proof()
 
 
@@ -860,6 +852,7 @@
     smt_timeout: int | None = None,
     smt_retry_limit: int | None = None,
     bug_report: BugReport | None = None,
+    trace_rewrites: bool = False,
 ) -> APRProof | APRBMCProof:
     contract_name = contract.name
     method_name = method.name
@@ -898,22 +891,9 @@
         kcfg.replace_node(kcfg.get_unique_target().id, target_cterm)
 
         _LOGGER.info(f'Starting KCFGExplore for test: {test}')
-<<<<<<< HEAD
-        with KCFGExplore(
-            foundry.kevm,
-            bug_report=bug_report,
-            kore_rpc_command=kore_rpc_command,
-            smt_timeout=smt_timeout,
-            smt_retry_limit=smt_retry_limit,
-        ) as kcfg_explore:
-            _LOGGER.info(f'Computing definedness constraint for test: {test}')
-            init_cterm = kcfg_explore.cterm_assume_defined(init_cterm)
-            kcfg.replace_node(kcfg.get_unique_init().id, init_cterm)
-=======
         _LOGGER.info(f'Computing definedness constraint for test: {test}')
         init_cterm = kcfg_explore.cterm_assume_defined(init_cterm)
         kcfg.replace_node(kcfg.get_unique_init().id, init_cterm)
->>>>>>> 97ee0be8
 
         if simplify_init:
             _LOGGER.info(f'Simplifying KCFG for test: {test}')
