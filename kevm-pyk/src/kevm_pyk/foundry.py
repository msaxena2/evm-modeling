from __future__ import annotations

import json
import logging
import os
import shutil
from functools import cached_property
from pathlib import Path
from typing import TYPE_CHECKING, NamedTuple

import tomlkit
from pyk.cli_utils import BugReport, check_file_path, ensure_dir_path
from pyk.cterm import CTerm
from pyk.kast.inner import KApply, KLabel, KSequence, KSort, KToken, KVariable, Subst, build_assoc
from pyk.kast.manip import minimize_term
from pyk.kast.outer import KDefinition, KFlatModule, KImport, KRequire
from pyk.kcfg import KCFG, KCFGExplore, KCFGShow
from pyk.ktool.kompile import KompileBackend, LLVMKompileType
from pyk.prelude.bytes import bytesToken
from pyk.prelude.k import GENERATED_TOP_CELL
from pyk.prelude.kbool import FALSE, notBool
from pyk.prelude.kint import INT, intToken
from pyk.prelude.ml import mlEqualsTrue
from pyk.proof import AGProof
from pyk.utils import shorten_hashes

from .kevm import KEVM
from .solc_to_k import Contract, contract_to_main_module
from .utils import KDefinition__expand_macros, abstract_cell_vars, byte_offset_to_lines, parallel_kcfg_explore

if TYPE_CHECKING:
    from collections.abc import Iterable
    from typing import Any, Final

    from pyk.kast import KInner
    from pyk.kcfg.tui import KCFGElem

_LOGGER: Final = logging.getLogger(__name__)


class Foundry:
    _root: Path
    _toml: dict[str, Any]
    _bug_report: BugReport | None

    def __init__(
        self,
        foundry_root: Path,
        bug_report: BugReport | None = None,
    ) -> None:
        self._root = foundry_root
        with (foundry_root / 'foundry.toml').open('rb') as f:
            self._toml = tomlkit.load(f)
        self._bug_report = bug_report

    @property
    def profile(self) -> dict[str, Any]:
        profile_name = os.getenv('FOUNDRY_PROFILE', default='default')
        return self._toml['profile'][profile_name]

    @property
    def out(self) -> Path:
        return self._root / self.profile.get('out', '')

    @cached_property
    def kevm(self) -> KEVM:
        definition_dir = self.out / 'kompiled'
        use_directory = self.out / 'tmp'
        main_file = definition_dir / 'foundry.k'
        ensure_dir_path(use_directory)
        return KEVM(
            definition_dir=definition_dir,
            main_file=main_file,
            use_directory=use_directory,
            bug_report=self._bug_report,
        )

    @cached_property
    def contracts(self) -> dict[str, Contract]:
        pattern = '*.sol/*.json'
        paths = self.out.glob(pattern)
        json_paths = [str(path) for path in paths]
        json_paths = [json_path for json_path in json_paths if not json_path.endswith('.metadata.json')]
        json_paths = sorted(json_paths)  # Must sort to get consistent output order on different platforms
        _LOGGER.info(f'Processing contract files: {json_paths}')
        _contracts = {}
        for json_path in json_paths:
            _LOGGER.debug(f'Processing contract file: {json_path}')
            contract_name = json_path.split('/')[-1]
            contract_json = json.loads(Path(json_path).read_text())
            contract_name = contract_name[0:-5] if contract_name.endswith('.json') else contract_name
            _contracts[contract_name] = Contract(contract_name, contract_json, foundry=True)
        return _contracts

    @cached_property
    def contract_ids(self) -> dict[int, str]:
        _contract_ids = {}
        for c in self.contracts.values():
            _contract_ids[c.contract_id] = c.name
        return _contract_ids

    def srcmap_data(self, contract_name: str, pc: int) -> tuple[Path, int, int] | None:
        if contract_name not in self.contracts:
            _LOGGER.info(f'Contract not found in Foundry project: {contract_name}')
        contract = self.contracts[contract_name]
        if pc not in contract.srcmap:
            _LOGGER.info(f'pc not found in srcmap for contract {contract_name}: {pc}')
            return None
        s, l, f, _, _ = contract.srcmap[pc]
        if f not in self.contract_ids:
            _LOGGER.info(f'Contract id not found in sourcemap data: {f}')
            return None
        src_contract = self.contracts[self.contract_ids[f]]
        src_contract_path = self._root / src_contract.contract_path
        src_contract_text = src_contract_path.read_text()
        _, start, end = byte_offset_to_lines(src_contract_text.split('\n'), s, l)
        return (src_contract_path, start, end)

    def solidity_src(self, contract_name: str, pc: int) -> Iterable[str]:
        srcmap_data = self.srcmap_data(contract_name, pc)
        if srcmap_data is None:
            return [f'No sourcemap data for contract at pc {contract_name}: {pc}']
        contract_path, start, end = srcmap_data
        if not (contract_path.exists() and contract_path.is_file()):
            return [f'No file at path for contract {contract_name}: {contract_path}']
        lines = contract_path.read_text().split('\n')
        prefix_lines = [f'   {l}' for l in lines[:start]]
        actual_lines = [f' | {l}' for l in lines[start:end]]
        suffix_lines = [f'   {l}' for l in lines[end:]]
        return prefix_lines + actual_lines + suffix_lines

    def short_info_for_contract(self, contract_name: str, cterm: CTerm) -> list[str]:
        ret_strs = self.kevm.short_info(cterm)
        _pc = cterm.cell('PC_CELL')
        if type(_pc) is KToken and _pc.sort == INT:
            srcmap_data = self.srcmap_data(contract_name, int(_pc.token))
            if srcmap_data is not None:
                path, start, end = srcmap_data
                ret_strs.append(f'src: {str(path)}:{start}:{end}')
        return ret_strs

    def custom_view(self, contract_name: str, element: KCFGElem) -> Iterable[str]:
        if type(element) is KCFG.Node:
            pc_cell = element.cterm.cell('PC_CELL')
            if type(pc_cell) is KToken and pc_cell.sort == INT:
                return self.solidity_src(contract_name, int(pc_cell.token))
        return ['NO DATA']

    class Sorts:
        FOUNDRY_CELL: Final = KSort('FoundryCell')

    @staticmethod
    def success(s: KInner, dst: KInner, r: KInner, c: KInner, e1: KInner, e2: KInner) -> KApply:
        return KApply('foundry_success', [s, dst, r, c, e1, e2])

    @staticmethod
    def fail(s: KInner, dst: KInner, r: KInner, c: KInner, e1: KInner, e2: KInner) -> KApply:
        return notBool(Foundry.success(s, dst, r, c, e1, e2))

    # address(uint160(uint256(keccak256("foundry default caller"))))

    @staticmethod
    def loc_FOUNDRY_FAILED() -> KApply:  # noqa: N802
        return KEVM.loc(
            KApply(
                'contract_access_field',
                [
                    KApply('FoundryCheat_FOUNDRY-ACCOUNTS_FoundryContract'),
                    KApply('Failed_FOUNDRY-ACCOUNTS_FoundryField'),
                ],
            )
        )

    @staticmethod
    def address_TEST_CONTRACT() -> KToken:  # noqa: N802
        return intToken(0x7FA9385BE102AC3EAC297483DD6233D62B3E1496)

    @staticmethod
    def account_TEST_CONTRACT_ADDRESS() -> KApply:  # noqa: N802
        return KEVM.account_cell(
            Foundry.address_TEST_CONTRACT(),
            intToken(0),
            KVariable('TEST_CODE'),
            KApply('.Map'),
            KApply('.Map'),
            intToken(1),
        )

    @staticmethod
    def address_CHEATCODE() -> KToken:  # noqa: N802
        return intToken(0x7109709ECFA91A80626FF3989D68F67F5B1DD12D)

    # Same address as the one used in DappTools's HEVM
    # address(bytes20(uint160(uint256(keccak256('hevm cheat code')))))
    @staticmethod
    def account_CHEATCODE_ADDRESS(store_var: KInner) -> KApply:  # noqa: N802
        return KEVM.account_cell(
            Foundry.address_CHEATCODE(),  # Hardcoded for now
            intToken(0),
            bytesToken('\x00'),
            store_var,
            KApply('.Map'),
            intToken(0),
        )


def foundry_kompile(
    definition_dir: Path,
    foundry_root: Path,
    includes: Iterable[str],
    md_selector: str | None,
    regen: bool = False,
    rekompile: bool = False,
    requires: Iterable[str] = (),
    imports: Iterable[str] = (),
    ccopts: Iterable[str] = (),
    llvm_kompile: bool = True,
    debug: bool = False,
    llvm_library: bool = False,
) -> None:
    main_module = 'FOUNDRY-MAIN'
    syntax_module = 'FOUNDRY-MAIN'
    foundry = Foundry(foundry_root)
    foundry_definition_dir = foundry.out / 'kompiled'
    foundry_requires_dir = foundry_definition_dir / 'requires'
    foundry_llvm_dir = foundry.out / 'kompiled-llvm'
    foundry_main_file = foundry_definition_dir / 'foundry.k'
    kompiled_timestamp = foundry_definition_dir / 'timestamp'
    ensure_dir_path(foundry_definition_dir)
    ensure_dir_path(foundry_requires_dir)
    ensure_dir_path(foundry_llvm_dir)

    requires_paths: dict[str, str] = {}
    for r in requires:
        req = Path(r)
        if not req.exists():
            raise ValueError(f'No such file: {req}')
        if req.name in requires_paths.keys():
            raise ValueError(
                f'Required K files have conflicting names: {r} and {requires_paths[req.name]}. Consider changing the name of one of these files.'
            )
        requires_paths[req.name] = r
        req_path = foundry_requires_dir / req.name
        if regen or not req_path.exists():
            _LOGGER.info(f'Copying requires path: {req} -> {req_path}')
            shutil.copy(req, req_path)
            regen = True

    if regen or not foundry_main_file.exists():
        requires = ['foundry.md']
        requires += [f'requires/{name}' for name in list(requires_paths.keys())]
        imports = ['FOUNDRY'] + list(imports)
        kevm = KEVM(definition_dir)
        empty_config = kevm.definition.empty_config(Foundry.Sorts.FOUNDRY_CELL)
        bin_runtime_definition = _foundry_to_bin_runtime(
            empty_config=empty_config,
            contracts=foundry.contracts.values(),
            main_module=main_module,
            requires=requires,
            imports=imports,
        )
        with open(foundry_main_file, 'w') as fmf:
            _LOGGER.info(f'Writing file: {foundry_main_file}')
            kevm = KEVM(definition_dir, extra_unparsing_modules=bin_runtime_definition.all_modules)
            fmf.write(kevm.pretty_print(bin_runtime_definition) + '\n')

<<<<<<< HEAD
    def kevm_kompile(
        out_dir: Path,
        backend: KompileBackend,
        llvm_kompile_type: Optional[LLVMKompileType] = None,
        md_selector: Optional[str] = None,
    ) -> None:
=======
    def kevm_kompile(out_dir: Path, backend: KompileBackend, llvm_kompile_type: LLVMKompileType | None = None) -> None:
>>>>>>> 63004a45
        KEVM.kompile(
            out_dir,
            backend,
            foundry_main_file,
            emit_json=True,
            includes=includes,
            main_module_name=main_module,
            syntax_module_name=syntax_module,
            md_selector=md_selector,
            debug=debug,
            ccopts=ccopts,
            llvm_kompile=llvm_kompile,
            llvm_kompile_type=llvm_kompile_type,
        )

    if regen or rekompile or not kompiled_timestamp.exists():
        _LOGGER.info(f'Kompiling definition: {foundry_main_file}')
        kevm_kompile(foundry_definition_dir, KompileBackend.HASKELL, md_selector=md_selector)
        if llvm_library:
            _LOGGER.info(f'Kompiling definition to LLVM dy.lib: {foundry_main_file}')
            kevm_kompile(
                foundry_llvm_dir,
                KompileBackend.LLVM,
                llvm_kompile_type=LLVMKompileType.C,
                md_selector=('k & ! symbolic' if md_selector is None else f'{md_selector} & ! symbolic'),
            )


def foundry_prove(
    foundry_root: Path,
    max_depth: int = 1000,
    max_iterations: int | None = None,
    reinit: bool = False,
    tests: Iterable[str] = (),
    exclude_tests: Iterable[str] = (),
    workers: int = 1,
    simplify_init: bool = True,
    break_every_step: bool = False,
    break_on_jumpi: bool = False,
    break_on_calls: bool = True,
    implication_every_block: bool = True,
    bug_report: bool = False,
    kore_rpc_command: str | Iterable[str] = ('kore-rpc',),
    smt_timeout: int | None = None,
    smt_retry_limit: int | None = None,
) -> dict[str, bool]:
    if workers <= 0:
        raise ValueError(f'Must have at least one worker, found: --workers {workers}')
    if max_iterations is not None and max_iterations < 0:
        raise ValueError(f'Must have a non-negative number of iterations, found: --max-iterations {max_iterations}')

    br = BugReport(foundry_root / 'bug_report') if bug_report else None
    foundry = Foundry(foundry_root, bug_report=br)

    ag_proofs_dir = foundry.out / 'ag_proofs'
    if not ag_proofs_dir.exists():
        ag_proofs_dir.mkdir()

    all_tests = [
        f'{contract.name}.{method.name}'
        for contract in foundry.contracts.values()
        if contract.name.endswith('Test')
        for method in contract.methods
        if method.name.startswith('test')
    ]
    all_non_tests = [
        f'{contract.name}.{method.name}'
        for contract in foundry.contracts.values()
        for method in contract.methods
        if f'{contract.name}.{method.name}' not in all_tests
    ]
    unfound_tests: list[str] = []
    tests = list(tests)
    if not tests:
        tests = all_tests
    for _t in tests:
        if _t not in (all_tests + all_non_tests):
            unfound_tests.append(_t)
    for _t in exclude_tests:
        if _t not in all_tests:
            unfound_tests.append(_t)
        if _t in tests:
            tests.remove(_t)
    _LOGGER.info(f'Running tests: {tests}')
    if unfound_tests:
        raise ValueError(f'Test identifiers not found: {unfound_tests}')

    ag_proofs: dict[str, AGProof] = {}
    for test in tests:
        if AGProof.proof_exists(test, ag_proofs_dir) and not reinit:
            ag_proof = AGProof.read_proof(test, ag_proofs_dir)
            assert type(ag_proof) is AGProof
        else:
            _LOGGER.info(f'Initializing KCFG for test: {test}')
            contract_name, method_name = test.split('.')
            contract = foundry.contracts[contract_name]
            method = [m for m in contract.methods if m.name == method_name][0]
            empty_config = foundry.kevm.definition.empty_config(GENERATED_TOP_CELL)
            kcfg = _method_to_cfg(empty_config, contract, method)

            _LOGGER.info(f'Expanding macros in initial state for test: {test}')
            init_term = kcfg.get_unique_init().cterm.kast
            init_term = KDefinition__expand_macros(foundry.kevm.definition, init_term)
            init_cterm = CTerm.from_kast(init_term)

            _LOGGER.info(f'Expanding macros in target state for test: {test}')
            target_term = kcfg.get_unique_target().cterm.kast
            target_term = KDefinition__expand_macros(foundry.kevm.definition, target_term)
            target_cterm = CTerm.from_kast(target_term)
            kcfg.replace_node(kcfg.get_unique_target().id, target_cterm)

            _LOGGER.info(f'Starting KCFGExplore for test: {test}')
            with KCFGExplore(
                foundry.kevm,
                bug_report=br,
                kore_rpc_command=kore_rpc_command,
                smt_timeout=smt_timeout,
                smt_retry_limit=smt_retry_limit,
            ) as kcfg_explore:
                _LOGGER.info(f'Computing definedness constraint for test: {test}')
                init_cterm = kcfg_explore.cterm_assume_defined(init_cterm)
                kcfg.replace_node(kcfg.get_unique_init().id, init_cterm)

                if simplify_init:
                    _LOGGER.info(f'Simplifying KCFG for test: {test}')
                    kcfg = kcfg_explore.simplify(test, kcfg)

            ag_proof = AGProof(test, kcfg, proof_dir=ag_proofs_dir)

        ag_proof.write_proof()
        ag_proofs[test] = ag_proof

    return parallel_kcfg_explore(
        foundry.kevm,
        ag_proofs,
        save_directory=ag_proofs_dir,
        max_depth=max_depth,
        max_iterations=max_iterations,
        workers=workers,
        break_every_step=break_every_step,
        break_on_jumpi=break_on_jumpi,
        break_on_calls=break_on_calls,
        implication_every_block=implication_every_block,
        is_terminal=KEVM.is_terminal,
        extract_branches=KEVM.extract_branches,
        bug_report=br,
        kore_rpc_command=kore_rpc_command,
        smt_timeout=smt_timeout,
        smt_retry_limit=smt_retry_limit,
    )


def foundry_show(
    foundry_root: Path,
    test: str,
    nodes: Iterable[str] = (),
    node_deltas: Iterable[tuple[str, str]] = (),
    to_module: bool = False,
    minimize: bool = True,
) -> str:
    contract_name = test.split('.')[0]
    foundry = Foundry(foundry_root)
    ag_proofs_dir = foundry.out / 'ag_proofs'

    ag_proof = AGProof.read_proof(test, ag_proofs_dir)
    assert type(ag_proof) is AGProof

    def _short_info(cterm: CTerm) -> Iterable[str]:
        return foundry.short_info_for_contract(contract_name, cterm)

    kcfg_show = KCFGShow(foundry.kevm)
    res_lines = kcfg_show.show(
        test,
        ag_proof.kcfg,
        nodes=nodes,
        node_deltas=node_deltas,
        to_module=to_module,
        minimize=minimize,
        node_printer=_short_info,
    )
    return '\n'.join(res_lines)


def foundry_to_dot(foundry_root: Path, test: str) -> None:
    foundry = Foundry(foundry_root)
    ag_proofs_dir = foundry.out / 'ag_proofs'
    dump_dir = ag_proofs_dir / 'dump'
    ag_proof = AGProof.read_proof(test, ag_proofs_dir)
    assert type(ag_proof) is AGProof
    kcfg_show = KCFGShow(foundry.kevm)
    kcfg_show.dump(test, ag_proof.kcfg, dump_dir, dot=True)


class CfgStat(NamedTuple):
    path: Path
    cfg_id: int
    proven: str
    total_nodes: int
    frontier_nodes: int
    stuck_nodes: int

    @staticmethod
    def from_file(path: Path) -> CfgStat:
        check_file_path(path)
        cfg_json = json.loads(path.read_text())
        cfg_id = cfg_json['proofid']
        cfg = KCFG.from_dict(cfg_json)
        total_nodes = len(cfg.nodes)
        frontier_nodes = len(cfg.frontier)
        stuck_nodes = len(cfg.stuck)

        proven = 'failed'
        if stuck_nodes == 0:
            proven = 'pending'
            if frontier_nodes == 0:
                proven = 'passed'

        return CfgStat(
            path=path,
            cfg_id=cfg_id,
            proven=proven,
            total_nodes=total_nodes,
            frontier_nodes=frontier_nodes,
            stuck_nodes=stuck_nodes,
        )

    def pretty(self, *, details: bool = True) -> str:
        lines = []
        lines.append(f'{self.cfg_id}: {self.proven}')
        if details:
            lines.append(f'    path: {self.path}')
            lines.append(f'    nodes: {self.total_nodes}')
            lines.append(f'    frontier: {self.frontier_nodes}')
            lines.append(f'    stuck: {self.stuck_nodes}')
        return '\n'.join(lines)


def foundry_list(foundry_root: Path) -> list[CfgStat]:
    foundry = Foundry(foundry_root)
    ag_proofs_dir = foundry.out / 'ag_proofs'
    paths = ag_proofs_dir.glob('*.json')
    return [CfgStat.from_file(path) for path in paths]


def foundry_remove_node(foundry_root: Path, test: str, node: str) -> None:
    foundry = Foundry(foundry_root)
    ag_proofs_dir = foundry.out / 'ag_proofs'
    ag_proof = AGProof.read_proof(test, ag_proofs_dir)
    assert type(ag_proof) is AGProof
    for _node in ag_proof.kcfg.reachable_nodes(node, traverse_covers=True):
        if not ag_proof.kcfg.is_target(_node.id):
            _LOGGER.info(f'Removing node: {shorten_hashes(_node.id)}')
            ag_proof.kcfg.remove_node(_node.id)
    ag_proof.write_proof()


def foundry_simplify_node(
    foundry_root: Path,
    test: str,
    node: str,
    replace: bool = False,
    minimize: bool = True,
    bug_report: bool = False,
    smt_timeout: int | None = None,
    smt_retry_limit: int | None = None,
) -> str:
    br = BugReport(Path(f'{test}.bug_report')) if bug_report else None
    foundry = Foundry(foundry_root, bug_report=br)
    ag_proofs_dir = foundry.out / 'ag_proofs'
    ag_proof = AGProof.read_proof(test, ag_proofs_dir)
    assert type(ag_proof) is AGProof
    cterm = ag_proof.kcfg.node(node).cterm
    with KCFGExplore(
        foundry.kevm, bug_report=br, smt_timeout=smt_timeout, smt_retry_limit=smt_retry_limit
    ) as kcfg_explore:
        new_term = kcfg_explore.cterm_simplify(cterm)
    if replace:
        ag_proof.kcfg.replace_node(node, CTerm.from_kast(new_term))
        ag_proof.write_proof()
    res_term = minimize_term(new_term) if minimize else new_term
    return foundry.kevm.pretty_print(res_term)


def foundry_step_node(
    foundry_root: Path,
    test: str,
    node: str,
    repeat: int = 1,
    depth: int = 1,
    bug_report: bool = False,
    smt_timeout: int | None = None,
    smt_retry_limit: int | None = None,
) -> None:
    if repeat < 1:
        raise ValueError(f'Expected positive value for --repeat, got: {repeat}')
    if depth < 1:
        raise ValueError(f'Expected positive value for --depth, got: {depth}')

    br = BugReport(Path(f'{test}.bug_report')) if bug_report else None
    foundry = Foundry(foundry_root, bug_report=br)

    ag_proofs_dir = foundry.out / 'ag_proofs'
    ag_proof = AGProof.read_proof(test, ag_proofs_dir)
    assert type(ag_proof) is AGProof
    with KCFGExplore(
        foundry.kevm, bug_report=br, smt_timeout=smt_timeout, smt_retry_limit=smt_retry_limit
    ) as kcfg_explore:
        for _i in range(repeat):
            kcfg, node = kcfg_explore.step(test, ag_proof.kcfg, node, depth=depth)
            ag_proof.write_proof()


def foundry_section_edge(
    foundry_root: Path,
    test: str,
    edge: tuple[str, str],
    sections: int = 2,
    replace: bool = False,
    bug_report: bool = False,
    smt_timeout: int | None = None,
    smt_retry_limit: int | None = None,
) -> None:
    br = BugReport(Path(f'{test}.bug_report')) if bug_report else None
    foundry = Foundry(foundry_root, bug_report=br)
    ag_proofs_dir = foundry.out / 'ag_proofs'
    ag_proof = AGProof.read_proof(test, ag_proofs_dir)
    assert type(ag_proof) is AGProof
    source_id, target_id = edge
    with KCFGExplore(
        foundry.kevm, bug_report=br, smt_timeout=smt_timeout, smt_retry_limit=smt_retry_limit
    ) as kcfg_explore:
        kcfg, _ = kcfg_explore.section_edge(
            test, ag_proof.kcfg, source_id=source_id, target_id=target_id, sections=sections
        )
    ag_proof.write_proof()


def _write_cfg(cfg: KCFG, path: Path) -> None:
    path.write_text(cfg.to_json())
    _LOGGER.info(f'Updated CFG file: {path}')


def _foundry_to_bin_runtime(
    empty_config: KInner,
    contracts: Iterable[Contract],
    main_module: str | None,
    requires: Iterable[str],
    imports: Iterable[str],
) -> KDefinition:
    modules = []
    for contract in contracts:
        module = contract_to_main_module(contract, empty_config, imports=imports)
        _LOGGER.info(f'Produced contract module: {module.name}')
        modules.append(module)
    _main_module = KFlatModule(
        main_module if main_module else 'MAIN',
        imports=(KImport(mname) for mname in [_m.name for _m in modules] + list(imports)),
    )
    modules.append(_main_module)

    bin_runtime_definition = KDefinition(
        _main_module.name,
        modules,
        requires=(KRequire(req) for req in list(requires)),
    )

    return bin_runtime_definition


def _method_to_cfg(empty_config: KInner, contract: Contract, method: Contract.Method) -> KCFG:
    calldata = method.calldata_cell(contract)
    callvalue = method.callvalue_cell
    init_term = _init_term(empty_config, contract.name, calldata=calldata, callvalue=callvalue)
    init_cterm = _init_cterm(init_term)
    is_test = method.name.startswith('test')
    failing = method.name.startswith('testFail')
    final_cterm = _final_cterm(empty_config, contract.name, failing=failing, is_test=is_test)

    cfg = KCFG()
    init_node = cfg.create_node(init_cterm)
    cfg.add_init(init_node.id)
    target_node = cfg.create_node(final_cterm)
    cfg.add_target(target_node.id)

    return cfg


def _init_cterm(init_term: KInner) -> CTerm:
    init_cterm = CTerm.from_kast(init_term)
    init_cterm = KEVM.add_invariant(init_cterm)
    return init_cterm


def _init_term(
    empty_config: KInner,
    contract_name: str,
    *,
    calldata: KInner | None = None,
    callvalue: KInner | None = None,
) -> KInner:
    program = KEVM.bin_runtime(KApply(f'contract_{contract_name}'))
    account_cell = KEVM.account_cell(
        Foundry.address_TEST_CONTRACT(),
        intToken(0),
        program,
        KApply('.Map'),
        KApply('.Map'),
        intToken(1),
    )
    init_subst = {
        'MODE_CELL': KApply('NORMAL'),
        'SCHEDULE_CELL': KApply('LONDON_EVM'),
        'STATUSCODE_CELL': KVariable('STATUSCODE'),
        'CALLSTACK_CELL': KApply('.List'),
        'CALLDEPTH_CELL': intToken(0),
        'PROGRAM_CELL': program,
        'JUMPDESTS_CELL': KEVM.compute_valid_jumpdests(program),
        'ORIGIN_CELL': KVariable('ORIGIN_ID'),
        'LOG_CELL': KApply('.List'),
        'ID_CELL': Foundry.address_TEST_CONTRACT(),
        'CALLER_CELL': KVariable('CALLER_ID'),
        'ACCESSEDACCOUNTS_CELL': KApply('.Set'),
        'ACCESSEDSTORAGE_CELL': KApply('.Map'),
        'INTERIMSTATES_CELL': KApply('.List'),
        'ACTIVEACCOUNTS_CELL': build_assoc(
            KApply('.Set'),
            KLabel('_Set_'),
            map(
                KLabel('SetItem'),
                [
                    Foundry.address_TEST_CONTRACT(),
                    Foundry.address_CHEATCODE(),
                ],
            ),
        ),
        'LOCALMEM_CELL': KApply('.Bytes_BYTES-HOOKED_Bytes'),
        'PREVCALLER_CELL': KApply('.Account_EVM-TYPES_Account'),
        'PREVORIGIN_CELL': KApply('.Account_EVM-TYPES_Account'),
        'NEWCALLER_CELL': KApply('.Account_EVM-TYPES_Account'),
        'NEWORIGIN_CELL': KApply('.Account_EVM-TYPES_Account'),
        'ACTIVE_CELL': FALSE,
        'STATIC_CELL': FALSE,
        'MEMORYUSED_CELL': intToken(0),
        'WORDSTACK_CELL': KApply('.WordStack_EVM-TYPES_WordStack'),
        'PC_CELL': intToken(0),
        'GAS_CELL': intToken(9223372036854775807),
        'K_CELL': KSequence([KEVM.sharp_execute(), KVariable('CONTINUATION')]),
        'ACCOUNTS_CELL': KEVM.accounts(
            [
                account_cell,  # test contract address
                Foundry.account_CHEATCODE_ADDRESS(KApply('.Map')),
                KVariable('ACCOUNTS_INIT'),
            ]
        ),
        'SINGLECALL_CELL': FALSE,
        'ISREVERTEXPECTED_CELL': FALSE,
        'ISOPCODEEXPECTED_CELL': FALSE,
        'EXPECTEDADDRESS_CELL': KApply('.Account_EVM-TYPES_Account'),
        'EXPECTEDVALUE_CELL': intToken(0),
        'EXPECTEDDATA_CELL': KApply('.Bytes_BYTES-HOOKED_Bytes'),
        'OPCODETYPE_CELL': KApply('.OpcodeType_FOUNDRY-CHEAT-CODES_OpcodeType'),
        'RECORDEVENT_CELL': FALSE,
        'ISEVENTEXPECTED_CELL': FALSE,
        'ISCALLWHITELISTACTIVE_CELL': FALSE,
        'ISSTORAGEWHITELISTACTIVE_CELL': FALSE,
        'ADDRESSSET_CELL': KApply('.Set'),
        'STORAGESLOTSET_CELL': KApply('.Set'),
    }

    if calldata is not None:
        init_subst['CALLDATA_CELL'] = calldata

    if callvalue is not None:
        init_subst['CALLVALUE_CELL'] = callvalue

    return Subst(init_subst)(empty_config)


def _final_cterm(empty_config: KInner, contract_name: str, *, failing: bool, is_test: bool = True) -> CTerm:
    final_term = _final_term(empty_config, contract_name)
    dst_failed_post = KEVM.lookup(KVariable('CHEATCODE_STORAGE_FINAL'), Foundry.loc_FOUNDRY_FAILED())
    foundry_success = Foundry.success(
        KVariable('STATUSCODE_FINAL'),
        dst_failed_post,
        KVariable('ISREVERTEXPECTED_FINAL'),
        KVariable('ISOPCODEEXPECTED_FINAL'),
        KVariable('RECORDEVENT_FINAL'),
        KVariable('ISEVENTEXPECTED_FINAL'),
    )
    final_cterm = CTerm.from_kast(final_term)
    if is_test:
        if not failing:
            return final_cterm.add_constraint(mlEqualsTrue(foundry_success))
        else:
            return final_cterm.add_constraint(mlEqualsTrue(notBool(foundry_success)))
    return final_cterm


def _final_term(empty_config: KInner, contract_name: str) -> KInner:
    program = KEVM.bin_runtime(KApply(f'contract_{contract_name}'))
    post_account_cell = KEVM.account_cell(
        Foundry.address_TEST_CONTRACT(),
        KVariable('ACCT_BALANCE_FINAL'),
        program,
        KVariable('ACCT_STORAGE_FINAL'),
        KVariable('ACCT_ORIGSTORAGE_FINAL'),
        KVariable('ACCT_NONCE_FINAL'),
    )
    final_subst = {
        'K_CELL': KSequence([KEVM.halt(), KVariable('CONTINUATION')]),
        'STATUSCODE_CELL': KVariable('STATUSCODE_FINAL'),
        'ID_CELL': Foundry.address_TEST_CONTRACT(),
        'ACCOUNTS_CELL': KEVM.accounts(
            [
                post_account_cell,  # test contract address
                Foundry.account_CHEATCODE_ADDRESS(KVariable('CHEATCODE_STORAGE_FINAL')),
                KVariable('ACCOUNTS_FINAL'),
            ]
        ),
        'ISREVERTEXPECTED_CELL': KVariable('ISREVERTEXPECTED_FINAL'),
        'ISOPCODEEXPECTED_CELL': KVariable('ISOPCODEEXPECTED_FINAL'),
        'RECORDEVENT_CELL': KVariable('RECORDEVENT_FINAL'),
        'ISEVENTEXPECTED_CELL': KVariable('ISEVENTEXPECTED_FINAL'),
        'ISCALLWHITELISTACTIVE_CELL': KVariable('ISCALLWHITELISTACTIVE_FINAL'),
        'ISSTORAGEWHITELISTACTIVE_CELL': KVariable('ISSTORAGEWHITELISTACTIVE_FINAL'),
        'ADDRESSSET_CELL': KVariable('ADDRESSSET_FINAL'),
        'STORAGESLOTSET_CELL': KVariable('STORAGESLOTSET_FINAL'),
    }
    return abstract_cell_vars(
        Subst(final_subst)(empty_config),
        [
            KVariable('STATUSCODE_FINAL'),
            KVariable('ACCOUNTS_FINAL'),
            KVariable('ISREVERTEXPECTED_FINAL'),
            KVariable('ISOPCODEEXPECTED_FINAL'),
            KVariable('RECORDEVENT_FINAL'),
            KVariable('ISEVENTEXPECTED_FINAL'),
            KVariable('ISCALLWHITELISTACTIVE_FINAL'),
            KVariable('ISSTORAGEWHITELISTACTIVE_FINAL'),
            KVariable('ADDRESSSET_FINAL'),
            KVariable('STORAGESLOTSET_FINAL'),
        ],
    )<|MERGE_RESOLUTION|>--- conflicted
+++ resolved
@@ -264,16 +264,12 @@
             kevm = KEVM(definition_dir, extra_unparsing_modules=bin_runtime_definition.all_modules)
             fmf.write(kevm.pretty_print(bin_runtime_definition) + '\n')
 
-<<<<<<< HEAD
     def kevm_kompile(
         out_dir: Path,
         backend: KompileBackend,
-        llvm_kompile_type: Optional[LLVMKompileType] = None,
-        md_selector: Optional[str] = None,
+        llvm_kompile_type: LLVMKompileType | None = None,
+        md_selector: str | None = None,
     ) -> None:
-=======
-    def kevm_kompile(out_dir: Path, backend: KompileBackend, llvm_kompile_type: LLVMKompileType | None = None) -> None:
->>>>>>> 63004a45
         KEVM.kompile(
             out_dir,
             backend,
