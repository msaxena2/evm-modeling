from __future__ import annotations

import json
import logging
import os
import shutil
from functools import cached_property
from pathlib import Path
from typing import TYPE_CHECKING

import tomlkit
from pyk.cli_utils import BugReport, ensure_dir_path
from pyk.cterm import CTerm
from pyk.kast.inner import KApply, KLabel, KSequence, KSort, KToken, KVariable, Subst, build_assoc
from pyk.kast.manip import get_cell, minimize_term
from pyk.kast.outer import KDefinition, KFlatModule, KImport, KRequire
from pyk.kcfg import KCFG, KCFGExplore, KCFGShow
from pyk.ktool.kompile import KompileBackend, LLVMKompileType
from pyk.prelude.bytes import bytesToken
from pyk.prelude.k import GENERATED_TOP_CELL
from pyk.prelude.kbool import FALSE, notBool
from pyk.prelude.kint import INT, intToken
from pyk.prelude.ml import mlEqualsTrue
<<<<<<< HEAD
from pyk.proof import APRProof
=======
from pyk.proof.proof import Proof
from pyk.proof.reachability import APRBMCProof, APRProof
>>>>>>> 06da7b68
from pyk.utils import hash_str, shorten_hashes, single, unique

from .kevm import KEVM
from .solc_to_k import Contract, contract_to_main_module
from .utils import KDefinition__expand_macros, abstract_cell_vars, byte_offset_to_lines, parallel_kcfg_explore

if TYPE_CHECKING:
    from collections.abc import Iterable
    from typing import Any, Final

    from pyk.kast import KInner
    from pyk.kcfg.tui import KCFGElem

_LOGGER: Final = logging.getLogger(__name__)


class Foundry:
    _root: Path
    _toml: dict[str, Any]
    _bug_report: BugReport | None

    class Sorts:
        FOUNDRY_CELL: Final = KSort('FoundryCell')

    def __init__(
        self,
        foundry_root: Path,
        bug_report: BugReport | None = None,
    ) -> None:
        self._root = foundry_root
        with (foundry_root / 'foundry.toml').open('rb') as f:
            self._toml = tomlkit.load(f)
        self._bug_report = bug_report

    @property
    def profile(self) -> dict[str, Any]:
        profile_name = os.getenv('FOUNDRY_PROFILE', default='default')
        return self._toml['profile'][profile_name]

    @property
    def out(self) -> Path:
        return self._root / self.profile.get('out', '')

    @cached_property
    def kevm(self) -> KEVM:
        definition_dir = self.out / 'kompiled'
        use_directory = self.out / 'tmp'
        main_file = definition_dir / 'foundry.k'
        ensure_dir_path(use_directory)
        return KEVM(
            definition_dir=definition_dir,
            main_file=main_file,
            use_directory=use_directory,
            bug_report=self._bug_report,
        )

    @cached_property
    def contracts(self) -> dict[str, Contract]:
        pattern = '*.sol/*.json'
        paths = self.out.glob(pattern)
        json_paths = [str(path) for path in paths]
        json_paths = [json_path for json_path in json_paths if not json_path.endswith('.metadata.json')]
        json_paths = sorted(json_paths)  # Must sort to get consistent output order on different platforms
        _LOGGER.info(f'Processing contract files: {json_paths}')
        _contracts = {}
        for json_path in json_paths:
            _LOGGER.debug(f'Processing contract file: {json_path}')
            contract_name = json_path.split('/')[-1]
            contract_json = json.loads(Path(json_path).read_text())
            contract_name = contract_name[0:-5] if contract_name.endswith('.json') else contract_name
            _contracts[contract_name] = Contract(contract_name, contract_json, foundry=True)
        return _contracts

    def proof_digest(self, contract: str, test: str) -> str:
        return f'{contract}.{test}:{self.contracts[contract].digest}'

    @cached_property
    def digest(self) -> str:
        contract_digests = [self.contracts[c].digest for c in sorted(self.contracts)]
        return hash_str('\n'.join(contract_digests))

    def up_to_date(self) -> bool:
        digest_file = self.out / 'digest'
        return digest_file.exists() and digest_file.read_text() == self.digest

    def update_digest(self) -> None:
        digest_file = self.out / 'digest'
        digest_file.write_text(self.digest)
        _LOGGER.info(f'Updated Foundry digest file: {digest_file}')

    @cached_property
    def contract_ids(self) -> dict[int, str]:
        _contract_ids = {}
        for c in self.contracts.values():
            _contract_ids[c.contract_id] = c.name
        return _contract_ids

    def srcmap_data(self, contract_name: str, pc: int) -> tuple[Path, int, int] | None:
        if contract_name not in self.contracts:
            _LOGGER.info(f'Contract not found in Foundry project: {contract_name}')
        contract = self.contracts[contract_name]
        if pc not in contract.srcmap:
            _LOGGER.info(f'pc not found in srcmap for contract {contract_name}: {pc}')
            return None
        s, l, f, _, _ = contract.srcmap[pc]
        if f not in self.contract_ids:
            _LOGGER.info(f'Contract id not found in sourcemap data: {f}')
            return None
        src_contract = self.contracts[self.contract_ids[f]]
        src_contract_path = self._root / src_contract.contract_path
        src_contract_text = src_contract_path.read_text()
        _, start, end = byte_offset_to_lines(src_contract_text.split('\n'), s, l)
        return (src_contract_path, start, end)

    def solidity_src(self, contract_name: str, pc: int) -> Iterable[str]:
        srcmap_data = self.srcmap_data(contract_name, pc)
        if srcmap_data is None:
            return [f'No sourcemap data for contract at pc {contract_name}: {pc}']
        contract_path, start, end = srcmap_data
        if not (contract_path.exists() and contract_path.is_file()):
            return [f'No file at path for contract {contract_name}: {contract_path}']
        lines = contract_path.read_text().split('\n')
        prefix_lines = [f'   {l}' for l in lines[:start]]
        actual_lines = [f' | {l}' for l in lines[start:end]]
        suffix_lines = [f'   {l}' for l in lines[end:]]
        return prefix_lines + actual_lines + suffix_lines

    def short_info_for_contract(self, contract_name: str, cterm: CTerm) -> list[str]:
        ret_strs = self.kevm.short_info(cterm)
        _pc = cterm.cell('PC_CELL')
        if type(_pc) is KToken and _pc.sort == INT:
            srcmap_data = self.srcmap_data(contract_name, int(_pc.token))
            if srcmap_data is not None:
                path, start, end = srcmap_data
                ret_strs.append(f'src: {str(path)}:{start}:{end}')
        return ret_strs

    def custom_view(self, contract_name: str, element: KCFGElem) -> Iterable[str]:
        if type(element) is KCFG.Node:
            pc_cell = element.cterm.cell('PC_CELL')
            if type(pc_cell) is KToken and pc_cell.sort == INT:
                return self.solidity_src(contract_name, int(pc_cell.token))
        return ['NO DATA']

    @staticmethod
    def success(s: KInner, dst: KInner, r: KInner, c: KInner, e1: KInner, e2: KInner) -> KApply:
        return KApply('foundry_success', [s, dst, r, c, e1, e2])

    @staticmethod
    def fail(s: KInner, dst: KInner, r: KInner, c: KInner, e1: KInner, e2: KInner) -> KApply:
        return notBool(Foundry.success(s, dst, r, c, e1, e2))

    # address(uint160(uint256(keccak256("foundry default caller"))))

    @staticmethod
    def loc_FOUNDRY_FAILED() -> KApply:  # noqa: N802
        return KEVM.loc(
            KApply(
                'contract_access_field',
                [
                    KApply('FoundryCheat_FOUNDRY-ACCOUNTS_FoundryContract'),
                    KApply('Failed_FOUNDRY-ACCOUNTS_FoundryField'),
                ],
            )
        )

    @staticmethod
    def address_TEST_CONTRACT() -> KToken:  # noqa: N802
        return intToken(0x7FA9385BE102AC3EAC297483DD6233D62B3E1496)

    @staticmethod
    def address_CHEATCODE() -> KToken:  # noqa: N802
        return intToken(0x7109709ECFA91A80626FF3989D68F67F5B1DD12D)

    # Same address as the one used in DappTools's HEVM
    # address(bytes20(uint160(uint256(keccak256('hevm cheat code')))))
    @staticmethod
    def account_CHEATCODE_ADDRESS(store_var: KInner) -> KApply:  # noqa: N802
        return KEVM.account_cell(
            Foundry.address_CHEATCODE(),  # Hardcoded for now
            intToken(0),
            bytesToken('\x00'),
            store_var,
            KApply('.Map'),
            intToken(0),
        )


def foundry_kompile(
    definition_dir: Path,
    foundry_root: Path,
    includes: Iterable[str],
    md_selector: str | None,
    regen: bool = False,
    rekompile: bool = False,
    requires: Iterable[str] = (),
    imports: Iterable[str] = (),
    ccopts: Iterable[str] = (),
    llvm_kompile: bool = True,
    debug: bool = False,
    llvm_library: bool = False,
) -> None:
    main_module = 'FOUNDRY-MAIN'
    syntax_module = 'FOUNDRY-MAIN'
    foundry = Foundry(foundry_root)
    foundry_definition_dir = foundry.out / 'kompiled'
    foundry_requires_dir = foundry_definition_dir / 'requires'
    foundry_llvm_dir = foundry.out / 'kompiled-llvm'
    foundry_main_file = foundry_definition_dir / 'foundry.k'
    kompiled_timestamp = foundry_definition_dir / 'timestamp'
    ensure_dir_path(foundry_definition_dir)
    ensure_dir_path(foundry_requires_dir)
    ensure_dir_path(foundry_llvm_dir)

    requires_paths: dict[str, str] = {}

    if not foundry.up_to_date():
        _LOGGER.info('Detected updates to contracts, regenerating K definition.')
        regen = True

    for r in requires:
        req = Path(r)
        if not req.exists():
            raise ValueError(f'No such file: {req}')
        if req.name in requires_paths.keys():
            raise ValueError(
                f'Required K files have conflicting names: {r} and {requires_paths[req.name]}. Consider changing the name of one of these files.'
            )
        requires_paths[req.name] = r
        req_path = foundry_requires_dir / req.name
        if regen or not req_path.exists():
            _LOGGER.info(f'Copying requires path: {req} -> {req_path}')
            shutil.copy(req, req_path)
            regen = True

    if regen or not foundry_main_file.exists():
        requires = ['foundry.md']
        requires += [f'requires/{name}' for name in list(requires_paths.keys())]
        imports = ['FOUNDRY'] + list(imports)
        kevm = KEVM(definition_dir)
        empty_config = kevm.definition.empty_config(Foundry.Sorts.FOUNDRY_CELL)
        bin_runtime_definition = _foundry_to_bin_runtime(
            empty_config=empty_config,
            contracts=foundry.contracts.values(),
            main_module=main_module,
            requires=requires,
            imports=imports,
        )
        with open(foundry_main_file, 'w') as fmf:
            _LOGGER.info(f'Writing file: {foundry_main_file}')
            kevm = KEVM(definition_dir, extra_unparsing_modules=bin_runtime_definition.all_modules)
            fmf.write(kevm.pretty_print(bin_runtime_definition) + '\n')

    def kevm_kompile(
        out_dir: Path,
        backend: KompileBackend,
        llvm_kompile_type: LLVMKompileType | None = None,
        md_selector: str | None = None,
    ) -> None:
        KEVM.kompile(
            out_dir,
            backend,
            foundry_main_file,
            emit_json=True,
            includes=includes,
            main_module_name=main_module,
            syntax_module_name=syntax_module,
            md_selector=md_selector,
            debug=debug,
            ccopts=ccopts,
            llvm_kompile=llvm_kompile,
            llvm_kompile_type=llvm_kompile_type,
        )

    if regen or rekompile or not kompiled_timestamp.exists():
        _LOGGER.info(f'Kompiling definition: {foundry_main_file}')
        kevm_kompile(foundry_definition_dir, KompileBackend.HASKELL, md_selector=md_selector)
        if llvm_library:
            _LOGGER.info(f'Kompiling definition to LLVM dy.lib: {foundry_main_file}')
            kevm_kompile(
                foundry_llvm_dir,
                KompileBackend.LLVM,
                llvm_kompile_type=LLVMKompileType.C,
                md_selector=('k & ! symbolic' if md_selector is None else f'{md_selector} & ! symbolic'),
            )

    foundry.update_digest()


def foundry_prove(
    foundry_root: Path,
    max_depth: int = 1000,
    max_iterations: int | None = None,
    reinit: bool = False,
    tests: Iterable[str] = (),
    exclude_tests: Iterable[str] = (),
    workers: int = 1,
    simplify_init: bool = True,
    break_every_step: bool = False,
    break_on_jumpi: bool = False,
    break_on_calls: bool = True,
    implication_every_block: bool = True,
    bmc_depth: int | None = None,
    bug_report: bool = False,
    kore_rpc_command: str | Iterable[str] = ('kore-rpc',),
    smt_timeout: int | None = None,
    smt_retry_limit: int | None = None,
) -> dict[str, bool]:
    if workers <= 0:
        raise ValueError(f'Must have at least one worker, found: --workers {workers}')
    if max_iterations is not None and max_iterations < 0:
        raise ValueError(f'Must have a non-negative number of iterations, found: --max-iterations {max_iterations}')

    br = BugReport(foundry_root / 'bug_report') if bug_report else None
    foundry = Foundry(foundry_root, bug_report=br)

    ag_proofs_dir = foundry.out / 'ag_proofs'
    if not ag_proofs_dir.exists():
        ag_proofs_dir.mkdir()

    all_tests = [
        f'{contract.name}.{method.name}'
        for contract in foundry.contracts.values()
        if contract.name.endswith('Test')
        for method in contract.methods
        if method.name.startswith('test')
    ]
    all_non_tests = [
        f'{contract.name}.{method.name}'
        for contract in foundry.contracts.values()
        for method in contract.methods
        if f'{contract.name}.{method.name}' not in all_tests
    ]
    unfound_tests: list[str] = []
    tests = list(tests)
    if not tests:
        tests = all_tests
    for _t in tests:
        if _t not in (all_tests + all_non_tests):
            unfound_tests.append(_t)
    for _t in exclude_tests:
        if _t not in all_tests:
            unfound_tests.append(_t)
        if _t in tests:
            tests.remove(_t)
    _LOGGER.info(f'Running tests: {tests}')
    if unfound_tests:
        raise ValueError(f'Test identifiers not found: {unfound_tests}')

    setup_methods: dict[str, str] = {}
    contracts = unique({test.split('.')[0] for test in tests})
    for contract_name in contracts:
        contract = foundry.contracts[contract_name]
        method = contract.method_by_name('setUp')
        if method is not None:
            setup_methods[contract.name] = f'{contract.name}.{method.name}'

    def run_cfg_group(tests: list[str]) -> dict[str, bool]:
        ag_proofs: dict[str, APRProof | APRBMCProof] = {}
        for test in tests:
<<<<<<< HEAD
            contract_name, test_name = test.split('.')
            proof_digest = foundry.proof_digest(contract_name, test_name)
            if APRProof.proof_exists(proof_digest, ag_proofs_dir) and not reinit:
                ag_proof = APRProof.read_proof(proof_digest, ag_proofs_dir)
=======
            if Proof.proof_exists(test, ag_proofs_dir) and not reinit:
                proof_path = ag_proofs_dir / f'{hash_str(test)}.json'
                proof_dict = json.loads(proof_path.read_text())
                match proof_dict['type']:
                    case 'APRProof':
                        ag_proof = APRProof.from_dict(proof_dict)
                    case 'APRBMCProof':
                        ag_proof = APRBMCProof.from_dict(proof_dict)
                    case unsupported_type:
                        raise ValueError(f'Unsupported proof type {unsupported_type}')
>>>>>>> 06da7b68
            else:
                _LOGGER.info(f'Initializing KCFG for test: {test}')
                contract_name, method_name = test.split('.')
                contract = foundry.contracts[contract_name]
                method = [m for m in contract.methods if m.name == method_name][0]
                empty_config = foundry.kevm.definition.empty_config(GENERATED_TOP_CELL)

                use_setup = method.name.startswith('test') and contract_name in setup_methods
                setup_digest = None
                if use_setup:
                    setup_digest = f'{contract_name}.setUp:{contract.digest}'
                    _LOGGER.info(f'Using setup method for test: {test}')

                kcfg = _method_to_cfg(empty_config, contract, method, ag_proofs_dir, init_state=setup_digest)

                _LOGGER.info(f'Expanding macros in initial state for test: {test}')
                init_term = kcfg.get_unique_init().cterm.kast
                init_term = KDefinition__expand_macros(foundry.kevm.definition, init_term)
                init_cterm = CTerm.from_kast(init_term)

                _LOGGER.info(f'Expanding macros in target state for test: {test}')
                target_term = kcfg.get_unique_target().cterm.kast
                target_term = KDefinition__expand_macros(foundry.kevm.definition, target_term)
                target_cterm = CTerm.from_kast(target_term)
                kcfg.replace_node(kcfg.get_unique_target().id, target_cterm)

                _LOGGER.info(f'Starting KCFGExplore for test: {test}')
                with KCFGExplore(
                    foundry.kevm,
                    bug_report=br,
                    kore_rpc_command=kore_rpc_command,
                    smt_timeout=smt_timeout,
                    smt_retry_limit=smt_retry_limit,
                ) as kcfg_explore:
                    _LOGGER.info(f'Computing definedness constraint for test: {test}')
                    init_cterm = kcfg_explore.cterm_assume_defined(init_cterm)
                    kcfg.replace_node(kcfg.get_unique_init().id, init_cterm)

                    if simplify_init:
                        _LOGGER.info(f'Simplifying KCFG for test: {test}')
                        kcfg_explore.simplify(kcfg)
<<<<<<< HEAD
                ag_proof = APRProof(proof_digest, kcfg, proof_dir=ag_proofs_dir)
=======
                if bmc_depth is not None:
                    ag_proof = APRBMCProof(test, kcfg, proof_dir=ag_proofs_dir, bmc_depth=bmc_depth)
                else:
                    ag_proof = APRProof(test, kcfg, proof_dir=ag_proofs_dir)
>>>>>>> 06da7b68

            ag_proof.write_proof()
            ag_proofs[test] = ag_proof

        return parallel_kcfg_explore(
            foundry.kevm,
            ag_proofs,
            save_directory=ag_proofs_dir,
            max_depth=max_depth,
            max_iterations=max_iterations,
            workers=workers,
            break_every_step=break_every_step,
            break_on_jumpi=break_on_jumpi,
            break_on_calls=break_on_calls,
            implication_every_block=implication_every_block,
            is_terminal=KEVM.is_terminal,
            same_loop=KEVM.same_loop,
            extract_branches=KEVM.extract_branches,
            bug_report=br,
            kore_rpc_command=kore_rpc_command,
            smt_timeout=smt_timeout,
            smt_retry_limit=smt_retry_limit,
        )

    _LOGGER.info(f'Running setup functions in parallel: {list(setup_methods.values())}')
    results = run_cfg_group(list(setup_methods.values()))
    failed = [setup_cfg for setup_cfg, passed in results.items() if not passed]
    if failed:
        raise ValueError(f'Running setUp method failed for {len(failed)} contracts: {failed}')

    _LOGGER.info(f'Running test functions in parallel: {tests}')
    return run_cfg_group(tests)


def foundry_show(
    foundry_root: Path,
    test: str,
    nodes: Iterable[str] = (),
    node_deltas: Iterable[tuple[str, str]] = (),
    to_module: bool = False,
    minimize: bool = True,
    omit_unstable_output: bool = False,
    frontier: bool = False,
    stuck: bool = False,
) -> str:
    contract_name = test.split('.')[0]
    foundry = Foundry(foundry_root)
    ag_proofs_dir = foundry.out / 'ag_proofs'

    contract_name, test_name = test.split('.')
    proof_digest = foundry.proof_digest(contract_name, test_name)
    ag_proof = APRProof.read_proof(proof_digest, ag_proofs_dir)

    def _short_info(cterm: CTerm) -> Iterable[str]:
        return foundry.short_info_for_contract(contract_name, cterm)

    if frontier:
        nodes = list(nodes) + [node.id for node in ag_proof.kcfg.frontier]
    if stuck:
        nodes = list(nodes) + [node.id for node in ag_proof.kcfg.stuck]
    nodes = unique(nodes)

    unstable_cells = [
        '<program>',
        '<jumpDests>',
        '<pc>',
        '<gas>',
        '<code>',
        '<activeAccounts>',
    ]

    kcfg_show = KCFGShow(foundry.kevm)
    res_lines = kcfg_show.show(
        test,
        ag_proof.kcfg,
        nodes=nodes,
        node_deltas=node_deltas,
        to_module=to_module,
        minimize=minimize,
        node_printer=_short_info,
        omit_node_hash=omit_unstable_output,
        omit_cells=(unstable_cells if omit_unstable_output else []),
    )

    return '\n'.join(res_lines)


def foundry_to_dot(foundry_root: Path, test: str) -> None:
    foundry = Foundry(foundry_root)
    ag_proofs_dir = foundry.out / 'ag_proofs'
    dump_dir = ag_proofs_dir / 'dump'
    contract_name, test_name = test.split('.')
    proof_digest = foundry.proof_digest(contract_name, test_name)
    ag_proof = APRProof.read_proof(proof_digest, ag_proofs_dir)
    kcfg_show = KCFGShow(foundry.kevm)
    kcfg_show.dump(test, ag_proof.kcfg, dump_dir, dot=True)


def foundry_list(foundry_root: Path) -> list[str]:
    foundry = Foundry(foundry_root)
    ag_proofs_dir = foundry.out / 'ag_proofs'

    all_methods = [
        f'{contract.name}.{method.name}' for contract in foundry.contracts.values() for method in contract.methods
    ]

    lines: list[str] = []
    for method in sorted(all_methods):
        contract_name, test_name = method.split('.')
        proof_digest = foundry.proof_digest(contract_name, test_name)
        if APRProof.proof_exists(proof_digest, ag_proofs_dir):
            ag_proof = APRProof.read_proof(proof_digest, ag_proofs_dir)
            lines.extend(ag_proof.summary)
            lines.append('')
    if len(lines) > 0:
        lines = lines[0:-1]

    return lines


def foundry_remove_node(foundry_root: Path, test: str, node: str) -> None:
    foundry = Foundry(foundry_root)
    ag_proofs_dir = foundry.out / 'ag_proofs'
    contract_name, test_name = test.split('.')
    proof_digest = foundry.proof_digest(contract_name, test_name)
    ag_proof = APRProof.read_proof(proof_digest, ag_proofs_dir)
    for _node in ag_proof.kcfg.reachable_nodes(node, traverse_covers=True):
        if not ag_proof.kcfg.is_target(_node.id):
            _LOGGER.info(f'Removing node: {shorten_hashes(_node.id)}')
            ag_proof.kcfg.remove_node(_node.id)
    ag_proof.write_proof()


def foundry_simplify_node(
    foundry_root: Path,
    test: str,
    node: str,
    replace: bool = False,
    minimize: bool = True,
    bug_report: bool = False,
    smt_timeout: int | None = None,
    smt_retry_limit: int | None = None,
) -> str:
    br = BugReport(Path(f'{test}.bug_report')) if bug_report else None
    foundry = Foundry(foundry_root, bug_report=br)
    ag_proofs_dir = foundry.out / 'ag_proofs'
    contract_name, test_name = test.split('.')
    proof_digest = foundry.proof_digest(contract_name, test_name)
    ag_proof = APRProof.read_proof(proof_digest, ag_proofs_dir)
    cterm = ag_proof.kcfg.node(node).cterm
    with KCFGExplore(
        foundry.kevm, id=ag_proof.id, bug_report=br, smt_timeout=smt_timeout, smt_retry_limit=smt_retry_limit
    ) as kcfg_explore:
        new_term = kcfg_explore.cterm_simplify(cterm)
    if replace:
        ag_proof.kcfg.replace_node(node, CTerm.from_kast(new_term))
        ag_proof.write_proof()
    res_term = minimize_term(new_term) if minimize else new_term
    return foundry.kevm.pretty_print(res_term)


def foundry_step_node(
    foundry_root: Path,
    test: str,
    node: str,
    repeat: int = 1,
    depth: int = 1,
    bug_report: bool = False,
    smt_timeout: int | None = None,
    smt_retry_limit: int | None = None,
) -> None:
    if repeat < 1:
        raise ValueError(f'Expected positive value for --repeat, got: {repeat}')
    if depth < 1:
        raise ValueError(f'Expected positive value for --depth, got: {depth}')

    br = BugReport(Path(f'{test}.bug_report')) if bug_report else None
    foundry = Foundry(foundry_root, bug_report=br)

    ag_proofs_dir = foundry.out / 'ag_proofs'
    contract_name, test_name = test.split('.')
    proof_digest = foundry.proof_digest(contract_name, test_name)
    ag_proof = APRProof.read_proof(proof_digest, ag_proofs_dir)
    with KCFGExplore(
        foundry.kevm, id=ag_proof.id, bug_report=br, smt_timeout=smt_timeout, smt_retry_limit=smt_retry_limit
    ) as kcfg_explore:
        for _i in range(repeat):
            node = kcfg_explore.step(ag_proof.kcfg, node, depth=depth)
            ag_proof.write_proof()


def foundry_section_edge(
    foundry_root: Path,
    test: str,
    edge: tuple[str, str],
    sections: int = 2,
    replace: bool = False,
    bug_report: bool = False,
    smt_timeout: int | None = None,
    smt_retry_limit: int | None = None,
) -> None:
    br = BugReport(Path(f'{test}.bug_report')) if bug_report else None
    foundry = Foundry(foundry_root, bug_report=br)
    ag_proofs_dir = foundry.out / 'ag_proofs'
    contract_name, test_name = test.split('.')
    proof_digest = foundry.proof_digest(contract_name, test_name)
    ag_proof = APRProof.read_proof(proof_digest, ag_proofs_dir)
    source_id, target_id = edge
    with KCFGExplore(
        foundry.kevm, id=ag_proof.id, bug_report=br, smt_timeout=smt_timeout, smt_retry_limit=smt_retry_limit
    ) as kcfg_explore:
        kcfg, _ = kcfg_explore.section_edge(ag_proof.kcfg, source_id=source_id, target_id=target_id, sections=sections)
    ag_proof.write_proof()


def _write_cfg(cfg: KCFG, path: Path) -> None:
    path.write_text(cfg.to_json())
    _LOGGER.info(f'Updated CFG file: {path}')


def _foundry_to_bin_runtime(
    empty_config: KInner,
    contracts: Iterable[Contract],
    main_module: str | None,
    requires: Iterable[str],
    imports: Iterable[str],
) -> KDefinition:
    modules = []
    for contract in contracts:
        module = contract_to_main_module(contract, empty_config, imports=imports)
        _LOGGER.info(f'Produced contract module: {module.name}')
        modules.append(module)
    _main_module = KFlatModule(
        main_module if main_module else 'MAIN',
        imports=(KImport(mname) for mname in [_m.name for _m in modules] + list(imports)),
    )
    modules.append(_main_module)

    bin_runtime_definition = KDefinition(
        _main_module.name,
        modules,
        requires=(KRequire(req) for req in list(requires)),
    )

    return bin_runtime_definition


def _method_to_cfg(
    empty_config: KInner,
    contract: Contract,
    method: Contract.Method,
    kcfgs_dir: Path,
    init_state: str | None = None,
) -> KCFG:
    calldata = method.calldata_cell(contract)
    callvalue = method.callvalue_cell
    init_term = _init_term(
        empty_config, contract.name, kcfgs_dir, calldata=calldata, callvalue=callvalue, init_state=init_state
    )
    init_cterm = _init_cterm(init_term)
    is_test = method.name.startswith('test')
    failing = method.name.startswith('testFail')
    final_cterm = _final_cterm(empty_config, contract.name, failing=failing, is_test=is_test)

    cfg = KCFG()
    init_node = cfg.create_node(init_cterm)
    cfg.add_init(init_node.id)
    target_node = cfg.create_node(final_cterm)
    cfg.add_target(target_node.id)

    return cfg


def _init_cterm(init_term: KInner) -> CTerm:
    init_cterm = CTerm.from_kast(init_term)
    init_cterm = KEVM.add_invariant(init_cterm)
    return init_cterm


def get_final_accounts_cell(proof_digest: str, ag_proof_dir: Path) -> KInner:
    ag_proof = APRProof.read_proof(proof_digest, ag_proof_dir)
    target = ag_proof.kcfg.get_unique_target()
    cover = single(ag_proof.kcfg.covers(target_id=target.id))
    accounts_cell = get_cell(cover.source.cterm.config, 'ACCOUNTS_CELL')
    return accounts_cell


def _init_term(
    empty_config: KInner,
    contract_name: str,
    kcfgs_dir: Path,
    *,
    calldata: KInner | None = None,
    callvalue: KInner | None = None,
    init_state: str | None = None,
) -> KInner:
    program = KEVM.bin_runtime(KApply(f'contract_{contract_name}'))
    account_cell = KEVM.account_cell(
        Foundry.address_TEST_CONTRACT(),
        intToken(0),
        program,
        KApply('.Map'),
        KApply('.Map'),
        intToken(1),
    )
    init_subst = {
        'MODE_CELL': KApply('NORMAL'),
        'SCHEDULE_CELL': KApply('LONDON_EVM'),
        'STATUSCODE_CELL': KVariable('STATUSCODE'),
        'CALLSTACK_CELL': KApply('.List'),
        'CALLDEPTH_CELL': intToken(0),
        'PROGRAM_CELL': program,
        'JUMPDESTS_CELL': KEVM.compute_valid_jumpdests(program),
        'ORIGIN_CELL': KVariable('ORIGIN_ID'),
        'LOG_CELL': KApply('.List'),
        'ID_CELL': Foundry.address_TEST_CONTRACT(),
        'CALLER_CELL': KVariable('CALLER_ID'),
        'ACCESSEDACCOUNTS_CELL': KApply('.Set'),
        'ACCESSEDSTORAGE_CELL': KApply('.Map'),
        'INTERIMSTATES_CELL': KApply('.List'),
        'ACTIVEACCOUNTS_CELL': build_assoc(
            KApply('.Set'),
            KLabel('_Set_'),
            map(
                KLabel('SetItem'),
                [
                    Foundry.address_TEST_CONTRACT(),
                    Foundry.address_CHEATCODE(),
                ],
            ),
        ),
        'LOCALMEM_CELL': KApply('.Bytes_BYTES-HOOKED_Bytes'),
        'PREVCALLER_CELL': KApply('.Account_EVM-TYPES_Account'),
        'PREVORIGIN_CELL': KApply('.Account_EVM-TYPES_Account'),
        'NEWCALLER_CELL': KApply('.Account_EVM-TYPES_Account'),
        'NEWORIGIN_CELL': KApply('.Account_EVM-TYPES_Account'),
        'ACTIVE_CELL': FALSE,
        'STATIC_CELL': FALSE,
        'MEMORYUSED_CELL': intToken(0),
        'WORDSTACK_CELL': KApply('.WordStack_EVM-TYPES_WordStack'),
        'PC_CELL': intToken(0),
        'GAS_CELL': intToken(9223372036854775807),
        'K_CELL': KSequence([KEVM.sharp_execute(), KVariable('CONTINUATION')]),
        'ACCOUNTS_CELL': KEVM.accounts(
            [
                account_cell,  # test contract address
                Foundry.account_CHEATCODE_ADDRESS(KApply('.Map')),
            ]
        ),
        'SINGLECALL_CELL': FALSE,
        'ISREVERTEXPECTED_CELL': FALSE,
        'ISOPCODEEXPECTED_CELL': FALSE,
        'EXPECTEDADDRESS_CELL': KApply('.Account_EVM-TYPES_Account'),
        'EXPECTEDVALUE_CELL': intToken(0),
        'EXPECTEDDATA_CELL': KApply('.Bytes_BYTES-HOOKED_Bytes'),
        'OPCODETYPE_CELL': KApply('.OpcodeType_FOUNDRY-CHEAT-CODES_OpcodeType'),
        'RECORDEVENT_CELL': FALSE,
        'ISEVENTEXPECTED_CELL': FALSE,
        'ISCALLWHITELISTACTIVE_CELL': FALSE,
        'ISSTORAGEWHITELISTACTIVE_CELL': FALSE,
        'ADDRESSSET_CELL': KApply('.Set'),
        'STORAGESLOTSET_CELL': KApply('.Set'),
    }

    if init_state:
        init_subst['ACCOUNTS_CELL'] = get_final_accounts_cell(init_state, kcfgs_dir)

    if calldata is not None:
        init_subst['CALLDATA_CELL'] = calldata

    if callvalue is not None:
        init_subst['CALLVALUE_CELL'] = callvalue

    return Subst(init_subst)(empty_config)


def _final_cterm(empty_config: KInner, contract_name: str, *, failing: bool, is_test: bool = True) -> CTerm:
    final_term = _final_term(empty_config, contract_name)
    dst_failed_post = KEVM.lookup(KVariable('CHEATCODE_STORAGE_FINAL'), Foundry.loc_FOUNDRY_FAILED())
    foundry_success = Foundry.success(
        KVariable('STATUSCODE_FINAL'),
        dst_failed_post,
        KVariable('ISREVERTEXPECTED_FINAL'),
        KVariable('ISOPCODEEXPECTED_FINAL'),
        KVariable('RECORDEVENT_FINAL'),
        KVariable('ISEVENTEXPECTED_FINAL'),
    )
    final_cterm = CTerm.from_kast(final_term)
    if is_test:
        if not failing:
            return final_cterm.add_constraint(mlEqualsTrue(foundry_success))
        else:
            return final_cterm.add_constraint(mlEqualsTrue(notBool(foundry_success)))
    return final_cterm


def _final_term(empty_config: KInner, contract_name: str) -> KInner:
    program = KEVM.bin_runtime(KApply(f'contract_{contract_name}'))
    post_account_cell = KEVM.account_cell(
        Foundry.address_TEST_CONTRACT(),
        KVariable('ACCT_BALANCE_FINAL'),
        program,
        KVariable('ACCT_STORAGE_FINAL'),
        KVariable('ACCT_ORIGSTORAGE_FINAL'),
        KVariable('ACCT_NONCE_FINAL'),
    )
    final_subst = {
        'K_CELL': KSequence([KEVM.halt(), KVariable('CONTINUATION')]),
        'STATUSCODE_CELL': KVariable('STATUSCODE_FINAL'),
        'ID_CELL': Foundry.address_TEST_CONTRACT(),
        'ACCOUNTS_CELL': KEVM.accounts(
            [
                post_account_cell,  # test contract address
                Foundry.account_CHEATCODE_ADDRESS(KVariable('CHEATCODE_STORAGE_FINAL')),
                KVariable('ACCOUNTS_FINAL'),
            ]
        ),
        'ISREVERTEXPECTED_CELL': KVariable('ISREVERTEXPECTED_FINAL'),
        'ISOPCODEEXPECTED_CELL': KVariable('ISOPCODEEXPECTED_FINAL'),
        'RECORDEVENT_CELL': KVariable('RECORDEVENT_FINAL'),
        'ISEVENTEXPECTED_CELL': KVariable('ISEVENTEXPECTED_FINAL'),
        'ISCALLWHITELISTACTIVE_CELL': KVariable('ISCALLWHITELISTACTIVE_FINAL'),
        'ISSTORAGEWHITELISTACTIVE_CELL': KVariable('ISSTORAGEWHITELISTACTIVE_FINAL'),
        'ADDRESSSET_CELL': KVariable('ADDRESSSET_FINAL'),
        'STORAGESLOTSET_CELL': KVariable('STORAGESLOTSET_FINAL'),
    }
    return abstract_cell_vars(
        Subst(final_subst)(empty_config),
        [
            KVariable('STATUSCODE_FINAL'),
            KVariable('ACCOUNTS_FINAL'),
            KVariable('ISREVERTEXPECTED_FINAL'),
            KVariable('ISOPCODEEXPECTED_FINAL'),
            KVariable('RECORDEVENT_FINAL'),
            KVariable('ISEVENTEXPECTED_FINAL'),
            KVariable('ISCALLWHITELISTACTIVE_FINAL'),
            KVariable('ISSTORAGEWHITELISTACTIVE_FINAL'),
            KVariable('ADDRESSSET_FINAL'),
            KVariable('STORAGESLOTSET_FINAL'),
        ],
    )<|MERGE_RESOLUTION|>--- conflicted
+++ resolved
@@ -21,12 +21,8 @@
 from pyk.prelude.kbool import FALSE, notBool
 from pyk.prelude.kint import INT, intToken
 from pyk.prelude.ml import mlEqualsTrue
-<<<<<<< HEAD
-from pyk.proof import APRProof
-=======
 from pyk.proof.proof import Proof
 from pyk.proof.reachability import APRBMCProof, APRProof
->>>>>>> 06da7b68
 from pyk.utils import hash_str, shorten_hashes, single, unique
 
 from .kevm import KEVM
@@ -387,14 +383,10 @@
     def run_cfg_group(tests: list[str]) -> dict[str, bool]:
         ag_proofs: dict[str, APRProof | APRBMCProof] = {}
         for test in tests:
-<<<<<<< HEAD
             contract_name, test_name = test.split('.')
             proof_digest = foundry.proof_digest(contract_name, test_name)
-            if APRProof.proof_exists(proof_digest, ag_proofs_dir) and not reinit:
-                ag_proof = APRProof.read_proof(proof_digest, ag_proofs_dir)
-=======
-            if Proof.proof_exists(test, ag_proofs_dir) and not reinit:
-                proof_path = ag_proofs_dir / f'{hash_str(test)}.json'
+            if Proof.proof_exists(proof_digest, ag_proofs_dir) and not reinit:
+                proof_path = ag_proofs_dir / f'{hash_str(proof_digest)}.json'
                 proof_dict = json.loads(proof_path.read_text())
                 match proof_dict['type']:
                     case 'APRProof':
@@ -403,7 +395,6 @@
                         ag_proof = APRBMCProof.from_dict(proof_dict)
                     case unsupported_type:
                         raise ValueError(f'Unsupported proof type {unsupported_type}')
->>>>>>> 06da7b68
             else:
                 _LOGGER.info(f'Initializing KCFG for test: {test}')
                 contract_name, method_name = test.split('.')
@@ -445,14 +436,10 @@
                     if simplify_init:
                         _LOGGER.info(f'Simplifying KCFG for test: {test}')
                         kcfg_explore.simplify(kcfg)
-<<<<<<< HEAD
-                ag_proof = APRProof(proof_digest, kcfg, proof_dir=ag_proofs_dir)
-=======
                 if bmc_depth is not None:
-                    ag_proof = APRBMCProof(test, kcfg, proof_dir=ag_proofs_dir, bmc_depth=bmc_depth)
+                    ag_proof = APRBMCProof(proof_digest, kcfg, proof_dir=ag_proofs_dir, bmc_depth=bmc_depth)
                 else:
-                    ag_proof = APRProof(test, kcfg, proof_dir=ag_proofs_dir)
->>>>>>> 06da7b68
+                    ag_proof = APRProof(proof_digest, kcfg, proof_dir=ag_proofs_dir)
 
             ag_proof.write_proof()
             ag_proofs[test] = ag_proof
