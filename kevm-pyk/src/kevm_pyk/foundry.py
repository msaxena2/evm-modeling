--- conflicted
+++ resolved
@@ -396,9 +396,8 @@
         return foundry.short_info_for_contract(contract_name, cterm)
 
     res_lines: List[str] = []
-<<<<<<< HEAD
-
-    for lbl, segment in kcfg.pretty_segments(foundry, minimize=minimize, node_printer=_node_pretty, omit_node_hash=omit_node_hash):
+
+    for lbl, segment in kcfg.pretty_segments(foundry.kevm, minimize=minimize, node_printer=_short_info, omit_node_hash=omit_node_hash):
         segtype = lbl.split("_")[0]
 #          res_lines += [segtype]
         res_lines += segment
@@ -411,9 +410,6 @@
 #                  res_lines += "frontier"
         else:
             res_lines += segment
-=======
-    res_lines += kcfg.pretty(foundry.kevm, minimize=minimize, node_printer=_short_info)
->>>>>>> d597e7a7
 
     for node_id in nodes:
         kast = kcfg.node(node_id).cterm.kast
