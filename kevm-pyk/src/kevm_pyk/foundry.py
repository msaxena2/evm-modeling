--- conflicted
+++ resolved
@@ -24,11 +24,7 @@
 from pyk.prelude.ml import mlEqualsTrue
 from pyk.proof.proof import Proof
 from pyk.proof.reachability import APRBMCProof, APRProof
-<<<<<<< HEAD
-from pyk.proof.show import APRProofNodePrinter
-=======
 from pyk.proof.show import APRProofShow
->>>>>>> e5f87794
 from pyk.utils import BugReport, ensure_dir_path, hash_str, run_process, single, unique
 
 from .kevm import KEVM, KEVMNodePrinter
@@ -601,17 +597,9 @@
         '<code>',
     ]
 
-<<<<<<< HEAD
-    node_printer = APRProofNodePrinter(apr_proof, foundry.kevm)
-    kcfg_show = KCFGShow(foundry.kevm, node_printer=node_printer)
-    res_lines = kcfg_show.show(
-        test,
-        apr_proof.kcfg,
-=======
     proof_show = APRProofShow(foundry.kevm, node_printer=FoundryNodePrinter(foundry, contract_name))
     res_lines = proof_show.show(
         proof,
->>>>>>> e5f87794
         nodes=nodes,
         node_deltas=node_deltas,
         to_module=to_module,
