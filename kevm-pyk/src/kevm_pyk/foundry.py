import json
import logging
import shutil
from functools import cached_property
from pathlib import Path
from typing import Dict, Final, Iterable, List, NamedTuple, Optional, Tuple

from pyk.cli_utils import BugReport, check_file_path, ensure_dir_path
<<<<<<< HEAD
from pyk.cterm import CTerm, build_claim, build_rule
from pyk.kast.inner import KApply, KInner, KLabel, KRewrite, KSequence, KSort, KToken, KVariable, Subst, build_assoc
from pyk.kast.manip import get_cell, minimize_term, push_down_rewrites, set_cell
from pyk.kast.outer import KDefinition, KFlatModule, KImport, KRequire, KRuleLike
from pyk.kcfg import KCFG, KCFGExplore
=======
from pyk.cterm import CTerm
from pyk.kast.inner import KApply, KInner, KLabel, KSequence, KSort, KToken, KVariable, Subst, build_assoc
from pyk.kast.manip import get_cell, minimize_term
from pyk.kast.outer import KDefinition, KFlatModule, KImport, KRequire
from pyk.kcfg import KCFG, KCFGExplore, KCFGShow
>>>>>>> 28be1686
from pyk.kcfg.tui import KCFGElem
from pyk.ktool.kompile import KompileBackend, LLVMKompileType
from pyk.prelude.bytes import bytesToken
from pyk.prelude.k import GENERATED_TOP_CELL, DOTS
from pyk.prelude.kbool import FALSE, notBool
from pyk.prelude.kint import INT, intToken
from pyk.prelude.ml import mlEqualsTrue
from pyk.utils import shorten_hashes

from .kevm import KEVM
from .solc_to_k import Contract, contract_to_main_module
from .utils import (
    KDefinition__expand_macros,
    abstract_cell_vars,
    byte_offset_to_lines,
    find_free_port,
    parallel_kcfg_explore,
)

_LOGGER: Final = logging.getLogger(__name__)


class Foundry:
    _out: Path
    _bug_report: Optional[BugReport]

    def __init__(
        self,
        out: Path,
        bug_report: Optional[BugReport] = None,
    ) -> None:
        self._out = out
        self._bug_report = bug_report

    @cached_property
    def kevm(self) -> KEVM:
        definition_dir = self._out / 'kompiled'
        use_directory = self._out / 'tmp'
        main_file = definition_dir / 'foundry.k'
        ensure_dir_path(use_directory)
        return KEVM(
            definition_dir=definition_dir,
            main_file=main_file,
            use_directory=use_directory,
            bug_report=self._bug_report,
        )

    @cached_property
    def contracts(self) -> Dict[str, Contract]:
        pattern = '*.sol/*.json'
        paths = self._out.glob(pattern)
        json_paths = [str(path) for path in paths]
        json_paths = [json_path for json_path in json_paths if not json_path.endswith('.metadata.json')]
        json_paths = sorted(json_paths)  # Must sort to get consistent output order on different platforms
        _LOGGER.info(f'Processing contract files: {json_paths}')
        _contracts = {}
        for json_path in json_paths:
            _LOGGER.debug(f'Processing contract file: {json_path}')
            contract_name = json_path.split('/')[-1]
            contract_json = json.loads(Path(json_path).read_text())
            contract_name = contract_name[0:-5] if contract_name.endswith('.json') else contract_name
            _contracts[contract_name] = Contract(contract_name, contract_json, foundry=True)
        return _contracts

    @cached_property
    def contract_ids(self) -> Dict[int, str]:
        _contract_ids = {}
        for c in self.contracts.values():
            _contract_ids[c.contract_id] = c.name
        return _contract_ids

    def srcmap_data(self, contract_name: str, pc: int) -> Optional[Tuple[Path, int, int]]:
        if contract_name not in self.contracts:
            _LOGGER.info(f'Contract not found in Foundry project: {contract_name}')
        contract = self.contracts[contract_name]
        if pc not in contract.srcmap:
            _LOGGER.info(f'pc not found in srcmap for contract {contract_name}: {pc}')
            return None
        s, l, f, _, _ = contract.srcmap[pc]
        if f not in self.contract_ids:
            _LOGGER.info(f'Contract id not found in sourcemap data: {f}')
            return None
        src_contract = self.contracts[self.contract_ids[f]]
        # TODO: Hardcoding that out directory is just one deep in project
        src_contract_path = self._out.parent / src_contract.contract_path
        src_contract_text = src_contract_path.read_text()
        _, start, end = byte_offset_to_lines(src_contract_text.split('\n'), s, l)
        return (src_contract_path, start, end)

    def solidity_src(self, contract_name: str, pc: int) -> Iterable[str]:
        srcmap_data = self.srcmap_data(contract_name, pc)
        if srcmap_data is None:
            return [f'No sourcemap data for contract at pc {contract_name}: {pc}']
        contract_path, start, end = srcmap_data
        if not (contract_path.exists() and contract_path.is_file()):
            return [f'No file at path for contract {contract_name}: {contract_path}']
        lines = contract_path.read_text().split('\n')
        prefix_lines = [f'   {l}' for l in lines[:start]]
        actual_lines = [f' | {l}' for l in lines[start:end]]
        suffix_lines = [f'   {l}' for l in lines[end:]]
        return prefix_lines + actual_lines + suffix_lines

    def short_info_for_contract(self, contract_name: str, cterm: CTerm) -> List[str]:
        ret_strs = self.kevm.short_info(cterm)
        _pc = get_cell(cterm.config, 'PC_CELL')
        if type(_pc) is KToken and _pc.sort == INT:
            srcmap_data = self.srcmap_data(contract_name, int(_pc.token))
            if srcmap_data is not None:
                path, start, end = srcmap_data
                ret_strs.append(f'src: {str(path)}:{start}:{end}')
        return ret_strs

    def custom_view(self, contract_name: str, element: KCFGElem) -> Iterable[str]:
        if type(element) is KCFG.Node:
            pc_cell = get_cell(element.cterm.config, 'PC_CELL')
            if type(pc_cell) is KToken and pc_cell.sort == INT:
                return self.solidity_src(contract_name, int(pc_cell.token))
        return ['NO DATA']

    class Sorts:
        FOUNDRY_CELL: Final = KSort('FoundryCell')

    @staticmethod
    def success(s: KInner, dst: KInner, r: KInner, c: KInner, e1: KInner, e2: KInner) -> KApply:
        return KApply('foundry_success', [s, dst, r, c, e1, e2])

    @staticmethod
    def fail(s: KInner, dst: KInner, r: KInner, c: KInner, e1: KInner, e2: KInner) -> KApply:
        return notBool(Foundry.success(s, dst, r, c, e1, e2))

    # address(uint160(uint256(keccak256("foundry default caller"))))

    @staticmethod
    def loc_FOUNDRY_FAILED() -> KApply:  # noqa: N802
        return KEVM.loc(
            KApply(
                'contract_access_field',
                [
                    KApply('FoundryCheat_FOUNDRY-ACCOUNTS_FoundryContract'),
                    KApply('Failed_FOUNDRY-ACCOUNTS_FoundryField'),
                ],
            )
        )

    @staticmethod
    def address_TEST_CONTRACT() -> KToken:  # noqa: N802
        return intToken(0xB4C79DAB8F259C7AEE6E5B2AA729821864227E84)

    @staticmethod
    def account_TEST_CONTRACT_ADDRESS() -> KApply:  # noqa: N802
        return KEVM.account_cell(
            Foundry.address_TEST_CONTRACT(),
            intToken(0),
            KVariable('TEST_CODE'),
            KApply('.Map'),
            KApply('.Map'),
            intToken(1),
        )

    @staticmethod
    def address_CHEATCODE() -> KToken:  # noqa: N802
        return intToken(0x7109709ECFA91A80626FF3989D68F67F5B1DD12D)

    # Same address as the one used in DappTools's HEVM
    # address(bytes20(uint160(uint256(keccak256('hevm cheat code')))))
    @staticmethod
    def account_CHEATCODE_ADDRESS(store_var: KInner) -> KApply:  # noqa: N802
        return KEVM.account_cell(
            Foundry.address_CHEATCODE(),  # Hardcoded for now
            intToken(0),
            bytesToken('\x00'),
            store_var,
            KApply('.Map'),
            intToken(0),
        )


def foundry_kompile(
    definition_dir: Path,
    foundry_out: Path,
    includes: Iterable[str],
    md_selector: Optional[str],
    regen: bool = False,
    rekompile: bool = False,
    requires: Iterable[str] = (),
    imports: Iterable[str] = (),
    ccopts: Iterable[str] = (),
    llvm_kompile: bool = True,
    debug: bool = False,
    llvm_library: bool = False,
) -> None:
    main_module = 'FOUNDRY-MAIN'
    syntax_module = 'FOUNDRY-MAIN'
    foundry_definition_dir = foundry_out / 'kompiled'
    foundry_llvm_dir = foundry_out / 'kompiled-llvm'
    foundry_main_file = foundry_definition_dir / 'foundry.k'
    kompiled_timestamp = foundry_definition_dir / 'timestamp'
    ensure_dir_path(foundry_definition_dir)
    ensure_dir_path(foundry_llvm_dir)

    foundry = Foundry(foundry_out)

    for r in requires:
        req = Path(r)
        if not req.exists():
            raise ValueError(f'No such file: {req}')
        req_path = foundry_definition_dir / req
        if regen or not req_path.exists():
            _LOGGER.info(f'Copying requires path: {req} -> {req_path}')
            shutil.copy(req, req_path)
            regen = True

    if regen or not foundry_main_file.exists():
        requires = ['foundry.md'] + list(requires)
        imports = ['FOUNDRY'] + list(imports)
        kevm = KEVM(definition_dir)
        empty_config = kevm.definition.empty_config(Foundry.Sorts.FOUNDRY_CELL)
        bin_runtime_definition = _foundry_to_bin_runtime(
            empty_config=empty_config,
            contracts=foundry.contracts.values(),
            main_module=main_module,
            requires=requires,
            imports=imports,
        )
        with open(foundry_main_file, 'w') as fmf:
            _LOGGER.info(f'Writing file: {foundry_main_file}')
            kevm = KEVM(definition_dir, extra_unparsing_modules=bin_runtime_definition.all_modules)
            fmf.write(kevm.pretty_print(bin_runtime_definition) + '\n')

    def kevm_kompile(
        out_dir: Path, backend: KompileBackend, llvm_kompile_type: Optional[LLVMKompileType] = None
    ) -> None:
        KEVM.kompile(
            out_dir,
            backend,
            foundry_main_file,
            emit_json=True,
            includes=includes,
            main_module_name=main_module,
            syntax_module_name=syntax_module,
            md_selector=md_selector,
            debug=debug,
            ccopts=ccopts,
            llvm_kompile=llvm_kompile,
            llvm_kompile_type=llvm_kompile_type,
        )

    if regen or rekompile or not kompiled_timestamp.exists():
        _LOGGER.info(f'Kompiling definition: {foundry_main_file}')
        kevm_kompile(foundry_definition_dir, KompileBackend.HASKELL)
        if llvm_library:
            _LOGGER.info(f'Kompiling definition to LLVM dy.lib: {foundry_main_file}')
            kevm_kompile(foundry_llvm_dir, KompileBackend.LLVM, llvm_kompile_type=LLVMKompileType.C)


def foundry_prove(
    foundry_out: Path,
    max_depth: int = 1000,
    max_iterations: Optional[int] = None,
    reinit: bool = False,
    tests: Iterable[str] = (),
    exclude_tests: Iterable[str] = (),
    workers: int = 1,
    simplify_init: bool = True,
    break_every_step: bool = False,
    break_on_jumpi: bool = False,
    break_on_calls: bool = True,
    implication_every_block: bool = True,
    rpc_base_port: Optional[int] = None,
    bug_report: bool = False,
    rpc_command: Optional[str] = None,
) -> Dict[str, bool]:
    if workers <= 0:
        raise ValueError(f'Must have at least one worker, found: --workers {workers}')
    if max_iterations is not None and max_iterations < 0:
        raise ValueError(f'Must have a non-negative number of iterations, found: --max-iterations {max_iterations}')
    kcfgs_dir = foundry_out / 'kcfgs'
    if not kcfgs_dir.exists():
        kcfgs_dir.mkdir()
    br = BugReport(foundry_out / 'bug_report') if bug_report else None
    foundry = Foundry(foundry_out, bug_report=br)

    all_tests = [
        f'{contract.name}.{method.name}'
        for contract in foundry.contracts.values()
        if contract.name.endswith('Test')
        for method in contract.methods
        if method.name.startswith('test')
    ]
    for contract in foundry.contracts.values():
        for test in contract.methods:
            print(test.name)
    all_non_tests = [
        f'{contract.name}.{method.name}'
        for contract in foundry.contracts.values()
        for method in contract.methods
        if f'{contract.name}.{method.name}' not in all_tests
    ]
    unfound_tests: List[str] = []
    tests = list(tests)
    if not tests:
        tests = all_tests
    for _t in tests:
        if _t not in (all_tests + all_non_tests):
            unfound_tests.append(_t)
    for _t in exclude_tests:
        if _t not in all_tests:
            unfound_tests.append(_t)
        if _t in tests:
            tests.remove(_t)
    _LOGGER.info(f'Running tests: {tests}')
    if unfound_tests:
        raise ValueError(f'Test identifiers not found: {unfound_tests}')

    kcfgs: Dict[str, KCFG] = {}
    for test in tests:
        kcfg = KCFGExplore.read_cfg(test, kcfgs_dir)
        if kcfg is not None and not reinit:
            kcfgs[test] = kcfg
        else:
            _LOGGER.info(f'Initializing KCFG for test: {test}')
            contract_name, method_name = test.split('.')
            contract = foundry.contracts[contract_name]
            method = [m for m in contract.methods if m.name == method_name][0]
            empty_config = foundry.kevm.definition.empty_config(GENERATED_TOP_CELL)
            kcfg = _method_to_cfg(empty_config, contract, method)
            _LOGGER.info(f'Expanding macros in initial state for test: {test}')
            init_term = kcfg.get_unique_init().cterm.kast
            init_term = KDefinition__expand_macros(foundry.kevm.definition, init_term)
            kcfg.replace_node(kcfg.get_unique_init().id, CTerm(init_term))
            _LOGGER.info(f'Expanding macros in target state for test: {test}')
            target_term = kcfg.get_unique_target().cterm.kast
            target_term = KDefinition__expand_macros(foundry.kevm.definition, target_term)
            kcfg.replace_node(kcfg.get_unique_target().id, CTerm(target_term))
            if simplify_init:
                with KCFGExplore(foundry.kevm, port=find_free_port(), bug_report=br) as kcfg_explore:
                    kcfg = kcfg_explore.simplify(test, kcfg)
            kcfgs[test] = kcfg
            KCFGExplore.write_cfg(test, kcfgs_dir, kcfg)

    if rpc_command is not None:
        rpc_cmd = rpc_command.split(' ')
        _LOGGER.info(f'Using RPC server !{rpc_cmd}')
    else:
        rpc_cmd = ['kore-rpc']

    return parallel_kcfg_explore(
        foundry.kevm,
        kcfgs,
        save_directory=kcfgs_dir,
        max_depth=max_depth,
        max_iterations=max_iterations,
        workers=workers,
        break_every_step=break_every_step,
        break_on_jumpi=break_on_jumpi,
        break_on_calls=break_on_calls,
        implication_every_block=implication_every_block,
        rpc_base_port=rpc_base_port,
        is_terminal=KEVM.is_terminal,
        extract_branches=KEVM.extract_branches,
        bug_report=br,
        rpc_cmd=rpc_cmd,
    )


def foundry_show(
    foundry_out: Path,
    test: str,
    nodes: Iterable[str] = (),
    node_deltas: Iterable[Tuple[str, str]] = (),
    to_module: bool = False,
    minimize: bool = True,
    omit_unstable_output: bool = False,
    frontier: bool = False,
    stuck: bool = False,
) -> str:
    contract_name = test.split('.')[0]
    kcfgs_dir = foundry_out / 'kcfgs'
    foundry = Foundry(foundry_out)

    kcfg = KCFGExplore.read_cfg(test, kcfgs_dir)
    if kcfg is None:
        raise ValueError(f'Could not load CFG {test} from {kcfgs_dir}')

    def _short_info(cterm: CTerm) -> Iterable[str]:
        return foundry.short_info_for_contract(contract_name, cterm)

<<<<<<< HEAD
    def omit_unstable_output(cterm: CTerm) -> CTerm:

        def flatten_accounts(cterm: CTerm) -> [CTerm]:
            
            if type(cterm) is KApply and cterm.label.name == '_AccountCellMap_':
                return flatten_accounts(cterm.args[0]) + flatten_accounts(cterm.args[1])
            elif type(cterm) is KApply and cterm.label.name == 'AccountCellMapItem':
                return [KApply(label=KLabel(name='<account>', params=cterm.label.params), args=cterm.args)]
            else:
                return [cterm]

        cterm = set_cell(cterm, 'PROGRAM_CELL', DOTS)
        cterm = set_cell(cterm, 'JUMPDESTS_CELL', DOTS)
        cterm = set_cell(cterm, 'PC_CELL', DOTS)
        cterm = set_cell(cterm, 'GAS_CELL', DOTS)
        cterm = set_cell(cterm, 'CODE_CELL', DOTS)
        accts_cell = get_cell(cterm, 'ACCOUNTS_CELL')

        old_accts = flatten_accounts(accts_cell)
        new_accts = []
        for account in old_accts:
            new_accts += [set_cell(account, 'CODE_CELL', DOTS)] if type(account) is KApply else [account]
        old_accts = flatten_accounts(accts_cell)
        cterm = set_cell(cterm, 'ACCOUNTS_CELL', build_assoc(KApply('.AccountCellMap'), KLabel('_AccountCellMap_'), new_accts))

        return cterm

    res_lines: List[str] = []

    res_lines += kcfg.pretty(foundry.kevm, minimize=minimize, node_printer=_short_info, omit_node_hash=omit_unstable_output)
    if frontier:
        nodes += [node.id for node in kcfg.frontier]
    if stuck:
        nodes += [node.id for node in kcfg.stuck]

    for node_id in nodes:
        kast = kcfg.node(node_id).cterm.kast
        if omit_unstable_output:
            kast = omit_unstable_output(kast)
        if minimize:
            kast = minimize_term(kast)
        res_lines.append('')
        res_lines.append('')
        if omit_unstable_output:
            res_lines.append(f'Node')
        else:
            res_lines.append(f'Node {node_id}:')
        res_lines.append('')
        res_lines.append(foundry.kevm.pretty_print(kast))
        res_lines.append('')

    for node_id_1, node_id_2 in node_deltas:
        config_1 = kcfg.node(node_id_1).cterm.config
        config_2 = kcfg.node(node_id_2).cterm.config
        config_delta = push_down_rewrites(KRewrite(config_1, config_2))
        if minimize:
            config_delta = minimize_term(config_delta)
        res_lines.append('')
        res_lines.append('')
        res_lines.append(f'State Delta {node_id_1} => {node_id_2}:')
        res_lines.append('')
        res_lines.append(foundry.kevm.pretty_print(config_delta))
        res_lines.append('')

    if to_module:

        def to_rule(edge: KCFG.Edge, *, claim: bool = False) -> KRuleLike:
            sentence_id = f'BASIC-BLOCK-{edge.source.id}-TO-{edge.target.id}'
            init_cterm = CTerm(edge.source.cterm.config)
            if omit_unstable_output:
                init_cterm = CTerm(omit_unstable_output(edge.source.cterm.config))
            for c in edge.source.cterm.constraints:
                assert type(c) is KApply
                if c.label.name == '#Ceil':
                    _LOGGER.warning(f'Ignoring Ceil condition: {c}')
                else:
                    init_cterm.add_constraint(c)
            target_cterm = CTerm(edge.target.cterm.config)
            if omit_unstable_output:
                target_cterm = CTerm(omit_unstable_output(edge.target.cterm.config))
            for c in edge.source.cterm.constraints:
                assert type(c) is KApply
                if c.label.name == '#Ceil':
                    _LOGGER.warning(f'Ignoring Ceil condition: {c}')
                else:
                    target_cterm.add_constraint(c)
            rule: KRuleLike
            if claim:
                rule, _ = build_claim(sentence_id, init_cterm.add_constraint(edge.condition), target_cterm)
            else:
                rule, _ = build_rule(sentence_id, init_cterm.add_constraint(edge.condition), target_cterm, priority=35)
            return rule

        rules = [to_rule(e) for e in kcfg.edges() if e.depth > 0]
        claims = [to_rule(KCFG.Edge(nd, kcfg.get_unique_target(), mlTop(), -1), claim=True) for nd in kcfg.frontier]
        new_module = KFlatModule('SUMMARY', rules + claims)
        res_lines.append(foundry.kevm.pretty_print(new_module))
        res_lines.append('')

=======
    kcfg_show = KCFGShow(foundry.kevm)
    res_lines = kcfg_show.show(
        test,
        kcfg,
        nodes=nodes,
        node_deltas=node_deltas,
        to_module=to_module,
        minimize=minimize,
        node_printer=_short_info,
    )
>>>>>>> 28be1686
    return '\n'.join(res_lines)


def foundry_to_dot(foundry_out: Path, test: str) -> None:
    kcfgs_dir = foundry_out / 'kcfgs'
    dump_dir = kcfgs_dir / 'dump'
    foundry = Foundry(foundry_out)
    kcfg = KCFGExplore.read_cfg(test, kcfgs_dir)
    if kcfg is None:
        raise ValueError(f'Could not load CFG {test} from {kcfgs_dir}')
    kcfg_show = KCFGShow(foundry.kevm)
    kcfg_show.dump(test, kcfg, dump_dir, dot=True)


class CfgStat(NamedTuple):
    path: Path
    cfg_id: int
    proven: str
    total_nodes: int
    frontier_nodes: int
    stuck_nodes: int

    @staticmethod
    def from_file(path: Path) -> 'CfgStat':
        check_file_path(path)
        cfg_json = json.loads(path.read_text())
        cfg_id = cfg_json['cfgid']
        cfg = KCFG.from_dict(cfg_json)
        total_nodes = len(cfg.nodes)
        frontier_nodes = len(cfg.frontier)
        stuck_nodes = len(cfg.stuck)

        proven = 'failed'
        if stuck_nodes == 0:
            proven = 'pending'
            if frontier_nodes == 0:
                proven = 'passed'

        return CfgStat(
            path=path,
            cfg_id=cfg_id,
            proven=proven,
            total_nodes=total_nodes,
            frontier_nodes=frontier_nodes,
            stuck_nodes=stuck_nodes,
        )

    def pretty(self, *, details: bool = True) -> str:
        lines = []
        lines.append(f'{self.cfg_id}: {self.proven}')
        if details:
            lines.append(f'    path: {self.path}')
            lines.append(f'    nodes: {self.total_nodes}')
            lines.append(f'    frontier: {self.frontier_nodes}')
            lines.append(f'    stuck: {self.stuck_nodes}')
        return '\n'.join(lines)


def foundry_list(foundry_out: Path) -> List[CfgStat]:
    kcfgs_dir = foundry_out / 'kcfgs'
    paths = kcfgs_dir.glob('*.json')
    return [CfgStat.from_file(path) for path in paths]


def foundry_remove_node(foundry_out: Path, test: str, node: str) -> None:
    kcfgs_dir = foundry_out / 'kcfgs'
    kcfg = KCFGExplore.read_cfg(test, kcfgs_dir)
    if kcfg is None:
        raise ValueError(f'Could not load CFG {test} from {kcfgs_dir}')
    for _node in kcfg.reachable_nodes(node, traverse_covers=True):
        if not kcfg.is_target(_node.id):
            _LOGGER.info(f'Removing node: {shorten_hashes(_node.id)}')
            kcfg.remove_node(_node.id)
    KCFGExplore.write_cfg(test, kcfgs_dir, kcfg)


def foundry_simplify_node(
    foundry_out: Path,
    test: str,
    node: str,
    replace: bool = False,
    minimize: bool = True,
    bug_report: bool = False,
) -> str:
    kcfgs_dir = foundry_out / 'kcfgs'
    br = BugReport(Path(f'{test}.bug_report')) if bug_report else None
    foundry = Foundry(foundry_out, bug_report=br)
    kcfg = KCFGExplore.read_cfg(test, kcfgs_dir)
    if kcfg is None:
        raise ValueError(f'Could not load CFG {test} from {kcfgs_dir}')
    cterm = kcfg.node(node).cterm
    port = find_free_port()
    with KCFGExplore(foundry.kevm, port=port, bug_report=br) as kcfg_explore:
        new_term = kcfg_explore.cterm_simplify(cterm)
    if replace:
        kcfg.replace_node(node, CTerm(new_term))
        KCFGExplore.write_cfg(test, kcfgs_dir, kcfg)
    res_term = minimize_term(new_term) if minimize else new_term
    return foundry.kevm.pretty_print(res_term)


def foundry_step_node(
    foundry_out: Path,
    test: str,
    node: str,
    repeat: int = 1,
    depth: int = 1,
    bug_report: bool = False,
) -> None:
    if repeat < 1:
        raise ValueError(f'Expected positive value for --repeat, got: {repeat}')
    if depth < 1:
        raise ValueError(f'Expected positive value for --depth, got: {depth}')
    kcfgs_dir = foundry_out / 'kcfgs'
    br = BugReport(Path(f'{test}.bug_report')) if bug_report else None
    foundry = Foundry(foundry_out, bug_report=br)
    kcfg = KCFGExplore.read_cfg(test, kcfgs_dir)
    if kcfg is None:
        raise ValueError(f'Could not load CFG {test} from {kcfgs_dir}')
    port = find_free_port()
    with KCFGExplore(foundry.kevm, port=port, bug_report=br) as kcfg_explore:
        for _i in range(repeat):
            kcfg, node = kcfg_explore.step(test, kcfg, node, depth=depth)
            KCFGExplore.write_cfg(test, kcfgs_dir, kcfg)


def foundry_section_edge(
    foundry_out: Path,
    test: str,
    edge: Tuple[str, str],
    sections: int = 2,
    replace: bool = False,
    bug_report: bool = False,
) -> None:
    kcfgs_dir = foundry_out / 'kcfgs'
    br = BugReport(Path(f'{test}.bug_report')) if bug_report else None
    foundry = Foundry(foundry_out, bug_report=br)
    kcfg = KCFGExplore.read_cfg(test, kcfgs_dir)
    if kcfg is None:
        raise ValueError(f'Could not load CFG {test} from {kcfgs_dir}')
    port = find_free_port()
    source_id, target_id = edge
    with KCFGExplore(foundry.kevm, port=port, bug_report=br) as kcfg_explore:
        kcfg, _ = kcfg_explore.section_edge(test, kcfg, source_id=source_id, target_id=target_id, sections=sections)
    KCFGExplore.write_cfg(test, kcfgs_dir, kcfg)


def _write_cfg(cfg: KCFG, path: Path) -> None:
    path.write_text(cfg.to_json())
    _LOGGER.info(f'Updated CFG file: {path}')


def _foundry_to_bin_runtime(
    empty_config: KInner,
    contracts: Iterable[Contract],
    main_module: Optional[str],
    requires: Iterable[str],
    imports: Iterable[str],
) -> KDefinition:
    modules = []
    for contract in contracts:
        module = contract_to_main_module(contract, empty_config, imports=imports)
        _LOGGER.info(f'Produced contract module: {module.name}')
        modules.append(module)
    _main_module = KFlatModule(
        main_module if main_module else 'MAIN',
        imports=(KImport(mname) for mname in [_m.name for _m in modules] + list(imports)),
    )
    modules.append(_main_module)

    bin_runtime_definition = KDefinition(
        _main_module.name,
        modules,
        requires=(KRequire(req) for req in list(requires)),
    )

    return bin_runtime_definition


def _method_to_cfg(empty_config: KInner, contract: Contract, method: Contract.Method) -> KCFG:
    calldata = method.calldata_cell(contract)
    callvalue = method.callvalue_cell
    init_term = _init_term(empty_config, contract.name, calldata=calldata, callvalue=callvalue)
    init_cterm = _init_cterm(init_term)
    is_test = method.name.startswith('test')
    failing = method.name.startswith('testFail')
    final_cterm = _final_cterm(empty_config, contract.name, failing=failing, is_test=is_test)

    cfg = KCFG()
    init_node = cfg.create_node(init_cterm)
    cfg.add_init(init_node.id)
    target_node = cfg.create_node(final_cterm)
    cfg.add_target(target_node.id)

    return cfg


def _init_cterm(init_term: KInner) -> CTerm:
    init_cterm = CTerm(init_term)
    init_cterm = KEVM.add_invariant(init_cterm)
    return init_cterm


def _init_term(
    empty_config: KInner,
    contract_name: str,
    *,
    calldata: Optional[KInner] = None,
    callvalue: Optional[KInner] = None,
) -> KInner:
    program = KEVM.bin_runtime(KApply(f'contract_{contract_name}'))
    account_cell = KEVM.account_cell(
        Foundry.address_TEST_CONTRACT(),
        intToken(0),
        program,
        KApply('.Map'),
        KApply('.Map'),
        intToken(1),
    )
    init_subst = {
        'MODE_CELL': KApply('NORMAL'),
        'SCHEDULE_CELL': KApply('LONDON_EVM'),
        'STATUSCODE_CELL': KVariable('STATUSCODE'),
        'CALLSTACK_CELL': KApply('.List'),
        'CALLDEPTH_CELL': intToken(0),
        'PROGRAM_CELL': program,
        'JUMPDESTS_CELL': KEVM.compute_valid_jumpdests(program),
        'ORIGIN_CELL': KVariable('ORIGIN_ID'),
        'LOG_CELL': KApply('.List'),
        'ID_CELL': Foundry.address_TEST_CONTRACT(),
        'CALLER_CELL': KVariable('CALLER_ID'),
        'ACCESSEDACCOUNTS_CELL': KApply('.Set'),
        'ACCESSEDSTORAGE_CELL': KApply('.Map'),
        'INTERIMSTATES_CELL': KApply('.List'),
        'ACTIVEACCOUNTS_CELL': build_assoc(
            KApply('.Set'),
            KLabel('_Set_'),
            map(
                KLabel('SetItem'),
                [
                    Foundry.address_TEST_CONTRACT(),
                    Foundry.address_CHEATCODE(),
                ],
            ),
        ),
        'LOCALMEM_CELL': KApply('.Bytes_BYTES-HOOKED_Bytes'),
        'PREVCALLER_CELL': KApply('.Account_EVM-TYPES_Account'),
        'PREVORIGIN_CELL': KApply('.Account_EVM-TYPES_Account'),
        'NEWCALLER_CELL': KApply('.Account_EVM-TYPES_Account'),
        'NEWORIGIN_CELL': KApply('.Account_EVM-TYPES_Account'),
        'ACTIVE_CELL': FALSE,
        'STATIC_CELL': FALSE,
        'MEMORYUSED_CELL': intToken(0),
        'WORDSTACK_CELL': KApply('.WordStack_EVM-TYPES_WordStack'),
        'PC_CELL': intToken(0),
        'GAS_CELL': intToken(9223372036854775807),
        'K_CELL': KSequence([KEVM.sharp_execute(), KVariable('CONTINUATION')]),
        'ACCOUNTS_CELL': KEVM.accounts(
            [
                account_cell,  # test contract address
                Foundry.account_CHEATCODE_ADDRESS(KApply('.Map')),
                KVariable('ACCOUNTS_INIT'),
            ]
        ),
        'SINGLECALL_CELL': FALSE,
        'ISREVERTEXPECTED_CELL': FALSE,
        'ISOPCODEEXPECTED_CELL': FALSE,
        'EXPECTEDADDRESS_CELL': KApply('.Account_EVM-TYPES_Account'),
        'EXPECTEDVALUE_CELL': intToken(0),
        'EXPECTEDDATA_CELL': KApply('.Bytes_BYTES-HOOKED_Bytes'),
        'OPCODETYPE_CELL': KApply('.OpcodeType_FOUNDRY-CHEAT-CODES_OpcodeType'),
        'RECORDEVENT_CELL': FALSE,
        'ISEVENTEXPECTED_CELL': FALSE,
        'ISCALLWHITELISTACTIVE_CELL': FALSE,
        'ISSTORAGEWHITELISTACTIVE_CELL': FALSE,
        'ADDRESSSET_CELL': KApply('.Set'),
        'STORAGESLOTSET_CELL': KApply('.Set'),
    }

    if calldata is not None:
        init_subst['CALLDATA_CELL'] = calldata

    if callvalue is not None:
        init_subst['CALLVALUE_CELL'] = callvalue

    return Subst(init_subst)(empty_config)


def _final_cterm(empty_config: KInner, contract_name: str, *, failing: bool, is_test: bool = True) -> CTerm:
    final_term = _final_term(empty_config, contract_name)
    dst_failed_post = KEVM.lookup(KVariable('CHEATCODE_STORAGE_FINAL'), Foundry.loc_FOUNDRY_FAILED())
    foundry_success = Foundry.success(
        KVariable('STATUSCODE_FINAL'),
        dst_failed_post,
        KVariable('ISREVERTEXPECTED_FINAL'),
        KVariable('ISOPCODEEXPECTED_FINAL'),
        KVariable('RECORDEVENT_FINAL'),
        KVariable('ISEVENTEXPECTED_FINAL'),
    )
    final_cterm = CTerm(final_term)
    if is_test:
        if not failing:
            return final_cterm.add_constraint(mlEqualsTrue(foundry_success))
        else:
            return final_cterm.add_constraint(mlEqualsTrue(notBool(foundry_success)))
    return final_cterm


def _final_term(empty_config: KInner, contract_name: str) -> KInner:
    program = KEVM.bin_runtime(KApply(f'contract_{contract_name}'))
    post_account_cell = KEVM.account_cell(
        Foundry.address_TEST_CONTRACT(),
        KVariable('ACCT_BALANCE_FINAL'),
        program,
        KVariable('ACCT_STORAGE_FINAL'),
        KVariable('ACCT_ORIGSTORAGE_FINAL'),
        KVariable('ACCT_NONCE_FINAL'),
    )
    final_subst = {
        'K_CELL': KSequence([KEVM.halt(), KVariable('CONTINUATION')]),
        'STATUSCODE_CELL': KVariable('STATUSCODE_FINAL'),
        'ID_CELL': Foundry.address_TEST_CONTRACT(),
        'ACCOUNTS_CELL': KEVM.accounts(
            [
                post_account_cell,  # test contract address
                Foundry.account_CHEATCODE_ADDRESS(KVariable('CHEATCODE_STORAGE_FINAL')),
                KVariable('ACCOUNTS_FINAL'),
            ]
        ),
        'ISREVERTEXPECTED_CELL': KVariable('ISREVERTEXPECTED_FINAL'),
        'ISOPCODEEXPECTED_CELL': KVariable('ISOPCODEEXPECTED_FINAL'),
        'RECORDEVENT_CELL': KVariable('RECORDEVENT_FINAL'),
        'ISEVENTEXPECTED_CELL': KVariable('ISEVENTEXPECTED_FINAL'),
        'ISCALLWHITELISTACTIVE_CELL': KVariable('ISCALLWHITELISTACTIVE_FINAL'),
        'ISSTORAGEWHITELISTACTIVE_CELL': KVariable('ISSTORAGEWHITELISTACTIVE_FINAL'),
        'ADDRESSSET_CELL': KVariable('ADDRESSSET_FINAL'),
        'STORAGESLOTSET_CELL': KVariable('STORAGESLOTSET_FINAL'),
    }
    return abstract_cell_vars(
        Subst(final_subst)(empty_config),
        [
            KVariable('STATUSCODE_FINAL'),
            KVariable('ACCOUNTS_FINAL'),
            KVariable('ISREVERTEXPECTED_FINAL'),
            KVariable('ISOPCODEEXPECTED_FINAL'),
            KVariable('RECORDEVENT_FINAL'),
            KVariable('ISEVENTEXPECTED_FINAL'),
            KVariable('ISCALLWHITELISTACTIVE_FINAL'),
            KVariable('ISSTORAGEWHITELISTACTIVE_FINAL'),
            KVariable('ADDRESSSET_FINAL'),
            KVariable('STORAGESLOTSET_FINAL'),
        ],
    )<|MERGE_RESOLUTION|>--- conflicted
+++ resolved
@@ -6,19 +6,16 @@
 from typing import Dict, Final, Iterable, List, NamedTuple, Optional, Tuple
 
 from pyk.cli_utils import BugReport, check_file_path, ensure_dir_path
-<<<<<<< HEAD
 from pyk.cterm import CTerm, build_claim, build_rule
 from pyk.kast.inner import KApply, KInner, KLabel, KRewrite, KSequence, KSort, KToken, KVariable, Subst, build_assoc
 from pyk.kast.manip import get_cell, minimize_term, push_down_rewrites, set_cell
 from pyk.kast.outer import KDefinition, KFlatModule, KImport, KRequire, KRuleLike
 from pyk.kcfg import KCFG, KCFGExplore
-=======
 from pyk.cterm import CTerm
 from pyk.kast.inner import KApply, KInner, KLabel, KSequence, KSort, KToken, KVariable, Subst, build_assoc
 from pyk.kast.manip import get_cell, minimize_term
 from pyk.kast.outer import KDefinition, KFlatModule, KImport, KRequire
 from pyk.kcfg import KCFG, KCFGExplore, KCFGShow
->>>>>>> 28be1686
 from pyk.kcfg.tui import KCFGElem
 from pyk.ktool.kompile import KompileBackend, LLVMKompileType
 from pyk.prelude.bytes import bytesToken
@@ -406,7 +403,6 @@
     def _short_info(cterm: CTerm) -> Iterable[str]:
         return foundry.short_info_for_contract(contract_name, cterm)
 
-<<<<<<< HEAD
     def omit_unstable_output(cterm: CTerm) -> CTerm:
 
         def flatten_accounts(cterm: CTerm) -> [CTerm]:
@@ -506,18 +502,6 @@
         res_lines.append(foundry.kevm.pretty_print(new_module))
         res_lines.append('')
 
-=======
-    kcfg_show = KCFGShow(foundry.kevm)
-    res_lines = kcfg_show.show(
-        test,
-        kcfg,
-        nodes=nodes,
-        node_deltas=node_deltas,
-        to_module=to_module,
-        minimize=minimize,
-        node_printer=_short_info,
-    )
->>>>>>> 28be1686
     return '\n'.join(res_lines)
 
 
