from __future__ import annotations

import json
import logging
import os
import shutil
from functools import cached_property
from pathlib import Path
from typing import TYPE_CHECKING, NamedTuple

import tomlkit
from pyk.cli_utils import BugReport, check_file_path, ensure_dir_path
from pyk.cterm import CTerm
from pyk.kast.inner import KApply, KLabel, KSequence, KSort, KToken, KVariable, Subst, build_assoc
from pyk.kast.manip import get_cell, minimize_term
from pyk.kast.outer import KDefinition, KFlatModule, KImport, KRequire
from pyk.kcfg import KCFG, KCFGExplore, KCFGShow
from pyk.ktool.kompile import KompileBackend, LLVMKompileType
from pyk.prelude.bytes import bytesToken
from pyk.prelude.k import GENERATED_TOP_CELL
from pyk.prelude.kbool import FALSE, notBool
from pyk.prelude.kint import INT, intToken
from pyk.prelude.ml import mlEqualsTrue
from pyk.utils import shorten_hashes, single, unique

from .kevm import KEVM
from .solc_to_k import Contract, contract_to_main_module
from .utils import KDefinition__expand_macros, abstract_cell_vars, byte_offset_to_lines, parallel_kcfg_explore

if TYPE_CHECKING:
    from typing import Any, Dict, Final, Iterable, List, Optional, Tuple, Union

    from pyk.kast import KInner
    from pyk.kcfg.tui import KCFGElem

_LOGGER: Final = logging.getLogger(__name__)


class Foundry:
    _root: Path
    _toml: Dict[str, Any]
    _bug_report: Optional[BugReport]

    def __init__(
        self,
        foundry_root: Path,
        bug_report: Optional[BugReport] = None,
    ) -> None:
        self._root = foundry_root
        with (foundry_root / 'foundry.toml').open('rb') as f:
            self._toml = tomlkit.load(f)
        self._bug_report = bug_report

    @property
    def profile(self) -> Dict[str, Any]:
        profile_name = os.getenv('FOUNDRY_PROFILE', default='default')
        return self._toml['profile'][profile_name]

    @property
    def out(self) -> Path:
        return self._root / self.profile.get('out', '')

    @cached_property
    def kevm(self) -> KEVM:
        definition_dir = self.out / 'kompiled'
        use_directory = self.out / 'tmp'
        main_file = definition_dir / 'foundry.k'
        ensure_dir_path(use_directory)
        return KEVM(
            definition_dir=definition_dir,
            main_file=main_file,
            use_directory=use_directory,
            bug_report=self._bug_report,
        )

    @cached_property
    def contracts(self) -> Dict[str, Contract]:
        pattern = '*.sol/*.json'
        paths = self.out.glob(pattern)
        json_paths = [str(path) for path in paths]
        json_paths = [json_path for json_path in json_paths if not json_path.endswith('.metadata.json')]
        json_paths = sorted(json_paths)  # Must sort to get consistent output order on different platforms
        _LOGGER.info(f'Processing contract files: {json_paths}')
        _contracts = {}
        for json_path in json_paths:
            _LOGGER.debug(f'Processing contract file: {json_path}')
            contract_name = json_path.split('/')[-1]
            contract_json = json.loads(Path(json_path).read_text())
            contract_name = contract_name[0:-5] if contract_name.endswith('.json') else contract_name
            _contracts[contract_name] = Contract(contract_name, contract_json, foundry=True)
        return _contracts

    @cached_property
    def contract_ids(self) -> Dict[int, str]:
        _contract_ids = {}
        for c in self.contracts.values():
            _contract_ids[c.contract_id] = c.name
        return _contract_ids

    def srcmap_data(self, contract_name: str, pc: int) -> Optional[Tuple[Path, int, int]]:
        if contract_name not in self.contracts:
            _LOGGER.info(f'Contract not found in Foundry project: {contract_name}')
        contract = self.contracts[contract_name]
        if pc not in contract.srcmap:
            _LOGGER.info(f'pc not found in srcmap for contract {contract_name}: {pc}')
            return None
        s, l, f, _, _ = contract.srcmap[pc]
        if f not in self.contract_ids:
            _LOGGER.info(f'Contract id not found in sourcemap data: {f}')
            return None
        src_contract = self.contracts[self.contract_ids[f]]
        src_contract_path = self._root / src_contract.contract_path
        src_contract_text = src_contract_path.read_text()
        _, start, end = byte_offset_to_lines(src_contract_text.split('\n'), s, l)
        return (src_contract_path, start, end)

    def solidity_src(self, contract_name: str, pc: int) -> Iterable[str]:
        srcmap_data = self.srcmap_data(contract_name, pc)
        if srcmap_data is None:
            return [f'No sourcemap data for contract at pc {contract_name}: {pc}']
        contract_path, start, end = srcmap_data
        if not (contract_path.exists() and contract_path.is_file()):
            return [f'No file at path for contract {contract_name}: {contract_path}']
        lines = contract_path.read_text().split('\n')
        prefix_lines = [f'   {l}' for l in lines[:start]]
        actual_lines = [f' | {l}' for l in lines[start:end]]
        suffix_lines = [f'   {l}' for l in lines[end:]]
        return prefix_lines + actual_lines + suffix_lines

    def short_info_for_contract(self, contract_name: str, cterm: CTerm) -> List[str]:
        ret_strs = self.kevm.short_info(cterm)
        _pc = get_cell(cterm.config, 'PC_CELL')
        if type(_pc) is KToken and _pc.sort == INT:
            srcmap_data = self.srcmap_data(contract_name, int(_pc.token))
            if srcmap_data is not None:
                path, start, end = srcmap_data
                ret_strs.append(f'src: {str(path)}:{start}:{end}')
        return ret_strs

    def custom_view(self, contract_name: str, element: KCFGElem) -> Iterable[str]:
        if type(element) is KCFG.Node:
            pc_cell = get_cell(element.cterm.config, 'PC_CELL')
            if type(pc_cell) is KToken and pc_cell.sort == INT:
                return self.solidity_src(contract_name, int(pc_cell.token))
        return ['NO DATA']

    class Sorts:
        FOUNDRY_CELL: Final = KSort('FoundryCell')

    @staticmethod
    def success(s: KInner, dst: KInner, r: KInner, c: KInner, e1: KInner, e2: KInner) -> KApply:
        return KApply('foundry_success', [s, dst, r, c, e1, e2])

    @staticmethod
    def fail(s: KInner, dst: KInner, r: KInner, c: KInner, e1: KInner, e2: KInner) -> KApply:
        return notBool(Foundry.success(s, dst, r, c, e1, e2))

    # address(uint160(uint256(keccak256("foundry default caller"))))

    @staticmethod
    def loc_FOUNDRY_FAILED() -> KApply:  # noqa: N802
        return KEVM.loc(
            KApply(
                'contract_access_field',
                [
                    KApply('FoundryCheat_FOUNDRY-ACCOUNTS_FoundryContract'),
                    KApply('Failed_FOUNDRY-ACCOUNTS_FoundryField'),
                ],
            )
        )

    @staticmethod
    def address_TEST_CONTRACT() -> KToken:  # noqa: N802
        return intToken(0x7FA9385BE102AC3EAC297483DD6233D62B3E1496)

    @staticmethod
    def account_TEST_CONTRACT_ADDRESS() -> KApply:  # noqa: N802
        return KEVM.account_cell(
            Foundry.address_TEST_CONTRACT(),
            intToken(0),
            KVariable('TEST_CODE'),
            KApply('.Map'),
            KApply('.Map'),
            intToken(1),
        )

    @staticmethod
    def address_CHEATCODE() -> KToken:  # noqa: N802
        return intToken(0x7109709ECFA91A80626FF3989D68F67F5B1DD12D)

    # Same address as the one used in DappTools's HEVM
    # address(bytes20(uint160(uint256(keccak256('hevm cheat code')))))
    @staticmethod
    def account_CHEATCODE_ADDRESS(store_var: KInner) -> KApply:  # noqa: N802
        return KEVM.account_cell(
            Foundry.address_CHEATCODE(),  # Hardcoded for now
            intToken(0),
            bytesToken('\x00'),
            store_var,
            KApply('.Map'),
            intToken(0),
        )


def foundry_kompile(
    definition_dir: Path,
    foundry_root: Path,
    includes: Iterable[str],
    md_selector: Optional[str],
    regen: bool = False,
    rekompile: bool = False,
    requires: Iterable[str] = (),
    imports: Iterable[str] = (),
    ccopts: Iterable[str] = (),
    llvm_kompile: bool = True,
    debug: bool = False,
    llvm_library: bool = False,
) -> None:
    main_module = 'FOUNDRY-MAIN'
    syntax_module = 'FOUNDRY-MAIN'
    foundry = Foundry(foundry_root)
    foundry_definition_dir = foundry.out / 'kompiled'
    foundry_requires_dir = foundry_definition_dir / 'requires'
    foundry_llvm_dir = foundry.out / 'kompiled-llvm'
    foundry_main_file = foundry_definition_dir / 'foundry.k'
    kompiled_timestamp = foundry_definition_dir / 'timestamp'
    ensure_dir_path(foundry_definition_dir)
    ensure_dir_path(foundry_requires_dir)
    ensure_dir_path(foundry_llvm_dir)

    requires_paths: Dict[str, str] = {}
    for r in requires:
        req = Path(r)
        if not req.exists():
            raise ValueError(f'No such file: {req}')
        if req.name in requires_paths.keys():
            raise ValueError(
                f'Required K files have conflicting names: {r} and {requires_paths[req.name]}. Consider changing the name of one of these files.'
            )
        requires_paths[req.name] = r
        req_path = foundry_requires_dir / req.name
        if regen or not req_path.exists():
            _LOGGER.info(f'Copying requires path: {req} -> {req_path}')
            shutil.copy(req, req_path)
            regen = True

    if regen or not foundry_main_file.exists():
        requires = ['foundry.md']
        requires += [f'requires/{name}' for name in list(requires_paths.keys())]
        imports = ['FOUNDRY'] + list(imports)
        kevm = KEVM(definition_dir)
        empty_config = kevm.definition.empty_config(Foundry.Sorts.FOUNDRY_CELL)
        bin_runtime_definition = _foundry_to_bin_runtime(
            empty_config=empty_config,
            contracts=foundry.contracts.values(),
            main_module=main_module,
            requires=requires,
            imports=imports,
        )
        with open(foundry_main_file, 'w') as fmf:
            _LOGGER.info(f'Writing file: {foundry_main_file}')
            kevm = KEVM(definition_dir, extra_unparsing_modules=bin_runtime_definition.all_modules)
            fmf.write(kevm.pretty_print(bin_runtime_definition) + '\n')

    def kevm_kompile(
        out_dir: Path, backend: KompileBackend, llvm_kompile_type: Optional[LLVMKompileType] = None
    ) -> None:
        KEVM.kompile(
            out_dir,
            backend,
            foundry_main_file,
            emit_json=True,
            includes=includes,
            main_module_name=main_module,
            syntax_module_name=syntax_module,
            md_selector=md_selector,
            debug=debug,
            ccopts=ccopts,
            llvm_kompile=llvm_kompile,
            llvm_kompile_type=llvm_kompile_type,
        )

    if regen or rekompile or not kompiled_timestamp.exists():
        _LOGGER.info(f'Kompiling definition: {foundry_main_file}')
        kevm_kompile(foundry_definition_dir, KompileBackend.HASKELL)
        if llvm_library:
            _LOGGER.info(f'Kompiling definition to LLVM dy.lib: {foundry_main_file}')
            kevm_kompile(foundry_llvm_dir, KompileBackend.LLVM, llvm_kompile_type=LLVMKompileType.C)


def foundry_prove(
    foundry_root: Path,
    max_depth: int = 1000,
    max_iterations: Optional[int] = None,
    reinit: bool = False,
    tests: Iterable[str] = (),
    exclude_tests: Iterable[str] = (),
    workers: int = 1,
    simplify_init: bool = True,
    break_every_step: bool = False,
    break_on_jumpi: bool = False,
    break_on_calls: bool = True,
    implication_every_block: bool = True,
    bug_report: bool = False,
    kore_rpc_command: Union[str, Iterable[str]] = ('kore-rpc',),
    smt_timeout: Optional[int] = None,
    smt_retry_limit: Optional[int] = None,
) -> Dict[str, bool]:
    if workers <= 0:
        raise ValueError(f'Must have at least one worker, found: --workers {workers}')
    if max_iterations is not None and max_iterations < 0:
        raise ValueError(f'Must have a non-negative number of iterations, found: --max-iterations {max_iterations}')

    br = BugReport(foundry_root / 'bug_report') if bug_report else None
    foundry = Foundry(foundry_root, bug_report=br)

    kcfgs_dir = foundry.out / 'kcfgs'
    if not kcfgs_dir.exists():
        kcfgs_dir.mkdir()

    all_tests = [
        f'{contract.name}.{method.name}'
        for contract in foundry.contracts.values()
        if contract.name.endswith('Test')
        for method in contract.methods
        if method.name.startswith('test')
    ]
    all_non_tests = [
        f'{contract.name}.{method.name}'
        for contract in foundry.contracts.values()
        for method in contract.methods
        if f'{contract.name}.{method.name}' not in all_tests
    ]
    unfound_tests: List[str] = []
    tests = list(tests)
    if not tests:
        tests = all_tests
    for _t in tests:
        if _t not in (all_tests + all_non_tests):
            unfound_tests.append(_t)
    for _t in exclude_tests:
        if _t not in all_tests:
            unfound_tests.append(_t)
        if _t in tests:
            tests.remove(_t)
    _LOGGER.info(f'Running tests: {tests}')
    if unfound_tests:
        raise ValueError(f'Test identifiers not found: {unfound_tests}')

<<<<<<< HEAD
    setup_methods: Dict[str, str] = {}

    contracts = unique({test.split('.')[0] for test in tests})
    for contract_name in contracts:
        contract = foundry.contracts[contract_name]
        method = contract.method_by_name('setUp')
        if method is not None:
            setup_methods[contract.name] = f'{contract.name}.{method.name}'

    def run_cfg_group(tests: List[str]) -> Dict[str, bool]:
        kcfgs: Dict[str, KCFG] = {}
        for test in tests:
            kcfg = KCFGExplore.read_cfg(test, kcfgs_dir)
            if kcfg is not None and not reinit:
                kcfgs[test] = kcfg
            else:
                _LOGGER.info(f'Initializing KCFG for test: {test}')
                contract_name, method_name = test.split('.')
                contract = foundry.contracts[contract_name]
                method = [m for m in contract.methods if m.name == method_name][0]
                empty_config = foundry.kevm.definition.empty_config(GENERATED_TOP_CELL)

                use_setup = method.name.startswith('test') and contract_name in setup_methods
                setup_method = None
                if use_setup:
                    setup_method = setup_methods[contract_name]
                    _LOGGER.info(f'Using setup method {setup_method} for test: {test}')

                kcfg = _method_to_cfg(empty_config, contract, method, kcfgs_dir, init_state=setup_method)

                _LOGGER.info(f'Expanding macros in initial state for test: {test}')
                init_term = kcfg.get_unique_init().cterm.kast
                init_term = KDefinition__expand_macros(foundry.kevm.definition, init_term)
                init_cterm = CTerm(init_term)

                _LOGGER.info(f'Expanding macros in target state for test: {test}')
                target_term = kcfg.get_unique_target().cterm.kast
                target_term = KDefinition__expand_macros(foundry.kevm.definition, target_term)
                target_cterm = CTerm(target_term)
                kcfg.replace_node(kcfg.get_unique_target().id, target_cterm)

                _LOGGER.info(f'Starting KCFGExplore for test: {test}')
                with KCFGExplore(
                    foundry.kevm,
                    bug_report=br,
                    kore_rpc_command=kore_rpc_command,
                    smt_timeout=smt_timeout,
                    smt_retry_limit=smt_retry_limit,
                ) as kcfg_explore:
                    _LOGGER.info(f'Computing definedness constraint for test: {test}')
                    init_cterm = kcfg_explore.cterm_assume_defined(init_cterm)
                    kcfg.replace_node(kcfg.get_unique_init().id, init_cterm)

                    if simplify_init:
                        _LOGGER.info(f'Simplifying KCFG for test: {test}')
                        kcfg = kcfg_explore.simplify(test, kcfg)
                kcfgs[test] = kcfg
                KCFGExplore.write_cfg(test, kcfgs_dir, kcfg)

        return parallel_kcfg_explore(
            foundry.kevm,
            kcfgs,
            save_directory=kcfgs_dir,
            max_depth=max_depth,
            max_iterations=max_iterations,
            workers=workers,
            break_every_step=break_every_step,
            break_on_jumpi=break_on_jumpi,
            break_on_calls=break_on_calls,
            implication_every_block=implication_every_block,
            is_terminal=KEVM.is_terminal,
            extract_branches=KEVM.extract_branches,
            bug_report=br,
            kore_rpc_command=kore_rpc_command,
            smt_timeout=smt_timeout,
            smt_retry_limit=smt_retry_limit,
        )
=======
    kcfgs: Dict[str, KCFG] = {}
    for test in tests:
        kcfg = KCFGExplore.read_cfg(test, kcfgs_dir)
        if kcfg is not None and not reinit:
            kcfgs[test] = kcfg
        else:
            _LOGGER.info(f'Initializing KCFG for test: {test}')
            contract_name, method_name = test.split('.')
            contract = foundry.contracts[contract_name]
            method = [m for m in contract.methods if m.name == method_name][0]
            empty_config = foundry.kevm.definition.empty_config(GENERATED_TOP_CELL)
            kcfg = _method_to_cfg(empty_config, contract, method)

            _LOGGER.info(f'Expanding macros in initial state for test: {test}')
            init_term = kcfg.get_unique_init().cterm.kast
            init_term = KDefinition__expand_macros(foundry.kevm.definition, init_term)
            init_cterm = CTerm.from_kast(init_term)

            _LOGGER.info(f'Expanding macros in target state for test: {test}')
            target_term = kcfg.get_unique_target().cterm.kast
            target_term = KDefinition__expand_macros(foundry.kevm.definition, target_term)
            target_cterm = CTerm.from_kast(target_term)
            kcfg.replace_node(kcfg.get_unique_target().id, target_cterm)

            _LOGGER.info(f'Starting KCFGExplore for test: {test}')
            with KCFGExplore(
                foundry.kevm,
                bug_report=br,
                kore_rpc_command=kore_rpc_command,
                smt_timeout=smt_timeout,
                smt_retry_limit=smt_retry_limit,
            ) as kcfg_explore:
                _LOGGER.info(f'Computing definedness constraint for test: {test}')
                init_cterm = kcfg_explore.cterm_assume_defined(init_cterm)
                kcfg.replace_node(kcfg.get_unique_init().id, init_cterm)

                if simplify_init:
                    _LOGGER.info(f'Simplifying KCFG for test: {test}')
                    kcfg = kcfg_explore.simplify(test, kcfg)

            kcfgs[test] = kcfg
            KCFGExplore.write_cfg(test, kcfgs_dir, kcfg)
>>>>>>> 5bc5ec66

    _LOGGER.info(f'Running setup functions in parallel: {list(setup_methods.values())}')
    results = run_cfg_group(list(setup_methods.values()))
    failed = [setup_cfg for setup_cfg, passed in results.items() if not passed]
    if failed:
        raise ValueError(f'Running setUp method failed for {len(failed)} contracts: {failed}')

    _LOGGER.info(f'Running test functions in parallel: {tests}')
    return run_cfg_group(tests)


def foundry_show(
    foundry_root: Path,
    test: str,
    nodes: Iterable[str] = (),
    node_deltas: Iterable[Tuple[str, str]] = (),
    to_module: bool = False,
    minimize: bool = True,
) -> str:
    contract_name = test.split('.')[0]
    foundry = Foundry(foundry_root)
    kcfgs_dir = foundry.out / 'kcfgs'

    kcfg = KCFGExplore.read_cfg(test, kcfgs_dir)
    if kcfg is None:
        raise ValueError(f'Could not load CFG {test} from {kcfgs_dir}')

    def _short_info(cterm: CTerm) -> Iterable[str]:
        return foundry.short_info_for_contract(contract_name, cterm)

    kcfg_show = KCFGShow(foundry.kevm)
    res_lines = kcfg_show.show(
        test,
        kcfg,
        nodes=nodes,
        node_deltas=node_deltas,
        to_module=to_module,
        minimize=minimize,
        node_printer=_short_info,
    )
    return '\n'.join(res_lines)


def foundry_to_dot(foundry_root: Path, test: str) -> None:
    foundry = Foundry(foundry_root)
    kcfgs_dir = foundry.out / 'kcfgs'
    dump_dir = kcfgs_dir / 'dump'
    kcfg = KCFGExplore.read_cfg(test, kcfgs_dir)
    if kcfg is None:
        raise ValueError(f'Could not load CFG {test} from {kcfgs_dir}')
    kcfg_show = KCFGShow(foundry.kevm)
    kcfg_show.dump(test, kcfg, dump_dir, dot=True)


class CfgStat(NamedTuple):
    path: Path
    cfg_id: int
    proven: str
    total_nodes: int
    frontier_nodes: int
    stuck_nodes: int

    @staticmethod
    def from_file(path: Path) -> CfgStat:
        check_file_path(path)
        cfg_json = json.loads(path.read_text())
        cfg_id = cfg_json['cfgid']
        cfg = KCFG.from_dict(cfg_json)
        total_nodes = len(cfg.nodes)
        frontier_nodes = len(cfg.frontier)
        stuck_nodes = len(cfg.stuck)

        proven = 'failed'
        if stuck_nodes == 0:
            proven = 'pending'
            if frontier_nodes == 0:
                proven = 'passed'

        return CfgStat(
            path=path,
            cfg_id=cfg_id,
            proven=proven,
            total_nodes=total_nodes,
            frontier_nodes=frontier_nodes,
            stuck_nodes=stuck_nodes,
        )

    def pretty(self, *, details: bool = True) -> str:
        lines = []
        lines.append(f'{self.cfg_id}: {self.proven}')
        if details:
            lines.append(f'    path: {self.path}')
            lines.append(f'    nodes: {self.total_nodes}')
            lines.append(f'    frontier: {self.frontier_nodes}')
            lines.append(f'    stuck: {self.stuck_nodes}')
        return '\n'.join(lines)


def foundry_list(foundry_root: Path) -> List[CfgStat]:
    foundry = Foundry(foundry_root)
    kcfgs_dir = foundry.out / 'kcfgs'
    paths = kcfgs_dir.glob('*.json')
    return [CfgStat.from_file(path) for path in paths]


def foundry_remove_node(foundry_root: Path, test: str, node: str) -> None:
    foundry = Foundry(foundry_root)
    kcfgs_dir = foundry.out / 'kcfgs'
    kcfg = KCFGExplore.read_cfg(test, kcfgs_dir)
    if kcfg is None:
        raise ValueError(f'Could not load CFG {test} from {kcfgs_dir}')
    for _node in kcfg.reachable_nodes(node, traverse_covers=True):
        if not kcfg.is_target(_node.id):
            _LOGGER.info(f'Removing node: {shorten_hashes(_node.id)}')
            kcfg.remove_node(_node.id)
    KCFGExplore.write_cfg(test, kcfgs_dir, kcfg)


def foundry_simplify_node(
    foundry_root: Path,
    test: str,
    node: str,
    replace: bool = False,
    minimize: bool = True,
    bug_report: bool = False,
    smt_timeout: Optional[int] = None,
    smt_retry_limit: Optional[int] = None,
) -> str:
    br = BugReport(Path(f'{test}.bug_report')) if bug_report else None
    foundry = Foundry(foundry_root, bug_report=br)
    kcfgs_dir = foundry.out / 'kcfgs'
    kcfg = KCFGExplore.read_cfg(test, kcfgs_dir)
    if kcfg is None:
        raise ValueError(f'Could not load CFG {test} from {kcfgs_dir}')
    cterm = kcfg.node(node).cterm
    with KCFGExplore(
        foundry.kevm, bug_report=br, smt_timeout=smt_timeout, smt_retry_limit=smt_retry_limit
    ) as kcfg_explore:
        new_term = kcfg_explore.cterm_simplify(cterm)
    if replace:
        kcfg.replace_node(node, CTerm.from_kast(new_term))
        KCFGExplore.write_cfg(test, kcfgs_dir, kcfg)
    res_term = minimize_term(new_term) if minimize else new_term
    return foundry.kevm.pretty_print(res_term)


def foundry_step_node(
    foundry_root: Path,
    test: str,
    node: str,
    repeat: int = 1,
    depth: int = 1,
    bug_report: bool = False,
    smt_timeout: Optional[int] = None,
    smt_retry_limit: Optional[int] = None,
) -> None:
    if repeat < 1:
        raise ValueError(f'Expected positive value for --repeat, got: {repeat}')
    if depth < 1:
        raise ValueError(f'Expected positive value for --depth, got: {depth}')

    br = BugReport(Path(f'{test}.bug_report')) if bug_report else None
    foundry = Foundry(foundry_root, bug_report=br)

    kcfgs_dir = foundry.out / 'kcfgs'
    kcfg = KCFGExplore.read_cfg(test, kcfgs_dir)
    if kcfg is None:
        raise ValueError(f'Could not load CFG {test} from {kcfgs_dir}')
    with KCFGExplore(
        foundry.kevm, bug_report=br, smt_timeout=smt_timeout, smt_retry_limit=smt_retry_limit
    ) as kcfg_explore:
        for _i in range(repeat):
            kcfg, node = kcfg_explore.step(test, kcfg, node, depth=depth)
            KCFGExplore.write_cfg(test, kcfgs_dir, kcfg)


def foundry_section_edge(
    foundry_root: Path,
    test: str,
    edge: Tuple[str, str],
    sections: int = 2,
    replace: bool = False,
    bug_report: bool = False,
    smt_timeout: Optional[int] = None,
    smt_retry_limit: Optional[int] = None,
) -> None:
    br = BugReport(Path(f'{test}.bug_report')) if bug_report else None
    foundry = Foundry(foundry_root, bug_report=br)
    kcfgs_dir = foundry.out / 'kcfgs'
    kcfg = KCFGExplore.read_cfg(test, kcfgs_dir)
    if kcfg is None:
        raise ValueError(f'Could not load CFG {test} from {kcfgs_dir}')
    source_id, target_id = edge
    with KCFGExplore(
        foundry.kevm, bug_report=br, smt_timeout=smt_timeout, smt_retry_limit=smt_retry_limit
    ) as kcfg_explore:
        kcfg, _ = kcfg_explore.section_edge(test, kcfg, source_id=source_id, target_id=target_id, sections=sections)
    KCFGExplore.write_cfg(test, kcfgs_dir, kcfg)


def _write_cfg(cfg: KCFG, path: Path) -> None:
    path.write_text(cfg.to_json())
    _LOGGER.info(f'Updated CFG file: {path}')


def _foundry_to_bin_runtime(
    empty_config: KInner,
    contracts: Iterable[Contract],
    main_module: Optional[str],
    requires: Iterable[str],
    imports: Iterable[str],
) -> KDefinition:
    modules = []
    for contract in contracts:
        module = contract_to_main_module(contract, empty_config, imports=imports)
        _LOGGER.info(f'Produced contract module: {module.name}')
        modules.append(module)
    _main_module = KFlatModule(
        main_module if main_module else 'MAIN',
        imports=(KImport(mname) for mname in [_m.name for _m in modules] + list(imports)),
    )
    modules.append(_main_module)

    bin_runtime_definition = KDefinition(
        _main_module.name,
        modules,
        requires=(KRequire(req) for req in list(requires)),
    )

    return bin_runtime_definition


def _method_to_cfg(
    empty_config: KInner,
    contract: Contract,
    method: Contract.Method,
    kcfgs_dir: Path,
    init_state: Optional[str],
) -> KCFG:
    calldata = method.calldata_cell(contract)
    callvalue = method.callvalue_cell
    init_term = _init_term(
        empty_config, contract.name, kcfgs_dir, calldata=calldata, callvalue=callvalue, init_state=init_state
    )
    init_cterm = _init_cterm(init_term)
    is_test = method.name.startswith('test')
    failing = method.name.startswith('testFail')
    final_cterm = _final_cterm(empty_config, contract.name, failing=failing, is_test=is_test)

    cfg = KCFG()
    init_node = cfg.create_node(init_cterm)
    cfg.add_init(init_node.id)
    target_node = cfg.create_node(final_cterm)
    cfg.add_target(target_node.id)

    return cfg


def _init_cterm(init_term: KInner) -> CTerm:
    init_cterm = CTerm.from_kast(init_term)
    init_cterm = KEVM.add_invariant(init_cterm)
    return init_cterm


def get_final_accounts_cell(cfgid: str, kcfgs_dir: Path) -> KInner:
    kcfg = KCFGExplore.read_cfg(cfgid, kcfgs_dir)
    if not kcfg:
        raise RuntimeError(f'failed to read cfg: {cfgid}')
    target = kcfg.get_unique_target()
    cover = single(kcfg.covers(target_id=target.id))
    accounts_cell = get_cell(cover.source.cterm.config, 'ACCOUNTS_CELL')
    return accounts_cell


def _init_term(
    empty_config: KInner,
    contract_name: str,
    kcfgs_dir: Path,
    *,
    calldata: Optional[KInner] = None,
    callvalue: Optional[KInner] = None,
    init_state: Optional[str],
) -> KInner:
    program = KEVM.bin_runtime(KApply(f'contract_{contract_name}'))
    account_cell = KEVM.account_cell(
        Foundry.address_TEST_CONTRACT(),
        intToken(0),
        program,
        KApply('.Map'),
        KApply('.Map'),
        intToken(1),
    )
    init_subst = {
        'MODE_CELL': KApply('NORMAL'),
        'SCHEDULE_CELL': KApply('LONDON_EVM'),
        'STATUSCODE_CELL': KVariable('STATUSCODE'),
        'CALLSTACK_CELL': KApply('.List'),
        'CALLDEPTH_CELL': intToken(0),
        'PROGRAM_CELL': program,
        'JUMPDESTS_CELL': KEVM.compute_valid_jumpdests(program),
        'ORIGIN_CELL': KVariable('ORIGIN_ID'),
        'LOG_CELL': KApply('.List'),
        'ID_CELL': Foundry.address_TEST_CONTRACT(),
        'CALLER_CELL': KVariable('CALLER_ID'),
        'ACCESSEDACCOUNTS_CELL': KApply('.Set'),
        'ACCESSEDSTORAGE_CELL': KApply('.Map'),
        'INTERIMSTATES_CELL': KApply('.List'),
        'ACTIVEACCOUNTS_CELL': build_assoc(
            KApply('.Set'),
            KLabel('_Set_'),
            map(
                KLabel('SetItem'),
                [
                    Foundry.address_TEST_CONTRACT(),
                    Foundry.address_CHEATCODE(),
                ],
            ),
        ),
        'LOCALMEM_CELL': KApply('.Bytes_BYTES-HOOKED_Bytes'),
        'PREVCALLER_CELL': KApply('.Account_EVM-TYPES_Account'),
        'PREVORIGIN_CELL': KApply('.Account_EVM-TYPES_Account'),
        'NEWCALLER_CELL': KApply('.Account_EVM-TYPES_Account'),
        'NEWORIGIN_CELL': KApply('.Account_EVM-TYPES_Account'),
        'ACTIVE_CELL': FALSE,
        'STATIC_CELL': FALSE,
        'MEMORYUSED_CELL': intToken(0),
        'WORDSTACK_CELL': KApply('.WordStack_EVM-TYPES_WordStack'),
        'PC_CELL': intToken(0),
        'GAS_CELL': intToken(9223372036854775807),
        'K_CELL': KSequence([KEVM.sharp_execute(), KVariable('CONTINUATION')]),
        'ACCOUNTS_CELL': KEVM.accounts(
            [
                account_cell,  # test contract address
                Foundry.account_CHEATCODE_ADDRESS(KApply('.Map')),
                KVariable('ACCOUNTS_INIT'),
            ]
        ),
        'SINGLECALL_CELL': FALSE,
        'ISREVERTEXPECTED_CELL': FALSE,
        'ISOPCODEEXPECTED_CELL': FALSE,
        'EXPECTEDADDRESS_CELL': KApply('.Account_EVM-TYPES_Account'),
        'EXPECTEDVALUE_CELL': intToken(0),
        'EXPECTEDDATA_CELL': KApply('.Bytes_BYTES-HOOKED_Bytes'),
        'OPCODETYPE_CELL': KApply('.OpcodeType_FOUNDRY-CHEAT-CODES_OpcodeType'),
        'RECORDEVENT_CELL': FALSE,
        'ISEVENTEXPECTED_CELL': FALSE,
        'ISCALLWHITELISTACTIVE_CELL': FALSE,
        'ISSTORAGEWHITELISTACTIVE_CELL': FALSE,
        'ADDRESSSET_CELL': KApply('.Set'),
        'STORAGESLOTSET_CELL': KApply('.Set'),
    }

    if init_state:
        init_subst['ACCOUNTS_CELL'] = get_final_accounts_cell(init_state, kcfgs_dir)

    if calldata is not None:
        init_subst['CALLDATA_CELL'] = calldata

    if callvalue is not None:
        init_subst['CALLVALUE_CELL'] = callvalue

    return Subst(init_subst)(empty_config)


def _final_cterm(empty_config: KInner, contract_name: str, *, failing: bool, is_test: bool = True) -> CTerm:
    final_term = _final_term(empty_config, contract_name)
    dst_failed_post = KEVM.lookup(KVariable('CHEATCODE_STORAGE_FINAL'), Foundry.loc_FOUNDRY_FAILED())
    foundry_success = Foundry.success(
        KVariable('STATUSCODE_FINAL'),
        dst_failed_post,
        KVariable('ISREVERTEXPECTED_FINAL'),
        KVariable('ISOPCODEEXPECTED_FINAL'),
        KVariable('RECORDEVENT_FINAL'),
        KVariable('ISEVENTEXPECTED_FINAL'),
    )
    final_cterm = CTerm.from_kast(final_term)
    if is_test:
        if not failing:
            return final_cterm.add_constraint(mlEqualsTrue(foundry_success))
        else:
            return final_cterm.add_constraint(mlEqualsTrue(notBool(foundry_success)))
    return final_cterm


def _final_term(empty_config: KInner, contract_name: str) -> KInner:
    program = KEVM.bin_runtime(KApply(f'contract_{contract_name}'))
    post_account_cell = KEVM.account_cell(
        Foundry.address_TEST_CONTRACT(),
        KVariable('ACCT_BALANCE_FINAL'),
        program,
        KVariable('ACCT_STORAGE_FINAL'),
        KVariable('ACCT_ORIGSTORAGE_FINAL'),
        KVariable('ACCT_NONCE_FINAL'),
    )
    final_subst = {
        'K_CELL': KSequence([KEVM.halt(), KVariable('CONTINUATION')]),
        'STATUSCODE_CELL': KVariable('STATUSCODE_FINAL'),
        'ID_CELL': Foundry.address_TEST_CONTRACT(),
        'ACCOUNTS_CELL': KEVM.accounts(
            [
                post_account_cell,  # test contract address
                Foundry.account_CHEATCODE_ADDRESS(KVariable('CHEATCODE_STORAGE_FINAL')),
                KVariable('ACCOUNTS_FINAL'),
            ]
        ),
        'ISREVERTEXPECTED_CELL': KVariable('ISREVERTEXPECTED_FINAL'),
        'ISOPCODEEXPECTED_CELL': KVariable('ISOPCODEEXPECTED_FINAL'),
        'RECORDEVENT_CELL': KVariable('RECORDEVENT_FINAL'),
        'ISEVENTEXPECTED_CELL': KVariable('ISEVENTEXPECTED_FINAL'),
        'ISCALLWHITELISTACTIVE_CELL': KVariable('ISCALLWHITELISTACTIVE_FINAL'),
        'ISSTORAGEWHITELISTACTIVE_CELL': KVariable('ISSTORAGEWHITELISTACTIVE_FINAL'),
        'ADDRESSSET_CELL': KVariable('ADDRESSSET_FINAL'),
        'STORAGESLOTSET_CELL': KVariable('STORAGESLOTSET_FINAL'),
    }
    return abstract_cell_vars(
        Subst(final_subst)(empty_config),
        [
            KVariable('STATUSCODE_FINAL'),
            KVariable('ACCOUNTS_FINAL'),
            KVariable('ISREVERTEXPECTED_FINAL'),
            KVariable('ISOPCODEEXPECTED_FINAL'),
            KVariable('RECORDEVENT_FINAL'),
            KVariable('ISEVENTEXPECTED_FINAL'),
            KVariable('ISCALLWHITELISTACTIVE_FINAL'),
            KVariable('ISSTORAGEWHITELISTACTIVE_FINAL'),
            KVariable('ADDRESSSET_FINAL'),
            KVariable('STORAGESLOTSET_FINAL'),
        ],
    )<|MERGE_RESOLUTION|>--- conflicted
+++ resolved
@@ -347,7 +347,6 @@
     if unfound_tests:
         raise ValueError(f'Test identifiers not found: {unfound_tests}')
 
-<<<<<<< HEAD
     setup_methods: Dict[str, str] = {}
 
     contracts = unique({test.split('.')[0] for test in tests})
@@ -425,50 +424,6 @@
             smt_timeout=smt_timeout,
             smt_retry_limit=smt_retry_limit,
         )
-=======
-    kcfgs: Dict[str, KCFG] = {}
-    for test in tests:
-        kcfg = KCFGExplore.read_cfg(test, kcfgs_dir)
-        if kcfg is not None and not reinit:
-            kcfgs[test] = kcfg
-        else:
-            _LOGGER.info(f'Initializing KCFG for test: {test}')
-            contract_name, method_name = test.split('.')
-            contract = foundry.contracts[contract_name]
-            method = [m for m in contract.methods if m.name == method_name][0]
-            empty_config = foundry.kevm.definition.empty_config(GENERATED_TOP_CELL)
-            kcfg = _method_to_cfg(empty_config, contract, method)
-
-            _LOGGER.info(f'Expanding macros in initial state for test: {test}')
-            init_term = kcfg.get_unique_init().cterm.kast
-            init_term = KDefinition__expand_macros(foundry.kevm.definition, init_term)
-            init_cterm = CTerm.from_kast(init_term)
-
-            _LOGGER.info(f'Expanding macros in target state for test: {test}')
-            target_term = kcfg.get_unique_target().cterm.kast
-            target_term = KDefinition__expand_macros(foundry.kevm.definition, target_term)
-            target_cterm = CTerm.from_kast(target_term)
-            kcfg.replace_node(kcfg.get_unique_target().id, target_cterm)
-
-            _LOGGER.info(f'Starting KCFGExplore for test: {test}')
-            with KCFGExplore(
-                foundry.kevm,
-                bug_report=br,
-                kore_rpc_command=kore_rpc_command,
-                smt_timeout=smt_timeout,
-                smt_retry_limit=smt_retry_limit,
-            ) as kcfg_explore:
-                _LOGGER.info(f'Computing definedness constraint for test: {test}')
-                init_cterm = kcfg_explore.cterm_assume_defined(init_cterm)
-                kcfg.replace_node(kcfg.get_unique_init().id, init_cterm)
-
-                if simplify_init:
-                    _LOGGER.info(f'Simplifying KCFG for test: {test}')
-                    kcfg = kcfg_explore.simplify(test, kcfg)
-
-            kcfgs[test] = kcfg
-            KCFGExplore.write_cfg(test, kcfgs_dir, kcfg)
->>>>>>> 5bc5ec66
 
     _LOGGER.info(f'Running setup functions in parallel: {list(setup_methods.values())}')
     results = run_cfg_group(list(setup_methods.values()))
