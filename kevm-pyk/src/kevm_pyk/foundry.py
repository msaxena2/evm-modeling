from __future__ import annotations

import json
import logging
import os
import shutil
from functools import cached_property
from pathlib import Path
from typing import TYPE_CHECKING

import tomlkit
from pyk.cli_utils import BugReport, ensure_dir_path
from pyk.cterm import CTerm
from pyk.kast.inner import KApply, KLabel, KSequence, KSort, KToken, KVariable, Subst, build_assoc
from pyk.kast.manip import get_cell, minimize_term
from pyk.kast.outer import KDefinition, KFlatModule, KImport, KRequire
from pyk.kcfg import KCFG, KCFGExplore, KCFGShow
from pyk.ktool.kompile import KompileBackend, LLVMKompileType
from pyk.prelude.bytes import bytesToken
from pyk.prelude.k import GENERATED_TOP_CELL
from pyk.prelude.kbool import FALSE, notBool
from pyk.prelude.kint import INT, intToken
from pyk.prelude.ml import mlEqualsTrue
<<<<<<< HEAD
from pyk.proof import AGProof
from pyk.utils import hash_str, shorten_hashes, single, unique
=======
from pyk.proof import APRProof
from pyk.utils import shorten_hashes, single, unique
>>>>>>> a7b591da

from .kevm import KEVM
from .solc_to_k import Contract, contract_to_main_module
from .utils import KDefinition__expand_macros, abstract_cell_vars, byte_offset_to_lines, parallel_kcfg_explore

if TYPE_CHECKING:
    from collections.abc import Iterable
    from typing import Any, Final

    from pyk.kast import KInner
    from pyk.kcfg.tui import KCFGElem

_LOGGER: Final = logging.getLogger(__name__)


class Foundry:
    _root: Path
    _toml: dict[str, Any]
    _bug_report: BugReport | None

    def __init__(
        self,
        foundry_root: Path,
        bug_report: BugReport | None = None,
    ) -> None:
        self._root = foundry_root
        with (foundry_root / 'foundry.toml').open('rb') as f:
            self._toml = tomlkit.load(f)
        self._bug_report = bug_report

    @property
    def profile(self) -> dict[str, Any]:
        profile_name = os.getenv('FOUNDRY_PROFILE', default='default')
        return self._toml['profile'][profile_name]

    @property
    def out(self) -> Path:
        return self._root / self.profile.get('out', '')

    @cached_property
    def kevm(self) -> KEVM:
        definition_dir = self.out / 'kompiled'
        use_directory = self.out / 'tmp'
        main_file = definition_dir / 'foundry.k'
        ensure_dir_path(use_directory)
        return KEVM(
            definition_dir=definition_dir,
            main_file=main_file,
            use_directory=use_directory,
            bug_report=self._bug_report,
        )

    @cached_property
    def contracts(self) -> dict[str, Contract]:
        pattern = '*.sol/*.json'
        paths = self.out.glob(pattern)
        json_paths = [str(path) for path in paths]
        json_paths = [json_path for json_path in json_paths if not json_path.endswith('.metadata.json')]
        json_paths = sorted(json_paths)  # Must sort to get consistent output order on different platforms
        _LOGGER.info(f'Processing contract files: {json_paths}')
        _contracts = {}
        for json_path in json_paths:
            _LOGGER.debug(f'Processing contract file: {json_path}')
            contract_name = json_path.split('/')[-1]
            contract_json = json.loads(Path(json_path).read_text())
            contract_name = contract_name[0:-5] if contract_name.endswith('.json') else contract_name
            _contracts[contract_name] = Contract(contract_name, contract_json, foundry=True)
        return _contracts

    @cached_property
    def digest(self) -> str:
        sorted_names = sorted(self.contracts.keys())
        contract_digests = [self.contracts[c].digest for c in sorted_names]
        return hash_str('\n'.join(contract_digests))

    def up_to_date(self) -> bool:
        digest_file = self.out / 'digest'
        return digest_file.exists() and digest_file.read_text() == self.digest

    def update_digest(self) -> None:
        digest_file = self.out / 'digest'
        digest_file.write_text(self.digest)
        _LOGGER.info(f'Updated Foundry digest file: {digest_file}')

    @cached_property
    def contract_ids(self) -> dict[int, str]:
        _contract_ids = {}
        for c in self.contracts.values():
            _contract_ids[c.contract_id] = c.name
        return _contract_ids

    def srcmap_data(self, contract_name: str, pc: int) -> tuple[Path, int, int] | None:
        if contract_name not in self.contracts:
            _LOGGER.info(f'Contract not found in Foundry project: {contract_name}')
        contract = self.contracts[contract_name]
        if pc not in contract.srcmap:
            _LOGGER.info(f'pc not found in srcmap for contract {contract_name}: {pc}')
            return None
        s, l, f, _, _ = contract.srcmap[pc]
        if f not in self.contract_ids:
            _LOGGER.info(f'Contract id not found in sourcemap data: {f}')
            return None
        src_contract = self.contracts[self.contract_ids[f]]
        src_contract_path = self._root / src_contract.contract_path
        src_contract_text = src_contract_path.read_text()
        _, start, end = byte_offset_to_lines(src_contract_text.split('\n'), s, l)
        return (src_contract_path, start, end)

    def solidity_src(self, contract_name: str, pc: int) -> Iterable[str]:
        srcmap_data = self.srcmap_data(contract_name, pc)
        if srcmap_data is None:
            return [f'No sourcemap data for contract at pc {contract_name}: {pc}']
        contract_path, start, end = srcmap_data
        if not (contract_path.exists() and contract_path.is_file()):
            return [f'No file at path for contract {contract_name}: {contract_path}']
        lines = contract_path.read_text().split('\n')
        prefix_lines = [f'   {l}' for l in lines[:start]]
        actual_lines = [f' | {l}' for l in lines[start:end]]
        suffix_lines = [f'   {l}' for l in lines[end:]]
        return prefix_lines + actual_lines + suffix_lines

    def short_info_for_contract(self, contract_name: str, cterm: CTerm) -> list[str]:
        ret_strs = self.kevm.short_info(cterm)
        _pc = cterm.cell('PC_CELL')
        if type(_pc) is KToken and _pc.sort == INT:
            srcmap_data = self.srcmap_data(contract_name, int(_pc.token))
            if srcmap_data is not None:
                path, start, end = srcmap_data
                ret_strs.append(f'src: {str(path)}:{start}:{end}')
        return ret_strs

    def custom_view(self, contract_name: str, element: KCFGElem) -> Iterable[str]:
        if type(element) is KCFG.Node:
            pc_cell = element.cterm.cell('PC_CELL')
            if type(pc_cell) is KToken and pc_cell.sort == INT:
                return self.solidity_src(contract_name, int(pc_cell.token))
        return ['NO DATA']

    class Sorts:
        FOUNDRY_CELL: Final = KSort('FoundryCell')

    @staticmethod
    def success(s: KInner, dst: KInner, r: KInner, c: KInner, e1: KInner, e2: KInner) -> KApply:
        return KApply('foundry_success', [s, dst, r, c, e1, e2])

    @staticmethod
    def fail(s: KInner, dst: KInner, r: KInner, c: KInner, e1: KInner, e2: KInner) -> KApply:
        return notBool(Foundry.success(s, dst, r, c, e1, e2))

    # address(uint160(uint256(keccak256("foundry default caller"))))

    @staticmethod
    def loc_FOUNDRY_FAILED() -> KApply:  # noqa: N802
        return KEVM.loc(
            KApply(
                'contract_access_field',
                [
                    KApply('FoundryCheat_FOUNDRY-ACCOUNTS_FoundryContract'),
                    KApply('Failed_FOUNDRY-ACCOUNTS_FoundryField'),
                ],
            )
        )

    @staticmethod
    def address_TEST_CONTRACT() -> KToken:  # noqa: N802
        return intToken(0x7FA9385BE102AC3EAC297483DD6233D62B3E1496)

    @staticmethod
    def address_CHEATCODE() -> KToken:  # noqa: N802
        return intToken(0x7109709ECFA91A80626FF3989D68F67F5B1DD12D)

    # Same address as the one used in DappTools's HEVM
    # address(bytes20(uint160(uint256(keccak256('hevm cheat code')))))
    @staticmethod
    def account_CHEATCODE_ADDRESS(store_var: KInner) -> KApply:  # noqa: N802
        return KEVM.account_cell(
            Foundry.address_CHEATCODE(),  # Hardcoded for now
            intToken(0),
            bytesToken('\x00'),
            store_var,
            KApply('.Map'),
            intToken(0),
        )


def foundry_kompile(
    definition_dir: Path,
    foundry_root: Path,
    includes: Iterable[str],
    md_selector: str | None,
    regen: bool = False,
    rekompile: bool = False,
    requires: Iterable[str] = (),
    imports: Iterable[str] = (),
    ccopts: Iterable[str] = (),
    llvm_kompile: bool = True,
    debug: bool = False,
    llvm_library: bool = False,
) -> None:
    main_module = 'FOUNDRY-MAIN'
    syntax_module = 'FOUNDRY-MAIN'
    foundry = Foundry(foundry_root)
    foundry_definition_dir = foundry.out / 'kompiled'
    foundry_requires_dir = foundry_definition_dir / 'requires'
    foundry_llvm_dir = foundry.out / 'kompiled-llvm'
    foundry_main_file = foundry_definition_dir / 'foundry.k'
    kompiled_timestamp = foundry_definition_dir / 'timestamp'
    ensure_dir_path(foundry_definition_dir)
    ensure_dir_path(foundry_requires_dir)
    ensure_dir_path(foundry_llvm_dir)

    requires_paths: dict[str, str] = {}

    if not foundry.up_to_date():
        _LOGGER.info('Detected updates to contracts, regenerating K definition.')
        regen = True

    for r in requires:
        req = Path(r)
        if not req.exists():
            raise ValueError(f'No such file: {req}')
        if req.name in requires_paths.keys():
            raise ValueError(
                f'Required K files have conflicting names: {r} and {requires_paths[req.name]}. Consider changing the name of one of these files.'
            )
        requires_paths[req.name] = r
        req_path = foundry_requires_dir / req.name
        if regen or not req_path.exists():
            _LOGGER.info(f'Copying requires path: {req} -> {req_path}')
            shutil.copy(req, req_path)
            regen = True

    if regen or not foundry_main_file.exists():
        requires = ['foundry.md']
        requires += [f'requires/{name}' for name in list(requires_paths.keys())]
        imports = ['FOUNDRY'] + list(imports)
        kevm = KEVM(definition_dir)
        empty_config = kevm.definition.empty_config(Foundry.Sorts.FOUNDRY_CELL)
        bin_runtime_definition = _foundry_to_bin_runtime(
            empty_config=empty_config,
            contracts=foundry.contracts.values(),
            main_module=main_module,
            requires=requires,
            imports=imports,
        )
        with open(foundry_main_file, 'w') as fmf:
            _LOGGER.info(f'Writing file: {foundry_main_file}')
            kevm = KEVM(definition_dir, extra_unparsing_modules=bin_runtime_definition.all_modules)
            fmf.write(kevm.pretty_print(bin_runtime_definition) + '\n')

    def kevm_kompile(
        out_dir: Path,
        backend: KompileBackend,
        llvm_kompile_type: LLVMKompileType | None = None,
        md_selector: str | None = None,
    ) -> None:
        KEVM.kompile(
            out_dir,
            backend,
            foundry_main_file,
            emit_json=True,
            includes=includes,
            main_module_name=main_module,
            syntax_module_name=syntax_module,
            md_selector=md_selector,
            debug=debug,
            ccopts=ccopts,
            llvm_kompile=llvm_kompile,
            llvm_kompile_type=llvm_kompile_type,
        )

    if regen or rekompile or not kompiled_timestamp.exists():
        _LOGGER.info(f'Kompiling definition: {foundry_main_file}')
        kevm_kompile(foundry_definition_dir, KompileBackend.HASKELL, md_selector=md_selector)
        if llvm_library:
            _LOGGER.info(f'Kompiling definition to LLVM dy.lib: {foundry_main_file}')
            kevm_kompile(
                foundry_llvm_dir,
                KompileBackend.LLVM,
                llvm_kompile_type=LLVMKompileType.C,
                md_selector=('k & ! symbolic' if md_selector is None else f'{md_selector} & ! symbolic'),
            )

    foundry.update_digest()


def foundry_prove(
    foundry_root: Path,
    max_depth: int = 1000,
    max_iterations: int | None = None,
    reinit: bool = False,
    tests: Iterable[str] = (),
    exclude_tests: Iterable[str] = (),
    workers: int = 1,
    simplify_init: bool = True,
    break_every_step: bool = False,
    break_on_jumpi: bool = False,
    break_on_calls: bool = True,
    implication_every_block: bool = True,
    bug_report: bool = False,
    kore_rpc_command: str | Iterable[str] = ('kore-rpc',),
    smt_timeout: int | None = None,
    smt_retry_limit: int | None = None,
) -> dict[str, bool]:
    if workers <= 0:
        raise ValueError(f'Must have at least one worker, found: --workers {workers}')
    if max_iterations is not None and max_iterations < 0:
        raise ValueError(f'Must have a non-negative number of iterations, found: --max-iterations {max_iterations}')

    br = BugReport(foundry_root / 'bug_report') if bug_report else None
    foundry = Foundry(foundry_root, bug_report=br)

    ag_proofs_dir = foundry.out / 'ag_proofs'
    if not ag_proofs_dir.exists():
        ag_proofs_dir.mkdir()

    all_tests = [
        f'{contract.name}.{method.name}'
        for contract in foundry.contracts.values()
        if contract.name.endswith('Test')
        for method in contract.methods
        if method.name.startswith('test')
    ]
    all_non_tests = [
        f'{contract.name}.{method.name}'
        for contract in foundry.contracts.values()
        for method in contract.methods
        if f'{contract.name}.{method.name}' not in all_tests
    ]
    unfound_tests: list[str] = []
    tests = list(tests)
    if not tests:
        tests = all_tests
    for _t in tests:
        if _t not in (all_tests + all_non_tests):
            unfound_tests.append(_t)
    for _t in exclude_tests:
        if _t not in all_tests:
            unfound_tests.append(_t)
        if _t in tests:
            tests.remove(_t)
    _LOGGER.info(f'Running tests: {tests}')
    if unfound_tests:
        raise ValueError(f'Test identifiers not found: {unfound_tests}')

    setup_methods: dict[str, str] = {}
    contracts = unique({test.split('.')[0] for test in tests})
    for contract_name in contracts:
        contract = foundry.contracts[contract_name]
        method = contract.method_by_name('setUp')
        if method is not None:
            setup_methods[contract.name] = f'{contract.name}.{method.name}'

    def run_cfg_group(tests: list[str]) -> dict[str, bool]:
        ag_proofs: dict[str, APRProof] = {}
        for test in tests:
<<<<<<< HEAD
            contract_name = test.split('.')[0]
            proof_digest = f'{test}:{foundry.contracts[contract_name].digest}'
            if AGProof.proof_exists(proof_digest, ag_proofs_dir) and not reinit:
                ag_proof = AGProof.read_proof(proof_digest, ag_proofs_dir)
=======
            if APRProof.proof_exists(test, ag_proofs_dir) and not reinit:
                ag_proof = APRProof.read_proof(test, ag_proofs_dir)
>>>>>>> a7b591da
            else:
                _LOGGER.info(f'Initializing KCFG for test: {test}')
                contract_name, method_name = test.split('.')
                contract = foundry.contracts[contract_name]
                method = [m for m in contract.methods if m.name == method_name][0]
                empty_config = foundry.kevm.definition.empty_config(GENERATED_TOP_CELL)

                use_setup = method.name.startswith('test') and contract_name in setup_methods
                setup_digest = None
                if use_setup:
                    setup_digest = f'{contract_name}.setUp:{contract.digest}'
                    _LOGGER.info(f'Using setup method for test: {test}')

                kcfg = _method_to_cfg(empty_config, contract, method, ag_proofs_dir, init_state=setup_digest)

                _LOGGER.info(f'Expanding macros in initial state for test: {test}')
                init_term = kcfg.get_unique_init().cterm.kast
                init_term = KDefinition__expand_macros(foundry.kevm.definition, init_term)
                init_cterm = CTerm.from_kast(init_term)

                _LOGGER.info(f'Expanding macros in target state for test: {test}')
                target_term = kcfg.get_unique_target().cterm.kast
                target_term = KDefinition__expand_macros(foundry.kevm.definition, target_term)
                target_cterm = CTerm.from_kast(target_term)
                kcfg.replace_node(kcfg.get_unique_target().id, target_cterm)

                _LOGGER.info(f'Starting KCFGExplore for test: {test}')
                with KCFGExplore(
                    foundry.kevm,
                    bug_report=br,
                    kore_rpc_command=kore_rpc_command,
                    smt_timeout=smt_timeout,
                    smt_retry_limit=smt_retry_limit,
                ) as kcfg_explore:
                    _LOGGER.info(f'Computing definedness constraint for test: {test}')
                    init_cterm = kcfg_explore.cterm_assume_defined(init_cterm)
                    kcfg.replace_node(kcfg.get_unique_init().id, init_cterm)

                    if simplify_init:
                        _LOGGER.info(f'Simplifying KCFG for test: {test}')
                        kcfg_explore.simplify(kcfg)
<<<<<<< HEAD
                ag_proof = AGProof(proof_digest, kcfg, proof_dir=ag_proofs_dir)
=======
                ag_proof = APRProof(test, kcfg, proof_dir=ag_proofs_dir)
>>>>>>> a7b591da

            ag_proof.write_proof()
            ag_proofs[test] = ag_proof

        return parallel_kcfg_explore(
            foundry.kevm,
            ag_proofs,
            save_directory=ag_proofs_dir,
            max_depth=max_depth,
            max_iterations=max_iterations,
            workers=workers,
            break_every_step=break_every_step,
            break_on_jumpi=break_on_jumpi,
            break_on_calls=break_on_calls,
            implication_every_block=implication_every_block,
            is_terminal=KEVM.is_terminal,
            extract_branches=KEVM.extract_branches,
            bug_report=br,
            kore_rpc_command=kore_rpc_command,
            smt_timeout=smt_timeout,
            smt_retry_limit=smt_retry_limit,
        )

    _LOGGER.info(f'Running setup functions in parallel: {list(setup_methods.values())}')
    results = run_cfg_group(list(setup_methods.values()))
    failed = [setup_cfg for setup_cfg, passed in results.items() if not passed]
    if failed:
        raise ValueError(f'Running setUp method failed for {len(failed)} contracts: {failed}')

    _LOGGER.info(f'Running test functions in parallel: {tests}')
    return run_cfg_group(tests)


def foundry_show(
    foundry_root: Path,
    test: str,
    nodes: Iterable[str] = (),
    node_deltas: Iterable[tuple[str, str]] = (),
    to_module: bool = False,
    minimize: bool = True,
    omit_unstable_output: bool = False,
    frontier: bool = False,
    stuck: bool = False,
) -> str:
    contract_name = test.split('.')[0]
    foundry = Foundry(foundry_root)
    ag_proofs_dir = foundry.out / 'ag_proofs'

<<<<<<< HEAD
    contract_name = test.split('.')[0]
    proof_digest = f'{test}:{foundry.contracts[contract_name].digest}'
    ag_proof = AGProof.read_proof(proof_digest, ag_proofs_dir)
=======
    ag_proof = APRProof.read_proof(test, ag_proofs_dir)
>>>>>>> a7b591da

    def _short_info(cterm: CTerm) -> Iterable[str]:
        return foundry.short_info_for_contract(contract_name, cterm)

    if frontier:
        nodes = list(nodes) + [node.id for node in ag_proof.kcfg.frontier]
    if stuck:
        nodes = list(nodes) + [node.id for node in ag_proof.kcfg.stuck]
    nodes = unique(nodes)

    unstable_cells = [
        '<program>',
        '<jumpDests>',
        '<pc>',
        '<gas>',
        '<code>',
        '<activeAccounts>',
    ]

    kcfg_show = KCFGShow(foundry.kevm)
    res_lines = kcfg_show.show(
        test,
        ag_proof.kcfg,
        nodes=nodes,
        node_deltas=node_deltas,
        to_module=to_module,
        minimize=minimize,
        node_printer=_short_info,
        omit_node_hash=omit_unstable_output,
        omit_cells=(unstable_cells if omit_unstable_output else []),
    )

    return '\n'.join(res_lines)


def foundry_to_dot(foundry_root: Path, test: str) -> None:
    foundry = Foundry(foundry_root)
    ag_proofs_dir = foundry.out / 'ag_proofs'
    dump_dir = ag_proofs_dir / 'dump'
<<<<<<< HEAD
    contract_name = test.split('.')[0]
    proof_digest = f'{test}:{foundry.contracts[contract_name].digest}'
    ag_proof = AGProof.read_proof(proof_digest, ag_proofs_dir)
=======
    ag_proof = APRProof.read_proof(test, ag_proofs_dir)
>>>>>>> a7b591da
    kcfg_show = KCFGShow(foundry.kevm)
    kcfg_show.dump(test, ag_proof.kcfg, dump_dir, dot=True)


def foundry_list(foundry_root: Path) -> list[str]:
    foundry = Foundry(foundry_root)
    ag_proofs_dir = foundry.out / 'ag_proofs'

    all_methods = [
        f'{contract.name}.{method.name}' for contract in foundry.contracts.values() for method in contract.methods
    ]

    lines: list[str] = []
    for method in sorted(all_methods):
<<<<<<< HEAD
        contract_name = method.split('.')[0]
        proof_digest = f'{method}:{foundry.contracts[contract_name].digest}'
        if AGProof.proof_exists(proof_digest, ag_proofs_dir):
            ag_proof = AGProof.read_proof(proof_digest, ag_proofs_dir)
=======
        if APRProof.proof_exists(method, ag_proofs_dir):
            ag_proof = APRProof.read_proof(method, ag_proofs_dir)
>>>>>>> a7b591da
            lines.extend(ag_proof.summary)
            lines.append('')
    if len(lines) > 0:
        lines = lines[0:-1]

    return lines


def foundry_remove_node(foundry_root: Path, test: str, node: str) -> None:
    foundry = Foundry(foundry_root)
    ag_proofs_dir = foundry.out / 'ag_proofs'
<<<<<<< HEAD
    contract_name = test.split('.')[0]
    proof_digest = f'{test}:{foundry.contracts[contract_name].digest}'
    ag_proof = AGProof.read_proof(proof_digest, ag_proofs_dir)
=======
    ag_proof = APRProof.read_proof(test, ag_proofs_dir)
>>>>>>> a7b591da
    for _node in ag_proof.kcfg.reachable_nodes(node, traverse_covers=True):
        if not ag_proof.kcfg.is_target(_node.id):
            _LOGGER.info(f'Removing node: {shorten_hashes(_node.id)}')
            ag_proof.kcfg.remove_node(_node.id)
    ag_proof.write_proof()


def foundry_simplify_node(
    foundry_root: Path,
    test: str,
    node: str,
    replace: bool = False,
    minimize: bool = True,
    bug_report: bool = False,
    smt_timeout: int | None = None,
    smt_retry_limit: int | None = None,
) -> str:
    br = BugReport(Path(f'{test}.bug_report')) if bug_report else None
    foundry = Foundry(foundry_root, bug_report=br)
    ag_proofs_dir = foundry.out / 'ag_proofs'
<<<<<<< HEAD
    contract_name = test.split('.')[0]
    proof_digest = f'{test}:{foundry.contracts[contract_name].digest}'
    ag_proof = AGProof.read_proof(proof_digest, ag_proofs_dir)
=======
    ag_proof = APRProof.read_proof(test, ag_proofs_dir)
>>>>>>> a7b591da
    cterm = ag_proof.kcfg.node(node).cterm
    with KCFGExplore(
        foundry.kevm, id=ag_proof.id, bug_report=br, smt_timeout=smt_timeout, smt_retry_limit=smt_retry_limit
    ) as kcfg_explore:
        new_term = kcfg_explore.cterm_simplify(cterm)
    if replace:
        ag_proof.kcfg.replace_node(node, CTerm.from_kast(new_term))
        ag_proof.write_proof()
    res_term = minimize_term(new_term) if minimize else new_term
    return foundry.kevm.pretty_print(res_term)


def foundry_step_node(
    foundry_root: Path,
    test: str,
    node: str,
    repeat: int = 1,
    depth: int = 1,
    bug_report: bool = False,
    smt_timeout: int | None = None,
    smt_retry_limit: int | None = None,
) -> None:
    if repeat < 1:
        raise ValueError(f'Expected positive value for --repeat, got: {repeat}')
    if depth < 1:
        raise ValueError(f'Expected positive value for --depth, got: {depth}')

    br = BugReport(Path(f'{test}.bug_report')) if bug_report else None
    foundry = Foundry(foundry_root, bug_report=br)

    ag_proofs_dir = foundry.out / 'ag_proofs'
<<<<<<< HEAD
    contract_name = test.split('.')[0]
    proof_digest = f'{test}:{foundry.contracts[contract_name].digest}'
    ag_proof = AGProof.read_proof(proof_digest, ag_proofs_dir)
=======
    ag_proof = APRProof.read_proof(test, ag_proofs_dir)
>>>>>>> a7b591da
    with KCFGExplore(
        foundry.kevm, id=ag_proof.id, bug_report=br, smt_timeout=smt_timeout, smt_retry_limit=smt_retry_limit
    ) as kcfg_explore:
        for _i in range(repeat):
            node = kcfg_explore.step(ag_proof.kcfg, node, depth=depth)
            ag_proof.write_proof()


def foundry_section_edge(
    foundry_root: Path,
    test: str,
    edge: tuple[str, str],
    sections: int = 2,
    replace: bool = False,
    bug_report: bool = False,
    smt_timeout: int | None = None,
    smt_retry_limit: int | None = None,
) -> None:
    br = BugReport(Path(f'{test}.bug_report')) if bug_report else None
    foundry = Foundry(foundry_root, bug_report=br)
    ag_proofs_dir = foundry.out / 'ag_proofs'
<<<<<<< HEAD
    contract_name = test.split('.')[0]
    proof_digest = f'{test}:{foundry.contracts[contract_name].digest}'
    ag_proof = AGProof.read_proof(proof_digest, ag_proofs_dir)
=======
    ag_proof = APRProof.read_proof(test, ag_proofs_dir)
>>>>>>> a7b591da
    source_id, target_id = edge
    with KCFGExplore(
        foundry.kevm, id=ag_proof.id, bug_report=br, smt_timeout=smt_timeout, smt_retry_limit=smt_retry_limit
    ) as kcfg_explore:
        kcfg, _ = kcfg_explore.section_edge(ag_proof.kcfg, source_id=source_id, target_id=target_id, sections=sections)
    ag_proof.write_proof()


def _write_cfg(cfg: KCFG, path: Path) -> None:
    path.write_text(cfg.to_json())
    _LOGGER.info(f'Updated CFG file: {path}')


def _foundry_to_bin_runtime(
    empty_config: KInner,
    contracts: Iterable[Contract],
    main_module: str | None,
    requires: Iterable[str],
    imports: Iterable[str],
) -> KDefinition:
    modules = []
    for contract in contracts:
        module = contract_to_main_module(contract, empty_config, imports=imports)
        _LOGGER.info(f'Produced contract module: {module.name}')
        modules.append(module)
    _main_module = KFlatModule(
        main_module if main_module else 'MAIN',
        imports=(KImport(mname) for mname in [_m.name for _m in modules] + list(imports)),
    )
    modules.append(_main_module)

    bin_runtime_definition = KDefinition(
        _main_module.name,
        modules,
        requires=(KRequire(req) for req in list(requires)),
    )

    return bin_runtime_definition


def _method_to_cfg(
    empty_config: KInner,
    contract: Contract,
    method: Contract.Method,
    kcfgs_dir: Path,
    init_state: str | None = None,
) -> KCFG:
    calldata = method.calldata_cell(contract)
    callvalue = method.callvalue_cell
    init_term = _init_term(
        empty_config, contract.name, kcfgs_dir, calldata=calldata, callvalue=callvalue, init_state=init_state
    )
    init_cterm = _init_cterm(init_term)
    is_test = method.name.startswith('test')
    failing = method.name.startswith('testFail')
    final_cterm = _final_cterm(empty_config, contract.name, failing=failing, is_test=is_test)

    cfg = KCFG()
    init_node = cfg.create_node(init_cterm)
    cfg.add_init(init_node.id)
    target_node = cfg.create_node(final_cterm)
    cfg.add_target(target_node.id)

    return cfg


def _init_cterm(init_term: KInner) -> CTerm:
    init_cterm = CTerm.from_kast(init_term)
    init_cterm = KEVM.add_invariant(init_cterm)
    return init_cterm


<<<<<<< HEAD
def get_final_accounts_cell(proof_digest: str, ag_proof_dir: Path) -> KInner:
    ag_proof = AGProof.read_proof(proof_digest, ag_proof_dir)
=======
def get_final_accounts_cell(cfgid: str, ag_proof_dir: Path) -> KInner:
    ag_proof = APRProof.read_proof(cfgid, ag_proof_dir)
>>>>>>> a7b591da
    target = ag_proof.kcfg.get_unique_target()
    cover = single(ag_proof.kcfg.covers(target_id=target.id))
    accounts_cell = get_cell(cover.source.cterm.config, 'ACCOUNTS_CELL')
    return accounts_cell


def _init_term(
    empty_config: KInner,
    contract_name: str,
    kcfgs_dir: Path,
    *,
    calldata: KInner | None = None,
    callvalue: KInner | None = None,
    init_state: str | None = None,
) -> KInner:
    program = KEVM.bin_runtime(KApply(f'contract_{contract_name}'))
    account_cell = KEVM.account_cell(
        Foundry.address_TEST_CONTRACT(),
        intToken(0),
        program,
        KApply('.Map'),
        KApply('.Map'),
        intToken(1),
    )
    init_subst = {
        'MODE_CELL': KApply('NORMAL'),
        'SCHEDULE_CELL': KApply('LONDON_EVM'),
        'STATUSCODE_CELL': KVariable('STATUSCODE'),
        'CALLSTACK_CELL': KApply('.List'),
        'CALLDEPTH_CELL': intToken(0),
        'PROGRAM_CELL': program,
        'JUMPDESTS_CELL': KEVM.compute_valid_jumpdests(program),
        'ORIGIN_CELL': KVariable('ORIGIN_ID'),
        'LOG_CELL': KApply('.List'),
        'ID_CELL': Foundry.address_TEST_CONTRACT(),
        'CALLER_CELL': KVariable('CALLER_ID'),
        'ACCESSEDACCOUNTS_CELL': KApply('.Set'),
        'ACCESSEDSTORAGE_CELL': KApply('.Map'),
        'INTERIMSTATES_CELL': KApply('.List'),
        'ACTIVEACCOUNTS_CELL': build_assoc(
            KApply('.Set'),
            KLabel('_Set_'),
            map(
                KLabel('SetItem'),
                [
                    Foundry.address_TEST_CONTRACT(),
                    Foundry.address_CHEATCODE(),
                ],
            ),
        ),
        'LOCALMEM_CELL': KApply('.Bytes_BYTES-HOOKED_Bytes'),
        'PREVCALLER_CELL': KApply('.Account_EVM-TYPES_Account'),
        'PREVORIGIN_CELL': KApply('.Account_EVM-TYPES_Account'),
        'NEWCALLER_CELL': KApply('.Account_EVM-TYPES_Account'),
        'NEWORIGIN_CELL': KApply('.Account_EVM-TYPES_Account'),
        'ACTIVE_CELL': FALSE,
        'STATIC_CELL': FALSE,
        'MEMORYUSED_CELL': intToken(0),
        'WORDSTACK_CELL': KApply('.WordStack_EVM-TYPES_WordStack'),
        'PC_CELL': intToken(0),
        'GAS_CELL': intToken(9223372036854775807),
        'K_CELL': KSequence([KEVM.sharp_execute(), KVariable('CONTINUATION')]),
        'ACCOUNTS_CELL': KEVM.accounts(
            [
                account_cell,  # test contract address
                Foundry.account_CHEATCODE_ADDRESS(KApply('.Map')),
            ]
        ),
        'SINGLECALL_CELL': FALSE,
        'ISREVERTEXPECTED_CELL': FALSE,
        'ISOPCODEEXPECTED_CELL': FALSE,
        'EXPECTEDADDRESS_CELL': KApply('.Account_EVM-TYPES_Account'),
        'EXPECTEDVALUE_CELL': intToken(0),
        'EXPECTEDDATA_CELL': KApply('.Bytes_BYTES-HOOKED_Bytes'),
        'OPCODETYPE_CELL': KApply('.OpcodeType_FOUNDRY-CHEAT-CODES_OpcodeType'),
        'RECORDEVENT_CELL': FALSE,
        'ISEVENTEXPECTED_CELL': FALSE,
        'ISCALLWHITELISTACTIVE_CELL': FALSE,
        'ISSTORAGEWHITELISTACTIVE_CELL': FALSE,
        'ADDRESSSET_CELL': KApply('.Set'),
        'STORAGESLOTSET_CELL': KApply('.Set'),
    }

    if init_state:
        init_subst['ACCOUNTS_CELL'] = get_final_accounts_cell(init_state, kcfgs_dir)

    if calldata is not None:
        init_subst['CALLDATA_CELL'] = calldata

    if callvalue is not None:
        init_subst['CALLVALUE_CELL'] = callvalue

    return Subst(init_subst)(empty_config)


def _final_cterm(empty_config: KInner, contract_name: str, *, failing: bool, is_test: bool = True) -> CTerm:
    final_term = _final_term(empty_config, contract_name)
    dst_failed_post = KEVM.lookup(KVariable('CHEATCODE_STORAGE_FINAL'), Foundry.loc_FOUNDRY_FAILED())
    foundry_success = Foundry.success(
        KVariable('STATUSCODE_FINAL'),
        dst_failed_post,
        KVariable('ISREVERTEXPECTED_FINAL'),
        KVariable('ISOPCODEEXPECTED_FINAL'),
        KVariable('RECORDEVENT_FINAL'),
        KVariable('ISEVENTEXPECTED_FINAL'),
    )
    final_cterm = CTerm.from_kast(final_term)
    if is_test:
        if not failing:
            return final_cterm.add_constraint(mlEqualsTrue(foundry_success))
        else:
            return final_cterm.add_constraint(mlEqualsTrue(notBool(foundry_success)))
    return final_cterm


def _final_term(empty_config: KInner, contract_name: str) -> KInner:
    program = KEVM.bin_runtime(KApply(f'contract_{contract_name}'))
    post_account_cell = KEVM.account_cell(
        Foundry.address_TEST_CONTRACT(),
        KVariable('ACCT_BALANCE_FINAL'),
        program,
        KVariable('ACCT_STORAGE_FINAL'),
        KVariable('ACCT_ORIGSTORAGE_FINAL'),
        KVariable('ACCT_NONCE_FINAL'),
    )
    final_subst = {
        'K_CELL': KSequence([KEVM.halt(), KVariable('CONTINUATION')]),
        'STATUSCODE_CELL': KVariable('STATUSCODE_FINAL'),
        'ID_CELL': Foundry.address_TEST_CONTRACT(),
        'ACCOUNTS_CELL': KEVM.accounts(
            [
                post_account_cell,  # test contract address
                Foundry.account_CHEATCODE_ADDRESS(KVariable('CHEATCODE_STORAGE_FINAL')),
                KVariable('ACCOUNTS_FINAL'),
            ]
        ),
        'ISREVERTEXPECTED_CELL': KVariable('ISREVERTEXPECTED_FINAL'),
        'ISOPCODEEXPECTED_CELL': KVariable('ISOPCODEEXPECTED_FINAL'),
        'RECORDEVENT_CELL': KVariable('RECORDEVENT_FINAL'),
        'ISEVENTEXPECTED_CELL': KVariable('ISEVENTEXPECTED_FINAL'),
        'ISCALLWHITELISTACTIVE_CELL': KVariable('ISCALLWHITELISTACTIVE_FINAL'),
        'ISSTORAGEWHITELISTACTIVE_CELL': KVariable('ISSTORAGEWHITELISTACTIVE_FINAL'),
        'ADDRESSSET_CELL': KVariable('ADDRESSSET_FINAL'),
        'STORAGESLOTSET_CELL': KVariable('STORAGESLOTSET_FINAL'),
    }
    return abstract_cell_vars(
        Subst(final_subst)(empty_config),
        [
            KVariable('STATUSCODE_FINAL'),
            KVariable('ACCOUNTS_FINAL'),
            KVariable('ISREVERTEXPECTED_FINAL'),
            KVariable('ISOPCODEEXPECTED_FINAL'),
            KVariable('RECORDEVENT_FINAL'),
            KVariable('ISEVENTEXPECTED_FINAL'),
            KVariable('ISCALLWHITELISTACTIVE_FINAL'),
            KVariable('ISSTORAGEWHITELISTACTIVE_FINAL'),
            KVariable('ADDRESSSET_FINAL'),
            KVariable('STORAGESLOTSET_FINAL'),
        ],
    )<|MERGE_RESOLUTION|>--- conflicted
+++ resolved
@@ -21,13 +21,8 @@
 from pyk.prelude.kbool import FALSE, notBool
 from pyk.prelude.kint import INT, intToken
 from pyk.prelude.ml import mlEqualsTrue
-<<<<<<< HEAD
-from pyk.proof import AGProof
+from pyk.proof import APRProof
 from pyk.utils import hash_str, shorten_hashes, single, unique
-=======
-from pyk.proof import APRProof
-from pyk.utils import shorten_hashes, single, unique
->>>>>>> a7b591da
 
 from .kevm import KEVM
 from .solc_to_k import Contract, contract_to_main_module
@@ -384,15 +379,10 @@
     def run_cfg_group(tests: list[str]) -> dict[str, bool]:
         ag_proofs: dict[str, APRProof] = {}
         for test in tests:
-<<<<<<< HEAD
             contract_name = test.split('.')[0]
             proof_digest = f'{test}:{foundry.contracts[contract_name].digest}'
-            if AGProof.proof_exists(proof_digest, ag_proofs_dir) and not reinit:
-                ag_proof = AGProof.read_proof(proof_digest, ag_proofs_dir)
-=======
-            if APRProof.proof_exists(test, ag_proofs_dir) and not reinit:
-                ag_proof = APRProof.read_proof(test, ag_proofs_dir)
->>>>>>> a7b591da
+            if APRProof.proof_exists(proof_digest, ag_proofs_dir) and not reinit:
+                ag_proof = APRProof.read_proof(proof_digest, ag_proofs_dir)
             else:
                 _LOGGER.info(f'Initializing KCFG for test: {test}')
                 contract_name, method_name = test.split('.')
@@ -434,11 +424,7 @@
                     if simplify_init:
                         _LOGGER.info(f'Simplifying KCFG for test: {test}')
                         kcfg_explore.simplify(kcfg)
-<<<<<<< HEAD
-                ag_proof = AGProof(proof_digest, kcfg, proof_dir=ag_proofs_dir)
-=======
-                ag_proof = APRProof(test, kcfg, proof_dir=ag_proofs_dir)
->>>>>>> a7b591da
+                ag_proof = APRProof(proof_digest, kcfg, proof_dir=ag_proofs_dir)
 
             ag_proof.write_proof()
             ag_proofs[test] = ag_proof
@@ -487,13 +473,9 @@
     foundry = Foundry(foundry_root)
     ag_proofs_dir = foundry.out / 'ag_proofs'
 
-<<<<<<< HEAD
     contract_name = test.split('.')[0]
     proof_digest = f'{test}:{foundry.contracts[contract_name].digest}'
-    ag_proof = AGProof.read_proof(proof_digest, ag_proofs_dir)
-=======
-    ag_proof = APRProof.read_proof(test, ag_proofs_dir)
->>>>>>> a7b591da
+    ag_proof = APRProof.read_proof(proof_digest, ag_proofs_dir)
 
     def _short_info(cterm: CTerm) -> Iterable[str]:
         return foundry.short_info_for_contract(contract_name, cterm)
@@ -533,13 +515,9 @@
     foundry = Foundry(foundry_root)
     ag_proofs_dir = foundry.out / 'ag_proofs'
     dump_dir = ag_proofs_dir / 'dump'
-<<<<<<< HEAD
     contract_name = test.split('.')[0]
     proof_digest = f'{test}:{foundry.contracts[contract_name].digest}'
-    ag_proof = AGProof.read_proof(proof_digest, ag_proofs_dir)
-=======
-    ag_proof = APRProof.read_proof(test, ag_proofs_dir)
->>>>>>> a7b591da
+    ag_proof = APRProof.read_proof(proof_digest, ag_proofs_dir)
     kcfg_show = KCFGShow(foundry.kevm)
     kcfg_show.dump(test, ag_proof.kcfg, dump_dir, dot=True)
 
@@ -554,15 +532,10 @@
 
     lines: list[str] = []
     for method in sorted(all_methods):
-<<<<<<< HEAD
         contract_name = method.split('.')[0]
         proof_digest = f'{method}:{foundry.contracts[contract_name].digest}'
-        if AGProof.proof_exists(proof_digest, ag_proofs_dir):
-            ag_proof = AGProof.read_proof(proof_digest, ag_proofs_dir)
-=======
-        if APRProof.proof_exists(method, ag_proofs_dir):
-            ag_proof = APRProof.read_proof(method, ag_proofs_dir)
->>>>>>> a7b591da
+        if APRProof.proof_exists(proof_digest, ag_proofs_dir):
+            ag_proof = APRProof.read_proof(proof_digest, ag_proofs_dir)
             lines.extend(ag_proof.summary)
             lines.append('')
     if len(lines) > 0:
@@ -574,13 +547,9 @@
 def foundry_remove_node(foundry_root: Path, test: str, node: str) -> None:
     foundry = Foundry(foundry_root)
     ag_proofs_dir = foundry.out / 'ag_proofs'
-<<<<<<< HEAD
     contract_name = test.split('.')[0]
     proof_digest = f'{test}:{foundry.contracts[contract_name].digest}'
-    ag_proof = AGProof.read_proof(proof_digest, ag_proofs_dir)
-=======
-    ag_proof = APRProof.read_proof(test, ag_proofs_dir)
->>>>>>> a7b591da
+    ag_proof = APRProof.read_proof(proof_digest, ag_proofs_dir)
     for _node in ag_proof.kcfg.reachable_nodes(node, traverse_covers=True):
         if not ag_proof.kcfg.is_target(_node.id):
             _LOGGER.info(f'Removing node: {shorten_hashes(_node.id)}')
@@ -601,13 +570,9 @@
     br = BugReport(Path(f'{test}.bug_report')) if bug_report else None
     foundry = Foundry(foundry_root, bug_report=br)
     ag_proofs_dir = foundry.out / 'ag_proofs'
-<<<<<<< HEAD
     contract_name = test.split('.')[0]
     proof_digest = f'{test}:{foundry.contracts[contract_name].digest}'
-    ag_proof = AGProof.read_proof(proof_digest, ag_proofs_dir)
-=======
-    ag_proof = APRProof.read_proof(test, ag_proofs_dir)
->>>>>>> a7b591da
+    ag_proof = APRProof.read_proof(proof_digest, ag_proofs_dir)
     cterm = ag_proof.kcfg.node(node).cterm
     with KCFGExplore(
         foundry.kevm, id=ag_proof.id, bug_report=br, smt_timeout=smt_timeout, smt_retry_limit=smt_retry_limit
@@ -639,13 +604,9 @@
     foundry = Foundry(foundry_root, bug_report=br)
 
     ag_proofs_dir = foundry.out / 'ag_proofs'
-<<<<<<< HEAD
     contract_name = test.split('.')[0]
     proof_digest = f'{test}:{foundry.contracts[contract_name].digest}'
-    ag_proof = AGProof.read_proof(proof_digest, ag_proofs_dir)
-=======
-    ag_proof = APRProof.read_proof(test, ag_proofs_dir)
->>>>>>> a7b591da
+    ag_proof = APRProof.read_proof(proof_digest, ag_proofs_dir)
     with KCFGExplore(
         foundry.kevm, id=ag_proof.id, bug_report=br, smt_timeout=smt_timeout, smt_retry_limit=smt_retry_limit
     ) as kcfg_explore:
@@ -667,13 +628,9 @@
     br = BugReport(Path(f'{test}.bug_report')) if bug_report else None
     foundry = Foundry(foundry_root, bug_report=br)
     ag_proofs_dir = foundry.out / 'ag_proofs'
-<<<<<<< HEAD
     contract_name = test.split('.')[0]
     proof_digest = f'{test}:{foundry.contracts[contract_name].digest}'
-    ag_proof = AGProof.read_proof(proof_digest, ag_proofs_dir)
-=======
-    ag_proof = APRProof.read_proof(test, ag_proofs_dir)
->>>>>>> a7b591da
+    ag_proof = APRProof.read_proof(proof_digest, ag_proofs_dir)
     source_id, target_id = edge
     with KCFGExplore(
         foundry.kevm, id=ag_proof.id, bug_report=br, smt_timeout=smt_timeout, smt_retry_limit=smt_retry_limit
@@ -746,13 +703,8 @@
     return init_cterm
 
 
-<<<<<<< HEAD
 def get_final_accounts_cell(proof_digest: str, ag_proof_dir: Path) -> KInner:
-    ag_proof = AGProof.read_proof(proof_digest, ag_proof_dir)
-=======
-def get_final_accounts_cell(cfgid: str, ag_proof_dir: Path) -> KInner:
-    ag_proof = APRProof.read_proof(cfgid, ag_proof_dir)
->>>>>>> a7b591da
+    ag_proof = APRProof.read_proof(proof_digest, ag_proof_dir)
     target = ag_proof.kcfg.get_unique_target()
     cover = single(ag_proof.kcfg.covers(target_id=target.id))
     accounts_cell = get_cell(cover.source.cterm.config, 'ACCOUNTS_CELL')
