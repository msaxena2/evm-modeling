from __future__ import annotations

import json
import logging
import os
import shutil
from functools import cached_property
from pathlib import Path
from subprocess import CalledProcessError
from typing import TYPE_CHECKING

import tomlkit
from pathos.pools import ProcessPool  # type: ignore
from pyk.cterm import CTerm
from pyk.kast.inner import KApply, KSequence, KSort, KToken, KVariable, Subst
from pyk.kast.manip import anti_unify_with_constraints, free_vars, minimize_term
from pyk.kast.outer import KDefinition, KFlatModule, KImport, KRequire
from pyk.kcfg import KCFG
from pyk.ktool.kompile import LLVMKompileType
from pyk.prelude.bytes import bytesToken
from pyk.prelude.k import GENERATED_TOP_CELL
from pyk.prelude.kbool import FALSE, notBool
from pyk.prelude.kint import INT, intToken
from pyk.prelude.ml import mlEqualsTrue
from pyk.proof.proof import Proof
from pyk.proof.reachability import APRBMCProof, APRProof
from pyk.proof.show import APRBMCProofNodePrinter, APRProofNodePrinter, APRProofShow
from pyk.utils import BugReport, ensure_dir_path, hash_str, run_process, single, unique

from .kevm import KEVM, KEVMNodePrinter, KEVMSemantics
from .kompile import Kernel, KompileTarget, kevm_kompile
from .solc_to_k import Contract, contract_to_main_module, contract_to_verification_module
from .utils import (
    KDefinition__expand_macros,
    abstract_cell_vars,
    byte_offset_to_lines,
    constraints_for,
    kevm_prove,
    legacy_explore,
    print_failure_info,
    print_model,
)

if TYPE_CHECKING:
    from collections.abc import Iterable
    from typing import Any, Final

    from pyk.kast.inner import KInner
    from pyk.kcfg import KCFGExplore
    from pyk.kcfg.kcfg import NodeIdLike
    from pyk.kcfg.tui import KCFGElem
    from pyk.proof.show import NodePrinter

_LOGGER: Final = logging.getLogger(__name__)


class Foundry:
    _root: Path
    _toml: dict[str, Any]
    _bug_report: BugReport | None

    class Sorts:
        FOUNDRY_CELL: Final = KSort('FoundryCell')

    def __init__(
        self,
        foundry_root: Path,
        bug_report: BugReport | None = None,
    ) -> None:
        self._root = foundry_root
        with (foundry_root / 'foundry.toml').open('rb') as f:
            self._toml = tomlkit.load(f)
        self._bug_report = bug_report

    @property
    def profile(self) -> dict[str, Any]:
        profile_name = os.getenv('FOUNDRY_PROFILE', default='default')
        return self._toml['profile'][profile_name]

    @property
    def out(self) -> Path:
        return self._root / self.profile.get('out', '')

    @cached_property
    def kevm(self) -> KEVM:
        definition_dir = self.out / 'kompiled'
        use_directory = self.out / 'tmp'
        main_file = definition_dir / 'foundry.k'
        ensure_dir_path(use_directory)
        return KEVM(
            definition_dir=definition_dir,
            main_file=main_file,
            use_directory=use_directory,
            bug_report=self._bug_report,
        )

    @cached_property
    def contracts(self) -> dict[str, Contract]:
        pattern = '*.sol/*.json'
        paths = self.out.glob(pattern)
        json_paths = [str(path) for path in paths]
        json_paths = [json_path for json_path in json_paths if not json_path.endswith('.metadata.json')]
        json_paths = sorted(json_paths)  # Must sort to get consistent output order on different platforms
        _LOGGER.info(f'Processing contract files: {json_paths}')
        _contracts = {}
        for json_path in json_paths:
            _LOGGER.debug(f'Processing contract file: {json_path}')
            contract_name = json_path.split('/')[-1]
            contract_json = json.loads(Path(json_path).read_text())
            contract_name = contract_name[0:-5] if contract_name.endswith('.json') else contract_name
            _contracts[contract_name] = Contract(contract_name, contract_json, foundry=True)
        return _contracts

    def proof_digest(self, contract: str, test: str) -> str:
        return f'{contract}.{test}:{self.contracts[contract].method_by_name[test].digest}'

    @cached_property
    def digest(self) -> str:
        contract_digests = [self.contracts[c].digest for c in sorted(self.contracts)]
        return hash_str('\n'.join(contract_digests))

    @cached_property
    def llvm_dylib(self) -> Path | None:
        arch = Kernel.get()
        foundry_llvm_dir = self.out / 'kompiled-llvm'
        if arch == Kernel.LINUX:
            dylib = foundry_llvm_dir / 'interpreter.so'
        else:
            dylib = foundry_llvm_dir / 'interpreter.dylib'

        if dylib.exists():
            return dylib
        else:
            return None

    def up_to_date(self) -> bool:
        digest_file = self.out / 'digest'
        if not digest_file.exists():
            return False
        digest_dict = json.loads(digest_file.read_text())
        if 'foundry' not in digest_dict:
            digest_dict['foundry'] = ''
        digest_file.write_text(json.dumps(digest_dict))
        return digest_dict['foundry'] == self.digest

    def update_digest(self) -> None:
        digest_file = self.out / 'digest'
        digest_dict = {}
        if digest_file.exists():
            digest_dict = json.loads(digest_file.read_text())
        digest_dict['foundry'] = self.digest
        digest_file.write_text(json.dumps(digest_dict))

        _LOGGER.info(f'Updated Foundry digest file: {digest_file}')

    @cached_property
    def contract_ids(self) -> dict[int, str]:
        _contract_ids = {}
        for c in self.contracts.values():
            _contract_ids[c.contract_id] = c.name
        return _contract_ids

    def srcmap_data(self, contract_name: str, pc: int) -> tuple[Path, int, int] | None:
        if contract_name not in self.contracts:
            _LOGGER.info(f'Contract not found in Foundry project: {contract_name}')
        contract = self.contracts[contract_name]
        if pc not in contract.srcmap:
            _LOGGER.info(f'pc not found in srcmap for contract {contract_name}: {pc}')
            return None
        s, l, f, _, _ = contract.srcmap[pc]
        if f not in self.contract_ids:
            _LOGGER.info(f'Contract id not found in sourcemap data: {f}')
            return None
        src_contract = self.contracts[self.contract_ids[f]]
        src_contract_path = self._root / src_contract.contract_path
        src_contract_text = src_contract_path.read_text()
        _, start, end = byte_offset_to_lines(src_contract_text.split('\n'), s, l)
        return (src_contract_path, start, end)

    def solidity_src(self, contract_name: str, pc: int) -> Iterable[str]:
        srcmap_data = self.srcmap_data(contract_name, pc)
        if srcmap_data is None:
            return [f'No sourcemap data for contract at pc {contract_name}: {pc}']
        contract_path, start, end = srcmap_data
        if not (contract_path.exists() and contract_path.is_file()):
            return [f'No file at path for contract {contract_name}: {contract_path}']
        lines = contract_path.read_text().split('\n')
        prefix_lines = [f'   {l}' for l in lines[:start]]
        actual_lines = [f' | {l}' for l in lines[start:end]]
        suffix_lines = [f'   {l}' for l in lines[end:]]
        return prefix_lines + actual_lines + suffix_lines

    def short_info_for_contract(self, contract_name: str, cterm: CTerm) -> list[str]:
        ret_strs = self.kevm.short_info(cterm)
        _pc = cterm.cell('PC_CELL')
        if type(_pc) is KToken and _pc.sort == INT:
            srcmap_data = self.srcmap_data(contract_name, int(_pc.token))
            if srcmap_data is not None:
                path, start, end = srcmap_data
                ret_strs.append(f'src: {str(path)}:{start}:{end}')
        return ret_strs

    def custom_view(self, contract_name: str, element: KCFGElem) -> Iterable[str]:
        if type(element) is KCFG.Node:
            pc_cell = element.cterm.cell('PC_CELL')
            if type(pc_cell) is KToken and pc_cell.sort == INT:
                return self.solidity_src(contract_name, int(pc_cell.token))
        return ['NO DATA']

    def build(self) -> None:
        try:
            run_process(['forge', 'build', '--root', str(self._root)], logger=_LOGGER)
        except CalledProcessError as err:
            raise RuntimeError("Couldn't forge build!") from err

    @staticmethod
    def success(s: KInner, dst: KInner, r: KInner, c: KInner, e1: KInner, e2: KInner) -> KApply:
        return KApply('foundry_success', [s, dst, r, c, e1, e2])

    @staticmethod
    def fail(s: KInner, dst: KInner, r: KInner, c: KInner, e1: KInner, e2: KInner) -> KApply:
        return notBool(Foundry.success(s, dst, r, c, e1, e2))

    # address(uint160(uint256(keccak256("foundry default caller"))))

    @staticmethod
    def loc_FOUNDRY_FAILED() -> KApply:  # noqa: N802
        return KEVM.loc(
            KApply(
                'contract_access_field',
                [
                    KApply('FoundryCheat_FOUNDRY-ACCOUNTS_FoundryContract'),
                    KApply('Failed_FOUNDRY-ACCOUNTS_FoundryField'),
                ],
            )
        )

    @staticmethod
    def address_TEST_CONTRACT() -> KToken:  # noqa: N802
        return intToken(0x7FA9385BE102AC3EAC297483DD6233D62B3E1496)

    @staticmethod
    def address_CHEATCODE() -> KToken:  # noqa: N802
        return intToken(0x7109709ECFA91A80626FF3989D68F67F5B1DD12D)

    # Same address as the one used in DappTools's HEVM
    # address(bytes20(uint160(uint256(keccak256('hevm cheat code')))))
    @staticmethod
    def account_CHEATCODE_ADDRESS(store_var: KInner) -> KApply:  # noqa: N802
        return KEVM.account_cell(
            Foundry.address_CHEATCODE(),  # Hardcoded for now
            intToken(0),
            bytesToken(b'\x00'),
            store_var,
            KApply('.Map'),
            intToken(0),
        )

    @staticmethod
    def help_info() -> list[str]:
        res_lines: list[str] = []
        print_foundry_success_info = any('foundry_success' in line for line in res_lines)
        if print_foundry_success_info:
            res_lines.append('')
            res_lines.append('See `foundry_success` predicate for more information:')
            res_lines.append(
                'https://github.com/runtimeverification/evm-semantics/blob/master/include/kframework/foundry.md#foundry-success-predicate'
            )
        res_lines.append('')
        res_lines.append(
            'Access documentation for KEVM foundry integration at https://docs.runtimeverification.com/kevm-integration-for-foundry/'
        )
        return res_lines


def foundry_kompile(
    definition_dir: Path,
    foundry_root: Path,
    includes: Iterable[str],
    regen: bool = False,
    rekompile: bool = False,
    requires: Iterable[str] = (),
    imports: Iterable[str] = (),
    ccopts: Iterable[str] = (),
    llvm_kompile: bool = True,
    debug: bool = False,
    llvm_library: bool = False,
) -> None:
    syntax_module = 'FOUNDRY-CONTRACTS'
    foundry = Foundry(foundry_root)
    foundry_definition_dir = foundry.out / 'kompiled'
    foundry_requires_dir = foundry_definition_dir / 'requires'
    foundry_llvm_dir = foundry.out / 'kompiled-llvm'
    foundry_contracts_file = foundry_definition_dir / 'contracts.k'
    foundry_main_file = foundry_definition_dir / 'foundry.k'
    kompiled_timestamp = foundry_definition_dir / 'timestamp'
    main_module = 'FOUNDRY-MAIN'
    ensure_dir_path(foundry_definition_dir)
    ensure_dir_path(foundry_requires_dir)
    ensure_dir_path(foundry_llvm_dir)

    requires_paths: dict[str, str] = {}

    foundry.build()

    if not foundry.up_to_date():
        _LOGGER.info('Detected updates to contracts, regenerating K definition.')
        regen = True

    for r in requires:
        req = Path(r)
        if not req.exists():
            raise ValueError(f'No such file: {req}')
        if req.name in requires_paths.keys():
            raise ValueError(
                f'Required K files have conflicting names: {r} and {requires_paths[req.name]}. Consider changing the name of one of these files.'
            )
        requires_paths[req.name] = r
        req_path = foundry_requires_dir / req.name
        if regen or not req_path.exists():
            _LOGGER.info(f'Copying requires path: {req} -> {req_path}')
            shutil.copy(req, req_path)
            regen = True

    _imports: dict[str, list[str]] = {contract.name: [] for contract in foundry.contracts.values()}
    for i in imports:
        imp = i.split(':')
        if not len(imp) == 2:
            raise ValueError(f'module imports must be of the form "[ContractName]:[MODULE-NAME]". Got: {i}')
        if imp[0] in _imports:
            _imports[imp[0]].append(imp[1])
        else:
            raise ValueError(f'Could not find contract: {imp[0]}')

    if regen or not foundry_contracts_file.exists() or not foundry_main_file.exists():
        copied_requires = []
        copied_requires += [f'requires/{name}' for name in list(requires_paths.keys())]
        imports = ['FOUNDRY']
        kevm = KEVM(definition_dir)
        empty_config = kevm.definition.empty_config(Foundry.Sorts.FOUNDRY_CELL)
        bin_runtime_definition = _foundry_to_contract_def(
            empty_config=empty_config,
            contracts=foundry.contracts.values(),
            requires=['foundry.md'],
        )

        contract_main_definition = _foundry_to_main_def(
            main_module=main_module,
            empty_config=empty_config,
            contracts=foundry.contracts.values(),
            requires=(['contracts.k'] + copied_requires),
            imports=_imports,
        )

        kevm = KEVM(
            definition_dir,
            extra_unparsing_modules=(bin_runtime_definition.all_modules + contract_main_definition.all_modules),
        )
        foundry_contracts_file.write_text(kevm.pretty_print(bin_runtime_definition, unalias=False) + '\n')
        _LOGGER.info(f'Wrote file: {foundry_contracts_file}')
        foundry_main_file.write_text(kevm.pretty_print(contract_main_definition) + '\n')
        _LOGGER.info(f'Wrote file: {foundry_main_file}')

    def _kompile(
        out_dir: Path,
        backend: KompileTarget,
        llvm_kompile_type: LLVMKompileType | None = None,
    ) -> None:
        kevm_kompile(
            target=backend,
            output_dir=out_dir,
            main_file=foundry_main_file,
            main_module=main_module,
            syntax_module=syntax_module,
            includes=[include for include in includes if Path(include).exists()],
            emit_json=True,
            ccopts=ccopts,
            llvm_kompile_type=llvm_kompile_type,
            debug=debug,
        )

    def kompilation_digest() -> str:
        k_files = list(requires) + [foundry_contracts_file, foundry_main_file]
        return hash_str(''.join([hash_str(Path(k_file).read_text()) for k_file in k_files]))

    def kompilation_up_to_date() -> bool:
        digest_file = foundry_definition_dir / 'digest'
        if not digest_file.exists():
            return False
        old_digest = digest_file.read_text()

        return old_digest == kompilation_digest()

    def update_kompilation_digest() -> None:
        digest_file = foundry_definition_dir / 'digest'
        digest_file.write_text(kompilation_digest())

    if not kompilation_up_to_date() or rekompile or not kompiled_timestamp.exists():
        _LOGGER.info(f'Kompiling definition: {foundry_main_file}')
        _kompile(foundry_definition_dir, KompileTarget.HASKELL)
        if llvm_library:
            _LOGGER.info(f'Kompiling definition to LLVM dy.lib: {foundry_main_file}')
            _kompile(
                foundry_llvm_dir,
                KompileTarget.LLVM,
                llvm_kompile_type=LLVMKompileType.C,
            )

    update_kompilation_digest()
    foundry.update_digest()


def foundry_prove(
    foundry_root: Path,
    max_depth: int = 1000,
    max_iterations: int | None = None,
    reinit: bool = False,
    tests: Iterable[str] = (),
    exclude_tests: Iterable[str] = (),
    workers: int = 1,
    simplify_init: bool = True,
    break_every_step: bool = False,
    break_on_jumpi: bool = False,
    break_on_calls: bool = True,
    implication_every_block: bool = True,
    bmc_depth: int | None = None,
    bug_report: bool = False,
    kore_rpc_command: str | Iterable[str] | None = None,
    use_booster: bool = False,
    smt_timeout: int | None = None,
    smt_retry_limit: int | None = None,
    failure_info: bool = True,
    counterexample_info: bool = False,
    trace_rewrites: bool = False,
    auto_abstract_gas: bool = False,
) -> dict[str, tuple[bool, list[str] | None]]:
    if workers <= 0:
        raise ValueError(f'Must have at least one worker, found: --workers {workers}')
    if max_iterations is not None and max_iterations < 0:
        raise ValueError(f'Must have a non-negative number of iterations, found: --max-iterations {max_iterations}')

    br = BugReport(foundry_root / 'bug_report') if bug_report else None
    foundry = Foundry(foundry_root, bug_report=br)

    save_directory = foundry.out / 'apr_proofs'
    save_directory.mkdir(exist_ok=True)

    if use_booster:
        try:
            run_process(('which', 'kore-rpc-booster'), pipe_stderr=True).stdout.strip()
        except CalledProcessError:
            raise RuntimeError(
                "Couldn't locate the kore-rpc-booster RPC binary. Please put 'kore-rpc-booster' on PATH manually or using kup install/kup shell."
            ) from None

    if kore_rpc_command is None:
        kore_rpc_command = ('kore-rpc-booster',) if use_booster else ('kore-rpc',)

    all_tests = [
        f'{contract.name}.{method.name}'
        for contract in foundry.contracts.values()
        if contract.name.endswith('Test')
        for method in contract.methods
        if method.name.startswith('test')
    ]
    all_non_tests = [
        f'{contract.name}.{method.name}'
        for contract in foundry.contracts.values()
        for method in contract.methods
        if f'{contract.name}.{method.name}' not in all_tests
    ]
    unfound_tests: list[str] = []
    tests = list(tests)
    if not tests:
        tests = all_tests
    for _t in tests:
        if _t not in (all_tests + all_non_tests):
            unfound_tests.append(_t)
    for _t in exclude_tests:
        if _t not in all_tests:
            unfound_tests.append(_t)
        if _t in tests:
            tests.remove(_t)
    _LOGGER.info(f'Running tests: {tests}')
    if unfound_tests:
        raise ValueError(f'Test identifiers not found: {unfound_tests}')

    setup_methods: dict[str, str] = {}
    contracts = set(unique({test.split('.')[0] for test in tests}))
    for contract_name in contracts:
        if 'setUp' in foundry.contracts[contract_name].method_by_name:
            setup_methods[contract_name] = f'{contract_name}.setUp'

    test_methods = [
        method
        for contract in foundry.contracts.values()
        for method in contract.methods
        if (f'{method.contract_name}.{method.name}' in tests or (method.is_setup and method.contract_name in contracts))
    ]

    out_of_date_methods: set[str] = set()
    for method in test_methods:
        if not method.up_to_date(foundry.out / 'digest') or reinit:
            out_of_date_methods.add(method.qualified_name)
            _LOGGER.info(f'Method {method.qualified_name} is out of date, so it was reinitialized')
        else:
            _LOGGER.info(f'Method {method.qualified_name} not reinitialized because it is up to date')
            if not method.contract_up_to_date(foundry.out / 'digest'):
                _LOGGER.warning(
                    f'Method {method.qualified_name} not reinitialized because digest was up to date, but the contract it is a part of has changed.'
                )
        method.update_digest(foundry.out / 'digest')

    def _init_and_run_proof(_init_problem: tuple[str, str]) -> tuple[bool, list[str] | None]:
        proof_id = f'{_init_problem[0]}.{_init_problem[1]}'
        llvm_definition_dir = foundry.out / 'kompiled-llvm' if use_booster else None

        with legacy_explore(
            foundry.kevm,
            kcfg_semantics=KEVMSemantics(auto_abstract_gas=auto_abstract_gas),
            id=proof_id,
            bug_report=br,
            kore_rpc_command=kore_rpc_command,
            llvm_definition_dir=llvm_definition_dir,
            smt_timeout=smt_timeout,
            smt_retry_limit=smt_retry_limit,
            trace_rewrites=trace_rewrites,
        ) as kcfg_explore:
            contract_name, method_name = _init_problem
            contract = foundry.contracts[contract_name]
            method = contract.method_by_name[method_name]
            proof = _method_to_apr_proof(
                foundry=foundry,
                foundry_root=foundry_root,
                contract=contract,
                method=method,
                save_directory=save_directory,
                kcfg_explore=kcfg_explore,
                reinit=(method.qualified_name in out_of_date_methods),
                simplify_init=simplify_init,
                bmc_depth=bmc_depth,
            )

            passed = kevm_prove(
                foundry.kevm,
                proof,
                kcfg_explore,
                max_depth=max_depth,
<<<<<<< HEAD
                max_iterations=max_iterations if method_name != 'setUp' else None,
                workers=workers,
=======
                max_iterations=max_iterations,
>>>>>>> 62996ec2
                break_every_step=break_every_step,
                break_on_jumpi=break_on_jumpi,
                break_on_calls=break_on_calls,
                implication_every_block=implication_every_block,
            )
            failure_log = None
            if not passed:
                failure_log = print_failure_info(proof, kcfg_explore, counterexample_info)
            return passed, failure_log

    def run_cfg_group(tests: list[str]) -> dict[str, tuple[bool, list[str] | None]]:
        def _split_test(test: str) -> tuple[str, str]:
            contract, method = test.split('.')
            return contract, method

        init_problems = [_split_test(test) for test in tests]

        _apr_proofs: list[tuple[bool, list[str] | None]]
        if workers > 1:
            with ProcessPool(ncpus=workers) as process_pool:
                _apr_proofs = process_pool.map(_init_and_run_proof, init_problems)
        else:
            _apr_proofs = []
            for init_problem in init_problems:
                _apr_proofs.append(_init_and_run_proof(init_problem))

        apr_proofs = dict(zip(tests, _apr_proofs, strict=True))
        return apr_proofs

    _LOGGER.info(f'Running setup functions in parallel: {list(setup_methods.values())}')
    results = run_cfg_group(list(setup_methods.values()))
    failed = [setup_cfg for setup_cfg, passed in results.items() if not passed]
    if failed:
        raise ValueError(f'Running setUp method failed for {len(failed)} contracts: {failed}')

    _LOGGER.info(f'Running test functions in parallel: {tests}')
    results = run_cfg_group(tests)

    return results


def foundry_show(
    foundry_root: Path,
    test: str,
    nodes: Iterable[NodeIdLike] = (),
    node_deltas: Iterable[tuple[NodeIdLike, NodeIdLike]] = (),
    to_module: bool = False,
    minimize: bool = True,
    sort_collections: bool = False,
    omit_unstable_output: bool = False,
    pending: bool = False,
    failing: bool = False,
    failure_info: bool = False,
    counterexample_info: bool = False,
) -> str:
    contract_name = test.split('.')[0]
    foundry = Foundry(foundry_root)
    proofs_dir = foundry.out / 'apr_proofs'

    contract_name, test_name = test.split('.')
    proof_digest = foundry.proof_digest(contract_name, test_name)
    proof = Proof.read_proof_data(proofs_dir, proof_digest)
    assert isinstance(proof, APRProof)

    def _short_info(cterm: CTerm) -> Iterable[str]:
        return foundry.short_info_for_contract(contract_name, cterm)

    if pending:
        nodes = list(nodes) + [node.id for node in proof.pending]
    if failing:
        nodes = list(nodes) + [node.id for node in proof.failing]
    nodes = unique(nodes)

    unstable_cells = [
        '<program>',
        '<jumpDests>',
        '<pc>',
        '<gas>',
        '<code>',
    ]

    node_printer = foundry_node_printer(foundry, contract_name, proof)
    proof_show = APRProofShow(foundry.kevm, node_printer=node_printer)

    res_lines = proof_show.show(
        proof,
        nodes=nodes,
        node_deltas=node_deltas,
        to_module=to_module,
        minimize=minimize,
        sort_collections=sort_collections,
        omit_cells=(unstable_cells if omit_unstable_output else []),
    )

    if failure_info:
        with legacy_explore(foundry.kevm, kcfg_semantics=KEVMSemantics(), id=proof.id) as kcfg_explore:
            res_lines += print_failure_info(proof, kcfg_explore, counterexample_info)
            res_lines += Foundry.help_info()

    return '\n'.join(res_lines)


def foundry_to_dot(foundry_root: Path, test: str) -> None:
    foundry = Foundry(foundry_root)
    proofs_dir = foundry.out / 'apr_proofs'
    dump_dir = proofs_dir / 'dump'
<<<<<<< HEAD
    contract_name, _ = test.split('.')
    proof = foundry_get_apr_proof(foundry_root=foundry_root, test=test)
=======
    contract_name, test_name = test.split('.')
    proof_digest = foundry.proof_digest(contract_name, test_name)
    proof = APRProof.read_proof_data(proofs_dir, proof_digest)
>>>>>>> 62996ec2

    node_printer = foundry_node_printer(foundry, contract_name, proof)
    proof_show = APRProofShow(foundry.kevm, node_printer=node_printer)

    proof_show.dump(proof, dump_dir, dot=True)


def foundry_list(foundry_root: Path) -> list[str]:
    foundry = Foundry(foundry_root)
    apr_proofs_dir = foundry.out / 'apr_proofs'

    all_methods = [
        f'{contract.name}.{method.name}' for contract in foundry.contracts.values() for method in contract.methods
    ]

    lines: list[str] = []
    for method in sorted(all_methods):
        contract_name, test_name = method.split('.')
        proof_digest = foundry.proof_digest(contract_name, test_name)
<<<<<<< HEAD
        if Proof.proof_exists(proof_digest, apr_proofs_dir):
            apr_proof = foundry_get_apr_proof(foundry_root=foundry_root, test=method)
=======
        if APRProof.proof_exists(proof_digest, apr_proofs_dir):
            apr_proof = APRProof.read_proof_data(apr_proofs_dir, proof_digest)
>>>>>>> 62996ec2
            lines.extend(apr_proof.summary.lines)
            lines.append('')
    if len(lines) > 0:
        lines = lines[0:-1]

    return lines


def foundry_remove_node(foundry_root: Path, test: str, node: NodeIdLike) -> None:
<<<<<<< HEAD
    apr_proof = foundry_get_apr_proof(foundry_root=foundry_root, test=test)
    node_ids = apr_proof.kcfg.prune(node, keep_nodes=[apr_proof.init, apr_proof.target])
=======
    foundry = Foundry(foundry_root)
    apr_proofs_dir = foundry.out / 'apr_proofs'
    contract_name, test_name = test.split('.')
    proof_digest = foundry.proof_digest(contract_name, test_name)
    apr_proof = APRProof.read_proof_data(apr_proofs_dir, proof_digest)
    node_ids = apr_proof.kcfg.prune(node, [apr_proof.init, apr_proof.target])
>>>>>>> 62996ec2
    _LOGGER.info(f'Pruned nodes: {node_ids}')
    apr_proof.write_proof_data()


def foundry_simplify_node(
    foundry_root: Path,
    test: str,
    node: NodeIdLike,
    replace: bool = False,
    minimize: bool = True,
    sort_collections: bool = False,
    bug_report: bool = False,
    smt_timeout: int | None = None,
    smt_retry_limit: int | None = None,
    trace_rewrites: bool = False,
) -> str:
    br = BugReport(Path(f'{test}.bug_report')) if bug_report else None
    foundry = Foundry(foundry_root, bug_report=br)
<<<<<<< HEAD
    apr_proof = foundry_get_apr_proof(foundry_root=foundry_root, test=test, bug_report=bug_report)
=======
    apr_proofs_dir = foundry.out / 'apr_proofs'
    contract_name, test_name = test.split('.')
    proof_digest = foundry.proof_digest(contract_name, test_name)
    apr_proof = APRProof.read_proof_data(apr_proofs_dir, proof_digest)
>>>>>>> 62996ec2
    cterm = apr_proof.kcfg.node(node).cterm
    with legacy_explore(
        foundry.kevm,
        kcfg_semantics=KEVMSemantics(),
        id=apr_proof.id,
        bug_report=br,
        smt_timeout=smt_timeout,
        smt_retry_limit=smt_retry_limit,
        trace_rewrites=trace_rewrites,
    ) as kcfg_explore:
        new_term, _ = kcfg_explore.cterm_simplify(cterm)
    if replace:
        apr_proof.kcfg.replace_node(node, CTerm.from_kast(new_term))
        apr_proof.write_proof_data()
    res_term = minimize_term(new_term) if minimize else new_term
    return foundry.kevm.pretty_print(res_term, unalias=False, sort_collections=sort_collections)


def foundry_merge_nodes(
    foundry_root: Path,
    test: str,
    node_ids: Iterable[NodeIdLike],
    bug_report: bool = False,
    include_disjunct: bool = False,
) -> None:
    def check_cells_equal(cell: str, nodes: Iterable[KCFG.Node]) -> bool:
        nodes = list(nodes)
        if len(nodes) < 2:
            return True
        cell_value = nodes[0].cterm.cell(cell)
        for node in nodes[1:]:
            if cell_value != node.cterm.cell(cell):
                return False
        return True

    node_ids = [int(node) for node in node_ids]
    br = BugReport(Path(f'{test}.bug_report')) if bug_report else None
    foundry = Foundry(foundry_root, bug_report=br)
    proof = foundry_get_apr_proof(foundry_root=foundry_root, test=test, bug_report=bug_report)

    if not isinstance(proof, APRProof):
        raise ValueError('Specified proof is not an APRProof.')

    if len(list(node_ids)) < 2:
        raise ValueError(f'Must supply at least 2 nodes to merge, got: {node_ids}')

    nodes = [proof.kcfg.node(int(node_id)) for node_id in node_ids]
    check_cells = ['K_CELL', 'PROGRAM_CELL', 'PC_CELL', 'CALLDEPTH_CELL']
    check_cells_ne = [check_cell for check_cell in check_cells if not check_cells_equal(check_cell, nodes)]
    if check_cells_ne:
        raise ValueError(f'Nodes {node_ids} cannot be merged because they differ in: {check_cells_ne}')

    anti_unification = nodes[0].cterm.kast
    for node in nodes[1:]:
        anti_unification = anti_unify_with_constraints(
            anti_unification, node.cterm.kast, abstracted_disjunct=include_disjunct
        )
    new_node = proof.kcfg.create_node(CTerm.from_kast(anti_unification))
    for node in nodes:
        proof.kcfg.create_cover(node.id, new_node.id)

    proof.write_proof()

    print(f'Merged nodes {node_ids} into new node {new_node.id}.')
    print(foundry.kevm.pretty_print(new_node.cterm.kast))


def foundry_step_node(
    foundry_root: Path,
    test: str,
    node: NodeIdLike,
    repeat: int = 1,
    depth: int = 1,
    bug_report: bool = False,
    smt_timeout: int | None = None,
    smt_retry_limit: int | None = None,
    trace_rewrites: bool = False,
) -> None:
    if repeat < 1:
        raise ValueError(f'Expected positive value for --repeat, got: {repeat}')
    if depth < 1:
        raise ValueError(f'Expected positive value for --depth, got: {depth}')

    br = BugReport(Path(f'{test}.bug_report')) if bug_report else None
    foundry = Foundry(foundry_root, bug_report=br)

<<<<<<< HEAD
    apr_proof = foundry_get_apr_proof(foundry_root=foundry_root, test=test, bug_report=bug_report)
    with KCFGExplore(
=======
    apr_proofs_dir = foundry.out / 'apr_proofs'
    contract_name, test_name = test.split('.')
    proof_digest = foundry.proof_digest(contract_name, test_name)
    apr_proof = APRProof.read_proof_data(apr_proofs_dir, proof_digest)
    with legacy_explore(
>>>>>>> 62996ec2
        foundry.kevm,
        kcfg_semantics=KEVMSemantics(),
        id=apr_proof.id,
        bug_report=br,
        smt_timeout=smt_timeout,
        smt_retry_limit=smt_retry_limit,
        trace_rewrites=trace_rewrites,
    ) as kcfg_explore:
        for _i in range(repeat):
            node = kcfg_explore.step(apr_proof.kcfg, node, apr_proof.logs, depth=depth)
            apr_proof.write_proof_data()


def foundry_get_apr_proof(
    foundry_root: Path,
    test: str,
    bug_report: bool = False,
) -> APRProof:
    proof = foundry_get_proof(foundry_root=foundry_root, test=test, bug_report=bug_report)
    if not isinstance(proof, APRProof):
        raise ValueError('Specified proof is not an APRProof.')
    return proof


def foundry_get_proof(
    foundry_root: Path,
    test: str,
    bug_report: bool = False,
) -> Proof:
    br = BugReport(Path(f'{test}.bug_report')) if bug_report else None
    foundry = Foundry(foundry_root, bug_report=br)

    proofs_dir = foundry.out / 'apr_proofs'
    contract_name, test_name = test.split('.')
    proof_digest = foundry.proof_digest(contract_name, test_name)
    proof = Proof.read_proof(proof_digest, proofs_dir)
    return proof


def foundry_section_edge(
    foundry_root: Path,
    test: str,
    edge: tuple[str, str],
    sections: int = 2,
    replace: bool = False,
    bug_report: bool = False,
    smt_timeout: int | None = None,
    smt_retry_limit: int | None = None,
    trace_rewrites: bool = False,
) -> None:
    br = BugReport(Path(f'{test}.bug_report')) if bug_report else None
    foundry = Foundry(foundry_root, bug_report=br)
<<<<<<< HEAD
    apr_proof = foundry_get_apr_proof(foundry_root=foundry_root, test=test, bug_report=bug_report)
=======
    apr_proofs_dir = foundry.out / 'apr_proofs'
    contract_name, test_name = test.split('.')
    proof_digest = foundry.proof_digest(contract_name, test_name)
    apr_proof = APRProof.read_proof_data(apr_proofs_dir, proof_digest)
>>>>>>> 62996ec2
    source_id, target_id = edge
    with legacy_explore(
        foundry.kevm,
        kcfg_semantics=KEVMSemantics(),
        id=apr_proof.id,
        bug_report=br,
        smt_timeout=smt_timeout,
        smt_retry_limit=smt_retry_limit,
        trace_rewrites=trace_rewrites,
    ) as kcfg_explore:
        kcfg_explore.section_edge(
            apr_proof.kcfg, source_id=int(source_id), target_id=int(target_id), logs=apr_proof.logs, sections=sections
        )
    apr_proof.write_proof_data()


def foundry_get_model(
    foundry_root: Path,
    test: str,
    nodes: Iterable[NodeIdLike] = (),
    pending: bool = False,
    failing: bool = False,
) -> str:
    contract_name = test.split('.')[0]
    foundry = Foundry(foundry_root)
    proofs_dir = foundry.out / 'apr_proofs'

    contract_name, test_name = test.split('.')
    proof_digest = foundry.proof_digest(contract_name, test_name)
    proof = Proof.read_proof_data(proofs_dir, proof_digest)
    assert isinstance(proof, APRProof)

    if not nodes:
        _LOGGER.warning('Node ID is not provided. Displaying models of failing and pending nodes:')
        failing = pending = True

    if pending:
        nodes = list(nodes) + [node.id for node in proof.pending]
    if failing:
        nodes = list(nodes) + [node.id for node in proof.failing]
    nodes = unique(nodes)

    res_lines = []

    with legacy_explore(foundry.kevm, kcfg_semantics=KEVMSemantics(), id=proof.id) as kcfg_explore:
        for node_id in nodes:
            res_lines.append('')
            res_lines.append(f'Node id: {node_id}')
            node = proof.kcfg.node(node_id)
            res_lines.extend(print_model(node, kcfg_explore))

    return '\n'.join(res_lines)


def _write_cfg(cfg: KCFG, path: Path) -> None:
    path.write_text(cfg.to_json())
    _LOGGER.info(f'Updated CFG file: {path}')


def _foundry_to_contract_def(
    empty_config: KInner,
    contracts: Iterable[Contract],
    requires: Iterable[str],
) -> KDefinition:
    modules = [contract_to_main_module(contract, empty_config, imports=['FOUNDRY']) for contract in contracts]
    # First module is chosen as main module arbitrarily, since the contract definition is just a set of
    # contract modules.
    main_module = Contract.contract_to_module_name(list(contracts)[0].name_upper)

    return KDefinition(
        main_module,
        modules,
        requires=(KRequire(req) for req in list(requires)),
    )


def _foundry_to_main_def(
    main_module: str,
    contracts: Iterable[Contract],
    empty_config: KInner,
    requires: Iterable[str],
    imports: dict[str, list[str]],
) -> KDefinition:
    modules = [
        contract_to_verification_module(contract, empty_config, imports=imports[contract.name])
        for contract in contracts
    ]
    _main_module = KFlatModule(
        main_module,
        imports=(KImport(mname) for mname in [_m.name for _m in modules]),
    )

    return KDefinition(
        main_module,
        [_main_module] + modules,
        requires=(KRequire(req) for req in list(requires)),
    )


def _method_to_apr_proof(
    foundry: Foundry,
    foundry_root: Path,
    contract: Contract,
    method: Contract.Method,
    save_directory: Path,
    kcfg_explore: KCFGExplore,
    reinit: bool = False,
    simplify_init: bool = True,
    bmc_depth: int | None = None,
) -> APRProof | APRBMCProof:
    contract_name = contract.name
    method_name = method.name
    test = f'{contract_name}.{method_name}'
    proof_digest = foundry.proof_digest(contract_name, method_name)
    if Proof.proof_exists(proof_digest, save_directory) and not reinit:
        proof_path = save_directory / f'{hash_str(proof_digest)}.json'
        proof_dict = json.loads(proof_path.read_text())
        match proof_dict['type']:
            case 'APRProof':
                apr_proof = APRProof.from_dict(proof_dict, proof_dir=save_directory)
            case 'APRBMCProof':
                apr_proof = APRBMCProof.from_dict(proof_dict, proof_dir=save_directory)
            case unsupported_type:
                raise ValueError(f'Unsupported proof type {unsupported_type}')
    else:
        _LOGGER.info(f'Initializing KCFG for test: {test}')

        setup_method = None
        if method_name != 'setUp' and 'setUp' in contract.method_by_name:
            setup_method = f'{contract_name}.setUp'
            _LOGGER.info(f'Using setUp method for test: {test}')

        empty_config = foundry.kevm.definition.empty_config(GENERATED_TOP_CELL)
        kcfg, init_node_id, target_node_id = _method_to_cfg(
            empty_config=empty_config,
            contract=contract,
            method=method,
            foundry_root=foundry_root,
            init_state=setup_method,
        )

        _LOGGER.info(f'Expanding macros in initial state for test: {test}')
        init_term = kcfg.node(init_node_id).cterm.kast
        init_term = KDefinition__expand_macros(foundry.kevm.definition, init_term)
        init_cterm = CTerm.from_kast(init_term)
        _LOGGER.info(f'Computing definedness constraint for test: {test}')
        init_cterm = kcfg_explore.cterm_assume_defined(init_cterm)
        kcfg.replace_node(init_node_id, init_cterm)

        _LOGGER.info(f'Expanding macros in target state for test: {test}')
        target_term = kcfg.node(target_node_id).cterm.kast
        target_term = KDefinition__expand_macros(foundry.kevm.definition, target_term)
        target_cterm = CTerm.from_kast(target_term)
        kcfg.replace_node(target_node_id, target_cterm)

        if simplify_init:
            _LOGGER.info(f'Simplifying KCFG for test: {test}')
            kcfg_explore.simplify(kcfg, {})
        if bmc_depth is not None:
            apr_proof = APRBMCProof(
                proof_digest, kcfg, init_node_id, target_node_id, {}, bmc_depth, proof_dir=save_directory
            )
        else:
            apr_proof = APRProof(proof_digest, kcfg, init_node_id, target_node_id, {}, proof_dir=save_directory)

    apr_proof.write_proof_data()
    return apr_proof


def _method_to_cfg(
    empty_config: KInner,
    contract: Contract,
    method: Contract.Method,
    foundry_root: Path,
    init_state: str | None = None,
) -> tuple[KCFG, NodeIdLike, NodeIdLike]:
    calldata = method.calldata_cell(contract)
    callvalue = method.callvalue_cell
    init_cterm = _init_cterm(
        empty_config=empty_config,
        contract_name=contract.name,
        foundry_root=foundry_root,
        calldata=calldata,
        callvalue=callvalue,
        init_state=init_state,
    )
    is_test = method.name.startswith('test')
    failing = method.name.startswith('testFail')
    final_cterm = _final_cterm(empty_config, contract.name, failing=failing, is_test=is_test)

    cfg = KCFG()
    init_node = cfg.create_node(init_cterm)
    target_node = cfg.create_node(final_cterm)

    return cfg, init_node.id, target_node.id


<<<<<<< HEAD
def get_final_accounts_cell(test: str, foundry_root: Path) -> tuple[KInner, Iterable[KInner]]:
    apr_proof = foundry_get_apr_proof(foundry_root=foundry_root, test=test)
=======
def get_final_accounts_cell(proof_digest: str, proof_dir: Path) -> tuple[KInner, Iterable[KInner]]:
    apr_proof = APRProof.read_proof_data(proof_dir, proof_digest)
>>>>>>> 62996ec2
    target = apr_proof.kcfg.node(apr_proof.target)
    cterm = single(apr_proof.kcfg.covers(target_id=target.id)).source.cterm
    acct_cell = cterm.cell('ACCOUNTS_CELL')
    fvars = free_vars(acct_cell)
    acct_cons = constraints_for(fvars, cterm.constraints)
    return (acct_cell, acct_cons)


def _init_cterm(
    empty_config: KInner,
    contract_name: str,
    foundry_root: Path,
    *,
    calldata: KInner | None = None,
    callvalue: KInner | None = None,
    init_state: str | None = None,
) -> CTerm:
    program = KEVM.bin_runtime(KApply(f'contract_{contract_name}'))
    account_cell = KEVM.account_cell(
        Foundry.address_TEST_CONTRACT(),
        intToken(0),
        program,
        KApply('.Map'),
        KApply('.Map'),
        intToken(1),
    )
    init_subst = {
        'MODE_CELL': KApply('NORMAL'),
        'SCHEDULE_CELL': KApply('LONDON_EVM'),
        'STATUSCODE_CELL': KVariable('STATUSCODE'),
        'CALLSTACK_CELL': KApply('.List'),
        'CALLDEPTH_CELL': intToken(0),
        'PROGRAM_CELL': program,
        'JUMPDESTS_CELL': KEVM.compute_valid_jumpdests(program),
        'ORIGIN_CELL': KVariable('ORIGIN_ID'),
        'LOG_CELL': KApply('.List'),
        'ID_CELL': Foundry.address_TEST_CONTRACT(),
        'CALLER_CELL': KVariable('CALLER_ID'),
        'ACCESSEDACCOUNTS_CELL': KApply('.Set'),
        'ACCESSEDSTORAGE_CELL': KApply('.Map'),
        'INTERIMSTATES_CELL': KApply('.List'),
        'LOCALMEM_CELL': KApply('.Bytes_BYTES-HOOKED_Bytes'),
        'PREVCALLER_CELL': KApply('.Account_EVM-TYPES_Account'),
        'PREVORIGIN_CELL': KApply('.Account_EVM-TYPES_Account'),
        'NEWCALLER_CELL': KApply('.Account_EVM-TYPES_Account'),
        'NEWORIGIN_CELL': KApply('.Account_EVM-TYPES_Account'),
        'ACTIVE_CELL': FALSE,
        'STATIC_CELL': FALSE,
        'MEMORYUSED_CELL': intToken(0),
        'WORDSTACK_CELL': KApply('.WordStack_EVM-TYPES_WordStack'),
        'PC_CELL': intToken(0),
        'GAS_CELL': intToken(9223372036854775807),
        'K_CELL': KSequence([KEVM.sharp_execute(), KVariable('CONTINUATION')]),
        'ACCOUNTS_CELL': KEVM.accounts(
            [
                account_cell,  # test contract address
                Foundry.account_CHEATCODE_ADDRESS(KApply('.Map')),
            ]
        ),
        'SINGLECALL_CELL': FALSE,
        'ISREVERTEXPECTED_CELL': FALSE,
        'ISOPCODEEXPECTED_CELL': FALSE,
        'EXPECTEDADDRESS_CELL': KApply('.Account_EVM-TYPES_Account'),
        'EXPECTEDVALUE_CELL': intToken(0),
        'EXPECTEDDATA_CELL': KApply('.Bytes_BYTES-HOOKED_Bytes'),
        'OPCODETYPE_CELL': KApply('.OpcodeType_FOUNDRY-CHEAT-CODES_OpcodeType'),
        'RECORDEVENT_CELL': FALSE,
        'ISEVENTEXPECTED_CELL': FALSE,
        'ISCALLWHITELISTACTIVE_CELL': FALSE,
        'ISSTORAGEWHITELISTACTIVE_CELL': FALSE,
        'ADDRESSSET_CELL': KApply('.Set'),
        'STORAGESLOTSET_CELL': KApply('.Set'),
    }

    constraints = None
    if init_state:
        accts, constraints = get_final_accounts_cell(foundry_root=foundry_root, test=init_state)
        init_subst['ACCOUNTS_CELL'] = accts

    if calldata is not None:
        init_subst['CALLDATA_CELL'] = calldata

    if callvalue is not None:
        init_subst['CALLVALUE_CELL'] = callvalue

    init_term = Subst(init_subst)(empty_config)
    init_cterm = CTerm.from_kast(init_term)
    init_cterm = KEVM.add_invariant(init_cterm)
    if constraints is None:
        return init_cterm
    else:
        for constraint in constraints:
            init_cterm = init_cterm.add_constraint(constraint)
        return init_cterm


def _final_cterm(empty_config: KInner, contract_name: str, *, failing: bool, is_test: bool = True) -> CTerm:
    final_term = _final_term(empty_config, contract_name)
    dst_failed_post = KEVM.lookup(KVariable('CHEATCODE_STORAGE_FINAL'), Foundry.loc_FOUNDRY_FAILED())
    foundry_success = Foundry.success(
        KVariable('STATUSCODE_FINAL'),
        dst_failed_post,
        KVariable('ISREVERTEXPECTED_FINAL'),
        KVariable('ISOPCODEEXPECTED_FINAL'),
        KVariable('RECORDEVENT_FINAL'),
        KVariable('ISEVENTEXPECTED_FINAL'),
    )
    final_cterm = CTerm.from_kast(final_term)
    if is_test:
        if not failing:
            return final_cterm.add_constraint(mlEqualsTrue(foundry_success))
        else:
            return final_cterm.add_constraint(mlEqualsTrue(notBool(foundry_success)))
    return final_cterm


def _final_term(empty_config: KInner, contract_name: str) -> KInner:
    program = KEVM.bin_runtime(KApply(f'contract_{contract_name}'))
    post_account_cell = KEVM.account_cell(
        Foundry.address_TEST_CONTRACT(),
        KVariable('ACCT_BALANCE_FINAL'),
        program,
        KVariable('ACCT_STORAGE_FINAL'),
        KVariable('ACCT_ORIGSTORAGE_FINAL'),
        KVariable('ACCT_NONCE_FINAL'),
    )
    final_subst = {
        'K_CELL': KSequence([KEVM.halt(), KVariable('CONTINUATION')]),
        'STATUSCODE_CELL': KVariable('STATUSCODE_FINAL'),
        'ID_CELL': Foundry.address_TEST_CONTRACT(),
        'ACCOUNTS_CELL': KEVM.accounts(
            [
                post_account_cell,  # test contract address
                Foundry.account_CHEATCODE_ADDRESS(KVariable('CHEATCODE_STORAGE_FINAL')),
                KVariable('ACCOUNTS_FINAL'),
            ]
        ),
        'ISREVERTEXPECTED_CELL': KVariable('ISREVERTEXPECTED_FINAL'),
        'ISOPCODEEXPECTED_CELL': KVariable('ISOPCODEEXPECTED_FINAL'),
        'RECORDEVENT_CELL': KVariable('RECORDEVENT_FINAL'),
        'ISEVENTEXPECTED_CELL': KVariable('ISEVENTEXPECTED_FINAL'),
        'ISCALLWHITELISTACTIVE_CELL': KVariable('ISCALLWHITELISTACTIVE_FINAL'),
        'ISSTORAGEWHITELISTACTIVE_CELL': KVariable('ISSTORAGEWHITELISTACTIVE_FINAL'),
        'ADDRESSSET_CELL': KVariable('ADDRESSSET_FINAL'),
        'STORAGESLOTSET_CELL': KVariable('STORAGESLOTSET_FINAL'),
    }
    return abstract_cell_vars(
        Subst(final_subst)(empty_config),
        [
            KVariable('STATUSCODE_FINAL'),
            KVariable('ACCOUNTS_FINAL'),
            KVariable('ISREVERTEXPECTED_FINAL'),
            KVariable('ISOPCODEEXPECTED_FINAL'),
            KVariable('RECORDEVENT_FINAL'),
            KVariable('ISEVENTEXPECTED_FINAL'),
            KVariable('ISCALLWHITELISTACTIVE_FINAL'),
            KVariable('ISSTORAGEWHITELISTACTIVE_FINAL'),
            KVariable('ADDRESSSET_FINAL'),
            KVariable('STORAGESLOTSET_FINAL'),
        ],
    )


class FoundryNodePrinter(KEVMNodePrinter):
    foundry: Foundry
    contract_name: str

    def __init__(self, foundry: Foundry, contract_name: str):
        KEVMNodePrinter.__init__(self, foundry.kevm)
        self.foundry = foundry
        self.contract_name = contract_name

    def print_node(self, kcfg: KCFG, node: KCFG.Node) -> list[str]:
        ret_strs = super().print_node(kcfg, node)
        _pc = node.cterm.cell('PC_CELL')
        if type(_pc) is KToken and _pc.sort == INT:
            srcmap_data = self.foundry.srcmap_data(self.contract_name, int(_pc.token))
            if srcmap_data is not None:
                path, start, end = srcmap_data
                ret_strs.append(f'src: {str(path)}:{start}:{end}')
        return ret_strs


class FoundryAPRNodePrinter(FoundryNodePrinter, APRProofNodePrinter):
    def __init__(self, foundry: Foundry, contract_name: str, proof: APRProof):
        FoundryNodePrinter.__init__(self, foundry, contract_name)
        APRProofNodePrinter.__init__(self, proof, foundry.kevm)


class FoundryAPRBMCNodePrinter(FoundryNodePrinter, APRBMCProofNodePrinter):
    def __init__(self, foundry: Foundry, contract_name: str, proof: APRBMCProof):
        FoundryNodePrinter.__init__(self, foundry, contract_name)
        APRBMCProofNodePrinter.__init__(self, proof, foundry.kevm)


def foundry_node_printer(foundry: Foundry, contract_name: str, proof: APRProof) -> NodePrinter:
    if type(proof) is APRBMCProof:
        return FoundryAPRBMCNodePrinter(foundry, contract_name, proof)
    if type(proof) is APRProof:
        return FoundryAPRNodePrinter(foundry, contract_name, proof)
    raise ValueError(f'Cannot build NodePrinter for proof type: {type(proof)}')<|MERGE_RESOLUTION|>--- conflicted
+++ resolved
@@ -546,12 +546,7 @@
                 proof,
                 kcfg_explore,
                 max_depth=max_depth,
-<<<<<<< HEAD
                 max_iterations=max_iterations if method_name != 'setUp' else None,
-                workers=workers,
-=======
-                max_iterations=max_iterations,
->>>>>>> 62996ec2
                 break_every_step=break_every_step,
                 break_on_jumpi=break_on_jumpi,
                 break_on_calls=break_on_calls,
@@ -658,14 +653,8 @@
     foundry = Foundry(foundry_root)
     proofs_dir = foundry.out / 'apr_proofs'
     dump_dir = proofs_dir / 'dump'
-<<<<<<< HEAD
     contract_name, _ = test.split('.')
     proof = foundry_get_apr_proof(foundry_root=foundry_root, test=test)
-=======
-    contract_name, test_name = test.split('.')
-    proof_digest = foundry.proof_digest(contract_name, test_name)
-    proof = APRProof.read_proof_data(proofs_dir, proof_digest)
->>>>>>> 62996ec2
 
     node_printer = foundry_node_printer(foundry, contract_name, proof)
     proof_show = APRProofShow(foundry.kevm, node_printer=node_printer)
@@ -685,13 +674,8 @@
     for method in sorted(all_methods):
         contract_name, test_name = method.split('.')
         proof_digest = foundry.proof_digest(contract_name, test_name)
-<<<<<<< HEAD
         if Proof.proof_exists(proof_digest, apr_proofs_dir):
             apr_proof = foundry_get_apr_proof(foundry_root=foundry_root, test=method)
-=======
-        if APRProof.proof_exists(proof_digest, apr_proofs_dir):
-            apr_proof = APRProof.read_proof_data(apr_proofs_dir, proof_digest)
->>>>>>> 62996ec2
             lines.extend(apr_proof.summary.lines)
             lines.append('')
     if len(lines) > 0:
@@ -701,17 +685,8 @@
 
 
 def foundry_remove_node(foundry_root: Path, test: str, node: NodeIdLike) -> None:
-<<<<<<< HEAD
     apr_proof = foundry_get_apr_proof(foundry_root=foundry_root, test=test)
-    node_ids = apr_proof.kcfg.prune(node, keep_nodes=[apr_proof.init, apr_proof.target])
-=======
-    foundry = Foundry(foundry_root)
-    apr_proofs_dir = foundry.out / 'apr_proofs'
-    contract_name, test_name = test.split('.')
-    proof_digest = foundry.proof_digest(contract_name, test_name)
-    apr_proof = APRProof.read_proof_data(apr_proofs_dir, proof_digest)
     node_ids = apr_proof.kcfg.prune(node, [apr_proof.init, apr_proof.target])
->>>>>>> 62996ec2
     _LOGGER.info(f'Pruned nodes: {node_ids}')
     apr_proof.write_proof_data()
 
@@ -730,14 +705,7 @@
 ) -> str:
     br = BugReport(Path(f'{test}.bug_report')) if bug_report else None
     foundry = Foundry(foundry_root, bug_report=br)
-<<<<<<< HEAD
     apr_proof = foundry_get_apr_proof(foundry_root=foundry_root, test=test, bug_report=bug_report)
-=======
-    apr_proofs_dir = foundry.out / 'apr_proofs'
-    contract_name, test_name = test.split('.')
-    proof_digest = foundry.proof_digest(contract_name, test_name)
-    apr_proof = APRProof.read_proof_data(apr_proofs_dir, proof_digest)
->>>>>>> 62996ec2
     cterm = apr_proof.kcfg.node(node).cterm
     with legacy_explore(
         foundry.kevm,
@@ -799,7 +767,7 @@
     for node in nodes:
         proof.kcfg.create_cover(node.id, new_node.id)
 
-    proof.write_proof()
+    proof.write_proof_data()
 
     print(f'Merged nodes {node_ids} into new node {new_node.id}.')
     print(foundry.kevm.pretty_print(new_node.cterm.kast))
@@ -824,16 +792,8 @@
     br = BugReport(Path(f'{test}.bug_report')) if bug_report else None
     foundry = Foundry(foundry_root, bug_report=br)
 
-<<<<<<< HEAD
     apr_proof = foundry_get_apr_proof(foundry_root=foundry_root, test=test, bug_report=bug_report)
-    with KCFGExplore(
-=======
-    apr_proofs_dir = foundry.out / 'apr_proofs'
-    contract_name, test_name = test.split('.')
-    proof_digest = foundry.proof_digest(contract_name, test_name)
-    apr_proof = APRProof.read_proof_data(apr_proofs_dir, proof_digest)
     with legacy_explore(
->>>>>>> 62996ec2
         foundry.kevm,
         kcfg_semantics=KEVMSemantics(),
         id=apr_proof.id,
@@ -869,7 +829,7 @@
     proofs_dir = foundry.out / 'apr_proofs'
     contract_name, test_name = test.split('.')
     proof_digest = foundry.proof_digest(contract_name, test_name)
-    proof = Proof.read_proof(proof_digest, proofs_dir)
+    proof = Proof.read_proof_data(proofs_dir, proof_digest)
     return proof
 
 
@@ -886,14 +846,7 @@
 ) -> None:
     br = BugReport(Path(f'{test}.bug_report')) if bug_report else None
     foundry = Foundry(foundry_root, bug_report=br)
-<<<<<<< HEAD
     apr_proof = foundry_get_apr_proof(foundry_root=foundry_root, test=test, bug_report=bug_report)
-=======
-    apr_proofs_dir = foundry.out / 'apr_proofs'
-    contract_name, test_name = test.split('.')
-    proof_digest = foundry.proof_digest(contract_name, test_name)
-    apr_proof = APRProof.read_proof_data(apr_proofs_dir, proof_digest)
->>>>>>> 62996ec2
     source_id, target_id = edge
     with legacy_explore(
         foundry.kevm,
@@ -1091,13 +1044,8 @@
     return cfg, init_node.id, target_node.id
 
 
-<<<<<<< HEAD
 def get_final_accounts_cell(test: str, foundry_root: Path) -> tuple[KInner, Iterable[KInner]]:
     apr_proof = foundry_get_apr_proof(foundry_root=foundry_root, test=test)
-=======
-def get_final_accounts_cell(proof_digest: str, proof_dir: Path) -> tuple[KInner, Iterable[KInner]]:
-    apr_proof = APRProof.read_proof_data(proof_dir, proof_digest)
->>>>>>> 62996ec2
     target = apr_proof.kcfg.node(apr_proof.target)
     cterm = single(apr_proof.kcfg.covers(target_id=target.id)).source.cterm
     acct_cell = cterm.cell('ACCOUNTS_CELL')
