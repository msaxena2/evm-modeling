--- conflicted
+++ resolved
@@ -638,15 +638,8 @@
     contract_name, test_name = test.split('.')
     proof_digest = foundry.proof_digest(contract_name, test_name)
     apr_proof = APRProof.read_proof(proof_digest, apr_proofs_dir)
-<<<<<<< HEAD
-    for _node in apr_proof.kcfg.reachable_nodes(node):
-        if not apr_proof.kcfg.is_target(_node.id):
-            _LOGGER.info(f'Removing node: {shorten_hashes(_node.id)}')
-            apr_proof.kcfg.remove_node(_node.id)
-=======
     node_ids = apr_proof.kcfg.prune(node)
     _LOGGER.info(f'Pruned nodes: {node_ids}')
->>>>>>> 6318b2ae
     apr_proof.write_proof()
 
 
