from __future__ import annotations

import json
import logging
import os
import re
import shutil
from functools import cached_property
from pathlib import Path
from subprocess import CalledProcessError
from typing import TYPE_CHECKING

import tomlkit
from pathos.pools import ProcessPool  # type: ignore
from pyk.cterm import CTerm
from pyk.kast.inner import KApply, KSequence, KSort, KToken, KVariable, Subst
from pyk.kast.manip import free_vars, minimize_term
from pyk.kast.outer import KDefinition, KFlatModule, KImport, KRequire
from pyk.kcfg import KCFG
from pyk.ktool.kompile import LLVMKompileType
from pyk.prelude.bytes import bytesToken
from pyk.prelude.k import GENERATED_TOP_CELL
from pyk.prelude.kbool import FALSE, notBool
from pyk.prelude.kint import INT, intToken
from pyk.prelude.ml import mlEqualsTrue
from pyk.proof.proof import Proof
from pyk.proof.reachability import APRBMCProof, APRProof
from pyk.proof.show import APRBMCProofNodePrinter, APRProofNodePrinter, APRProofShow
from pyk.utils import BugReport, ensure_dir_path, hash_str, run_process, single, unique

from .kevm import KEVM, KEVMNodePrinter, KEVMSemantics
from .kompile import Kernel, KompileTarget, kevm_kompile
from .solc_to_k import Contract, contract_to_main_module, contract_to_verification_module
from .utils import (
    KDefinition__expand_macros,
    abstract_cell_vars,
    byte_offset_to_lines,
    constraints_for,
    kevm_prove,
    legacy_explore,
    print_failure_info,
    print_model,
)

if TYPE_CHECKING:
    from collections.abc import Iterable
    from typing import Any, Final

    from pyk.kast.inner import KInner
    from pyk.kcfg import KCFGExplore
    from pyk.kcfg.kcfg import NodeIdLike
    from pyk.kcfg.tui import KCFGElem
    from pyk.proof.show import NodePrinter

_LOGGER: Final = logging.getLogger(__name__)


class Foundry:
    _root: Path
    _toml: dict[str, Any]
    _bug_report: BugReport | None

    class Sorts:
        FOUNDRY_CELL: Final = KSort('FoundryCell')

    def __init__(
        self,
        foundry_root: Path,
        bug_report: BugReport | None = None,
    ) -> None:
        self._root = foundry_root
        with (foundry_root / 'foundry.toml').open('rb') as f:
            self._toml = tomlkit.load(f)
        self._bug_report = bug_report

    @property
    def profile(self) -> dict[str, Any]:
        profile_name = os.getenv('FOUNDRY_PROFILE', default='default')
        return self._toml['profile'][profile_name]

    @property
    def out(self) -> Path:
        return self._root / self.profile.get('out', '')

    @cached_property
    def kevm(self) -> KEVM:
        definition_dir = self.out / 'kompiled'
        use_directory = self.out / 'tmp'
        main_file = definition_dir / 'foundry.k'
        ensure_dir_path(use_directory)
        return KEVM(
            definition_dir=definition_dir,
            main_file=main_file,
            use_directory=use_directory,
            bug_report=self._bug_report,
        )

    @cached_property
    def contracts(self) -> dict[str, Contract]:
        pattern = '*.sol/*.json'
        paths = self.out.glob(pattern)
        json_paths = [str(path) for path in paths]
        json_paths = [json_path for json_path in json_paths if not json_path.endswith('.metadata.json')]
        json_paths = sorted(json_paths)  # Must sort to get consistent output order on different platforms
        _LOGGER.info(f'Processing contract files: {json_paths}')
        _contracts = {}
        for json_path in json_paths:
            _LOGGER.debug(f'Processing contract file: {json_path}')
            contract_name = json_path.split('/')[-1]
            contract_json = json.loads(Path(json_path).read_text())
            contract_name = contract_name[0:-5] if contract_name.endswith('.json') else contract_name
            _contracts[contract_name] = Contract(contract_name, contract_json, foundry=True)
        return _contracts

    def proof_digest(self, contract: str, test_sig: str) -> str:
        return f'{contract}.{test_sig}:{self.contracts[contract].method_by_sig[test_sig].digest}'

    @cached_property
    def digest(self) -> str:
        contract_digests = [self.contracts[c].digest for c in sorted(self.contracts)]
        return hash_str('\n'.join(contract_digests))

    @cached_property
    def llvm_dylib(self) -> Path | None:
        arch = Kernel.get()
        foundry_llvm_dir = self.out / 'kompiled-llvm'
        if arch == Kernel.LINUX:
            dylib = foundry_llvm_dir / 'interpreter.so'
        else:
            dylib = foundry_llvm_dir / 'interpreter.dylib'

        if dylib.exists():
            return dylib
        else:
            return None

    def up_to_date(self) -> bool:
        digest_file = self.out / 'digest'
        if not digest_file.exists():
            return False
        digest_dict = json.loads(digest_file.read_text())
        if 'foundry' not in digest_dict:
            digest_dict['foundry'] = ''
        digest_file.write_text(json.dumps(digest_dict))
        return digest_dict['foundry'] == self.digest

    def update_digest(self) -> None:
        digest_file = self.out / 'digest'
        digest_dict = {}
        if digest_file.exists():
            digest_dict = json.loads(digest_file.read_text())
        digest_dict['foundry'] = self.digest
        digest_file.write_text(json.dumps(digest_dict))

        _LOGGER.info(f'Updated Foundry digest file: {digest_file}')

    @cached_property
    def contract_ids(self) -> dict[int, str]:
        _contract_ids = {}
        for c in self.contracts.values():
            _contract_ids[c.contract_id] = c.name
        return _contract_ids

    def srcmap_data(self, contract_name: str, pc: int) -> tuple[Path, int, int] | None:
        if contract_name not in self.contracts:
            _LOGGER.info(f'Contract not found in Foundry project: {contract_name}')
        contract = self.contracts[contract_name]
        if pc not in contract.srcmap:
            _LOGGER.info(f'pc not found in srcmap for contract {contract_name}: {pc}')
            return None
        s, l, f, _, _ = contract.srcmap[pc]
        if f not in self.contract_ids:
            _LOGGER.info(f'Contract id not found in sourcemap data: {f}')
            return None
        src_contract = self.contracts[self.contract_ids[f]]
        src_contract_path = self._root / src_contract.contract_path
        src_contract_text = src_contract_path.read_text()
        _, start, end = byte_offset_to_lines(src_contract_text.split('\n'), s, l)
        return (src_contract_path, start, end)

    def solidity_src(self, contract_name: str, pc: int) -> Iterable[str]:
        srcmap_data = self.srcmap_data(contract_name, pc)
        if srcmap_data is None:
            return [f'No sourcemap data for contract at pc {contract_name}: {pc}']
        contract_path, start, end = srcmap_data
        if not (contract_path.exists() and contract_path.is_file()):
            return [f'No file at path for contract {contract_name}: {contract_path}']
        lines = contract_path.read_text().split('\n')
        prefix_lines = [f'   {l}' for l in lines[:start]]
        actual_lines = [f' | {l}' for l in lines[start:end]]
        suffix_lines = [f'   {l}' for l in lines[end:]]
        return prefix_lines + actual_lines + suffix_lines

    def short_info_for_contract(self, contract_name: str, cterm: CTerm) -> list[str]:
        ret_strs = self.kevm.short_info(cterm)
        _pc = cterm.cell('PC_CELL')
        if type(_pc) is KToken and _pc.sort == INT:
            srcmap_data = self.srcmap_data(contract_name, int(_pc.token))
            if srcmap_data is not None:
                path, start, end = srcmap_data
                ret_strs.append(f'src: {str(path)}:{start}:{end}')
        return ret_strs

    def custom_view(self, contract_name: str, element: KCFGElem) -> Iterable[str]:
        if type(element) is KCFG.Node:
            pc_cell = element.cterm.cell('PC_CELL')
            if type(pc_cell) is KToken and pc_cell.sort == INT:
                return self.solidity_src(contract_name, int(pc_cell.token))
        return ['NO DATA']

    def build(self) -> None:
        try:
            run_process(['forge', 'build', '--root', str(self._root)], logger=_LOGGER)
        except CalledProcessError as err:
            raise RuntimeError("Couldn't forge build!") from err

    @cached_property
    def all_tests(self) -> list[str]:
        return [
            f'{contract.name}.{method.signature}'
            for contract in self.contracts.values()
            if contract.name.endswith('Test')
            for method in contract.methods
            if method.name.startswith('test')
        ]

    @cached_property
    def all_non_tests(self) -> list[str]:
        return [
            f'{contract.name}.{method.signature}'
            for contract in self.contracts.values()
            for method in contract.methods
            if f'{contract.name}.{method.signature}' not in self.all_tests
        ]

    def matching_tests(self, tests: list[str], exclude_tests: list[str]) -> list[str]:
        def _escape_brackets(regs: list[str]) -> list[str]:
            regs = [reg.replace('[', '\\[') for reg in regs]
            regs = [reg.replace(']', '\\]') for reg in regs]
            regs = [reg.replace('(', '\\(') for reg in regs]
            return [reg.replace(')', '\\)') for reg in regs]

        all_tests = self.all_tests
        all_non_tests = self.all_non_tests
        matched_tests = set()
        unfound_tests: list[str] = []
        if not tests:
            tests = all_tests
        tests = _escape_brackets(tests)
        exclude_tests = _escape_brackets(exclude_tests)
        for t in tests:
            if not any(re.search(t, test) for test in (all_tests + all_non_tests)):
                unfound_tests.append(t)
        for test in all_tests:
            if any(re.search(t, test) for t in tests) and not any(re.search(t, test) for t in exclude_tests):
                matched_tests.add(test)
        for test in all_non_tests:
            if any(re.search(t, test) for t in tests) and not any(re.search(t, test) for t in exclude_tests):
                matched_tests.add(test)
        if unfound_tests:
            raise ValueError(f'Test identifiers not found: {set(unfound_tests)}')
        elif len(matched_tests) == 0:
            raise ValueError('No test matched the predicates')
        return list(matched_tests)

    def matching_sig(self, test: str) -> str:
        test_sigs = self.matching_tests([test], [])
        if len(test_sigs) != 1:
            raise RuntimeError(f'Found {test_sigs} matching tests, must specify one')
        return test_sigs[0]

    def unique_sig(self, test: str) -> tuple[str, str]:
        contract_name = test.split('.')[0]
        test_sig = self.matching_sig(test).split('.')[1]
        return (contract_name, test_sig)

    @staticmethod
    def success(s: KInner, dst: KInner, r: KInner, c: KInner, e1: KInner, e2: KInner) -> KApply:
        return KApply('foundry_success', [s, dst, r, c, e1, e2])

    @staticmethod
    def fail(s: KInner, dst: KInner, r: KInner, c: KInner, e1: KInner, e2: KInner) -> KApply:
        return notBool(Foundry.success(s, dst, r, c, e1, e2))

    # address(uint160(uint256(keccak256("foundry default caller"))))

    @staticmethod
    def loc_FOUNDRY_FAILED() -> KApply:  # noqa: N802
        return KEVM.loc(
            KApply(
                'contract_access_field',
                [
                    KApply('FoundryCheat_FOUNDRY-ACCOUNTS_FoundryContract'),
                    KApply('Failed_FOUNDRY-ACCOUNTS_FoundryField'),
                ],
            )
        )

    @staticmethod
    def address_TEST_CONTRACT() -> KToken:  # noqa: N802
        return intToken(0x7FA9385BE102AC3EAC297483DD6233D62B3E1496)

    @staticmethod
    def address_CHEATCODE() -> KToken:  # noqa: N802
        return intToken(0x7109709ECFA91A80626FF3989D68F67F5B1DD12D)

    # Same address as the one used in DappTools's HEVM
    # address(bytes20(uint160(uint256(keccak256('hevm cheat code')))))
    @staticmethod
    def account_CHEATCODE_ADDRESS(store_var: KInner) -> KApply:  # noqa: N802
        return KEVM.account_cell(
            Foundry.address_CHEATCODE(),  # Hardcoded for now
            intToken(0),
            bytesToken(b'\x00'),
            store_var,
            KApply('.Map'),
            intToken(0),
        )

    @staticmethod
    def help_info() -> list[str]:
        res_lines: list[str] = []
        print_foundry_success_info = any('foundry_success' in line for line in res_lines)
        if print_foundry_success_info:
            res_lines.append('')
            res_lines.append('See `foundry_success` predicate for more information:')
            res_lines.append(
                'https://github.com/runtimeverification/evm-semantics/blob/master/include/kframework/foundry.md#foundry-success-predicate'
            )
        res_lines.append('')
        res_lines.append(
            'Access documentation for KEVM foundry integration at https://docs.runtimeverification.com/kevm-integration-for-foundry/'
        )
        return res_lines

    def get_apr_proof(
        self,
        test: str,
    ) -> APRProof:
        proof = self.get_proof(test)
        if not isinstance(proof, APRProof):
            raise ValueError('Specified proof is not an APRProof.')
        return proof

    def get_proof(
        self,
        test: str,
    ) -> Proof:
        proofs_dir = self.out / 'apr_proofs'
        contract_name, test_name = test.split('.')
        proof_digest = self.proof_digest(contract_name, test_name)
        proof = Proof.read_proof_data(proofs_dir, proof_digest)
        return proof


def foundry_kompile(
    definition_dir: Path,
    foundry_root: Path,
    includes: Iterable[str],
    regen: bool = False,
    rekompile: bool = False,
    requires: Iterable[str] = (),
    imports: Iterable[str] = (),
    ccopts: Iterable[str] = (),
    llvm_kompile: bool = True,
    debug: bool = False,
    llvm_library: bool = False,
) -> None:
    syntax_module = 'FOUNDRY-CONTRACTS'
    foundry = Foundry(foundry_root)
    foundry_definition_dir = foundry.out / 'kompiled'
    foundry_requires_dir = foundry_definition_dir / 'requires'
    foundry_llvm_dir = foundry.out / 'kompiled-llvm'
    foundry_contracts_file = foundry_definition_dir / 'contracts.k'
    foundry_main_file = foundry_definition_dir / 'foundry.k'
    kompiled_timestamp = foundry_definition_dir / 'timestamp'
    main_module = 'FOUNDRY-MAIN'
    ensure_dir_path(foundry_definition_dir)
    ensure_dir_path(foundry_requires_dir)
    ensure_dir_path(foundry_llvm_dir)

    requires_paths: dict[str, str] = {}

    foundry.build()

    if not foundry.up_to_date():
        _LOGGER.info('Detected updates to contracts, regenerating K definition.')
        regen = True

    for r in requires:
        req = Path(r)
        if not req.exists():
            raise ValueError(f'No such file: {req}')
        if req.name in requires_paths.keys():
            raise ValueError(
                f'Required K files have conflicting names: {r} and {requires_paths[req.name]}. Consider changing the name of one of these files.'
            )
        requires_paths[req.name] = r
        req_path = foundry_requires_dir / req.name
        if regen or not req_path.exists():
            _LOGGER.info(f'Copying requires path: {req} -> {req_path}')
            shutil.copy(req, req_path)
            regen = True

    _imports: dict[str, list[str]] = {contract.name: [] for contract in foundry.contracts.values()}
    for i in imports:
        imp = i.split(':')
        if not len(imp) == 2:
            raise ValueError(f'module imports must be of the form "[ContractName]:[MODULE-NAME]". Got: {i}')
        if imp[0] in _imports:
            _imports[imp[0]].append(imp[1])
        else:
            raise ValueError(f'Could not find contract: {imp[0]}')

    if regen or not foundry_contracts_file.exists() or not foundry_main_file.exists():
        copied_requires = []
        copied_requires += [f'requires/{name}' for name in list(requires_paths.keys())]
        imports = ['FOUNDRY']
        kevm = KEVM(definition_dir)
        empty_config = kevm.definition.empty_config(Foundry.Sorts.FOUNDRY_CELL)
        bin_runtime_definition = _foundry_to_contract_def(
            empty_config=empty_config,
            contracts=foundry.contracts.values(),
            requires=['foundry.md'],
        )

        contract_main_definition = _foundry_to_main_def(
            main_module=main_module,
            empty_config=empty_config,
            contracts=foundry.contracts.values(),
            requires=(['contracts.k'] + copied_requires),
            imports=_imports,
        )

        kevm = KEVM(
            definition_dir,
            extra_unparsing_modules=(bin_runtime_definition.all_modules + contract_main_definition.all_modules),
        )
        foundry_contracts_file.write_text(kevm.pretty_print(bin_runtime_definition, unalias=False) + '\n')
        _LOGGER.info(f'Wrote file: {foundry_contracts_file}')
        foundry_main_file.write_text(kevm.pretty_print(contract_main_definition) + '\n')
        _LOGGER.info(f'Wrote file: {foundry_main_file}')

    def _kompile(
        out_dir: Path,
        backend: KompileTarget,
        llvm_kompile_type: LLVMKompileType | None = None,
    ) -> None:
        kevm_kompile(
            target=backend,
            output_dir=out_dir,
            main_file=foundry_main_file,
            main_module=main_module,
            syntax_module=syntax_module,
            includes=[include for include in includes if Path(include).exists()],
            emit_json=True,
            ccopts=ccopts,
            llvm_kompile_type=llvm_kompile_type,
            debug=debug,
        )

    def kompilation_digest() -> str:
        k_files = list(requires) + [foundry_contracts_file, foundry_main_file]
        return hash_str(''.join([hash_str(Path(k_file).read_text()) for k_file in k_files]))

    def kompilation_up_to_date() -> bool:
        digest_file = foundry_definition_dir / 'digest'
        if not digest_file.exists():
            return False
        old_digest = digest_file.read_text()

        return old_digest == kompilation_digest()

    def update_kompilation_digest() -> None:
        digest_file = foundry_definition_dir / 'digest'
        digest_file.write_text(kompilation_digest())

    if not kompilation_up_to_date() or rekompile or not kompiled_timestamp.exists():
        _LOGGER.info(f'Kompiling definition: {foundry_main_file}')
        _kompile(foundry_definition_dir, KompileTarget.HASKELL)
        if llvm_library:
            _LOGGER.info(f'Kompiling definition to LLVM dy.lib: {foundry_main_file}')
            _kompile(
                foundry_llvm_dir,
                KompileTarget.LLVM,
                llvm_kompile_type=LLVMKompileType.C,
            )

    update_kompilation_digest()
    foundry.update_digest()


def foundry_prove(
    foundry_root: Path,
    max_depth: int = 1000,
    max_iterations: int | None = None,
    reinit: bool = False,
    tests: Iterable[str] = (),
    exclude_tests: Iterable[str] = (),
    workers: int = 1,
    simplify_init: bool = True,
    break_every_step: bool = False,
    break_on_jumpi: bool = False,
    break_on_calls: bool = True,
    implication_every_block: bool = True,
    bmc_depth: int | None = None,
    bug_report: bool = False,
    kore_rpc_command: str | Iterable[str] | None = None,
    use_booster: bool = False,
    smt_timeout: int | None = None,
    smt_retry_limit: int | None = None,
    failure_info: bool = True,
    counterexample_info: bool = False,
    trace_rewrites: bool = False,
    auto_abstract_gas: bool = False,
) -> dict[str, tuple[bool, list[str] | None]]:
    if workers <= 0:
        raise ValueError(f'Must have at least one worker, found: --workers {workers}')
    if max_iterations is not None and max_iterations < 0:
        raise ValueError(f'Must have a non-negative number of iterations, found: --max-iterations {max_iterations}')

    br = BugReport(foundry_root / 'bug_report') if bug_report else None
    foundry = Foundry(foundry_root, bug_report=br)

    save_directory = foundry.out / 'apr_proofs'
    save_directory.mkdir(exist_ok=True)

    if use_booster:
        try:
            run_process(('which', 'kore-rpc-booster'), pipe_stderr=True).stdout.strip()
        except CalledProcessError:
            raise RuntimeError(
                "Couldn't locate the kore-rpc-booster RPC binary. Please put 'kore-rpc-booster' on PATH manually or using kup install/kup shell."
            ) from None

    if kore_rpc_command is None:
        kore_rpc_command = ('kore-rpc-booster',) if use_booster else ('kore-rpc',)

    all_tests = [
        f'{contract.name}.{method.name}'
        for contract in foundry.contracts.values()
        if contract.name.endswith('Test')
        for method in contract.methods
        if method.name.startswith('test')
    ]
    all_non_tests = [
        f'{contract.name}.{method.name}'
        for contract in foundry.contracts.values()
        for method in contract.methods
        if f'{contract.name}.{method.name}' not in all_tests
    ]
    unfound_tests: list[str] = []
    tests = list(tests)
    if not tests:
        tests = all_tests
    for _t in tests:
        if _t not in (all_tests + all_non_tests):
            unfound_tests.append(_t)
    for _t in exclude_tests:
        if _t not in all_tests:
            unfound_tests.append(_t)
        if _t in tests:
            tests.remove(_t)

    tests = foundry.matching_tests(list(tests), list(exclude_tests))
    _LOGGER.info(f'Running tests: {tests}')

    setup_methods: dict[str, str] = {}
    contracts = set(unique({test.split('.')[0] for test in tests}))
    for contract_name in contracts:
        if 'setUp' in foundry.contracts[contract_name].method_by_name:
            setup_methods[contract_name] = f'{contract_name}.setUp()'

    test_methods = [
        method
        for contract in foundry.contracts.values()
        for method in contract.methods
        if (
            f'{method.contract_name}.{method.signature}' in tests
            or (method.is_setup and method.contract_name in contracts)
        )
    ]

    out_of_date_methods: set[str] = set()
    for method in test_methods:
        if not method.up_to_date(foundry.out / 'digest') or reinit:
            out_of_date_methods.add(method.qualified_name)
            _LOGGER.info(f'Method {method.qualified_name} is out of date, so it was reinitialized')
        else:
            _LOGGER.info(f'Method {method.qualified_name} not reinitialized because it is up to date')
            if not method.contract_up_to_date(foundry.out / 'digest'):
                _LOGGER.warning(
                    f'Method {method.qualified_name} not reinitialized because digest was up to date, but the contract it is a part of has changed.'
                )
        method.update_digest(foundry.out / 'digest')

    def _init_and_run_proof(_init_problem: tuple[str, str]) -> tuple[bool, list[str] | None]:
        proof_id = f'{_init_problem[0]}.{_init_problem[1]}'
        llvm_definition_dir = foundry.out / 'kompiled-llvm' if use_booster else None

        with legacy_explore(
            foundry.kevm,
            kcfg_semantics=KEVMSemantics(auto_abstract_gas=auto_abstract_gas),
            id=proof_id,
            bug_report=br,
            kore_rpc_command=kore_rpc_command,
            llvm_definition_dir=llvm_definition_dir,
            smt_timeout=smt_timeout,
            smt_retry_limit=smt_retry_limit,
            trace_rewrites=trace_rewrites,
        ) as kcfg_explore:
            contract_name, method_sig = _init_problem
            contract = foundry.contracts[contract_name]
            method = contract.method_by_sig[method_sig]
            proof = _method_to_apr_proof(
                foundry,
                contract,
                method,
                save_directory,
                kcfg_explore,
                reinit=(method.qualified_name in out_of_date_methods),
                simplify_init=simplify_init,
                bmc_depth=bmc_depth,
            )

            passed = kevm_prove(
                foundry.kevm,
                proof,
                kcfg_explore,
                max_depth=max_depth,
                max_iterations=max_iterations,
                break_every_step=break_every_step,
                break_on_jumpi=break_on_jumpi,
                break_on_calls=break_on_calls,
                implication_every_block=implication_every_block,
            )
            failure_log = None
            if not passed:
                failure_log = print_failure_info(proof, kcfg_explore, counterexample_info)
            return passed, failure_log

    def run_cfg_group(tests: list[str]) -> dict[str, tuple[bool, list[str] | None]]:
        def _split_test(test: str) -> tuple[str, str]:
            contract, method = test.split('.')
            return contract, method

        init_problems = [_split_test(test) for test in tests]

        _apr_proofs: list[tuple[bool, list[str] | None]]
        if workers > 1:
            with ProcessPool(ncpus=workers) as process_pool:
                _apr_proofs = process_pool.map(_init_and_run_proof, init_problems)
        else:
            _apr_proofs = []
            for init_problem in init_problems:
                _apr_proofs.append(_init_and_run_proof(init_problem))

        apr_proofs = dict(zip(tests, _apr_proofs, strict=True))
        return apr_proofs

    _LOGGER.info(f'Running setup functions in parallel: {list(setup_methods.values())}')
    results = run_cfg_group(list(setup_methods.values()))
    failed = [setup_cfg for setup_cfg, passed in results.items() if not passed]
    if failed:
        raise ValueError(f'Running setUp method failed for {len(failed)} contracts: {failed}')

    _LOGGER.info(f'Running test functions in parallel: {tests}')
    results = run_cfg_group(tests)

    return results


def foundry_show(
    foundry_root: Path,
    test: str,
    nodes: Iterable[NodeIdLike] = (),
    node_deltas: Iterable[tuple[NodeIdLike, NodeIdLike]] = (),
    to_module: bool = False,
    minimize: bool = True,
    sort_collections: bool = False,
    omit_unstable_output: bool = False,
    pending: bool = False,
    failing: bool = False,
    failure_info: bool = False,
    counterexample_info: bool = False,
) -> str:
    foundry = Foundry(foundry_root)
<<<<<<< HEAD
    proofs_dir = foundry.out / 'apr_proofs'
    (contract_name, test_sig) = foundry.unique_sig(test)
    proof_digest = foundry.proof_digest(contract_name, test_sig)
    proof = Proof.read_proof_data(proofs_dir, proof_digest)
=======
    proof = foundry.get_proof(test)
>>>>>>> fc2465a0
    assert isinstance(proof, APRProof)

    def _short_info(cterm: CTerm) -> Iterable[str]:
        return foundry.short_info_for_contract(contract_name, cterm)

    if pending:
        nodes = list(nodes) + [node.id for node in proof.pending]
    if failing:
        nodes = list(nodes) + [node.id for node in proof.failing]
    nodes = unique(nodes)

    unstable_cells = [
        '<program>',
        '<jumpDests>',
        '<pc>',
        '<gas>',
        '<code>',
    ]

    node_printer = foundry_node_printer(foundry, contract_name, proof)
    proof_show = APRProofShow(foundry.kevm, node_printer=node_printer)

    res_lines = proof_show.show(
        proof,
        nodes=nodes,
        node_deltas=node_deltas,
        to_module=to_module,
        minimize=minimize,
        sort_collections=sort_collections,
        omit_cells=(unstable_cells if omit_unstable_output else []),
    )

    if failure_info:
        with legacy_explore(foundry.kevm, kcfg_semantics=KEVMSemantics(), id=proof.id) as kcfg_explore:
            res_lines += print_failure_info(proof, kcfg_explore, counterexample_info)
            res_lines += Foundry.help_info()

    return '\n'.join(res_lines)


def foundry_to_dot(foundry_root: Path, test: str) -> None:
    foundry = Foundry(foundry_root)
    proofs_dir = foundry.out / 'apr_proofs'
    dump_dir = proofs_dir / 'dump'
    contract_name, test_name = test.split('.')
    proof = foundry.get_apr_proof(test)

    node_printer = foundry_node_printer(foundry, contract_name, proof)
    proof_show = APRProofShow(foundry.kevm, node_printer=node_printer)

    proof_show.dump(proof, dump_dir, dot=True)


def foundry_list(foundry_root: Path) -> list[str]:
    foundry = Foundry(foundry_root)
    apr_proofs_dir = foundry.out / 'apr_proofs'

    all_methods = [
        f'{contract.name}.{method.signature}' for contract in foundry.contracts.values() for method in contract.methods
    ]

    lines: list[str] = []
    for method in sorted(all_methods):
<<<<<<< HEAD
        contract_name, sig = method.split('.')
        proof_digest = foundry.proof_digest(contract_name, sig)
        if APRProof.proof_data_exists(proof_digest, apr_proofs_dir):
            apr_proof = APRProof.read_proof_data(apr_proofs_dir, proof_digest)
            lines.extend(apr_proof.summary.lines)
=======
        if Proof.proof_data_exists(method, apr_proofs_dir):
            proof = foundry.get_proof(method)
            lines.extend(proof.summary.lines)
>>>>>>> fc2465a0
            lines.append('')
    if len(lines) > 0:
        lines = lines[0:-1]

    return lines


def foundry_remove_node(foundry_root: Path, test: str, node: NodeIdLike) -> None:
    foundry = Foundry(foundry_root)
<<<<<<< HEAD
    apr_proofs_dir = foundry.out / 'apr_proofs'
    proof_digest = foundry.proof_digest(*foundry.unique_sig(test))
    apr_proof = APRProof.read_proof_data(apr_proofs_dir, proof_digest)
=======
    apr_proof = foundry.get_apr_proof(test)
>>>>>>> fc2465a0
    node_ids = apr_proof.kcfg.prune(node, [apr_proof.init, apr_proof.target])
    _LOGGER.info(f'Pruned nodes: {node_ids}')
    apr_proof.write_proof_data()


def foundry_simplify_node(
    foundry_root: Path,
    test: str,
    node: NodeIdLike,
    replace: bool = False,
    minimize: bool = True,
    sort_collections: bool = False,
    bug_report: bool = False,
    smt_timeout: int | None = None,
    smt_retry_limit: int | None = None,
    trace_rewrites: bool = False,
) -> str:
    br = BugReport(Path(f'{test}.bug_report')) if bug_report else None
    foundry = Foundry(foundry_root, bug_report=br)
<<<<<<< HEAD
    apr_proofs_dir = foundry.out / 'apr_proofs'
    proof_digest = foundry.proof_digest(*foundry.unique_sig(test))
    apr_proof = APRProof.read_proof_data(apr_proofs_dir, proof_digest)
=======
    apr_proof = foundry.get_apr_proof(test)
>>>>>>> fc2465a0
    cterm = apr_proof.kcfg.node(node).cterm
    with legacy_explore(
        foundry.kevm,
        kcfg_semantics=KEVMSemantics(),
        id=apr_proof.id,
        bug_report=br,
        smt_timeout=smt_timeout,
        smt_retry_limit=smt_retry_limit,
        trace_rewrites=trace_rewrites,
    ) as kcfg_explore:
        new_term, _ = kcfg_explore.cterm_simplify(cterm)
    if replace:
        apr_proof.kcfg.replace_node(node, CTerm.from_kast(new_term))
        apr_proof.write_proof_data()
    res_term = minimize_term(new_term) if minimize else new_term
    return foundry.kevm.pretty_print(res_term, unalias=False, sort_collections=sort_collections)


def foundry_step_node(
    foundry_root: Path,
    test: str,
    node: NodeIdLike,
    repeat: int = 1,
    depth: int = 1,
    bug_report: bool = False,
    smt_timeout: int | None = None,
    smt_retry_limit: int | None = None,
    trace_rewrites: bool = False,
) -> None:
    if repeat < 1:
        raise ValueError(f'Expected positive value for --repeat, got: {repeat}')
    if depth < 1:
        raise ValueError(f'Expected positive value for --depth, got: {depth}')

    br = BugReport(Path(f'{test}.bug_report')) if bug_report else None
    foundry = Foundry(foundry_root, bug_report=br)

<<<<<<< HEAD
    apr_proofs_dir = foundry.out / 'apr_proofs'
    proof_digest = foundry.proof_digest(*foundry.unique_sig(test))
    apr_proof = APRProof.read_proof_data(apr_proofs_dir, proof_digest)
=======
    apr_proof = foundry.get_apr_proof(test)
>>>>>>> fc2465a0
    with legacy_explore(
        foundry.kevm,
        kcfg_semantics=KEVMSemantics(),
        id=apr_proof.id,
        bug_report=br,
        smt_timeout=smt_timeout,
        smt_retry_limit=smt_retry_limit,
        trace_rewrites=trace_rewrites,
    ) as kcfg_explore:
        for _i in range(repeat):
            node = kcfg_explore.step(apr_proof.kcfg, node, apr_proof.logs, depth=depth)
            apr_proof.write_proof_data()


def foundry_section_edge(
    foundry_root: Path,
    test: str,
    edge: tuple[str, str],
    sections: int = 2,
    replace: bool = False,
    bug_report: bool = False,
    smt_timeout: int | None = None,
    smt_retry_limit: int | None = None,
    trace_rewrites: bool = False,
) -> None:
    br = BugReport(Path(f'{test}.bug_report')) if bug_report else None
    foundry = Foundry(foundry_root, bug_report=br)
<<<<<<< HEAD
    apr_proofs_dir = foundry.out / 'apr_proofs'
    proof_digest = foundry.proof_digest(*foundry.unique_sig(test))
    apr_proof = APRProof.read_proof_data(apr_proofs_dir, proof_digest)
=======
    apr_proof = foundry.get_apr_proof(test)
>>>>>>> fc2465a0
    source_id, target_id = edge
    with legacy_explore(
        foundry.kevm,
        kcfg_semantics=KEVMSemantics(),
        id=apr_proof.id,
        bug_report=br,
        smt_timeout=smt_timeout,
        smt_retry_limit=smt_retry_limit,
        trace_rewrites=trace_rewrites,
    ) as kcfg_explore:
        kcfg, _ = kcfg_explore.section_edge(
            apr_proof.kcfg, source_id=source_id, target_id=target_id, logs=apr_proof.logs, sections=sections
        )
    apr_proof.write_proof_data()


def foundry_get_model(
    foundry_root: Path,
    test: str,
    nodes: Iterable[NodeIdLike] = (),
    pending: bool = False,
    failing: bool = False,
) -> str:
    foundry = Foundry(foundry_root)
    proof = foundry.get_proof(test)
    assert isinstance(proof, APRProof)

    if not nodes:
        _LOGGER.warning('Node ID is not provided. Displaying models of failing and pending nodes:')
        failing = pending = True

    if pending:
        nodes = list(nodes) + [node.id for node in proof.pending]
    if failing:
        nodes = list(nodes) + [node.id for node in proof.failing]
    nodes = unique(nodes)

    res_lines = []

    with legacy_explore(foundry.kevm, kcfg_semantics=KEVMSemantics(), id=proof.id) as kcfg_explore:
        for node_id in nodes:
            res_lines.append('')
            res_lines.append(f'Node id: {node_id}')
            node = proof.kcfg.node(node_id)
            res_lines.extend(print_model(node, kcfg_explore))

    return '\n'.join(res_lines)


def _write_cfg(cfg: KCFG, path: Path) -> None:
    path.write_text(cfg.to_json())
    _LOGGER.info(f'Updated CFG file: {path}')


def _foundry_to_contract_def(
    empty_config: KInner,
    contracts: Iterable[Contract],
    requires: Iterable[str],
) -> KDefinition:
    modules = [contract_to_main_module(contract, empty_config, imports=['FOUNDRY']) for contract in contracts]
    # First module is chosen as main module arbitrarily, since the contract definition is just a set of
    # contract modules.
    main_module = Contract.contract_to_module_name(list(contracts)[0].name_upper)

    return KDefinition(
        main_module,
        modules,
        requires=(KRequire(req) for req in list(requires)),
    )


def _foundry_to_main_def(
    main_module: str,
    contracts: Iterable[Contract],
    empty_config: KInner,
    requires: Iterable[str],
    imports: dict[str, list[str]],
) -> KDefinition:
    modules = [
        contract_to_verification_module(contract, empty_config, imports=imports[contract.name])
        for contract in contracts
    ]
    _main_module = KFlatModule(
        main_module,
        imports=(KImport(mname) for mname in [_m.name for _m in modules]),
    )

    return KDefinition(
        main_module,
        [_main_module] + modules,
        requires=(KRequire(req) for req in list(requires)),
    )


def _method_to_apr_proof(
    foundry: Foundry,
    contract: Contract,
    method: Contract.Method,
    save_directory: Path,
    kcfg_explore: KCFGExplore,
    reinit: bool = False,
    simplify_init: bool = True,
    bmc_depth: int | None = None,
) -> APRProof | APRBMCProof:
    contract_name = contract.name
    method_sig = method.signature
    test = f'{contract_name}.{method_sig}'
    proof_digest = foundry.proof_digest(contract_name, method_sig)
    if Proof.proof_data_exists(proof_digest, save_directory) and not reinit:
        apr_proof = foundry.get_apr_proof(test)
        assert isinstance(apr_proof, APRProof)
    else:
        _LOGGER.info(f'Initializing KCFG for test: {test}')

        setup_digest = None
        if method_sig != 'setUp()' and 'setUp' in contract.method_by_name:
            setup_digest = foundry.proof_digest(contract_name, 'setUp()')
            _LOGGER.info(f'Using setUp method for test: {test}')

        empty_config = foundry.kevm.definition.empty_config(GENERATED_TOP_CELL)
        kcfg, init_node_id, target_node_id = _method_to_cfg(
            empty_config, contract, method, save_directory, init_state=setup_digest
        )

        _LOGGER.info(f'Expanding macros in initial state for test: {test}')
        init_term = kcfg.node(init_node_id).cterm.kast
        init_term = KDefinition__expand_macros(foundry.kevm.definition, init_term)
        init_cterm = CTerm.from_kast(init_term)
        _LOGGER.info(f'Computing definedness constraint for test: {test}')
        init_cterm = kcfg_explore.cterm_assume_defined(init_cterm)
        kcfg.replace_node(init_node_id, init_cterm)

        _LOGGER.info(f'Expanding macros in target state for test: {test}')
        target_term = kcfg.node(target_node_id).cterm.kast
        target_term = KDefinition__expand_macros(foundry.kevm.definition, target_term)
        target_cterm = CTerm.from_kast(target_term)
        kcfg.replace_node(target_node_id, target_cterm)

        if simplify_init:
            _LOGGER.info(f'Simplifying KCFG for test: {test}')
            kcfg_explore.simplify(kcfg, {})
        if bmc_depth is not None:
            apr_proof = APRBMCProof(
                proof_digest, kcfg, init_node_id, target_node_id, {}, bmc_depth, proof_dir=save_directory
            )
        else:
            apr_proof = APRProof(proof_digest, kcfg, init_node_id, target_node_id, {}, proof_dir=save_directory)

    apr_proof.write_proof_data()
    return apr_proof


def _method_to_cfg(
    empty_config: KInner,
    contract: Contract,
    method: Contract.Method,
    kcfgs_dir: Path,
    init_state: str | None = None,
) -> tuple[KCFG, NodeIdLike, NodeIdLike]:
    calldata = method.calldata_cell(contract)
    callvalue = method.callvalue_cell
    init_cterm = _init_cterm(
        empty_config, contract.name, kcfgs_dir, calldata=calldata, callvalue=callvalue, init_state=init_state
    )
    is_test = method.name.startswith('test')
    failing = method.name.startswith('testFail')
    final_cterm = _final_cterm(empty_config, contract.name, failing=failing, is_test=is_test)

    cfg = KCFG()
    init_node = cfg.create_node(init_cterm)
    target_node = cfg.create_node(final_cterm)

    return cfg, init_node.id, target_node.id


def get_final_accounts_cell(proof_digest: str, proof_dir: Path) -> tuple[KInner, Iterable[KInner]]:
    apr_proof = APRProof.read_proof_data(proof_dir, proof_digest)
    target = apr_proof.kcfg.node(apr_proof.target)
    cterm = single(apr_proof.kcfg.covers(target_id=target.id)).source.cterm
    acct_cell = cterm.cell('ACCOUNTS_CELL')
    fvars = free_vars(acct_cell)
    acct_cons = constraints_for(fvars, cterm.constraints)
    return (acct_cell, acct_cons)


def _init_cterm(
    empty_config: KInner,
    contract_name: str,
    kcfgs_dir: Path,
    *,
    calldata: KInner | None = None,
    callvalue: KInner | None = None,
    init_state: str | None = None,
) -> CTerm:
    program = KEVM.bin_runtime(KApply(f'contract_{contract_name}'))
    account_cell = KEVM.account_cell(
        Foundry.address_TEST_CONTRACT(),
        intToken(0),
        program,
        KApply('.Map'),
        KApply('.Map'),
        intToken(1),
    )
    init_subst = {
        'MODE_CELL': KApply('NORMAL'),
        'SCHEDULE_CELL': KApply('LONDON_EVM'),
        'STATUSCODE_CELL': KVariable('STATUSCODE'),
        'CALLSTACK_CELL': KApply('.List'),
        'CALLDEPTH_CELL': intToken(0),
        'PROGRAM_CELL': program,
        'JUMPDESTS_CELL': KEVM.compute_valid_jumpdests(program),
        'ORIGIN_CELL': KVariable('ORIGIN_ID'),
        'LOG_CELL': KApply('.List'),
        'ID_CELL': Foundry.address_TEST_CONTRACT(),
        'CALLER_CELL': KVariable('CALLER_ID'),
        'ACCESSEDACCOUNTS_CELL': KApply('.Set'),
        'ACCESSEDSTORAGE_CELL': KApply('.Map'),
        'INTERIMSTATES_CELL': KApply('.List'),
        'LOCALMEM_CELL': KApply('.Bytes_BYTES-HOOKED_Bytes'),
        'PREVCALLER_CELL': KApply('.Account_EVM-TYPES_Account'),
        'PREVORIGIN_CELL': KApply('.Account_EVM-TYPES_Account'),
        'NEWCALLER_CELL': KApply('.Account_EVM-TYPES_Account'),
        'NEWORIGIN_CELL': KApply('.Account_EVM-TYPES_Account'),
        'ACTIVE_CELL': FALSE,
        'STATIC_CELL': FALSE,
        'MEMORYUSED_CELL': intToken(0),
        'WORDSTACK_CELL': KApply('.WordStack_EVM-TYPES_WordStack'),
        'PC_CELL': intToken(0),
        'GAS_CELL': intToken(9223372036854775807),
        'K_CELL': KSequence([KEVM.sharp_execute(), KVariable('CONTINUATION')]),
        'ACCOUNTS_CELL': KEVM.accounts(
            [
                account_cell,  # test contract address
                Foundry.account_CHEATCODE_ADDRESS(KApply('.Map')),
            ]
        ),
        'SINGLECALL_CELL': FALSE,
        'ISREVERTEXPECTED_CELL': FALSE,
        'ISOPCODEEXPECTED_CELL': FALSE,
        'EXPECTEDADDRESS_CELL': KApply('.Account_EVM-TYPES_Account'),
        'EXPECTEDVALUE_CELL': intToken(0),
        'EXPECTEDDATA_CELL': KApply('.Bytes_BYTES-HOOKED_Bytes'),
        'OPCODETYPE_CELL': KApply('.OpcodeType_FOUNDRY-CHEAT-CODES_OpcodeType'),
        'RECORDEVENT_CELL': FALSE,
        'ISEVENTEXPECTED_CELL': FALSE,
        'ISCALLWHITELISTACTIVE_CELL': FALSE,
        'ISSTORAGEWHITELISTACTIVE_CELL': FALSE,
        'ADDRESSSET_CELL': KApply('.Set'),
        'STORAGESLOTSET_CELL': KApply('.Set'),
    }

    constraints = None
    if init_state:
        accts, constraints = get_final_accounts_cell(init_state, kcfgs_dir)
        init_subst['ACCOUNTS_CELL'] = accts

    if calldata is not None:
        init_subst['CALLDATA_CELL'] = calldata

    if callvalue is not None:
        init_subst['CALLVALUE_CELL'] = callvalue

    init_term = Subst(init_subst)(empty_config)
    init_cterm = CTerm.from_kast(init_term)
    init_cterm = KEVM.add_invariant(init_cterm)
    if constraints is None:
        return init_cterm
    else:
        for constraint in constraints:
            init_cterm = init_cterm.add_constraint(constraint)
        return init_cterm


def _final_cterm(empty_config: KInner, contract_name: str, *, failing: bool, is_test: bool = True) -> CTerm:
    final_term = _final_term(empty_config, contract_name)
    dst_failed_post = KEVM.lookup(KVariable('CHEATCODE_STORAGE_FINAL'), Foundry.loc_FOUNDRY_FAILED())
    foundry_success = Foundry.success(
        KVariable('STATUSCODE_FINAL'),
        dst_failed_post,
        KVariable('ISREVERTEXPECTED_FINAL'),
        KVariable('ISOPCODEEXPECTED_FINAL'),
        KVariable('RECORDEVENT_FINAL'),
        KVariable('ISEVENTEXPECTED_FINAL'),
    )
    final_cterm = CTerm.from_kast(final_term)
    if is_test:
        if not failing:
            return final_cterm.add_constraint(mlEqualsTrue(foundry_success))
        else:
            return final_cterm.add_constraint(mlEqualsTrue(notBool(foundry_success)))
    return final_cterm


def _final_term(empty_config: KInner, contract_name: str) -> KInner:
    program = KEVM.bin_runtime(KApply(f'contract_{contract_name}'))
    post_account_cell = KEVM.account_cell(
        Foundry.address_TEST_CONTRACT(),
        KVariable('ACCT_BALANCE_FINAL'),
        program,
        KVariable('ACCT_STORAGE_FINAL'),
        KVariable('ACCT_ORIGSTORAGE_FINAL'),
        KVariable('ACCT_NONCE_FINAL'),
    )
    final_subst = {
        'K_CELL': KSequence([KEVM.halt(), KVariable('CONTINUATION')]),
        'STATUSCODE_CELL': KVariable('STATUSCODE_FINAL'),
        'ID_CELL': Foundry.address_TEST_CONTRACT(),
        'ACCOUNTS_CELL': KEVM.accounts(
            [
                post_account_cell,  # test contract address
                Foundry.account_CHEATCODE_ADDRESS(KVariable('CHEATCODE_STORAGE_FINAL')),
                KVariable('ACCOUNTS_FINAL'),
            ]
        ),
        'ISREVERTEXPECTED_CELL': KVariable('ISREVERTEXPECTED_FINAL'),
        'ISOPCODEEXPECTED_CELL': KVariable('ISOPCODEEXPECTED_FINAL'),
        'RECORDEVENT_CELL': KVariable('RECORDEVENT_FINAL'),
        'ISEVENTEXPECTED_CELL': KVariable('ISEVENTEXPECTED_FINAL'),
        'ISCALLWHITELISTACTIVE_CELL': KVariable('ISCALLWHITELISTACTIVE_FINAL'),
        'ISSTORAGEWHITELISTACTIVE_CELL': KVariable('ISSTORAGEWHITELISTACTIVE_FINAL'),
        'ADDRESSSET_CELL': KVariable('ADDRESSSET_FINAL'),
        'STORAGESLOTSET_CELL': KVariable('STORAGESLOTSET_FINAL'),
    }
    return abstract_cell_vars(
        Subst(final_subst)(empty_config),
        [
            KVariable('STATUSCODE_FINAL'),
            KVariable('ACCOUNTS_FINAL'),
            KVariable('ISREVERTEXPECTED_FINAL'),
            KVariable('ISOPCODEEXPECTED_FINAL'),
            KVariable('RECORDEVENT_FINAL'),
            KVariable('ISEVENTEXPECTED_FINAL'),
            KVariable('ISCALLWHITELISTACTIVE_FINAL'),
            KVariable('ISSTORAGEWHITELISTACTIVE_FINAL'),
            KVariable('ADDRESSSET_FINAL'),
            KVariable('STORAGESLOTSET_FINAL'),
        ],
    )


class FoundryNodePrinter(KEVMNodePrinter):
    foundry: Foundry
    contract_name: str

    def __init__(self, foundry: Foundry, contract_name: str):
        KEVMNodePrinter.__init__(self, foundry.kevm)
        self.foundry = foundry
        self.contract_name = contract_name

    def print_node(self, kcfg: KCFG, node: KCFG.Node) -> list[str]:
        ret_strs = super().print_node(kcfg, node)
        _pc = node.cterm.cell('PC_CELL')
        if type(_pc) is KToken and _pc.sort == INT:
            srcmap_data = self.foundry.srcmap_data(self.contract_name, int(_pc.token))
            if srcmap_data is not None:
                path, start, end = srcmap_data
                ret_strs.append(f'src: {str(path)}:{start}:{end}')
        return ret_strs


class FoundryAPRNodePrinter(FoundryNodePrinter, APRProofNodePrinter):
    def __init__(self, foundry: Foundry, contract_name: str, proof: APRProof):
        FoundryNodePrinter.__init__(self, foundry, contract_name)
        APRProofNodePrinter.__init__(self, proof, foundry.kevm)


class FoundryAPRBMCNodePrinter(FoundryNodePrinter, APRBMCProofNodePrinter):
    def __init__(self, foundry: Foundry, contract_name: str, proof: APRBMCProof):
        FoundryNodePrinter.__init__(self, foundry, contract_name)
        APRBMCProofNodePrinter.__init__(self, proof, foundry.kevm)


def foundry_node_printer(foundry: Foundry, contract_name: str, proof: APRProof) -> NodePrinter:
    if type(proof) is APRBMCProof:
        return FoundryAPRBMCNodePrinter(foundry, contract_name, proof)
    if type(proof) is APRProof:
        return FoundryAPRNodePrinter(foundry, contract_name, proof)
    raise ValueError(f'Cannot build NodePrinter for proof type: {type(proof)}')<|MERGE_RESOLUTION|>--- conflicted
+++ resolved
@@ -347,8 +347,8 @@
         test: str,
     ) -> Proof:
         proofs_dir = self.out / 'apr_proofs'
-        contract_name, test_name = test.split('.')
-        proof_digest = self.proof_digest(contract_name, test_name)
+        contract_name, test_sig = self.unique_sig(test)
+        proof_digest = self.proof_digest(contract_name, test_sig)
         proof = Proof.read_proof_data(proofs_dir, proof_digest)
         return proof
 
@@ -684,19 +684,10 @@
     failure_info: bool = False,
     counterexample_info: bool = False,
 ) -> str:
+    contract_name = test.split('.')[0]
     foundry = Foundry(foundry_root)
-<<<<<<< HEAD
-    proofs_dir = foundry.out / 'apr_proofs'
-    (contract_name, test_sig) = foundry.unique_sig(test)
-    proof_digest = foundry.proof_digest(contract_name, test_sig)
-    proof = Proof.read_proof_data(proofs_dir, proof_digest)
-=======
     proof = foundry.get_proof(test)
->>>>>>> fc2465a0
     assert isinstance(proof, APRProof)
-
-    def _short_info(cterm: CTerm) -> Iterable[str]:
-        return foundry.short_info_for_contract(contract_name, cterm)
 
     if pending:
         nodes = list(nodes) + [node.id for node in proof.pending]
@@ -756,17 +747,9 @@
 
     lines: list[str] = []
     for method in sorted(all_methods):
-<<<<<<< HEAD
-        contract_name, sig = method.split('.')
-        proof_digest = foundry.proof_digest(contract_name, sig)
-        if APRProof.proof_data_exists(proof_digest, apr_proofs_dir):
-            apr_proof = APRProof.read_proof_data(apr_proofs_dir, proof_digest)
-            lines.extend(apr_proof.summary.lines)
-=======
         if Proof.proof_data_exists(method, apr_proofs_dir):
             proof = foundry.get_proof(method)
             lines.extend(proof.summary.lines)
->>>>>>> fc2465a0
             lines.append('')
     if len(lines) > 0:
         lines = lines[0:-1]
@@ -776,13 +759,7 @@
 
 def foundry_remove_node(foundry_root: Path, test: str, node: NodeIdLike) -> None:
     foundry = Foundry(foundry_root)
-<<<<<<< HEAD
-    apr_proofs_dir = foundry.out / 'apr_proofs'
-    proof_digest = foundry.proof_digest(*foundry.unique_sig(test))
-    apr_proof = APRProof.read_proof_data(apr_proofs_dir, proof_digest)
-=======
     apr_proof = foundry.get_apr_proof(test)
->>>>>>> fc2465a0
     node_ids = apr_proof.kcfg.prune(node, [apr_proof.init, apr_proof.target])
     _LOGGER.info(f'Pruned nodes: {node_ids}')
     apr_proof.write_proof_data()
@@ -802,13 +779,7 @@
 ) -> str:
     br = BugReport(Path(f'{test}.bug_report')) if bug_report else None
     foundry = Foundry(foundry_root, bug_report=br)
-<<<<<<< HEAD
-    apr_proofs_dir = foundry.out / 'apr_proofs'
-    proof_digest = foundry.proof_digest(*foundry.unique_sig(test))
-    apr_proof = APRProof.read_proof_data(apr_proofs_dir, proof_digest)
-=======
     apr_proof = foundry.get_apr_proof(test)
->>>>>>> fc2465a0
     cterm = apr_proof.kcfg.node(node).cterm
     with legacy_explore(
         foundry.kevm,
@@ -846,13 +817,7 @@
     br = BugReport(Path(f'{test}.bug_report')) if bug_report else None
     foundry = Foundry(foundry_root, bug_report=br)
 
-<<<<<<< HEAD
-    apr_proofs_dir = foundry.out / 'apr_proofs'
-    proof_digest = foundry.proof_digest(*foundry.unique_sig(test))
-    apr_proof = APRProof.read_proof_data(apr_proofs_dir, proof_digest)
-=======
     apr_proof = foundry.get_apr_proof(test)
->>>>>>> fc2465a0
     with legacy_explore(
         foundry.kevm,
         kcfg_semantics=KEVMSemantics(),
@@ -880,13 +845,7 @@
 ) -> None:
     br = BugReport(Path(f'{test}.bug_report')) if bug_report else None
     foundry = Foundry(foundry_root, bug_report=br)
-<<<<<<< HEAD
-    apr_proofs_dir = foundry.out / 'apr_proofs'
-    proof_digest = foundry.proof_digest(*foundry.unique_sig(test))
-    apr_proof = APRProof.read_proof_data(apr_proofs_dir, proof_digest)
-=======
     apr_proof = foundry.get_apr_proof(test)
->>>>>>> fc2465a0
     source_id, target_id = edge
     with legacy_explore(
         foundry.kevm,
