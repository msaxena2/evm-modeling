from __future__ import annotations

import json
import logging
import os
import shutil
from functools import cached_property
from pathlib import Path
from typing import TYPE_CHECKING, NamedTuple

import tomlkit
from pyk.cli_utils import BugReport, check_file_path, ensure_dir_path
from pyk.cterm import CTerm
from pyk.kast.inner import KApply, KLabel, KSequence, KSort, KToken, KVariable, Subst, build_assoc
from pyk.kast.manip import get_cell, minimize_term
from pyk.kast.outer import KDefinition, KFlatModule, KImport, KRequire
from pyk.kcfg import KCFG, KCFGExplore, KCFGShow
from pyk.ktool.kompile import KompileBackend, LLVMKompileType
from pyk.prelude.bytes import bytesToken
from pyk.prelude.k import GENERATED_TOP_CELL
from pyk.prelude.kbool import FALSE, notBool
from pyk.prelude.kint import INT, intToken
from pyk.prelude.ml import mlEqualsTrue
from pyk.utils import shorten_hashes

from .kevm import KEVM
from .solc_to_k import Contract, contract_to_main_module
from .utils import KDefinition__expand_macros, abstract_cell_vars, byte_offset_to_lines, parallel_kcfg_explore

if TYPE_CHECKING:
    from typing import Any, Dict, Final, Iterable, List, Optional, Tuple, Union

    from pyk.kast import KInner
    from pyk.kcfg.tui import KCFGElem

_LOGGER: Final = logging.getLogger(__name__)


class Foundry:
    _root: Path
    _toml: Dict[str, Any]
    _bug_report: Optional[BugReport]

    def __init__(
        self,
        foundry_root: Path,
        bug_report: Optional[BugReport] = None,
    ) -> None:
        self._root = foundry_root
        with (foundry_root / 'foundry.toml').open('rb') as f:
            self._toml = tomlkit.load(f)
        self._bug_report = bug_report

    @property
    def profile(self) -> Dict[str, Any]:
        profile_name = os.getenv('FOUNDRY_PROFILE', default='default')
        return self._toml['profile'][profile_name]

    @property
    def out(self) -> Path:
        return self._root / self.profile.get('out', '')

    @cached_property
    def kevm(self) -> KEVM:
        definition_dir = self.out / 'kompiled'
        use_directory = self.out / 'tmp'
        main_file = definition_dir / 'foundry.k'
        ensure_dir_path(use_directory)
        return KEVM(
            definition_dir=definition_dir,
            main_file=main_file,
            use_directory=use_directory,
            bug_report=self._bug_report,
        )

    @cached_property
    def contracts(self) -> Dict[str, Contract]:
        pattern = '*.sol/*.json'
        paths = self.out.glob(pattern)
        json_paths = [str(path) for path in paths]
        json_paths = [json_path for json_path in json_paths if not json_path.endswith('.metadata.json')]
        json_paths = sorted(json_paths)  # Must sort to get consistent output order on different platforms
        _LOGGER.info(f'Processing contract files: {json_paths}')
        _contracts = {}
        for json_path in json_paths:
            _LOGGER.debug(f'Processing contract file: {json_path}')
            contract_name = json_path.split('/')[-1]
            contract_json = json.loads(Path(json_path).read_text())
            contract_name = contract_name[0:-5] if contract_name.endswith('.json') else contract_name
            _contracts[contract_name] = Contract(contract_name, contract_json, foundry=True)
        return _contracts

    @cached_property
    def contract_ids(self) -> Dict[int, str]:
        _contract_ids = {}
        for c in self.contracts.values():
            _contract_ids[c.contract_id] = c.name
        return _contract_ids

    def srcmap_data(self, contract_name: str, pc: int) -> Optional[Tuple[Path, int, int]]:
        if contract_name not in self.contracts:
            _LOGGER.info(f'Contract not found in Foundry project: {contract_name}')
        contract = self.contracts[contract_name]
        if pc not in contract.srcmap:
            _LOGGER.info(f'pc not found in srcmap for contract {contract_name}: {pc}')
            return None
        s, l, f, _, _ = contract.srcmap[pc]
        if f not in self.contract_ids:
            _LOGGER.info(f'Contract id not found in sourcemap data: {f}')
            return None
        src_contract = self.contracts[self.contract_ids[f]]
        src_contract_path = self._root / src_contract.contract_path
        src_contract_text = src_contract_path.read_text()
        _, start, end = byte_offset_to_lines(src_contract_text.split('\n'), s, l)
        return (src_contract_path, start, end)

    def solidity_src(self, contract_name: str, pc: int) -> Iterable[str]:
        srcmap_data = self.srcmap_data(contract_name, pc)
        if srcmap_data is None:
            return [f'No sourcemap data for contract at pc {contract_name}: {pc}']
        contract_path, start, end = srcmap_data
        if not (contract_path.exists() and contract_path.is_file()):
            return [f'No file at path for contract {contract_name}: {contract_path}']
        lines = contract_path.read_text().split('\n')
        prefix_lines = [f'   {l}' for l in lines[:start]]
        actual_lines = [f' | {l}' for l in lines[start:end]]
        suffix_lines = [f'   {l}' for l in lines[end:]]
        return prefix_lines + actual_lines + suffix_lines

    def short_info_for_contract(self, contract_name: str, cterm: CTerm) -> List[str]:
        ret_strs = self.kevm.short_info(cterm)
        _pc = get_cell(cterm.config, 'PC_CELL')
        if type(_pc) is KToken and _pc.sort == INT:
            srcmap_data = self.srcmap_data(contract_name, int(_pc.token))
            if srcmap_data is not None:
                path, start, end = srcmap_data
                ret_strs.append(f'src: {str(path)}:{start}:{end}')
        return ret_strs

    def custom_view(self, contract_name: str, element: KCFGElem) -> Iterable[str]:
        if type(element) is KCFG.Node:
            pc_cell = get_cell(element.cterm.config, 'PC_CELL')
            if type(pc_cell) is KToken and pc_cell.sort == INT:
                return self.solidity_src(contract_name, int(pc_cell.token))
        return ['NO DATA']

    class Sorts:
        FOUNDRY_CELL: Final = KSort('FoundryCell')

    @staticmethod
    def success(s: KInner, dst: KInner, r: KInner, c: KInner, e1: KInner, e2: KInner) -> KApply:
        return KApply('foundry_success', [s, dst, r, c, e1, e2])

    @staticmethod
    def fail(s: KInner, dst: KInner, r: KInner, c: KInner, e1: KInner, e2: KInner) -> KApply:
        return notBool(Foundry.success(s, dst, r, c, e1, e2))

    # address(uint160(uint256(keccak256("foundry default caller"))))

    @staticmethod
    def loc_FOUNDRY_FAILED() -> KApply:  # noqa: N802
        return KEVM.loc(
            KApply(
                'contract_access_field',
                [
                    KApply('FoundryCheat_FOUNDRY-ACCOUNTS_FoundryContract'),
                    KApply('Failed_FOUNDRY-ACCOUNTS_FoundryField'),
                ],
            )
        )

    @staticmethod
    def address_TEST_CONTRACT() -> KToken:  # noqa: N802
        return intToken(0x7FA9385BE102AC3EAC297483DD6233D62B3E1496)

    @staticmethod
    def account_TEST_CONTRACT_ADDRESS() -> KApply:  # noqa: N802
        return KEVM.account_cell(
            Foundry.address_TEST_CONTRACT(),
            intToken(0),
            KVariable('TEST_CODE'),
            KApply('.Map'),
            KApply('.Map'),
            intToken(1),
        )

    @staticmethod
    def address_CHEATCODE() -> KToken:  # noqa: N802
        return intToken(0x7109709ECFA91A80626FF3989D68F67F5B1DD12D)

    # Same address as the one used in DappTools's HEVM
    # address(bytes20(uint160(uint256(keccak256('hevm cheat code')))))
    @staticmethod
    def account_CHEATCODE_ADDRESS(store_var: KInner) -> KApply:  # noqa: N802
        return KEVM.account_cell(
            Foundry.address_CHEATCODE(),  # Hardcoded for now
            intToken(0),
            bytesToken('\x00'),
            store_var,
            KApply('.Map'),
            intToken(0),
        )


def foundry_kompile(
    definition_dir: Path,
    foundry_root: Path,
    includes: Iterable[str],
    md_selector: Optional[str],
    regen: bool = False,
    rekompile: bool = False,
    requires: Iterable[str] = (),
    imports: Iterable[str] = (),
    ccopts: Iterable[str] = (),
    llvm_kompile: bool = True,
    debug: bool = False,
    llvm_library: bool = False,
) -> None:
    main_module = 'FOUNDRY-MAIN'
    syntax_module = 'FOUNDRY-MAIN'
    foundry = Foundry(foundry_root)
    foundry_definition_dir = foundry.out / 'kompiled'
    foundry_requires_dir = foundry_definition_dir / 'requires'
    foundry_llvm_dir = foundry.out / 'kompiled-llvm'
    foundry_main_file = foundry_definition_dir / 'foundry.k'
    kompiled_timestamp = foundry_definition_dir / 'timestamp'
    ensure_dir_path(foundry_definition_dir)
    ensure_dir_path(foundry_requires_dir)
    ensure_dir_path(foundry_llvm_dir)

    requires_paths: Dict[str, str] = {}
    for r in requires:
        req = Path(r)
        if not req.exists():
            raise ValueError(f'No such file: {req}')
        if req.name in requires_paths.keys():
            raise ValueError(
                f'Required K files have conflicting names: {r} and {requires_paths[req.name]}. Consider changing the name of one of these files.'
            )
        requires_paths[req.name] = r
        req_path = foundry_requires_dir / req.name
        if regen or not req_path.exists():
            _LOGGER.info(f'Copying requires path: {req} -> {req_path}')
            shutil.copy(req, req_path)
            regen = True

    if regen or not foundry_main_file.exists():
<<<<<<< HEAD
        requires = ['foundry.md'] + list(requires)
=======
        requires = ['foundry.md']
        requires += [f'requires/{name}' for name in list(requires_paths.keys())]
        imports = ['FOUNDRY'] + list(imports)
>>>>>>> 1aea4604
        kevm = KEVM(definition_dir)
        empty_config = kevm.definition.empty_config(Foundry.Sorts.FOUNDRY_CELL)
        bin_runtime_definition = _foundry_to_bin_runtime(
            empty_config=empty_config,
            contracts=foundry.contracts.values(),
            main_module=main_module,
            requires=requires,
            imports=imports,
        )
        with open(foundry_main_file, 'w') as fmf:
            _LOGGER.info(f'Writing file: {foundry_main_file}')
            kevm = KEVM(definition_dir, extra_unparsing_modules=bin_runtime_definition.all_modules)
            fmf.write(kevm.pretty_print(bin_runtime_definition) + '\n')

    def kevm_kompile(
        out_dir: Path, backend: KompileBackend, llvm_kompile_type: Optional[LLVMKompileType] = None
    ) -> None:
        KEVM.kompile(
            out_dir,
            backend,
            foundry_main_file,
            emit_json=True,
            includes=includes,
            main_module_name=main_module,
            syntax_module_name=syntax_module,
            md_selector=md_selector,
            debug=debug,
            ccopts=ccopts,
            llvm_kompile=llvm_kompile,
            llvm_kompile_type=llvm_kompile_type,
        )

    if regen or rekompile or not kompiled_timestamp.exists():
        _LOGGER.info(f'Kompiling definition: {foundry_main_file}')
        kevm_kompile(foundry_definition_dir, KompileBackend.HASKELL)
        if llvm_library:
            _LOGGER.info(f'Kompiling definition to LLVM dy.lib: {foundry_main_file}')
            kevm_kompile(foundry_llvm_dir, KompileBackend.LLVM, llvm_kompile_type=LLVMKompileType.C)


def foundry_prove(
    foundry_root: Path,
    max_depth: int = 1000,
    max_iterations: Optional[int] = None,
    reinit: bool = False,
    tests: Iterable[str] = (),
    exclude_tests: Iterable[str] = (),
    workers: int = 1,
    simplify_init: bool = True,
    break_every_step: bool = False,
    break_on_jumpi: bool = False,
    break_on_calls: bool = True,
    implication_every_block: bool = True,
    bug_report: bool = False,
    kore_rpc_command: Union[str, Iterable[str]] = ('kore-rpc',),
    smt_timeout: Optional[int] = None,
    smt_retry_limit: Optional[int] = None,
) -> Dict[str, bool]:
    if workers <= 0:
        raise ValueError(f'Must have at least one worker, found: --workers {workers}')
    if max_iterations is not None and max_iterations < 0:
        raise ValueError(f'Must have a non-negative number of iterations, found: --max-iterations {max_iterations}')

    br = BugReport(foundry_root / 'bug_report') if bug_report else None
    foundry = Foundry(foundry_root, bug_report=br)

    kcfgs_dir = foundry.out / 'kcfgs'
    if not kcfgs_dir.exists():
        kcfgs_dir.mkdir()

    all_tests = [
        f'{contract.name}.{method.name}'
        for contract in foundry.contracts.values()
        if contract.name.endswith('Test')
        for method in contract.methods
        if method.name.startswith('test')
    ]
    all_non_tests = [
        f'{contract.name}.{method.name}'
        for contract in foundry.contracts.values()
        for method in contract.methods
        if f'{contract.name}.{method.name}' not in all_tests
    ]
    unfound_tests: List[str] = []
    tests = list(tests)
    if not tests:
        tests = all_tests
    for _t in tests:
        if _t not in (all_tests + all_non_tests):
            unfound_tests.append(_t)
    for _t in exclude_tests:
        if _t not in all_tests:
            unfound_tests.append(_t)
        if _t in tests:
            tests.remove(_t)
    _LOGGER.info(f'Running tests: {tests}')
    if unfound_tests:
        raise ValueError(f'Test identifiers not found: {unfound_tests}')

    kcfgs: Dict[str, KCFG] = {}
    for test in tests:
        kcfg = KCFGExplore.read_cfg(test, kcfgs_dir)
        if kcfg is not None and not reinit:
            kcfgs[test] = kcfg
        else:
            _LOGGER.info(f'Initializing KCFG for test: {test}')
            contract_name, method_name = test.split('.')
            contract = foundry.contracts[contract_name]
            method = [m for m in contract.methods if m.name == method_name][0]
            empty_config = foundry.kevm.definition.empty_config(GENERATED_TOP_CELL)
            kcfg = _method_to_cfg(empty_config, contract, method)

            _LOGGER.info(f'Expanding macros in initial state for test: {test}')
            init_term = kcfg.get_unique_init().cterm.kast
            init_term = KDefinition__expand_macros(foundry.kevm.definition, init_term)
            init_cterm = CTerm(init_term)

            _LOGGER.info(f'Expanding macros in target state for test: {test}')
            target_term = kcfg.get_unique_target().cterm.kast
            target_term = KDefinition__expand_macros(foundry.kevm.definition, target_term)
            target_cterm = CTerm(target_term)
            kcfg.replace_node(kcfg.get_unique_target().id, target_cterm)

            _LOGGER.info(f'Starting KCFGExplore for test: {test}')
            with KCFGExplore(
                foundry.kevm,
                bug_report=br,
                kore_rpc_command=kore_rpc_command,
                smt_timeout=smt_timeout,
                smt_retry_limit=smt_retry_limit,
            ) as kcfg_explore:
                _LOGGER.info(f'Computing definedness constraint for test: {test}')
                init_cterm = kcfg_explore.cterm_assume_defined(init_cterm)
                kcfg.replace_node(kcfg.get_unique_init().id, init_cterm)

                if simplify_init:
                    _LOGGER.info(f'Simplifying KCFG for test: {test}')
                    kcfg = kcfg_explore.simplify(test, kcfg)

            kcfgs[test] = kcfg
            KCFGExplore.write_cfg(test, kcfgs_dir, kcfg)

    return parallel_kcfg_explore(
        foundry.kevm,
        kcfgs,
        save_directory=kcfgs_dir,
        max_depth=max_depth,
        max_iterations=max_iterations,
        workers=workers,
        break_every_step=break_every_step,
        break_on_jumpi=break_on_jumpi,
        break_on_calls=break_on_calls,
        implication_every_block=implication_every_block,
        is_terminal=KEVM.is_terminal,
        extract_branches=KEVM.extract_branches,
        bug_report=br,
        kore_rpc_command=kore_rpc_command,
        smt_timeout=smt_timeout,
        smt_retry_limit=smt_retry_limit,
    )


def foundry_show(
    foundry_root: Path,
    test: str,
    nodes: Iterable[str] = (),
    node_deltas: Iterable[Tuple[str, str]] = (),
    to_module: bool = False,
    minimize: bool = True,
) -> str:
    contract_name = test.split('.')[0]
    foundry = Foundry(foundry_root)
    kcfgs_dir = foundry.out / 'kcfgs'

    kcfg = KCFGExplore.read_cfg(test, kcfgs_dir)
    if kcfg is None:
        raise ValueError(f'Could not load CFG {test} from {kcfgs_dir}')

    def _short_info(cterm: CTerm) -> Iterable[str]:
        return foundry.short_info_for_contract(contract_name, cterm)

    kcfg_show = KCFGShow(foundry.kevm)
    res_lines = kcfg_show.show(
        test,
        kcfg,
        nodes=nodes,
        node_deltas=node_deltas,
        to_module=to_module,
        minimize=minimize,
        node_printer=_short_info,
    )
    return '\n'.join(res_lines)


def foundry_to_dot(foundry_root: Path, test: str) -> None:
    foundry = Foundry(foundry_root)
    kcfgs_dir = foundry.out / 'kcfgs'
    dump_dir = kcfgs_dir / 'dump'
    kcfg = KCFGExplore.read_cfg(test, kcfgs_dir)
    if kcfg is None:
        raise ValueError(f'Could not load CFG {test} from {kcfgs_dir}')
    kcfg_show = KCFGShow(foundry.kevm)
    kcfg_show.dump(test, kcfg, dump_dir, dot=True)


class CfgStat(NamedTuple):
    path: Path
    cfg_id: int
    proven: str
    total_nodes: int
    frontier_nodes: int
    stuck_nodes: int

    @staticmethod
    def from_file(path: Path) -> CfgStat:
        check_file_path(path)
        cfg_json = json.loads(path.read_text())
        cfg_id = cfg_json['cfgid']
        cfg = KCFG.from_dict(cfg_json)
        total_nodes = len(cfg.nodes)
        frontier_nodes = len(cfg.frontier)
        stuck_nodes = len(cfg.stuck)

        proven = 'failed'
        if stuck_nodes == 0:
            proven = 'pending'
            if frontier_nodes == 0:
                proven = 'passed'

        return CfgStat(
            path=path,
            cfg_id=cfg_id,
            proven=proven,
            total_nodes=total_nodes,
            frontier_nodes=frontier_nodes,
            stuck_nodes=stuck_nodes,
        )

    def pretty(self, *, details: bool = True) -> str:
        lines = []
        lines.append(f'{self.cfg_id}: {self.proven}')
        if details:
            lines.append(f'    path: {self.path}')
            lines.append(f'    nodes: {self.total_nodes}')
            lines.append(f'    frontier: {self.frontier_nodes}')
            lines.append(f'    stuck: {self.stuck_nodes}')
        return '\n'.join(lines)


def foundry_list(foundry_root: Path) -> List[CfgStat]:
    foundry = Foundry(foundry_root)
    kcfgs_dir = foundry.out / 'kcfgs'
    paths = kcfgs_dir.glob('*.json')
    return [CfgStat.from_file(path) for path in paths]


def foundry_remove_node(foundry_root: Path, test: str, node: str) -> None:
    foundry = Foundry(foundry_root)
    kcfgs_dir = foundry.out / 'kcfgs'
    kcfg = KCFGExplore.read_cfg(test, kcfgs_dir)
    if kcfg is None:
        raise ValueError(f'Could not load CFG {test} from {kcfgs_dir}')
    for _node in kcfg.reachable_nodes(node, traverse_covers=True):
        if not kcfg.is_target(_node.id):
            _LOGGER.info(f'Removing node: {shorten_hashes(_node.id)}')
            kcfg.remove_node(_node.id)
    KCFGExplore.write_cfg(test, kcfgs_dir, kcfg)


def foundry_simplify_node(
    foundry_root: Path,
    test: str,
    node: str,
    replace: bool = False,
    minimize: bool = True,
    bug_report: bool = False,
    smt_timeout: Optional[int] = None,
    smt_retry_limit: Optional[int] = None,
) -> str:
    br = BugReport(Path(f'{test}.bug_report')) if bug_report else None
    foundry = Foundry(foundry_root, bug_report=br)
    kcfgs_dir = foundry.out / 'kcfgs'
    kcfg = KCFGExplore.read_cfg(test, kcfgs_dir)
    if kcfg is None:
        raise ValueError(f'Could not load CFG {test} from {kcfgs_dir}')
    cterm = kcfg.node(node).cterm
    with KCFGExplore(
        foundry.kevm, bug_report=br, smt_timeout=smt_timeout, smt_retry_limit=smt_retry_limit
    ) as kcfg_explore:
        new_term = kcfg_explore.cterm_simplify(cterm)
    if replace:
        kcfg.replace_node(node, CTerm(new_term))
        KCFGExplore.write_cfg(test, kcfgs_dir, kcfg)
    res_term = minimize_term(new_term) if minimize else new_term
    return foundry.kevm.pretty_print(res_term)


def foundry_step_node(
    foundry_root: Path,
    test: str,
    node: str,
    repeat: int = 1,
    depth: int = 1,
    bug_report: bool = False,
    smt_timeout: Optional[int] = None,
    smt_retry_limit: Optional[int] = None,
) -> None:
    if repeat < 1:
        raise ValueError(f'Expected positive value for --repeat, got: {repeat}')
    if depth < 1:
        raise ValueError(f'Expected positive value for --depth, got: {depth}')

    br = BugReport(Path(f'{test}.bug_report')) if bug_report else None
    foundry = Foundry(foundry_root, bug_report=br)

    kcfgs_dir = foundry.out / 'kcfgs'
    kcfg = KCFGExplore.read_cfg(test, kcfgs_dir)
    if kcfg is None:
        raise ValueError(f'Could not load CFG {test} from {kcfgs_dir}')
    with KCFGExplore(
        foundry.kevm, bug_report=br, smt_timeout=smt_timeout, smt_retry_limit=smt_retry_limit
    ) as kcfg_explore:
        for _i in range(repeat):
            kcfg, node = kcfg_explore.step(test, kcfg, node, depth=depth)
            KCFGExplore.write_cfg(test, kcfgs_dir, kcfg)


def foundry_section_edge(
    foundry_root: Path,
    test: str,
    edge: Tuple[str, str],
    sections: int = 2,
    replace: bool = False,
    bug_report: bool = False,
    smt_timeout: Optional[int] = None,
    smt_retry_limit: Optional[int] = None,
) -> None:
    br = BugReport(Path(f'{test}.bug_report')) if bug_report else None
    foundry = Foundry(foundry_root, bug_report=br)
    kcfgs_dir = foundry.out / 'kcfgs'
    kcfg = KCFGExplore.read_cfg(test, kcfgs_dir)
    if kcfg is None:
        raise ValueError(f'Could not load CFG {test} from {kcfgs_dir}')
    source_id, target_id = edge
    with KCFGExplore(
        foundry.kevm, bug_report=br, smt_timeout=smt_timeout, smt_retry_limit=smt_retry_limit
    ) as kcfg_explore:
        kcfg, _ = kcfg_explore.section_edge(test, kcfg, source_id=source_id, target_id=target_id, sections=sections)
    KCFGExplore.write_cfg(test, kcfgs_dir, kcfg)


def _write_cfg(cfg: KCFG, path: Path) -> None:
    path.write_text(cfg.to_json())
    _LOGGER.info(f'Updated CFG file: {path}')


def _foundry_to_bin_runtime(
    empty_config: KInner,
    contracts: Iterable[Contract],
    main_module: Optional[str],
    requires: Iterable[str],
    imports: Iterable[str],
) -> KDefinition:
    modules = []
    for contract in contracts:
        module = contract_to_main_module(contract, empty_config, imports=['FOUNDRY'])
        _LOGGER.info(f'Produced contract module: {module.name}')
        modules.append(module)
    _main_module = KFlatModule(
        main_module if main_module else 'MAIN',
        imports=(KImport(mname) for mname in [_m.name for _m in modules] + ['FOUNDRY'] + list(imports)),
    )
    modules.append(_main_module)

    bin_runtime_definition = KDefinition(
        _main_module.name,
        modules,
        requires=(KRequire(req) for req in list(requires)),
    )

    return bin_runtime_definition


def _method_to_cfg(empty_config: KInner, contract: Contract, method: Contract.Method) -> KCFG:
    calldata = method.calldata_cell(contract)
    callvalue = method.callvalue_cell
    init_term = _init_term(empty_config, contract.name, calldata=calldata, callvalue=callvalue)
    init_cterm = _init_cterm(init_term)
    is_test = method.name.startswith('test')
    failing = method.name.startswith('testFail')
    final_cterm = _final_cterm(empty_config, contract.name, failing=failing, is_test=is_test)

    cfg = KCFG()
    init_node = cfg.create_node(init_cterm)
    cfg.add_init(init_node.id)
    target_node = cfg.create_node(final_cterm)
    cfg.add_target(target_node.id)

    return cfg


def _init_cterm(init_term: KInner) -> CTerm:
    init_cterm = CTerm(init_term)
    init_cterm = KEVM.add_invariant(init_cterm)
    return init_cterm


def _init_term(
    empty_config: KInner,
    contract_name: str,
    *,
    calldata: Optional[KInner] = None,
    callvalue: Optional[KInner] = None,
) -> KInner:
    program = KEVM.bin_runtime(KApply(f'contract_{contract_name}'))
    account_cell = KEVM.account_cell(
        Foundry.address_TEST_CONTRACT(),
        intToken(0),
        program,
        KApply('.Map'),
        KApply('.Map'),
        intToken(1),
    )
    init_subst = {
        'MODE_CELL': KApply('NORMAL'),
        'SCHEDULE_CELL': KApply('LONDON_EVM'),
        'STATUSCODE_CELL': KVariable('STATUSCODE'),
        'CALLSTACK_CELL': KApply('.List'),
        'CALLDEPTH_CELL': intToken(0),
        'PROGRAM_CELL': program,
        'JUMPDESTS_CELL': KEVM.compute_valid_jumpdests(program),
        'ORIGIN_CELL': KVariable('ORIGIN_ID'),
        'LOG_CELL': KApply('.List'),
        'ID_CELL': Foundry.address_TEST_CONTRACT(),
        'CALLER_CELL': KVariable('CALLER_ID'),
        'ACCESSEDACCOUNTS_CELL': KApply('.Set'),
        'ACCESSEDSTORAGE_CELL': KApply('.Map'),
        'INTERIMSTATES_CELL': KApply('.List'),
        'ACTIVEACCOUNTS_CELL': build_assoc(
            KApply('.Set'),
            KLabel('_Set_'),
            map(
                KLabel('SetItem'),
                [
                    Foundry.address_TEST_CONTRACT(),
                    Foundry.address_CHEATCODE(),
                ],
            ),
        ),
        'LOCALMEM_CELL': KApply('.Bytes_BYTES-HOOKED_Bytes'),
        'PREVCALLER_CELL': KApply('.Account_EVM-TYPES_Account'),
        'PREVORIGIN_CELL': KApply('.Account_EVM-TYPES_Account'),
        'NEWCALLER_CELL': KApply('.Account_EVM-TYPES_Account'),
        'NEWORIGIN_CELL': KApply('.Account_EVM-TYPES_Account'),
        'ACTIVE_CELL': FALSE,
        'STATIC_CELL': FALSE,
        'MEMORYUSED_CELL': intToken(0),
        'WORDSTACK_CELL': KApply('.WordStack_EVM-TYPES_WordStack'),
        'PC_CELL': intToken(0),
        'GAS_CELL': intToken(9223372036854775807),
        'K_CELL': KSequence([KEVM.sharp_execute(), KVariable('CONTINUATION')]),
        'ACCOUNTS_CELL': KEVM.accounts(
            [
                account_cell,  # test contract address
                Foundry.account_CHEATCODE_ADDRESS(KApply('.Map')),
                KVariable('ACCOUNTS_INIT'),
            ]
        ),
        'SINGLECALL_CELL': FALSE,
        'ISREVERTEXPECTED_CELL': FALSE,
        'ISOPCODEEXPECTED_CELL': FALSE,
        'EXPECTEDADDRESS_CELL': KApply('.Account_EVM-TYPES_Account'),
        'EXPECTEDVALUE_CELL': intToken(0),
        'EXPECTEDDATA_CELL': KApply('.Bytes_BYTES-HOOKED_Bytes'),
        'OPCODETYPE_CELL': KApply('.OpcodeType_FOUNDRY-CHEAT-CODES_OpcodeType'),
        'RECORDEVENT_CELL': FALSE,
        'ISEVENTEXPECTED_CELL': FALSE,
        'ISCALLWHITELISTACTIVE_CELL': FALSE,
        'ISSTORAGEWHITELISTACTIVE_CELL': FALSE,
        'ADDRESSSET_CELL': KApply('.Set'),
        'STORAGESLOTSET_CELL': KApply('.Set'),
    }

    if calldata is not None:
        init_subst['CALLDATA_CELL'] = calldata

    if callvalue is not None:
        init_subst['CALLVALUE_CELL'] = callvalue

    return Subst(init_subst)(empty_config)


def _final_cterm(empty_config: KInner, contract_name: str, *, failing: bool, is_test: bool = True) -> CTerm:
    final_term = _final_term(empty_config, contract_name)
    dst_failed_post = KEVM.lookup(KVariable('CHEATCODE_STORAGE_FINAL'), Foundry.loc_FOUNDRY_FAILED())
    foundry_success = Foundry.success(
        KVariable('STATUSCODE_FINAL'),
        dst_failed_post,
        KVariable('ISREVERTEXPECTED_FINAL'),
        KVariable('ISOPCODEEXPECTED_FINAL'),
        KVariable('RECORDEVENT_FINAL'),
        KVariable('ISEVENTEXPECTED_FINAL'),
    )
    final_cterm = CTerm(final_term)
    if is_test:
        if not failing:
            return final_cterm.add_constraint(mlEqualsTrue(foundry_success))
        else:
            return final_cterm.add_constraint(mlEqualsTrue(notBool(foundry_success)))
    return final_cterm


def _final_term(empty_config: KInner, contract_name: str) -> KInner:
    program = KEVM.bin_runtime(KApply(f'contract_{contract_name}'))
    post_account_cell = KEVM.account_cell(
        Foundry.address_TEST_CONTRACT(),
        KVariable('ACCT_BALANCE_FINAL'),
        program,
        KVariable('ACCT_STORAGE_FINAL'),
        KVariable('ACCT_ORIGSTORAGE_FINAL'),
        KVariable('ACCT_NONCE_FINAL'),
    )
    final_subst = {
        'K_CELL': KSequence([KEVM.halt(), KVariable('CONTINUATION')]),
        'STATUSCODE_CELL': KVariable('STATUSCODE_FINAL'),
        'ID_CELL': Foundry.address_TEST_CONTRACT(),
        'ACCOUNTS_CELL': KEVM.accounts(
            [
                post_account_cell,  # test contract address
                Foundry.account_CHEATCODE_ADDRESS(KVariable('CHEATCODE_STORAGE_FINAL')),
                KVariable('ACCOUNTS_FINAL'),
            ]
        ),
        'ISREVERTEXPECTED_CELL': KVariable('ISREVERTEXPECTED_FINAL'),
        'ISOPCODEEXPECTED_CELL': KVariable('ISOPCODEEXPECTED_FINAL'),
        'RECORDEVENT_CELL': KVariable('RECORDEVENT_FINAL'),
        'ISEVENTEXPECTED_CELL': KVariable('ISEVENTEXPECTED_FINAL'),
        'ISCALLWHITELISTACTIVE_CELL': KVariable('ISCALLWHITELISTACTIVE_FINAL'),
        'ISSTORAGEWHITELISTACTIVE_CELL': KVariable('ISSTORAGEWHITELISTACTIVE_FINAL'),
        'ADDRESSSET_CELL': KVariable('ADDRESSSET_FINAL'),
        'STORAGESLOTSET_CELL': KVariable('STORAGESLOTSET_FINAL'),
    }
    return abstract_cell_vars(
        Subst(final_subst)(empty_config),
        [
            KVariable('STATUSCODE_FINAL'),
            KVariable('ACCOUNTS_FINAL'),
            KVariable('ISREVERTEXPECTED_FINAL'),
            KVariable('ISOPCODEEXPECTED_FINAL'),
            KVariable('RECORDEVENT_FINAL'),
            KVariable('ISEVENTEXPECTED_FINAL'),
            KVariable('ISCALLWHITELISTACTIVE_FINAL'),
            KVariable('ISSTORAGEWHITELISTACTIVE_FINAL'),
            KVariable('ADDRESSSET_FINAL'),
            KVariable('STORAGESLOTSET_FINAL'),
        ],
    )<|MERGE_RESOLUTION|>--- conflicted
+++ resolved
@@ -245,13 +245,9 @@
             regen = True
 
     if regen or not foundry_main_file.exists():
-<<<<<<< HEAD
-        requires = ['foundry.md'] + list(requires)
-=======
         requires = ['foundry.md']
         requires += [f'requires/{name}' for name in list(requires_paths.keys())]
         imports = ['FOUNDRY'] + list(imports)
->>>>>>> 1aea4604
         kevm = KEVM(definition_dir)
         empty_config = kevm.definition.empty_config(Foundry.Sorts.FOUNDRY_CELL)
         bin_runtime_definition = _foundry_to_bin_runtime(
