--- conflicted
+++ resolved
@@ -30,18 +30,14 @@
 from .kevm import KEVM, KEVMNodePrinter
 from .kompile import KompileTarget, kevm_kompile
 from .solc_to_k import Contract, contract_to_main_module, contract_to_verification_module
-<<<<<<< HEAD
-from .utils import KDefinition__expand_macros, abstract_cell_vars, byte_offset_to_lines, kevm_prove, print_failure_info
-=======
 from .utils import (
     KDefinition__expand_macros,
     abstract_cell_vars,
     byte_offset_to_lines,
     constraints_for,
-    kevm_apr_prove,
+    kevm_prove,
     print_failure_info,
 )
->>>>>>> e514c2a3
 
 if TYPE_CHECKING:
     from collections.abc import Iterable
