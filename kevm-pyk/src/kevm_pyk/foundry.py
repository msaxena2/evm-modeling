--- conflicted
+++ resolved
@@ -29,8 +29,7 @@
 
 from .kevm import KEVM
 from .kompile import CONCRETE_RULES, HOOK_NAMESPACES
-<<<<<<< HEAD
-from .solc_to_k import Contract, contract_to_main_module
+from .solc_to_k import Contract, contract_to_main_module, contract_to_verification_module
 from .utils import (
     KDefinition__expand_macros,
     abstract_cell_vars,
@@ -38,10 +37,6 @@
     parallel_kcfg_explore,
     print_failure_info,
 )
-=======
-from .solc_to_k import Contract, contract_to_main_module, contract_to_verification_module
-from .utils import KDefinition__expand_macros, abstract_cell_vars, byte_offset_to_lines, parallel_kcfg_explore
->>>>>>> 761058ff
 
 if TYPE_CHECKING:
     from collections.abc import Iterable
