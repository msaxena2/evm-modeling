--- conflicted
+++ resolved
@@ -55,11 +55,8 @@
     from pyk.kast import KInner
     from pyk.kcfg.kcfg import NodeIdLike
     from pyk.kcfg.tui import KCFGElem
-<<<<<<< HEAD
     from pyk.kore.syntax import Pattern
-=======
     from pyk.proof.show import NodePrinter
->>>>>>> 71ab7861
 
 _LOGGER: Final = logging.getLogger(__name__)
 
