--- conflicted
+++ resolved
@@ -671,15 +671,9 @@
     for method in sorted(all_methods):
         contract_name, test_name = method.split('.')
         proof_digest = foundry.proof_digest(contract_name, test_name)
-<<<<<<< HEAD
         if Proof.proof_exists(proof_digest, apr_proofs_dir):
             apr_proof = foundry_get_apr_proof(foundry_root=foundry_root, test=method)
-            lines.extend(apr_proof.summary)
-=======
-        if APRProof.proof_exists(proof_digest, apr_proofs_dir):
-            apr_proof = APRProof.read_proof(proof_digest, apr_proofs_dir)
             lines.extend(apr_proof.summary.lines)
->>>>>>> afca544b
             lines.append('')
     if len(lines) > 0:
         lines = lines[0:-1]
