from __future__ import annotations

import json
import logging
import os
import shutil
from functools import cached_property
from pathlib import Path
from subprocess import CalledProcessError
from typing import TYPE_CHECKING

import tomlkit
from pathos.pools import ProcessPool  # type: ignore
from pyk.cterm import CTerm
from pyk.kast.inner import KApply, KSequence, KSort, KToken, KVariable, Subst
from pyk.kast.manip import free_vars, minimize_term
from pyk.kast.outer import KDefinition, KFlatModule, KImport, KRequire
from pyk.kcfg import KCFG
from pyk.ktool.kompile import LLVMKompileType
from pyk.prelude.bytes import bytesToken
from pyk.prelude.k import GENERATED_TOP_CELL
from pyk.prelude.kbool import FALSE, notBool
from pyk.prelude.kint import INT, intToken
from pyk.prelude.ml import mlEqualsTrue
from pyk.proof.proof import Proof
from pyk.proof.reachability import APRBMCProof, APRProof
from pyk.proof.show import APRBMCProofNodePrinter, APRProofNodePrinter, APRProofShow
from pyk.utils import BugReport, ensure_dir_path, hash_str, run_process, single, unique

from .kevm import KEVM, KEVMNodePrinter, KEVMSemantics
from .kompile import Kernel, KompileTarget, kevm_kompile
from .solc_to_k import Contract, contract_to_main_module, contract_to_verification_module
from .utils import (
    KDefinition__expand_macros,
    abstract_cell_vars,
    byte_offset_to_lines,
    constraints_for,
    kevm_prove,
    legacy_explore,
    print_failure_info,
    print_model,
)

if TYPE_CHECKING:
    from collections.abc import Iterable
    from typing import Any, Final

    from pyk.kast.inner import KInner
    from pyk.kcfg import KCFGExplore
    from pyk.kcfg.kcfg import NodeIdLike
    from pyk.kcfg.tui import KCFGElem
    from pyk.proof.show import NodePrinter

_LOGGER: Final = logging.getLogger(__name__)


class Foundry:
    _root: Path
    _toml: dict[str, Any]
    _bug_report: BugReport | None

    class Sorts:
        FOUNDRY_CELL: Final = KSort('FoundryCell')

    def __init__(
        self,
        foundry_root: Path,
        bug_report: BugReport | None = None,
    ) -> None:
        self._root = foundry_root
        with (foundry_root / 'foundry.toml').open('rb') as f:
            self._toml = tomlkit.load(f)
        self._bug_report = bug_report

    @property
    def profile(self) -> dict[str, Any]:
        profile_name = os.getenv('FOUNDRY_PROFILE', default='default')
        return self._toml['profile'][profile_name]

    @property
    def out(self) -> Path:
        return self._root / self.profile.get('out', '')

    @cached_property
    def kevm(self) -> KEVM:
        definition_dir = self.out / 'kompiled'
        use_directory = self.out / 'tmp'
        main_file = definition_dir / 'foundry.k'
        ensure_dir_path(use_directory)
        return KEVM(
            definition_dir=definition_dir,
            main_file=main_file,
            use_directory=use_directory,
            bug_report=self._bug_report,
        )

    @cached_property
    def contracts(self) -> dict[str, Contract]:
        pattern = '*.sol/*.json'
        paths = self.out.glob(pattern)
        json_paths = [str(path) for path in paths]
        json_paths = [json_path for json_path in json_paths if not json_path.endswith('.metadata.json')]
        json_paths = sorted(json_paths)  # Must sort to get consistent output order on different platforms
        _LOGGER.info(f'Processing contract files: {json_paths}')
        _contracts = {}
        for json_path in json_paths:
            _LOGGER.debug(f'Processing contract file: {json_path}')
            contract_name = json_path.split('/')[-1]
            contract_json = json.loads(Path(json_path).read_text())
            contract_name = contract_name[0:-5] if contract_name.endswith('.json') else contract_name
            _contracts[contract_name] = Contract(contract_name, contract_json, foundry=True)
        return _contracts

    def proof_digest(self, contract: str, test: str) -> str:
        return f'{contract}.{test}:{self.contracts[contract].method_by_name[test].digest}'

    @cached_property
    def digest(self) -> str:
        contract_digests = [self.contracts[c].digest for c in sorted(self.contracts)]
        return hash_str('\n'.join(contract_digests))

    @cached_property
    def llvm_dylib(self) -> Path | None:
        arch = Kernel.get()
        foundry_llvm_dir = self.out / 'kompiled-llvm'
        if arch == Kernel.LINUX:
            dylib = foundry_llvm_dir / 'interpreter.so'
        else:
            dylib = foundry_llvm_dir / 'interpreter.dylib'

        if dylib.exists():
            return dylib
        else:
            return None

    def up_to_date(self) -> bool:
        digest_file = self.out / 'digest'
        if not digest_file.exists():
            return False
        digest_dict = json.loads(digest_file.read_text())
        if 'foundry' not in digest_dict:
            digest_dict['foundry'] = ''
        digest_file.write_text(json.dumps(digest_dict))
        return digest_dict['foundry'] == self.digest

    def update_digest(self) -> None:
        digest_file = self.out / 'digest'
        digest_dict = {}
        if digest_file.exists():
            digest_dict = json.loads(digest_file.read_text())
        digest_dict['foundry'] = self.digest
        digest_file.write_text(json.dumps(digest_dict))

        _LOGGER.info(f'Updated Foundry digest file: {digest_file}')

    @cached_property
    def contract_ids(self) -> dict[int, str]:
        _contract_ids = {}
        for c in self.contracts.values():
            _contract_ids[c.contract_id] = c.name
        return _contract_ids

    def srcmap_data(self, contract_name: str, pc: int) -> tuple[Path, int, int] | None:
        if contract_name not in self.contracts:
            _LOGGER.info(f'Contract not found in Foundry project: {contract_name}')
        contract = self.contracts[contract_name]
        if pc not in contract.srcmap:
            _LOGGER.info(f'pc not found in srcmap for contract {contract_name}: {pc}')
            return None
        s, l, f, _, _ = contract.srcmap[pc]
        if f not in self.contract_ids:
            _LOGGER.info(f'Contract id not found in sourcemap data: {f}')
            return None
        src_contract = self.contracts[self.contract_ids[f]]
        src_contract_path = self._root / src_contract.contract_path
        src_contract_text = src_contract_path.read_text()
        _, start, end = byte_offset_to_lines(src_contract_text.split('\n'), s, l)
        return (src_contract_path, start, end)

    def solidity_src(self, contract_name: str, pc: int) -> Iterable[str]:
        srcmap_data = self.srcmap_data(contract_name, pc)
        if srcmap_data is None:
            return [f'No sourcemap data for contract at pc {contract_name}: {pc}']
        contract_path, start, end = srcmap_data
        if not (contract_path.exists() and contract_path.is_file()):
            return [f'No file at path for contract {contract_name}: {contract_path}']
        lines = contract_path.read_text().split('\n')
        prefix_lines = [f'   {l}' for l in lines[:start]]
        actual_lines = [f' | {l}' for l in lines[start:end]]
        suffix_lines = [f'   {l}' for l in lines[end:]]
        return prefix_lines + actual_lines + suffix_lines

    def short_info_for_contract(self, contract_name: str, cterm: CTerm) -> list[str]:
        ret_strs = self.kevm.short_info(cterm)
        _pc = cterm.cell('PC_CELL')
        if type(_pc) is KToken and _pc.sort == INT:
            srcmap_data = self.srcmap_data(contract_name, int(_pc.token))
            if srcmap_data is not None:
                path, start, end = srcmap_data
                ret_strs.append(f'src: {str(path)}:{start}:{end}')
        return ret_strs

    def custom_view(self, contract_name: str, element: KCFGElem) -> Iterable[str]:
        if type(element) is KCFG.Node:
            pc_cell = element.cterm.cell('PC_CELL')
            if type(pc_cell) is KToken and pc_cell.sort == INT:
                return self.solidity_src(contract_name, int(pc_cell.token))
        return ['NO DATA']

    def build(self) -> None:
        try:
            run_process(['forge', 'build', '--root', str(self._root)], logger=_LOGGER)
        except CalledProcessError as err:
            raise RuntimeError("Couldn't forge build!") from err

    @staticmethod
    def success(s: KInner, dst: KInner, r: KInner, c: KInner, e1: KInner, e2: KInner) -> KApply:
        return KApply('foundry_success', [s, dst, r, c, e1, e2])

    @staticmethod
    def fail(s: KInner, dst: KInner, r: KInner, c: KInner, e1: KInner, e2: KInner) -> KApply:
        return notBool(Foundry.success(s, dst, r, c, e1, e2))

    # address(uint160(uint256(keccak256("foundry default caller"))))

    @staticmethod
    def loc_FOUNDRY_FAILED() -> KApply:  # noqa: N802
        return KEVM.loc(
            KApply(
                'contract_access_field',
                [
                    KApply('FoundryCheat_FOUNDRY-ACCOUNTS_FoundryContract'),
                    KApply('Failed_FOUNDRY-ACCOUNTS_FoundryField'),
                ],
            )
        )

    @staticmethod
    def address_TEST_CONTRACT() -> KToken:  # noqa: N802
        return intToken(0x7FA9385BE102AC3EAC297483DD6233D62B3E1496)

    @staticmethod
    def address_CHEATCODE() -> KToken:  # noqa: N802
        return intToken(0x7109709ECFA91A80626FF3989D68F67F5B1DD12D)

    # Same address as the one used in DappTools's HEVM
    # address(bytes20(uint160(uint256(keccak256('hevm cheat code')))))
    @staticmethod
    def account_CHEATCODE_ADDRESS(store_var: KInner) -> KApply:  # noqa: N802
        return KEVM.account_cell(
            Foundry.address_CHEATCODE(),  # Hardcoded for now
            intToken(0),
            bytesToken(b'\x00'),
            store_var,
            KApply('.Map'),
            intToken(0),
        )

    @staticmethod
    def help_info() -> list[str]:
        res_lines: list[str] = []
        print_foundry_success_info = any('foundry_success' in line for line in res_lines)
        if print_foundry_success_info:
            res_lines.append('')
            res_lines.append('See `foundry_success` predicate for more information:')
            res_lines.append(
                'https://github.com/runtimeverification/evm-semantics/blob/master/include/kframework/foundry.md#foundry-success-predicate'
            )
        res_lines.append('')
        res_lines.append(
            'Access documentation for KEVM foundry integration at https://docs.runtimeverification.com/kevm-integration-for-foundry/'
        )
        return res_lines


def foundry_kompile(
    definition_dir: Path,
    foundry_root: Path,
    includes: Iterable[str],
    regen: bool = False,
    rekompile: bool = False,
    requires: Iterable[str] = (),
    imports: Iterable[str] = (),
    ccopts: Iterable[str] = (),
    llvm_kompile: bool = True,
    debug: bool = False,
    llvm_library: bool = False,
) -> None:
    syntax_module = 'FOUNDRY-CONTRACTS'
    foundry = Foundry(foundry_root)
    foundry_definition_dir = foundry.out / 'kompiled'
    foundry_requires_dir = foundry_definition_dir / 'requires'
    foundry_llvm_dir = foundry.out / 'kompiled-llvm'
    foundry_contracts_file = foundry_definition_dir / 'contracts.k'
    foundry_main_file = foundry_definition_dir / 'foundry.k'
    kompiled_timestamp = foundry_definition_dir / 'timestamp'
    main_module = 'FOUNDRY-MAIN'
    ensure_dir_path(foundry_definition_dir)
    ensure_dir_path(foundry_requires_dir)
    ensure_dir_path(foundry_llvm_dir)

    requires_paths: dict[str, str] = {}

    foundry.build()

    if not foundry.up_to_date():
        _LOGGER.info('Detected updates to contracts, regenerating K definition.')
        regen = True

    for r in requires:
        req = Path(r)
        if not req.exists():
            raise ValueError(f'No such file: {req}')
        if req.name in requires_paths.keys():
            raise ValueError(
                f'Required K files have conflicting names: {r} and {requires_paths[req.name]}. Consider changing the name of one of these files.'
            )
        requires_paths[req.name] = r
        req_path = foundry_requires_dir / req.name
        if regen or not req_path.exists():
            _LOGGER.info(f'Copying requires path: {req} -> {req_path}')
            shutil.copy(req, req_path)
            regen = True

    _imports: dict[str, list[str]] = {contract.name: [] for contract in foundry.contracts.values()}
    for i in imports:
        imp = i.split(':')
        if not len(imp) == 2:
            raise ValueError(f'module imports must be of the form "[ContractName]:[MODULE-NAME]". Got: {i}')
        if imp[0] in _imports:
            _imports[imp[0]].append(imp[1])
        else:
            raise ValueError(f'Could not find contract: {imp[0]}')

    if regen or not foundry_contracts_file.exists() or not foundry_main_file.exists():
        copied_requires = []
        copied_requires += [f'requires/{name}' for name in list(requires_paths.keys())]
        imports = ['FOUNDRY']
        kevm = KEVM(definition_dir)
        empty_config = kevm.definition.empty_config(Foundry.Sorts.FOUNDRY_CELL)
        bin_runtime_definition = _foundry_to_contract_def(
            empty_config=empty_config,
            contracts=foundry.contracts.values(),
            requires=['foundry.md'],
        )

        contract_main_definition = _foundry_to_main_def(
            main_module=main_module,
            empty_config=empty_config,
            contracts=foundry.contracts.values(),
            requires=(['contracts.k'] + copied_requires),
            imports=_imports,
        )

        kevm = KEVM(
            definition_dir,
            extra_unparsing_modules=(bin_runtime_definition.all_modules + contract_main_definition.all_modules),
        )
        foundry_contracts_file.write_text(kevm.pretty_print(bin_runtime_definition, unalias=False) + '\n')
        _LOGGER.info(f'Wrote file: {foundry_contracts_file}')
        foundry_main_file.write_text(kevm.pretty_print(contract_main_definition) + '\n')
        _LOGGER.info(f'Wrote file: {foundry_main_file}')

    def _kompile(
        out_dir: Path,
        backend: KompileTarget,
        llvm_kompile_type: LLVMKompileType | None = None,
    ) -> None:
        kevm_kompile(
            target=backend,
            output_dir=out_dir,
            main_file=foundry_main_file,
            main_module=main_module,
            syntax_module=syntax_module,
            includes=[include for include in includes if Path(include).exists()],
            emit_json=True,
            ccopts=ccopts,
            llvm_kompile_type=llvm_kompile_type,
            debug=debug,
        )

    def kompilation_digest() -> str:
        k_files = list(requires) + [foundry_contracts_file, foundry_main_file]
        return hash_str(''.join([hash_str(Path(k_file).read_text()) for k_file in k_files]))

    def kompilation_up_to_date() -> bool:
        digest_file = foundry_definition_dir / 'digest'
        if not digest_file.exists():
            return False
        old_digest = digest_file.read_text()

        return old_digest == kompilation_digest()

    def update_kompilation_digest() -> None:
        digest_file = foundry_definition_dir / 'digest'
        digest_file.write_text(kompilation_digest())

    if not kompilation_up_to_date() or rekompile or not kompiled_timestamp.exists():
        _LOGGER.info(f'Kompiling definition: {foundry_main_file}')
        _kompile(foundry_definition_dir, KompileTarget.HASKELL)
        if llvm_library:
            _LOGGER.info(f'Kompiling definition to LLVM dy.lib: {foundry_main_file}')
            _kompile(
                foundry_llvm_dir,
                KompileTarget.LLVM,
                llvm_kompile_type=LLVMKompileType.C,
            )

    update_kompilation_digest()
    foundry.update_digest()


def foundry_prove(
    foundry_root: Path,
    max_depth: int = 1000,
    max_iterations: int | None = None,
    reinit: bool = False,
    tests: Iterable[str] = (),
    exclude_tests: Iterable[str] = (),
    workers: int = 1,
    simplify_init: bool = True,
    break_every_step: bool = False,
    break_on_jumpi: bool = False,
    break_on_calls: bool = True,
    implication_every_block: bool = True,
    bmc_depth: int | None = None,
    bug_report: bool = False,
    kore_rpc_command: str | Iterable[str] | None = None,
    use_booster: bool = False,
    smt_timeout: int | None = None,
    smt_retry_limit: int | None = None,
    failure_info: bool = True,
    counterexample_info: bool = False,
    trace_rewrites: bool = False,
    auto_abstract_gas: bool = False,
) -> dict[str, tuple[bool, list[str] | None]]:
    if workers <= 0:
        raise ValueError(f'Must have at least one worker, found: --workers {workers}')
    if max_iterations is not None and max_iterations < 0:
        raise ValueError(f'Must have a non-negative number of iterations, found: --max-iterations {max_iterations}')

    br = BugReport(foundry_root / 'bug_report') if bug_report else None
    foundry = Foundry(foundry_root, bug_report=br)

    save_directory = foundry.out / 'apr_proofs'
    save_directory.mkdir(exist_ok=True)

    if use_booster:
        try:
            run_process(('which', 'kore-rpc-booster'), pipe_stderr=True).stdout.strip()
        except CalledProcessError:
            raise RuntimeError(
                "Couldn't locate the kore-rpc-booster RPC binary. Please put 'kore-rpc-booster' on PATH manually or using kup install/kup shell."
            ) from None

    if kore_rpc_command is None:
        kore_rpc_command = ('kore-rpc-booster',) if use_booster else ('kore-rpc',)

    all_tests = [
        f'{contract.name}.{method.name}'
        for contract in foundry.contracts.values()
        if contract.name.endswith('Test')
        for method in contract.methods
        if method.name.startswith('test')
    ]
    all_non_tests = [
        f'{contract.name}.{method.name}'
        for contract in foundry.contracts.values()
        for method in contract.methods
        if f'{contract.name}.{method.name}' not in all_tests
    ]
    unfound_tests: list[str] = []
    tests = list(tests)
    if not tests:
        tests = all_tests
    for _t in tests:
        if _t not in (all_tests + all_non_tests):
            unfound_tests.append(_t)
    for _t in exclude_tests:
        if _t not in all_tests:
            unfound_tests.append(_t)
        if _t in tests:
            tests.remove(_t)
    _LOGGER.info(f'Running tests: {tests}')
    if unfound_tests:
        raise ValueError(f'Test identifiers not found: {unfound_tests}')

    setup_methods: dict[str, str] = {}
    contracts = set(unique({test.split('.')[0] for test in tests}))
    for contract_name in contracts:
        if 'setUp' in foundry.contracts[contract_name].method_by_name:
            setup_methods[contract_name] = f'{contract_name}.setUp'

    test_methods = [
        method
        for contract in foundry.contracts.values()
        for method in contract.methods
        if (f'{method.contract_name}.{method.name}' in tests or (method.is_setup and method.contract_name in contracts))
    ]

    out_of_date_methods: set[str] = set()
    for method in test_methods:
        if not method.up_to_date(foundry.out / 'digest') or reinit:
            out_of_date_methods.add(method.qualified_name)
            _LOGGER.info(f'Method {method.qualified_name} is out of date, so it was reinitialized')
        else:
            _LOGGER.info(f'Method {method.qualified_name} not reinitialized because it is up to date')
            if not method.contract_up_to_date(foundry.out / 'digest'):
                _LOGGER.warning(
                    f'Method {method.qualified_name} not reinitialized because digest was up to date, but the contract it is a part of has changed.'
                )
        method.update_digest(foundry.out / 'digest')

    def _init_and_run_proof(_init_problem: tuple[str, str]) -> tuple[bool, list[str] | None]:
        proof_id = f'{_init_problem[0]}.{_init_problem[1]}'
        llvm_definition_dir = foundry.out / 'kompiled-llvm' if use_booster else None

        with legacy_explore(
            foundry.kevm,
            kcfg_semantics=KEVMSemantics(auto_abstract_gas=auto_abstract_gas),
            id=proof_id,
            bug_report=br,
            kore_rpc_command=kore_rpc_command,
            llvm_definition_dir=llvm_definition_dir,
            smt_timeout=smt_timeout,
            smt_retry_limit=smt_retry_limit,
            trace_rewrites=trace_rewrites,
        ) as kcfg_explore:
            contract_name, method_name = _init_problem
            contract = foundry.contracts[contract_name]
            method = contract.method_by_name[method_name]
            proof = _method_to_apr_proof(
                foundry,
                contract,
                method,
                save_directory,
                kcfg_explore,
                reinit=(method.qualified_name in out_of_date_methods),
                simplify_init=simplify_init,
                bmc_depth=bmc_depth,
            )

            passed = kevm_prove(
                foundry.kevm,
                proof,
                kcfg_explore,
                max_depth=max_depth,
                max_iterations=max_iterations,
                break_every_step=break_every_step,
                break_on_jumpi=break_on_jumpi,
                break_on_calls=break_on_calls,
                implication_every_block=implication_every_block,
            )
            failure_log = None
            if not passed:
                failure_log = print_failure_info(proof, kcfg_explore, counterexample_info)
            return passed, failure_log

    def run_cfg_group(tests: list[str]) -> dict[str, tuple[bool, list[str] | None]]:
        def _split_test(test: str) -> tuple[str, str]:
            contract, method = test.split('.')
            return contract, method

        init_problems = [_split_test(test) for test in tests]

        _apr_proofs: list[tuple[bool, list[str] | None]]
        if workers > 1:
            with ProcessPool(ncpus=workers) as process_pool:
                _apr_proofs = process_pool.map(_init_and_run_proof, init_problems)
        else:
            _apr_proofs = []
            for init_problem in init_problems:
                _apr_proofs.append(_init_and_run_proof(init_problem))

        apr_proofs = dict(zip(tests, _apr_proofs, strict=True))
        return apr_proofs

    _LOGGER.info(f'Running setup functions in parallel: {list(setup_methods.values())}')
    results = run_cfg_group(list(setup_methods.values()))
    failed = [setup_cfg for setup_cfg, passed in results.items() if not passed]
    if failed:
        raise ValueError(f'Running setUp method failed for {len(failed)} contracts: {failed}')

    _LOGGER.info(f'Running test functions in parallel: {tests}')
    results = run_cfg_group(tests)

    return results


def foundry_show(
    foundry_root: Path,
    test: str,
    nodes: Iterable[NodeIdLike] = (),
    node_deltas: Iterable[tuple[NodeIdLike, NodeIdLike]] = (),
    to_module: bool = False,
    minimize: bool = True,
    sort_collections: bool = False,
    omit_unstable_output: bool = False,
    pending: bool = False,
    failing: bool = False,
    failure_info: bool = False,
    counterexample_info: bool = False,
) -> str:
    contract_name = test.split('.')[0]
    foundry = Foundry(foundry_root)
    proof = foundry_get_proof(foundry=foundry, test=test)
    assert isinstance(proof, APRProof)

    def _short_info(cterm: CTerm) -> Iterable[str]:
        return foundry.short_info_for_contract(contract_name, cterm)

    if pending:
        nodes = list(nodes) + [node.id for node in proof.pending]
    if failing:
        nodes = list(nodes) + [node.id for node in proof.failing]
    nodes = unique(nodes)

    unstable_cells = [
        '<program>',
        '<jumpDests>',
        '<pc>',
        '<gas>',
        '<code>',
    ]

    node_printer = foundry_node_printer(foundry, contract_name, proof)
    proof_show = APRProofShow(foundry.kevm, node_printer=node_printer)

    res_lines = proof_show.show(
        proof,
        nodes=nodes,
        node_deltas=node_deltas,
        to_module=to_module,
        minimize=minimize,
        sort_collections=sort_collections,
        omit_cells=(unstable_cells if omit_unstable_output else []),
    )

    if failure_info:
        with legacy_explore(foundry.kevm, kcfg_semantics=KEVMSemantics(), id=proof.id) as kcfg_explore:
            res_lines += print_failure_info(proof, kcfg_explore, counterexample_info)
            res_lines += Foundry.help_info()

    return '\n'.join(res_lines)


def foundry_to_dot(foundry_root: Path, test: str) -> None:
    foundry = Foundry(foundry_root)
    proofs_dir = foundry.out / 'apr_proofs'
    dump_dir = proofs_dir / 'dump'
    contract_name, test_name = test.split('.')
    proof = foundry_get_apr_proof(foundry=foundry, test=test)

    node_printer = foundry_node_printer(foundry, contract_name, proof)
    proof_show = APRProofShow(foundry.kevm, node_printer=node_printer)

    proof_show.dump(proof, dump_dir, dot=True)


def foundry_list(foundry_root: Path) -> list[str]:
    foundry = Foundry(foundry_root)
    apr_proofs_dir = foundry.out / 'apr_proofs'

    all_methods = [
        f'{contract.name}.{method.name}' for contract in foundry.contracts.values() for method in contract.methods
    ]

    lines: list[str] = []
    for method in sorted(all_methods):
<<<<<<< HEAD
        if Proof.proof_data_exists(method, apr_proofs_dir):
            proof = foundry_get_proof(foundry=foundry, test=method)
            lines.extend(proof.summary.lines)
=======
        contract_name, test_name = method.split('.')
        proof_digest = foundry.proof_digest(contract_name, test_name)
        if APRProof.proof_data_exists(proof_digest, apr_proofs_dir):
            apr_proof = APRProof.read_proof_data(apr_proofs_dir, proof_digest)
            lines.extend(apr_proof.summary.lines)
>>>>>>> 9efecd80
            lines.append('')
    if len(lines) > 0:
        lines = lines[0:-1]

    return lines


def foundry_remove_node(foundry_root: Path, test: str, node: NodeIdLike) -> None:
    foundry = Foundry(foundry_root)
    apr_proof = foundry_get_apr_proof(foundry=foundry, test=test)
    node_ids = apr_proof.kcfg.prune(node, [apr_proof.init, apr_proof.target])
    _LOGGER.info(f'Pruned nodes: {node_ids}')
    apr_proof.write_proof_data()


def foundry_simplify_node(
    foundry_root: Path,
    test: str,
    node: NodeIdLike,
    replace: bool = False,
    minimize: bool = True,
    sort_collections: bool = False,
    bug_report: bool = False,
    smt_timeout: int | None = None,
    smt_retry_limit: int | None = None,
    trace_rewrites: bool = False,
) -> str:
    br = BugReport(Path(f'{test}.bug_report')) if bug_report else None
    foundry = Foundry(foundry_root, bug_report=br)
    apr_proof = foundry_get_apr_proof(foundry=foundry, test=test, bug_report=bug_report)
    cterm = apr_proof.kcfg.node(node).cterm
    with legacy_explore(
        foundry.kevm,
        kcfg_semantics=KEVMSemantics(),
        id=apr_proof.id,
        bug_report=br,
        smt_timeout=smt_timeout,
        smt_retry_limit=smt_retry_limit,
        trace_rewrites=trace_rewrites,
    ) as kcfg_explore:
        new_term, _ = kcfg_explore.cterm_simplify(cterm)
    if replace:
        apr_proof.kcfg.replace_node(node, CTerm.from_kast(new_term))
        apr_proof.write_proof_data()
    res_term = minimize_term(new_term) if minimize else new_term
    return foundry.kevm.pretty_print(res_term, unalias=False, sort_collections=sort_collections)


def foundry_step_node(
    foundry_root: Path,
    test: str,
    node: NodeIdLike,
    repeat: int = 1,
    depth: int = 1,
    bug_report: bool = False,
    smt_timeout: int | None = None,
    smt_retry_limit: int | None = None,
    trace_rewrites: bool = False,
) -> None:
    if repeat < 1:
        raise ValueError(f'Expected positive value for --repeat, got: {repeat}')
    if depth < 1:
        raise ValueError(f'Expected positive value for --depth, got: {depth}')

    br = BugReport(Path(f'{test}.bug_report')) if bug_report else None
    foundry = Foundry(foundry_root, bug_report=br)

    apr_proof = foundry_get_apr_proof(foundry=foundry, test=test, bug_report=bug_report)
    with legacy_explore(
        foundry.kevm,
        kcfg_semantics=KEVMSemantics(),
        id=apr_proof.id,
        bug_report=br,
        smt_timeout=smt_timeout,
        smt_retry_limit=smt_retry_limit,
        trace_rewrites=trace_rewrites,
    ) as kcfg_explore:
        for _i in range(repeat):
            node = kcfg_explore.step(apr_proof.kcfg, node, apr_proof.logs, depth=depth)
            apr_proof.write_proof_data()


def foundry_get_apr_proof(
    foundry: Foundry,
    test: str,
    bug_report: bool = False,
) -> APRProof:
    proof = foundry_get_proof(foundry=foundry, test=test, bug_report=bug_report)
    if not isinstance(proof, APRProof):
        raise ValueError('Specified proof is not an APRProof.')
    return proof


def foundry_get_proof(
    foundry: Foundry,
    test: str,
    bug_report: bool = False,
) -> Proof:
    proofs_dir = foundry.out / 'apr_proofs'
    contract_name, test_name = test.split('.')
    proof_digest = foundry.proof_digest(contract_name, test_name)
    proof = Proof.read_proof_data(proofs_dir, proof_digest)
    return proof


def foundry_section_edge(
    foundry_root: Path,
    test: str,
    edge: tuple[str, str],
    sections: int = 2,
    replace: bool = False,
    bug_report: bool = False,
    smt_timeout: int | None = None,
    smt_retry_limit: int | None = None,
    trace_rewrites: bool = False,
) -> None:
    br = BugReport(Path(f'{test}.bug_report')) if bug_report else None
    foundry = Foundry(foundry_root, bug_report=br)
    apr_proof = foundry_get_apr_proof(foundry=foundry, test=test, bug_report=bug_report)
    source_id, target_id = edge
    with legacy_explore(
        foundry.kevm,
        kcfg_semantics=KEVMSemantics(),
        id=apr_proof.id,
        bug_report=br,
        smt_timeout=smt_timeout,
        smt_retry_limit=smt_retry_limit,
        trace_rewrites=trace_rewrites,
    ) as kcfg_explore:
        kcfg, _ = kcfg_explore.section_edge(
            apr_proof.kcfg, source_id=source_id, target_id=target_id, logs=apr_proof.logs, sections=sections
        )
    apr_proof.write_proof_data()


def foundry_get_model(
    foundry_root: Path,
    test: str,
    nodes: Iterable[NodeIdLike] = (),
    pending: bool = False,
    failing: bool = False,
) -> str:
    foundry = Foundry(foundry_root)
    proof = foundry_get_proof(foundry=foundry, test=test)
    assert isinstance(proof, APRProof)

    if not nodes:
        _LOGGER.warning('Node ID is not provided. Displaying models of failing and pending nodes:')
        failing = pending = True

    if pending:
        nodes = list(nodes) + [node.id for node in proof.pending]
    if failing:
        nodes = list(nodes) + [node.id for node in proof.failing]
    nodes = unique(nodes)

    res_lines = []

    with legacy_explore(foundry.kevm, kcfg_semantics=KEVMSemantics(), id=proof.id) as kcfg_explore:
        for node_id in nodes:
            res_lines.append('')
            res_lines.append(f'Node id: {node_id}')
            node = proof.kcfg.node(node_id)
            res_lines.extend(print_model(node, kcfg_explore))

    return '\n'.join(res_lines)


def _write_cfg(cfg: KCFG, path: Path) -> None:
    path.write_text(cfg.to_json())
    _LOGGER.info(f'Updated CFG file: {path}')


def _foundry_to_contract_def(
    empty_config: KInner,
    contracts: Iterable[Contract],
    requires: Iterable[str],
) -> KDefinition:
    modules = [contract_to_main_module(contract, empty_config, imports=['FOUNDRY']) for contract in contracts]
    # First module is chosen as main module arbitrarily, since the contract definition is just a set of
    # contract modules.
    main_module = Contract.contract_to_module_name(list(contracts)[0].name_upper)

    return KDefinition(
        main_module,
        modules,
        requires=(KRequire(req) for req in list(requires)),
    )


def _foundry_to_main_def(
    main_module: str,
    contracts: Iterable[Contract],
    empty_config: KInner,
    requires: Iterable[str],
    imports: dict[str, list[str]],
) -> KDefinition:
    modules = [
        contract_to_verification_module(contract, empty_config, imports=imports[contract.name])
        for contract in contracts
    ]
    _main_module = KFlatModule(
        main_module,
        imports=(KImport(mname) for mname in [_m.name for _m in modules]),
    )

    return KDefinition(
        main_module,
        [_main_module] + modules,
        requires=(KRequire(req) for req in list(requires)),
    )


def _method_to_apr_proof(
    foundry: Foundry,
    contract: Contract,
    method: Contract.Method,
    save_directory: Path,
    kcfg_explore: KCFGExplore,
    reinit: bool = False,
    simplify_init: bool = True,
    bmc_depth: int | None = None,
) -> APRProof | APRBMCProof:
    contract_name = contract.name
    method_name = method.name
    test = f'{contract_name}.{method_name}'
    proof_digest = foundry.proof_digest(contract_name, method_name)
    if Proof.proof_data_exists(proof_digest, save_directory) and not reinit:
        apr_proof = Proof.read_proof_data(proof_dir=save_directory, id=proof_digest)
        assert isinstance(apr_proof, APRProof)
    else:
        _LOGGER.info(f'Initializing KCFG for test: {test}')

        setup_digest = None
        if method_name != 'setUp' and 'setUp' in contract.method_by_name:
            setup_digest = foundry.proof_digest(contract_name, 'setUp')
            _LOGGER.info(f'Using setUp method for test: {test}')

        empty_config = foundry.kevm.definition.empty_config(GENERATED_TOP_CELL)
        kcfg, init_node_id, target_node_id = _method_to_cfg(
            empty_config, contract, method, save_directory, init_state=setup_digest
        )

        _LOGGER.info(f'Expanding macros in initial state for test: {test}')
        init_term = kcfg.node(init_node_id).cterm.kast
        init_term = KDefinition__expand_macros(foundry.kevm.definition, init_term)
        init_cterm = CTerm.from_kast(init_term)
        _LOGGER.info(f'Computing definedness constraint for test: {test}')
        init_cterm = kcfg_explore.cterm_assume_defined(init_cterm)
        kcfg.replace_node(init_node_id, init_cterm)

        _LOGGER.info(f'Expanding macros in target state for test: {test}')
        target_term = kcfg.node(target_node_id).cterm.kast
        target_term = KDefinition__expand_macros(foundry.kevm.definition, target_term)
        target_cterm = CTerm.from_kast(target_term)
        kcfg.replace_node(target_node_id, target_cterm)

        if simplify_init:
            _LOGGER.info(f'Simplifying KCFG for test: {test}')
            kcfg_explore.simplify(kcfg, {})
        if bmc_depth is not None:
            apr_proof = APRBMCProof(
                proof_digest, kcfg, init_node_id, target_node_id, {}, bmc_depth, proof_dir=save_directory
            )
        else:
            apr_proof = APRProof(proof_digest, kcfg, init_node_id, target_node_id, {}, proof_dir=save_directory)

    apr_proof.write_proof_data()
    return apr_proof


def _method_to_cfg(
    empty_config: KInner,
    contract: Contract,
    method: Contract.Method,
    kcfgs_dir: Path,
    init_state: str | None = None,
) -> tuple[KCFG, NodeIdLike, NodeIdLike]:
    calldata = method.calldata_cell(contract)
    callvalue = method.callvalue_cell
    init_cterm = _init_cterm(
        empty_config, contract.name, kcfgs_dir, calldata=calldata, callvalue=callvalue, init_state=init_state
    )
    is_test = method.name.startswith('test')
    failing = method.name.startswith('testFail')
    final_cterm = _final_cterm(empty_config, contract.name, failing=failing, is_test=is_test)

    cfg = KCFG()
    init_node = cfg.create_node(init_cterm)
    target_node = cfg.create_node(final_cterm)

    return cfg, init_node.id, target_node.id


def get_final_accounts_cell(proof_digest: str, proof_dir: Path) -> tuple[KInner, Iterable[KInner]]:
    apr_proof = APRProof.read_proof_data(proof_dir, proof_digest)
    target = apr_proof.kcfg.node(apr_proof.target)
    cterm = single(apr_proof.kcfg.covers(target_id=target.id)).source.cterm
    acct_cell = cterm.cell('ACCOUNTS_CELL')
    fvars = free_vars(acct_cell)
    acct_cons = constraints_for(fvars, cterm.constraints)
    return (acct_cell, acct_cons)


def _init_cterm(
    empty_config: KInner,
    contract_name: str,
    kcfgs_dir: Path,
    *,
    calldata: KInner | None = None,
    callvalue: KInner | None = None,
    init_state: str | None = None,
) -> CTerm:
    program = KEVM.bin_runtime(KApply(f'contract_{contract_name}'))
    account_cell = KEVM.account_cell(
        Foundry.address_TEST_CONTRACT(),
        intToken(0),
        program,
        KApply('.Map'),
        KApply('.Map'),
        intToken(1),
    )
    init_subst = {
        'MODE_CELL': KApply('NORMAL'),
        'SCHEDULE_CELL': KApply('LONDON_EVM'),
        'STATUSCODE_CELL': KVariable('STATUSCODE'),
        'CALLSTACK_CELL': KApply('.List'),
        'CALLDEPTH_CELL': intToken(0),
        'PROGRAM_CELL': program,
        'JUMPDESTS_CELL': KEVM.compute_valid_jumpdests(program),
        'ORIGIN_CELL': KVariable('ORIGIN_ID'),
        'LOG_CELL': KApply('.List'),
        'ID_CELL': Foundry.address_TEST_CONTRACT(),
        'CALLER_CELL': KVariable('CALLER_ID'),
        'ACCESSEDACCOUNTS_CELL': KApply('.Set'),
        'ACCESSEDSTORAGE_CELL': KApply('.Map'),
        'INTERIMSTATES_CELL': KApply('.List'),
        'LOCALMEM_CELL': KApply('.Bytes_BYTES-HOOKED_Bytes'),
        'PREVCALLER_CELL': KApply('.Account_EVM-TYPES_Account'),
        'PREVORIGIN_CELL': KApply('.Account_EVM-TYPES_Account'),
        'NEWCALLER_CELL': KApply('.Account_EVM-TYPES_Account'),
        'NEWORIGIN_CELL': KApply('.Account_EVM-TYPES_Account'),
        'ACTIVE_CELL': FALSE,
        'STATIC_CELL': FALSE,
        'MEMORYUSED_CELL': intToken(0),
        'WORDSTACK_CELL': KApply('.WordStack_EVM-TYPES_WordStack'),
        'PC_CELL': intToken(0),
        'GAS_CELL': intToken(9223372036854775807),
        'K_CELL': KSequence([KEVM.sharp_execute(), KVariable('CONTINUATION')]),
        'ACCOUNTS_CELL': KEVM.accounts(
            [
                account_cell,  # test contract address
                Foundry.account_CHEATCODE_ADDRESS(KApply('.Map')),
            ]
        ),
        'SINGLECALL_CELL': FALSE,
        'ISREVERTEXPECTED_CELL': FALSE,
        'ISOPCODEEXPECTED_CELL': FALSE,
        'EXPECTEDADDRESS_CELL': KApply('.Account_EVM-TYPES_Account'),
        'EXPECTEDVALUE_CELL': intToken(0),
        'EXPECTEDDATA_CELL': KApply('.Bytes_BYTES-HOOKED_Bytes'),
        'OPCODETYPE_CELL': KApply('.OpcodeType_FOUNDRY-CHEAT-CODES_OpcodeType'),
        'RECORDEVENT_CELL': FALSE,
        'ISEVENTEXPECTED_CELL': FALSE,
        'ISCALLWHITELISTACTIVE_CELL': FALSE,
        'ISSTORAGEWHITELISTACTIVE_CELL': FALSE,
        'ADDRESSSET_CELL': KApply('.Set'),
        'STORAGESLOTSET_CELL': KApply('.Set'),
    }

    constraints = None
    if init_state:
        accts, constraints = get_final_accounts_cell(init_state, kcfgs_dir)
        init_subst['ACCOUNTS_CELL'] = accts

    if calldata is not None:
        init_subst['CALLDATA_CELL'] = calldata

    if callvalue is not None:
        init_subst['CALLVALUE_CELL'] = callvalue

    init_term = Subst(init_subst)(empty_config)
    init_cterm = CTerm.from_kast(init_term)
    init_cterm = KEVM.add_invariant(init_cterm)
    if constraints is None:
        return init_cterm
    else:
        for constraint in constraints:
            init_cterm = init_cterm.add_constraint(constraint)
        return init_cterm


def _final_cterm(empty_config: KInner, contract_name: str, *, failing: bool, is_test: bool = True) -> CTerm:
    final_term = _final_term(empty_config, contract_name)
    dst_failed_post = KEVM.lookup(KVariable('CHEATCODE_STORAGE_FINAL'), Foundry.loc_FOUNDRY_FAILED())
    foundry_success = Foundry.success(
        KVariable('STATUSCODE_FINAL'),
        dst_failed_post,
        KVariable('ISREVERTEXPECTED_FINAL'),
        KVariable('ISOPCODEEXPECTED_FINAL'),
        KVariable('RECORDEVENT_FINAL'),
        KVariable('ISEVENTEXPECTED_FINAL'),
    )
    final_cterm = CTerm.from_kast(final_term)
    if is_test:
        if not failing:
            return final_cterm.add_constraint(mlEqualsTrue(foundry_success))
        else:
            return final_cterm.add_constraint(mlEqualsTrue(notBool(foundry_success)))
    return final_cterm


def _final_term(empty_config: KInner, contract_name: str) -> KInner:
    program = KEVM.bin_runtime(KApply(f'contract_{contract_name}'))
    post_account_cell = KEVM.account_cell(
        Foundry.address_TEST_CONTRACT(),
        KVariable('ACCT_BALANCE_FINAL'),
        program,
        KVariable('ACCT_STORAGE_FINAL'),
        KVariable('ACCT_ORIGSTORAGE_FINAL'),
        KVariable('ACCT_NONCE_FINAL'),
    )
    final_subst = {
        'K_CELL': KSequence([KEVM.halt(), KVariable('CONTINUATION')]),
        'STATUSCODE_CELL': KVariable('STATUSCODE_FINAL'),
        'ID_CELL': Foundry.address_TEST_CONTRACT(),
        'ACCOUNTS_CELL': KEVM.accounts(
            [
                post_account_cell,  # test contract address
                Foundry.account_CHEATCODE_ADDRESS(KVariable('CHEATCODE_STORAGE_FINAL')),
                KVariable('ACCOUNTS_FINAL'),
            ]
        ),
        'ISREVERTEXPECTED_CELL': KVariable('ISREVERTEXPECTED_FINAL'),
        'ISOPCODEEXPECTED_CELL': KVariable('ISOPCODEEXPECTED_FINAL'),
        'RECORDEVENT_CELL': KVariable('RECORDEVENT_FINAL'),
        'ISEVENTEXPECTED_CELL': KVariable('ISEVENTEXPECTED_FINAL'),
        'ISCALLWHITELISTACTIVE_CELL': KVariable('ISCALLWHITELISTACTIVE_FINAL'),
        'ISSTORAGEWHITELISTACTIVE_CELL': KVariable('ISSTORAGEWHITELISTACTIVE_FINAL'),
        'ADDRESSSET_CELL': KVariable('ADDRESSSET_FINAL'),
        'STORAGESLOTSET_CELL': KVariable('STORAGESLOTSET_FINAL'),
    }
    return abstract_cell_vars(
        Subst(final_subst)(empty_config),
        [
            KVariable('STATUSCODE_FINAL'),
            KVariable('ACCOUNTS_FINAL'),
            KVariable('ISREVERTEXPECTED_FINAL'),
            KVariable('ISOPCODEEXPECTED_FINAL'),
            KVariable('RECORDEVENT_FINAL'),
            KVariable('ISEVENTEXPECTED_FINAL'),
            KVariable('ISCALLWHITELISTACTIVE_FINAL'),
            KVariable('ISSTORAGEWHITELISTACTIVE_FINAL'),
            KVariable('ADDRESSSET_FINAL'),
            KVariable('STORAGESLOTSET_FINAL'),
        ],
    )


class FoundryNodePrinter(KEVMNodePrinter):
    foundry: Foundry
    contract_name: str

    def __init__(self, foundry: Foundry, contract_name: str):
        KEVMNodePrinter.__init__(self, foundry.kevm)
        self.foundry = foundry
        self.contract_name = contract_name

    def print_node(self, kcfg: KCFG, node: KCFG.Node) -> list[str]:
        ret_strs = super().print_node(kcfg, node)
        _pc = node.cterm.cell('PC_CELL')
        if type(_pc) is KToken and _pc.sort == INT:
            srcmap_data = self.foundry.srcmap_data(self.contract_name, int(_pc.token))
            if srcmap_data is not None:
                path, start, end = srcmap_data
                ret_strs.append(f'src: {str(path)}:{start}:{end}')
        return ret_strs


class FoundryAPRNodePrinter(FoundryNodePrinter, APRProofNodePrinter):
    def __init__(self, foundry: Foundry, contract_name: str, proof: APRProof):
        FoundryNodePrinter.__init__(self, foundry, contract_name)
        APRProofNodePrinter.__init__(self, proof, foundry.kevm)


class FoundryAPRBMCNodePrinter(FoundryNodePrinter, APRBMCProofNodePrinter):
    def __init__(self, foundry: Foundry, contract_name: str, proof: APRBMCProof):
        FoundryNodePrinter.__init__(self, foundry, contract_name)
        APRBMCProofNodePrinter.__init__(self, proof, foundry.kevm)


def foundry_node_printer(foundry: Foundry, contract_name: str, proof: APRProof) -> NodePrinter:
    if type(proof) is APRBMCProof:
        return FoundryAPRBMCNodePrinter(foundry, contract_name, proof)
    if type(proof) is APRProof:
        return FoundryAPRNodePrinter(foundry, contract_name, proof)
    raise ValueError(f'Cannot build NodePrinter for proof type: {type(proof)}')<|MERGE_RESOLUTION|>--- conflicted
+++ resolved
@@ -667,17 +667,9 @@
 
     lines: list[str] = []
     for method in sorted(all_methods):
-<<<<<<< HEAD
         if Proof.proof_data_exists(method, apr_proofs_dir):
             proof = foundry_get_proof(foundry=foundry, test=method)
             lines.extend(proof.summary.lines)
-=======
-        contract_name, test_name = method.split('.')
-        proof_digest = foundry.proof_digest(contract_name, test_name)
-        if APRProof.proof_data_exists(proof_digest, apr_proofs_dir):
-            apr_proof = APRProof.read_proof_data(apr_proofs_dir, proof_digest)
-            lines.extend(apr_proof.summary.lines)
->>>>>>> 9efecd80
             lines.append('')
     if len(lines) > 0:
         lines = lines[0:-1]
@@ -906,7 +898,7 @@
     test = f'{contract_name}.{method_name}'
     proof_digest = foundry.proof_digest(contract_name, method_name)
     if Proof.proof_data_exists(proof_digest, save_directory) and not reinit:
-        apr_proof = Proof.read_proof_data(proof_dir=save_directory, id=proof_digest)
+        apr_proof = foundry_get_apr_proof(foundry=foundry, test=test)
         assert isinstance(apr_proof, APRProof)
     else:
         _LOGGER.info(f'Initializing KCFG for test: {test}')
