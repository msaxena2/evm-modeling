from __future__ import annotations

import json
import logging
import os
import shutil
from functools import cached_property
from pathlib import Path
from typing import TYPE_CHECKING, NamedTuple

import tomlkit
from pyk.cli_utils import BugReport, check_file_path, ensure_dir_path
from pyk.cterm import CTerm
from pyk.kast.inner import KApply, KLabel, KSequence, KSort, KToken, KVariable, Subst, build_assoc
from pyk.kast.manip import get_cell, minimize_term
from pyk.kast.outer import KDefinition, KFlatModule, KImport, KRequire
from pyk.kcfg import KCFG, KCFGExplore, KCFGShow
from pyk.ktool.kompile import KompileBackend, LLVMKompileType
from pyk.prelude.bytes import bytesToken
from pyk.prelude.k import GENERATED_TOP_CELL
from pyk.prelude.kbool import FALSE, notBool
from pyk.prelude.kint import INT, intToken
from pyk.prelude.ml import mlEqualsTrue
from pyk.proof import AGProof
from pyk.utils import shorten_hashes

from .kevm import KEVM
from .solc_to_k import Contract, contract_to_main_module
from .utils import KDefinition__expand_macros, abstract_cell_vars, byte_offset_to_lines, parallel_kcfg_explore

if TYPE_CHECKING:
    from typing import Any, Dict, Final, Iterable, List, Optional, Tuple, Union

    from pyk.kast import KInner
    from pyk.kcfg.tui import KCFGElem

_LOGGER: Final = logging.getLogger(__name__)


class Foundry:
    _root: Path
    _toml: Dict[str, Any]
    _bug_report: Optional[BugReport]

    def __init__(
        self,
        foundry_root: Path,
        bug_report: Optional[BugReport] = None,
    ) -> None:
        self._root = foundry_root
        with (foundry_root / 'foundry.toml').open('rb') as f:
            self._toml = tomlkit.load(f)
        self._bug_report = bug_report

    @property
    def profile(self) -> Dict[str, Any]:
        profile_name = os.getenv('FOUNDRY_PROFILE', default='default')
        return self._toml['profile'][profile_name]

    @property
    def out(self) -> Path:
        return self._root / self.profile.get('out', '')

    @cached_property
    def kevm(self) -> KEVM:
        definition_dir = self.out / 'kompiled'
        use_directory = self.out / 'tmp'
        main_file = definition_dir / 'foundry.k'
        ensure_dir_path(use_directory)
        return KEVM(
            definition_dir=definition_dir,
            main_file=main_file,
            use_directory=use_directory,
            bug_report=self._bug_report,
        )

    @cached_property
    def contracts(self) -> Dict[str, Contract]:
        pattern = '*.sol/*.json'
        paths = self.out.glob(pattern)
        json_paths = [str(path) for path in paths]
        json_paths = [json_path for json_path in json_paths if not json_path.endswith('.metadata.json')]
        json_paths = sorted(json_paths)  # Must sort to get consistent output order on different platforms
        _LOGGER.info(f'Processing contract files: {json_paths}')
        _contracts = {}
        for json_path in json_paths:
            _LOGGER.debug(f'Processing contract file: {json_path}')
            contract_name = json_path.split('/')[-1]
            contract_json = json.loads(Path(json_path).read_text())
            contract_name = contract_name[0:-5] if contract_name.endswith('.json') else contract_name
            _contracts[contract_name] = Contract(contract_name, contract_json, foundry=True)
        return _contracts

    @cached_property
    def contract_ids(self) -> Dict[int, str]:
        _contract_ids = {}
        for c in self.contracts.values():
            _contract_ids[c.contract_id] = c.name
        return _contract_ids

    def srcmap_data(self, contract_name: str, pc: int) -> Optional[Tuple[Path, int, int]]:
        if contract_name not in self.contracts:
            _LOGGER.info(f'Contract not found in Foundry project: {contract_name}')
        contract = self.contracts[contract_name]
        if pc not in contract.srcmap:
            _LOGGER.info(f'pc not found in srcmap for contract {contract_name}: {pc}')
            return None
        s, l, f, _, _ = contract.srcmap[pc]
        if f not in self.contract_ids:
            _LOGGER.info(f'Contract id not found in sourcemap data: {f}')
            return None
        src_contract = self.contracts[self.contract_ids[f]]
        src_contract_path = self._root / src_contract.contract_path
        src_contract_text = src_contract_path.read_text()
        _, start, end = byte_offset_to_lines(src_contract_text.split('\n'), s, l)
        return (src_contract_path, start, end)

    def solidity_src(self, contract_name: str, pc: int) -> Iterable[str]:
        srcmap_data = self.srcmap_data(contract_name, pc)
        if srcmap_data is None:
            return [f'No sourcemap data for contract at pc {contract_name}: {pc}']
        contract_path, start, end = srcmap_data
        if not (contract_path.exists() and contract_path.is_file()):
            return [f'No file at path for contract {contract_name}: {contract_path}']
        lines = contract_path.read_text().split('\n')
        prefix_lines = [f'   {l}' for l in lines[:start]]
        actual_lines = [f' | {l}' for l in lines[start:end]]
        suffix_lines = [f'   {l}' for l in lines[end:]]
        return prefix_lines + actual_lines + suffix_lines

    def short_info_for_contract(self, contract_name: str, cterm: CTerm) -> List[str]:
        ret_strs = self.kevm.short_info(cterm)
        _pc = get_cell(cterm.config, 'PC_CELL')
        if type(_pc) is KToken and _pc.sort == INT:
            srcmap_data = self.srcmap_data(contract_name, int(_pc.token))
            if srcmap_data is not None:
                path, start, end = srcmap_data
                ret_strs.append(f'src: {str(path)}:{start}:{end}')
        return ret_strs

    def custom_view(self, contract_name: str, element: KCFGElem) -> Iterable[str]:
        if type(element) is KCFG.Node:
            pc_cell = get_cell(element.cterm.config, 'PC_CELL')
            if type(pc_cell) is KToken and pc_cell.sort == INT:
                return self.solidity_src(contract_name, int(pc_cell.token))
        return ['NO DATA']

    class Sorts:
        FOUNDRY_CELL: Final = KSort('FoundryCell')

    @staticmethod
    def success(s: KInner, dst: KInner, r: KInner, c: KInner, e1: KInner, e2: KInner) -> KApply:
        return KApply('foundry_success', [s, dst, r, c, e1, e2])

    @staticmethod
    def fail(s: KInner, dst: KInner, r: KInner, c: KInner, e1: KInner, e2: KInner) -> KApply:
        return notBool(Foundry.success(s, dst, r, c, e1, e2))

    # address(uint160(uint256(keccak256("foundry default caller"))))

    @staticmethod
    def loc_FOUNDRY_FAILED() -> KApply:  # noqa: N802
        return KEVM.loc(
            KApply(
                'contract_access_field',
                [
                    KApply('FoundryCheat_FOUNDRY-ACCOUNTS_FoundryContract'),
                    KApply('Failed_FOUNDRY-ACCOUNTS_FoundryField'),
                ],
            )
        )

    @staticmethod
    def address_TEST_CONTRACT() -> KToken:  # noqa: N802
        return intToken(0x7FA9385BE102AC3EAC297483DD6233D62B3E1496)

    @staticmethod
    def account_TEST_CONTRACT_ADDRESS() -> KApply:  # noqa: N802
        return KEVM.account_cell(
            Foundry.address_TEST_CONTRACT(),
            intToken(0),
            KVariable('TEST_CODE'),
            KApply('.Map'),
            KApply('.Map'),
            intToken(1),
        )

    @staticmethod
    def address_CHEATCODE() -> KToken:  # noqa: N802
        return intToken(0x7109709ECFA91A80626FF3989D68F67F5B1DD12D)

    # Same address as the one used in DappTools's HEVM
    # address(bytes20(uint160(uint256(keccak256('hevm cheat code')))))
    @staticmethod
    def account_CHEATCODE_ADDRESS(store_var: KInner) -> KApply:  # noqa: N802
        return KEVM.account_cell(
            Foundry.address_CHEATCODE(),  # Hardcoded for now
            intToken(0),
            bytesToken('\x00'),
            store_var,
            KApply('.Map'),
            intToken(0),
        )


def foundry_kompile(
    definition_dir: Path,
    foundry_root: Path,
    includes: Iterable[str],
    md_selector: Optional[str],
    regen: bool = False,
    rekompile: bool = False,
    requires: Iterable[str] = (),
    imports: Iterable[str] = (),
    ccopts: Iterable[str] = (),
    llvm_kompile: bool = True,
    debug: bool = False,
    llvm_library: bool = False,
) -> None:
    main_module = 'FOUNDRY-MAIN'
    syntax_module = 'FOUNDRY-MAIN'
    foundry = Foundry(foundry_root)
    foundry_definition_dir = foundry.out / 'kompiled'
    foundry_requires_dir = foundry_definition_dir / 'requires'
    foundry_llvm_dir = foundry.out / 'kompiled-llvm'
    foundry_main_file = foundry_definition_dir / 'foundry.k'
    kompiled_timestamp = foundry_definition_dir / 'timestamp'
    ensure_dir_path(foundry_definition_dir)
    ensure_dir_path(foundry_requires_dir)
    ensure_dir_path(foundry_llvm_dir)

    requires_paths: Dict[str, str] = {}
    for r in requires:
        req = Path(r)
        if not req.exists():
            raise ValueError(f'No such file: {req}')
        if req.name in requires_paths.keys():
            raise ValueError(
                f'Required K files have conflicting names: {r} and {requires_paths[req.name]}. Consider changing the name of one of these files.'
            )
        requires_paths[req.name] = r
        req_path = foundry_requires_dir / req.name
        if regen or not req_path.exists():
            _LOGGER.info(f'Copying requires path: {req} -> {req_path}')
            shutil.copy(req, req_path)
            regen = True

    if regen or not foundry_main_file.exists():
        requires = ['foundry.md']
        requires += [f'requires/{name}' for name in list(requires_paths.keys())]
        imports = ['FOUNDRY'] + list(imports)
        kevm = KEVM(definition_dir)
        empty_config = kevm.definition.empty_config(Foundry.Sorts.FOUNDRY_CELL)
        bin_runtime_definition = _foundry_to_bin_runtime(
            empty_config=empty_config,
            contracts=foundry.contracts.values(),
            main_module=main_module,
            requires=requires,
            imports=imports,
        )
        with open(foundry_main_file, 'w') as fmf:
            _LOGGER.info(f'Writing file: {foundry_main_file}')
            kevm = KEVM(definition_dir, extra_unparsing_modules=bin_runtime_definition.all_modules)
            fmf.write(kevm.pretty_print(bin_runtime_definition) + '\n')

    def kevm_kompile(
        out_dir: Path, backend: KompileBackend, llvm_kompile_type: Optional[LLVMKompileType] = None
    ) -> None:
        KEVM.kompile(
            out_dir,
            backend,
            foundry_main_file,
            emit_json=True,
            includes=includes,
            main_module_name=main_module,
            syntax_module_name=syntax_module,
            md_selector=md_selector,
            debug=debug,
            ccopts=ccopts,
            llvm_kompile=llvm_kompile,
            llvm_kompile_type=llvm_kompile_type,
        )

    if regen or rekompile or not kompiled_timestamp.exists():
        _LOGGER.info(f'Kompiling definition: {foundry_main_file}')
        kevm_kompile(foundry_definition_dir, KompileBackend.HASKELL)
        if llvm_library:
            _LOGGER.info(f'Kompiling definition to LLVM dy.lib: {foundry_main_file}')
            kevm_kompile(foundry_llvm_dir, KompileBackend.LLVM, llvm_kompile_type=LLVMKompileType.C)


def foundry_prove(
    foundry_root: Path,
    max_depth: int = 1000,
    max_iterations: Optional[int] = None,
    reinit: bool = False,
    tests: Iterable[str] = (),
    exclude_tests: Iterable[str] = (),
    workers: int = 1,
    simplify_init: bool = True,
    break_every_step: bool = False,
    break_on_jumpi: bool = False,
    break_on_calls: bool = True,
    implication_every_block: bool = True,
    bug_report: bool = False,
    kore_rpc_command: Union[str, Iterable[str]] = ('kore-rpc',),
    smt_timeout: Optional[int] = None,
    smt_retry_limit: Optional[int] = None,
) -> Dict[str, bool]:
    if workers <= 0:
        raise ValueError(f'Must have at least one worker, found: --workers {workers}')
    if max_iterations is not None and max_iterations < 0:
        raise ValueError(f'Must have a non-negative number of iterations, found: --max-iterations {max_iterations}')

    br = BugReport(foundry_root / 'bug_report') if bug_report else None
    foundry = Foundry(foundry_root, bug_report=br)

    ag_proofs_dir = foundry.out / 'ag_proofs'
    if not ag_proofs_dir.exists():
        ag_proofs_dir.mkdir()

    all_tests = [
        f'{contract.name}.{method.name}'
        for contract in foundry.contracts.values()
        if contract.name.endswith('Test')
        for method in contract.methods
        if method.name.startswith('test')
    ]
    all_non_tests = [
        f'{contract.name}.{method.name}'
        for contract in foundry.contracts.values()
        for method in contract.methods
        if f'{contract.name}.{method.name}' not in all_tests
    ]
    unfound_tests: List[str] = []
    tests = list(tests)
    if not tests:
        tests = all_tests
    for _t in tests:
        if _t not in (all_tests + all_non_tests):
            unfound_tests.append(_t)
    for _t in exclude_tests:
        if _t not in all_tests:
            unfound_tests.append(_t)
        if _t in tests:
            tests.remove(_t)
    _LOGGER.info(f'Running tests: {tests}')
    if unfound_tests:
        raise ValueError(f'Test identifiers not found: {unfound_tests}')

    ag_proofs: Dict[str, AGProof] = {}
    for test in tests:
        if AGProof.proof_exists(test, ag_proofs_dir) and not reinit:
            ag_proof = AGProof.read_proof(test, ag_proofs_dir)
            assert type(ag_proof) is AGProof
        else:
            _LOGGER.info(f'Initializing KCFG for test: {test}')
            contract_name, method_name = test.split('.')
            contract = foundry.contracts[contract_name]
            method = [m for m in contract.methods if m.name == method_name][0]
            empty_config = foundry.kevm.definition.empty_config(GENERATED_TOP_CELL)
            kcfg = _method_to_cfg(empty_config, contract, method)

            _LOGGER.info(f'Expanding macros in initial state for test: {test}')
            init_term = kcfg.get_unique_init().cterm.kast
            init_term = KDefinition__expand_macros(foundry.kevm.definition, init_term)
            init_cterm = CTerm.from_kast(init_term)

            _LOGGER.info(f'Expanding macros in target state for test: {test}')
            target_term = kcfg.get_unique_target().cterm.kast
            target_term = KDefinition__expand_macros(foundry.kevm.definition, target_term)
            target_cterm = CTerm.from_kast(target_term)
            kcfg.replace_node(kcfg.get_unique_target().id, target_cterm)

            _LOGGER.info(f'Starting KCFGExplore for test: {test}')
            with KCFGExplore(
                foundry.kevm,
                bug_report=br,
                kore_rpc_command=kore_rpc_command,
                smt_timeout=smt_timeout,
                smt_retry_limit=smt_retry_limit,
            ) as kcfg_explore:
                _LOGGER.info(f'Computing definedness constraint for test: {test}')
                init_cterm = kcfg_explore.cterm_assume_defined(init_cterm)
                kcfg.replace_node(kcfg.get_unique_init().id, init_cterm)

                if simplify_init:
                    _LOGGER.info(f'Simplifying KCFG for test: {test}')
                    kcfg = kcfg_explore.simplify(test, kcfg)

            ag_proof = AGProof(test, kcfg, proof_dir=ag_proofs_dir)

        ag_proof.write_proof()
        ag_proofs[test] = ag_proof

    return parallel_kcfg_explore(
        foundry.kevm,
        ag_proofs,
        save_directory=ag_proofs_dir,
        max_depth=max_depth,
        max_iterations=max_iterations,
        workers=workers,
        break_every_step=break_every_step,
        break_on_jumpi=break_on_jumpi,
        break_on_calls=break_on_calls,
        implication_every_block=implication_every_block,
        is_terminal=KEVM.is_terminal,
        extract_branches=KEVM.extract_branches,
        bug_report=br,
        kore_rpc_command=kore_rpc_command,
        smt_timeout=smt_timeout,
        smt_retry_limit=smt_retry_limit,
    )


def foundry_show(
    foundry_root: Path,
    test: str,
    nodes: Iterable[str] = (),
    node_deltas: Iterable[Tuple[str, str]] = (),
    to_module: bool = False,
    minimize: bool = True,
) -> str:
    contract_name = test.split('.')[0]
    foundry = Foundry(foundry_root)
    ag_proofs_dir = foundry.out / 'ag_proofs'

    ag_proof = AGProof.read_proof(test, ag_proofs_dir)
    assert type(ag_proof) is AGProof

    def _short_info(cterm: CTerm) -> Iterable[str]:
        return foundry.short_info_for_contract(contract_name, cterm)

    kcfg_show = KCFGShow(foundry.kevm)
    res_lines = kcfg_show.show(
        test,
        ag_proof.kcfg,
        nodes=nodes,
        node_deltas=node_deltas,
        to_module=to_module,
        minimize=minimize,
        node_printer=_short_info,
    )
    return '\n'.join(res_lines)


def foundry_to_dot(foundry_root: Path, test: str) -> None:
    foundry = Foundry(foundry_root)
    ag_proofs_dir = foundry.out / 'ag_proofs'
    dump_dir = ag_proofs_dir / 'dump'
    ag_proof = AGProof.read_proof(test, ag_proofs_dir)
    assert type(ag_proof) is AGProof
    kcfg_show = KCFGShow(foundry.kevm)
    kcfg_show.dump(test, ag_proof.kcfg, dump_dir, dot=True)


class CfgStat(NamedTuple):
    path: Path
    cfg_id: int
    proven: str
    total_nodes: int
    frontier_nodes: int
    stuck_nodes: int

    @staticmethod
    def from_file(path: Path) -> CfgStat:
        check_file_path(path)
        cfg_json = json.loads(path.read_text())
        cfg_id = cfg_json['cfgid']
        cfg = KCFG.from_dict(cfg_json)
        total_nodes = len(cfg.nodes)
        frontier_nodes = len(cfg.frontier)
        stuck_nodes = len(cfg.stuck)

        proven = 'failed'
        if stuck_nodes == 0:
            proven = 'pending'
            if frontier_nodes == 0:
                proven = 'passed'

        return CfgStat(
            path=path,
            cfg_id=cfg_id,
            proven=proven,
            total_nodes=total_nodes,
            frontier_nodes=frontier_nodes,
            stuck_nodes=stuck_nodes,
        )

    def pretty(self, *, details: bool = True) -> str:
        lines = []
        lines.append(f'{self.cfg_id}: {self.proven}')
        if details:
            lines.append(f'    path: {self.path}')
            lines.append(f'    nodes: {self.total_nodes}')
            lines.append(f'    frontier: {self.frontier_nodes}')
            lines.append(f'    stuck: {self.stuck_nodes}')
        return '\n'.join(lines)


def foundry_list(foundry_root: Path) -> List[CfgStat]:
    foundry = Foundry(foundry_root)
    ag_proofs_dir = foundry.out / 'ag_proofs'
    paths = ag_proofs_dir.glob('*.json')
    return [CfgStat.from_file(path) for path in paths]


def foundry_remove_node(foundry_root: Path, test: str, node: str) -> None:
    foundry = Foundry(foundry_root)
    ag_proofs_dir = foundry.out / 'ag_proofs'
    ag_proof = AGProof.read_proof(test, ag_proofs_dir)
    assert type(ag_proof) is AGProof
    for _node in ag_proof.kcfg.reachable_nodes(node, traverse_covers=True):
        if not ag_proof.kcfg.is_target(_node.id):
            _LOGGER.info(f'Removing node: {shorten_hashes(_node.id)}')
            ag_proof.kcfg.remove_node(_node.id)
    ag_proof.write_proof()


def foundry_simplify_node(
    foundry_root: Path,
    test: str,
    node: str,
    replace: bool = False,
    minimize: bool = True,
    bug_report: bool = False,
    smt_timeout: Optional[int] = None,
    smt_retry_limit: Optional[int] = None,
) -> str:
    br = BugReport(Path(f'{test}.bug_report')) if bug_report else None
    foundry = Foundry(foundry_root, bug_report=br)
    ag_proofs_dir = foundry.out / 'ag_proofs'
    ag_proof = AGProof.read_proof(test, ag_proofs_dir)
    assert type(ag_proof) is AGProof
    cterm = ag_proof.kcfg.node(node).cterm
    with KCFGExplore(
        foundry.kevm, bug_report=br, smt_timeout=smt_timeout, smt_retry_limit=smt_retry_limit
    ) as kcfg_explore:
        new_term = kcfg_explore.cterm_simplify(cterm)
    if replace:
<<<<<<< HEAD
        ag_proof.kcfg.replace_node(node, CTerm(new_term))
        ag_proof.write_proof()
        res_term = minimize_term(new_term) if minimize else new_term
=======
        kcfg.replace_node(node, CTerm.from_kast(new_term))
        KCFGExplore.write_cfg(test, kcfgs_dir, kcfg)
    res_term = minimize_term(new_term) if minimize else new_term
>>>>>>> 5bc5ec66
    return foundry.kevm.pretty_print(res_term)


def foundry_step_node(
    foundry_root: Path,
    test: str,
    node: str,
    repeat: int = 1,
    depth: int = 1,
    bug_report: bool = False,
    smt_timeout: Optional[int] = None,
    smt_retry_limit: Optional[int] = None,
) -> None:
    if repeat < 1:
        raise ValueError(f'Expected positive value for --repeat, got: {repeat}')
    if depth < 1:
        raise ValueError(f'Expected positive value for --depth, got: {depth}')

    br = BugReport(Path(f'{test}.bug_report')) if bug_report else None
    foundry = Foundry(foundry_root, bug_report=br)

    ag_proofs_dir = foundry.out / 'ag_proofs'
    ag_proof = AGProof.read_proof(test, ag_proofs_dir)
    assert type(ag_proof) is AGProof
    with KCFGExplore(
        foundry.kevm, bug_report=br, smt_timeout=smt_timeout, smt_retry_limit=smt_retry_limit
    ) as kcfg_explore:
        for _i in range(repeat):
            kcfg, node = kcfg_explore.step(test, ag_proof.kcfg, node, depth=depth)
            ag_proof.write_proof()


def foundry_section_edge(
    foundry_root: Path,
    test: str,
    edge: Tuple[str, str],
    sections: int = 2,
    replace: bool = False,
    bug_report: bool = False,
    smt_timeout: Optional[int] = None,
    smt_retry_limit: Optional[int] = None,
) -> None:
    br = BugReport(Path(f'{test}.bug_report')) if bug_report else None
    foundry = Foundry(foundry_root, bug_report=br)
    ag_proofs_dir = foundry.out / 'ag_proofs'
    ag_proof = AGProof.read_proof(test, ag_proofs_dir)
    assert type(ag_proof) is AGProof
    source_id, target_id = edge
    with KCFGExplore(
        foundry.kevm, bug_report=br, smt_timeout=smt_timeout, smt_retry_limit=smt_retry_limit
    ) as kcfg_explore:
        kcfg, _ = kcfg_explore.section_edge(
            test, ag_proof.kcfg, source_id=source_id, target_id=target_id, sections=sections
        )
    ag_proof.write_proof()


def _write_cfg(cfg: KCFG, path: Path) -> None:
    path.write_text(cfg.to_json())
    _LOGGER.info(f'Updated CFG file: {path}')


def _foundry_to_bin_runtime(
    empty_config: KInner,
    contracts: Iterable[Contract],
    main_module: Optional[str],
    requires: Iterable[str],
    imports: Iterable[str],
) -> KDefinition:
    modules = []
    for contract in contracts:
        module = contract_to_main_module(contract, empty_config, imports=imports)
        _LOGGER.info(f'Produced contract module: {module.name}')
        modules.append(module)
    _main_module = KFlatModule(
        main_module if main_module else 'MAIN',
        imports=(KImport(mname) for mname in [_m.name for _m in modules] + list(imports)),
    )
    modules.append(_main_module)

    bin_runtime_definition = KDefinition(
        _main_module.name,
        modules,
        requires=(KRequire(req) for req in list(requires)),
    )

    return bin_runtime_definition


def _method_to_cfg(empty_config: KInner, contract: Contract, method: Contract.Method) -> KCFG:
    calldata = method.calldata_cell(contract)
    callvalue = method.callvalue_cell
    init_term = _init_term(empty_config, contract.name, calldata=calldata, callvalue=callvalue)
    init_cterm = _init_cterm(init_term)
    is_test = method.name.startswith('test')
    failing = method.name.startswith('testFail')
    final_cterm = _final_cterm(empty_config, contract.name, failing=failing, is_test=is_test)

    cfg = KCFG()
    init_node = cfg.create_node(init_cterm)
    cfg.add_init(init_node.id)
    target_node = cfg.create_node(final_cterm)
    cfg.add_target(target_node.id)

    return cfg


def _init_cterm(init_term: KInner) -> CTerm:
    init_cterm = CTerm.from_kast(init_term)
    init_cterm = KEVM.add_invariant(init_cterm)
    return init_cterm


def _init_term(
    empty_config: KInner,
    contract_name: str,
    *,
    calldata: Optional[KInner] = None,
    callvalue: Optional[KInner] = None,
) -> KInner:
    program = KEVM.bin_runtime(KApply(f'contract_{contract_name}'))
    account_cell = KEVM.account_cell(
        Foundry.address_TEST_CONTRACT(),
        intToken(0),
        program,
        KApply('.Map'),
        KApply('.Map'),
        intToken(1),
    )
    init_subst = {
        'MODE_CELL': KApply('NORMAL'),
        'SCHEDULE_CELL': KApply('LONDON_EVM'),
        'STATUSCODE_CELL': KVariable('STATUSCODE'),
        'CALLSTACK_CELL': KApply('.List'),
        'CALLDEPTH_CELL': intToken(0),
        'PROGRAM_CELL': program,
        'JUMPDESTS_CELL': KEVM.compute_valid_jumpdests(program),
        'ORIGIN_CELL': KVariable('ORIGIN_ID'),
        'LOG_CELL': KApply('.List'),
        'ID_CELL': Foundry.address_TEST_CONTRACT(),
        'CALLER_CELL': KVariable('CALLER_ID'),
        'ACCESSEDACCOUNTS_CELL': KApply('.Set'),
        'ACCESSEDSTORAGE_CELL': KApply('.Map'),
        'INTERIMSTATES_CELL': KApply('.List'),
        'ACTIVEACCOUNTS_CELL': build_assoc(
            KApply('.Set'),
            KLabel('_Set_'),
            map(
                KLabel('SetItem'),
                [
                    Foundry.address_TEST_CONTRACT(),
                    Foundry.address_CHEATCODE(),
                ],
            ),
        ),
        'LOCALMEM_CELL': KApply('.Bytes_BYTES-HOOKED_Bytes'),
        'PREVCALLER_CELL': KApply('.Account_EVM-TYPES_Account'),
        'PREVORIGIN_CELL': KApply('.Account_EVM-TYPES_Account'),
        'NEWCALLER_CELL': KApply('.Account_EVM-TYPES_Account'),
        'NEWORIGIN_CELL': KApply('.Account_EVM-TYPES_Account'),
        'ACTIVE_CELL': FALSE,
        'STATIC_CELL': FALSE,
        'MEMORYUSED_CELL': intToken(0),
        'WORDSTACK_CELL': KApply('.WordStack_EVM-TYPES_WordStack'),
        'PC_CELL': intToken(0),
        'GAS_CELL': intToken(9223372036854775807),
        'K_CELL': KSequence([KEVM.sharp_execute(), KVariable('CONTINUATION')]),
        'ACCOUNTS_CELL': KEVM.accounts(
            [
                account_cell,  # test contract address
                Foundry.account_CHEATCODE_ADDRESS(KApply('.Map')),
                KVariable('ACCOUNTS_INIT'),
            ]
        ),
        'SINGLECALL_CELL': FALSE,
        'ISREVERTEXPECTED_CELL': FALSE,
        'ISOPCODEEXPECTED_CELL': FALSE,
        'EXPECTEDADDRESS_CELL': KApply('.Account_EVM-TYPES_Account'),
        'EXPECTEDVALUE_CELL': intToken(0),
        'EXPECTEDDATA_CELL': KApply('.Bytes_BYTES-HOOKED_Bytes'),
        'OPCODETYPE_CELL': KApply('.OpcodeType_FOUNDRY-CHEAT-CODES_OpcodeType'),
        'RECORDEVENT_CELL': FALSE,
        'ISEVENTEXPECTED_CELL': FALSE,
        'ISCALLWHITELISTACTIVE_CELL': FALSE,
        'ISSTORAGEWHITELISTACTIVE_CELL': FALSE,
        'ADDRESSSET_CELL': KApply('.Set'),
        'STORAGESLOTSET_CELL': KApply('.Set'),
    }

    if calldata is not None:
        init_subst['CALLDATA_CELL'] = calldata

    if callvalue is not None:
        init_subst['CALLVALUE_CELL'] = callvalue

    return Subst(init_subst)(empty_config)


def _final_cterm(empty_config: KInner, contract_name: str, *, failing: bool, is_test: bool = True) -> CTerm:
    final_term = _final_term(empty_config, contract_name)
    dst_failed_post = KEVM.lookup(KVariable('CHEATCODE_STORAGE_FINAL'), Foundry.loc_FOUNDRY_FAILED())
    foundry_success = Foundry.success(
        KVariable('STATUSCODE_FINAL'),
        dst_failed_post,
        KVariable('ISREVERTEXPECTED_FINAL'),
        KVariable('ISOPCODEEXPECTED_FINAL'),
        KVariable('RECORDEVENT_FINAL'),
        KVariable('ISEVENTEXPECTED_FINAL'),
    )
    final_cterm = CTerm.from_kast(final_term)
    if is_test:
        if not failing:
            return final_cterm.add_constraint(mlEqualsTrue(foundry_success))
        else:
            return final_cterm.add_constraint(mlEqualsTrue(notBool(foundry_success)))
    return final_cterm


def _final_term(empty_config: KInner, contract_name: str) -> KInner:
    program = KEVM.bin_runtime(KApply(f'contract_{contract_name}'))
    post_account_cell = KEVM.account_cell(
        Foundry.address_TEST_CONTRACT(),
        KVariable('ACCT_BALANCE_FINAL'),
        program,
        KVariable('ACCT_STORAGE_FINAL'),
        KVariable('ACCT_ORIGSTORAGE_FINAL'),
        KVariable('ACCT_NONCE_FINAL'),
    )
    final_subst = {
        'K_CELL': KSequence([KEVM.halt(), KVariable('CONTINUATION')]),
        'STATUSCODE_CELL': KVariable('STATUSCODE_FINAL'),
        'ID_CELL': Foundry.address_TEST_CONTRACT(),
        'ACCOUNTS_CELL': KEVM.accounts(
            [
                post_account_cell,  # test contract address
                Foundry.account_CHEATCODE_ADDRESS(KVariable('CHEATCODE_STORAGE_FINAL')),
                KVariable('ACCOUNTS_FINAL'),
            ]
        ),
        'ISREVERTEXPECTED_CELL': KVariable('ISREVERTEXPECTED_FINAL'),
        'ISOPCODEEXPECTED_CELL': KVariable('ISOPCODEEXPECTED_FINAL'),
        'RECORDEVENT_CELL': KVariable('RECORDEVENT_FINAL'),
        'ISEVENTEXPECTED_CELL': KVariable('ISEVENTEXPECTED_FINAL'),
        'ISCALLWHITELISTACTIVE_CELL': KVariable('ISCALLWHITELISTACTIVE_FINAL'),
        'ISSTORAGEWHITELISTACTIVE_CELL': KVariable('ISSTORAGEWHITELISTACTIVE_FINAL'),
        'ADDRESSSET_CELL': KVariable('ADDRESSSET_FINAL'),
        'STORAGESLOTSET_CELL': KVariable('STORAGESLOTSET_FINAL'),
    }
    return abstract_cell_vars(
        Subst(final_subst)(empty_config),
        [
            KVariable('STATUSCODE_FINAL'),
            KVariable('ACCOUNTS_FINAL'),
            KVariable('ISREVERTEXPECTED_FINAL'),
            KVariable('ISOPCODEEXPECTED_FINAL'),
            KVariable('RECORDEVENT_FINAL'),
            KVariable('ISEVENTEXPECTED_FINAL'),
            KVariable('ISCALLWHITELISTACTIVE_FINAL'),
            KVariable('ISSTORAGEWHITELISTACTIVE_FINAL'),
            KVariable('ADDRESSSET_FINAL'),
            KVariable('STORAGESLOTSET_FINAL'),
        ],
    )<|MERGE_RESOLUTION|>--- conflicted
+++ resolved
@@ -538,15 +538,9 @@
     ) as kcfg_explore:
         new_term = kcfg_explore.cterm_simplify(cterm)
     if replace:
-<<<<<<< HEAD
         ag_proof.kcfg.replace_node(node, CTerm(new_term))
         ag_proof.write_proof()
-        res_term = minimize_term(new_term) if minimize else new_term
-=======
-        kcfg.replace_node(node, CTerm.from_kast(new_term))
-        KCFGExplore.write_cfg(test, kcfgs_dir, kcfg)
     res_term = minimize_term(new_term) if minimize else new_term
->>>>>>> 5bc5ec66
     return foundry.kevm.pretty_print(res_term)
 
 
