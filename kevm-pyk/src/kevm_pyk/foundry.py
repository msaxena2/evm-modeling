--- conflicted
+++ resolved
@@ -682,17 +682,8 @@
 
 
 def foundry_remove_node(foundry_root: Path, test: str, node: NodeIdLike) -> None:
-<<<<<<< HEAD
     apr_proof = foundry_get_apr_proof(foundry_root=foundry_root, test=test)
-    node_ids = apr_proof.kcfg.prune(node, keep_nodes=[apr_proof.target])
-=======
-    foundry = Foundry(foundry_root)
-    apr_proofs_dir = foundry.out / 'apr_proofs'
-    contract_name, test_name = test.split('.')
-    proof_digest = foundry.proof_digest(contract_name, test_name)
-    apr_proof = APRProof.read_proof(proof_digest, apr_proofs_dir)
-    node_ids = apr_proof.kcfg.prune(node, [apr_proof.init, apr_proof.target])
->>>>>>> 6a0226de
+    node_ids = apr_proof.kcfg.prune(node, keep_nodes=[apr_proof.init, apr_proof.target])
     _LOGGER.info(f'Pruned nodes: {node_ids}')
     apr_proof.write_proof()
 
