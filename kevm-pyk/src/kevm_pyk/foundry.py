--- conflicted
+++ resolved
@@ -353,11 +353,8 @@
     kore_rpc_command: str | Iterable[str] = ('kore-rpc',),
     smt_timeout: int | None = None,
     smt_retry_limit: int | None = None,
-<<<<<<< HEAD
     failure_info: bool = True,
-=======
     trace_rewrites: bool = False,
->>>>>>> 8d7117cf
 ) -> dict[str, bool]:
     if workers <= 0:
         raise ValueError(f'Must have at least one worker, found: --workers {workers}')
@@ -448,11 +445,8 @@
             kore_rpc_command=kore_rpc_command,
             smt_timeout=smt_timeout,
             smt_retry_limit=smt_retry_limit,
-<<<<<<< HEAD
             failure_info=failure_info,
-=======
             trace_rewrites=trace_rewrites,
->>>>>>> 8d7117cf
         )
 
     _LOGGER.info(f'Running setup functions in parallel: {list(setup_methods.values())}')
