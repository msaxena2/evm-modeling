--- conflicted
+++ resolved
@@ -10,20 +10,11 @@
 
 import tomlkit
 from pyk.cli_utils import BugReport, check_file_path, ensure_dir_path
-<<<<<<< HEAD
-from pyk.cterm import CTerm, build_claim, build_rule
-from pyk.kast.inner import KApply, KInner, KRewrite, KSequence, KSort, KToken, KVariable, Subst
-from pyk.kast.manip import get_cell, minimize_term, push_down_rewrites
-from pyk.kast.outer import KDefinition, KFlatModule, KImport, KRequire, KRuleLike
-from pyk.kcfg import KCFG, KCFGExplore
-from pyk.kcfg.tui import KCFGElem
-=======
 from pyk.cterm import CTerm
 from pyk.kast.inner import KApply, KLabel, KSequence, KSort, KToken, KVariable, Subst, build_assoc
 from pyk.kast.manip import get_cell, minimize_term
 from pyk.kast.outer import KDefinition, KFlatModule, KImport, KRequire
 from pyk.kcfg import KCFG, KCFGExplore, KCFGShow
->>>>>>> ca07d127
 from pyk.ktool.kompile import KompileBackend, LLVMKompileType
 from pyk.prelude.bytes import bytesToken
 from pyk.prelude.k import GENERATED_TOP_CELL
