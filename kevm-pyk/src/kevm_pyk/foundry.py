--- conflicted
+++ resolved
@@ -30,9 +30,6 @@
 from .kevm import KEVM
 from .kompile import KompileTarget, kevm_kompile
 from .solc_to_k import Contract, contract_to_main_module, contract_to_verification_module
-<<<<<<< HEAD
-from .utils import KDefinition__expand_macros, abstract_cell_vars, byte_offset_to_lines, constraints_for, kevm_apr_prove
-=======
 from .utils import (
     KDefinition__expand_macros,
     abstract_cell_vars,
@@ -40,7 +37,6 @@
     kevm_apr_prove,
     print_failure_info,
 )
->>>>>>> bc5943c7
 
 if TYPE_CHECKING:
     from collections.abc import Iterable
