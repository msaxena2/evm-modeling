module INT-SIMPLIFICATION
    imports INT-SIMPLIFICATION-HASKELL
endmodule

module INT-SIMPLIFICATION-HASKELL [symbolic, kore]
    imports INT-SIMPLIFICATION-COMMON

  // ###########################################################################
  // add, sub
  // ###########################################################################

    // associativity normalization

    rule A +Int (B +Int C) => (A +Int B) +Int C [symbolic(A, B), concrete(C), simplification(40)]
    rule A +Int (B -Int C) => (A +Int B) -Int C [symbolic(A, B), concrete(C), simplification(40)]
    rule A -Int (B +Int C) => (A -Int B) -Int C [symbolic(A, B), concrete(C), simplification(40)]
    rule A -Int (B -Int C) => (A -Int B) +Int C [symbolic(A, B), concrete(C), simplification(40)]

    rule A +Int (B -Int C) => (A -Int C) +Int B [symbolic(A, C), concrete(B), simplification(40)]
    rule A -Int (B -Int C) => (A +Int C) -Int B [symbolic(A, C), concrete(B), simplification(40)]

    rule (A +Int B) +Int C => (A +Int C) +Int B [concrete(B), symbolic(A, C), simplification(40)]
    rule (A +Int B) -Int C => (A -Int C) +Int B [concrete(B), symbolic(A, C), simplification(40)]
    rule (A -Int B) +Int C => (A +Int C) -Int B [concrete(B), symbolic(A, C), simplification(40)]
    rule (A -Int B) -Int C => (A -Int C) -Int B [concrete(B), symbolic(A, C), simplification(40)]

    rule (A +Int B) +Int C => A +Int (B +Int C) [concrete(B, C), symbolic(A), simplification(40)]
    rule (A +Int B) -Int C => A +Int (B -Int C) [concrete(B, C), symbolic(A), simplification(40)]
    rule (A -Int B) +Int C => A +Int (C -Int B) [concrete(B, C), symbolic(A), simplification(40)]
    rule (A -Int B) -Int C => A -Int (B +Int C) [concrete(B, C), symbolic(A), simplification(40)]

  // ###########################################################################
  // comparison normalization
  // ###########################################################################

    rule A +Int B   <Int C => A  <Int C -Int B [concrete(B, C), symbolic(A), simplification(45)]
    rule A +Int B  <=Int C => A <=Int C -Int B [concrete(B, C), symbolic(A), simplification(45)]
    rule A +Int B   >Int C => A  >Int C -Int B [concrete(B, C), symbolic(A), simplification(45)]
    rule A +Int B  >=Int C => A >=Int C -Int B [concrete(B, C), symbolic(A), simplification(45)]

    rule A +Int B   <Int C => B  <Int C -Int A [concrete(A, C), symbolic(B), simplification(45)]
    rule A +Int B  <=Int C => B <=Int C -Int A [concrete(A, C), symbolic(B), simplification(45)]
    rule A +Int B   >Int C => B  >Int C -Int A [concrete(A, C), symbolic(B), simplification(45)]
    rule A +Int B  >=Int C => B >=Int C -Int A [concrete(A, C), symbolic(B), simplification(45)]

    rule A -Int B   <Int C => A  <Int C +Int B [concrete(B, C), symbolic(A), simplification(45)]
    rule A -Int B  <=Int C => A <=Int C +Int B [concrete(B, C), symbolic(A), simplification(45)]
    rule A -Int B   >Int C => A  >Int C +Int B [concrete(B, C), symbolic(A), simplification(45)]
    rule A -Int B  >=Int C => A >=Int C +Int B [concrete(B, C), symbolic(A), simplification(45)]

    rule A -Int B   <Int C => A -Int C  <Int B [concrete(A, C), symbolic(B), simplification(45)]
    rule A -Int B  <=Int C => A -Int C <=Int B [concrete(A, C), symbolic(B), simplification(45)]
    rule A -Int B   >Int C => A -Int C  >Int B [concrete(A, C), symbolic(B), simplification(45)]
    rule A -Int B  >=Int C => A -Int C >=Int B [concrete(A, C), symbolic(B), simplification(45)]

    rule A   <Int B +Int C => A -Int B  <Int C [concrete(A, B), symbolic(C), simplification(45)]
    rule A  <=Int B +Int C => A -Int B <=Int C [concrete(A, B), symbolic(C), simplification(45)]
    rule A   >Int B +Int C => A -Int B  >Int C [concrete(A, B), symbolic(C), simplification(45)]
    rule A  >=Int B +Int C => A -Int B >=Int C [concrete(A, B), symbolic(C), simplification(45)]

    rule A   <Int B +Int C => A -Int C  <Int B [concrete(A, C), symbolic(B), simplification(45)]
    rule A  <=Int B +Int C => A -Int C <=Int B [concrete(A, C), symbolic(B), simplification(45)]
    rule A   >Int B +Int C => A -Int C  >Int B [concrete(A, C), symbolic(B), simplification(45)]
    rule A  >=Int B +Int C => A -Int C >=Int B [concrete(A, C), symbolic(B), simplification(45)]

    rule A   <Int B -Int C => C  <Int B -Int A [concrete(A, B), symbolic(C), simplification(45)]
    rule A  <=Int B -Int C => C <=Int B -Int A [concrete(A, B), symbolic(C), simplification(45)]
    rule A   >Int B -Int C => C  >Int B -Int A [concrete(A, B), symbolic(C), simplification(45)]
    rule A  >=Int B -Int C => C >=Int B -Int A [concrete(A, B), symbolic(C), simplification(45)]

    rule A   <Int B -Int C => A +Int C  <Int B [concrete(A, C), symbolic(B), simplification(45)]
    rule A  <=Int B -Int C => A +Int C <=Int B [concrete(A, C), symbolic(B), simplification(45)]
    rule A   >Int B -Int C => A +Int C  >Int B [concrete(A, C), symbolic(B), simplification(45)]
    rule A  >=Int B -Int C => A +Int C >=Int B [concrete(A, C), symbolic(B), simplification(45)]

    rule A +Int B  ==Int C => A ==Int C -Int B [concrete(B, C), symbolic(A), simplification(45), comm]
    rule A +Int B  ==Int C => B ==Int C -Int A [concrete(A, C), symbolic(B), simplification(45), comm]
    rule A -Int B  ==Int C => A ==Int C +Int B [concrete(B, C), symbolic(A), simplification(45), comm]
    rule A -Int B  ==Int C => A -Int C ==Int B [concrete(A, C), symbolic(B), simplification(45), comm]

    rule { A +Int B #Equals C } => { A #Equals C -Int B } [concrete(B, C), symbolic(A), simplification(45), comm]
    rule { A +Int B #Equals C } => { B #Equals C -Int A } [concrete(A, C), symbolic(B), simplification(45), comm]
    rule { A -Int B #Equals C } => { A #Equals C +Int B } [concrete(B, C), symbolic(A), simplification(45), comm]
    rule { A -Int B #Equals C } => { A -Int C #Equals B } [concrete(A, C), symbolic(B), simplification(45), comm]

endmodule

module INT-SIMPLIFICATION-COMMON
    imports INT
    imports BOOL

  // ###########################################################################
  // add, sub
  // ###########################################################################

  // 2 terms
    rule A -Int A => 0 [simplification]
    rule A -Int 0 => A [simplification]
    rule 0 +Int A => A [simplification]
    rule A +Int 0 => A [simplification]

  // 3 terms
    rule  (A -Int  B) +Int B  => A [simplification]
    rule   A -Int (A  -Int B) => B [simplification]
    rule   A +Int (B  -Int A) => B [simplification]
    rule  (A +Int  B) -Int A  => B [simplification]

  // 4 terms
    // NOTE: these rules appear to be necessary for tests/specs/benchmarks/ecrecoverloop02-sig1-invalid-spec.k
    rule  (A +Int B) +Int (C  -Int A) => B +Int C [simplification]
    rule  (A +Int B) -Int (A  +Int C) => B -Int C [simplification]
    rule  (A +Int B) -Int (C  +Int A) => B -Int C [simplification]
    rule  (A +Int B) +Int (C  -Int B) => A +Int C [simplification]
    rule ((A -Int B) -Int  C) +Int B  => A -Int C [simplification]

  // 5 terms
    // NOTE: required for `tests/specs/functional/infinite-gas-spec.k.prove` (haskell)
    rule   (A +Int  B  +Int C)  -Int (A  +Int D) =>  B +Int (C  -Int D) [simplification]
    rule   (C +Int (A  -Int D)) +Int (B  -Int A) =>  C +Int (B  -Int D) [simplification]
    rule (((A -Int  B) -Int C)  -Int  D) +Int B  => (A -Int  C) -Int D  [simplification]

  // ###########################################################################
  // mul
  // ###########################################################################

    rule 1 *Int A => A [simplification]
    rule A *Int 1 => A [simplification]
    rule 0 *Int _ => 0 [simplification]
    rule _ *Int 0 => 0 [simplification]

    rule (A *Int C) +Int (B *Int C) => (A +Int B) *Int C [simplification]
    rule (A *Int C) -Int (B *Int C) => (A -Int B) *Int C [simplification]

    rule (E *Int A) +Int B +Int C +Int D +Int (F *Int A) => ((E +Int F) *Int A) +Int B +Int C +Int D [simplification]

  // ###########################################################################
  // div
  // ###########################################################################

    rule A /Int 1 => A  [simplification, preserves-definedness]

    // safeMath mul check c / a == b where c == a * b
    rule (A *Int B) /Int A => B requires A =/=Int 0 [simplification, preserves-definedness]

    rule ((A *Int B) /Int C) /Int B => A /Int C requires B =/=Int 0 andBool C =/=Int 0 [simplification, preserves-definedness]

    rule (A /Int 32) *Int 32 => A requires A modInt 32 ==Int 0 [simplification, preserves-definedness]

    rule (A *Int B) /Int C <=Int D => true
      requires 0 <=Int A andBool 0 <=Int B andBool 0 <Int C andBool A <=Int D andBool B <=Int C
      [simplification, preserves-definedness]

  // ###########################################################################
  // mod
  // ###########################################################################

    rule A modInt B => A requires 0 <=Int A andBool A <Int B [simplification, preserves-definedness]

  // ###########################################################################
  // max, min
  // ###########################################################################

    rule [minint-left]:  minInt(A, B) => A requires A <=Int B [simplification]
    rule [minint-right]: minInt(A, B) => B requires B <=Int A [simplification]

    rule [minint-lt]:  minInt(A, B)  <Int C => A  <Int C  orBool B  <Int C [simplification]
    rule [minint-leq]: minInt(A, B) <=Int C => A <=Int C  orBool B <=Int C [simplification]
    rule [minint-gt]:  A  <Int minInt(B, C) => A  <Int B andBool A  <Int C [simplification]
    rule [minint-geq]: A <=Int minInt(B, C) => A <=Int B andBool A <=Int C [simplification]

    rule [minInt-factor-left]:  minInt ( A:Int +Int B:Int, A:Int +Int C:Int ) => A +Int minInt ( B, C ) [simplification]
    rule [minInt-factor-right]: minInt ( A:Int +Int B:Int, C:Int +Int B:Int ) => minInt ( A, C ) +Int B [simplification]

    rule [maxint-left]:  maxInt(A:Int, B:Int) => B requires A <=Int B [simplification]
    rule [maxint-right]: maxInt(A:Int, B:Int) => A requires B <=Int A [simplification]

    rule [maxint-lt]:  maxInt(A:Int, B:Int)  <Int C:Int => A  <Int C andBool B  <Int C [simplification]
    rule [maxint-leq]: maxInt(A:Int, B:Int) <=Int C:Int => A <=Int C andBool B <=Int C [simplification]
    rule [maxint-gt]:  A:Int  <Int maxInt(B:Int, C:Int) => A  <Int B  orBool A  <Int C [simplification]
    rule [maxint-geq]: A:Int <=Int maxInt(B:Int, C:Int) => A <=Int B  orBool A <=Int C [simplification]

    rule [maxInt-factor-left]:  maxInt ( A:Int +Int B:Int, A:Int +Int C:Int ) => A +Int maxInt ( B, C ) [simplification]
    rule [maxInt-factor-right]: maxInt ( A:Int +Int B:Int, C:Int +Int B:Int ) => maxInt ( A, C ) +Int B [simplification]

  // ###########################################################################
  // inequality
  // ###########################################################################

    rule A +Int B <Int A => false requires 0 <=Int B [simplification]
    rule A +Int B <Int B => false requires 0 <=Int A [simplification]

    rule A <Int A -Int B => false requires 0 <=Int B [simplification]

    rule 0 <Int 1 <<Int A => true requires 0 <=Int A [simplification, preserves-definedness]

    // inequality sign normalization
    rule          A  >Int B  => B  <Int A [simplification]
    rule          A >=Int B  => B <=Int A [simplification]
    rule notBool (A  <Int B) => B <=Int A [simplification]
    rule notBool (A <=Int B) => B  <Int A [simplification]

    rule 0 <=Int A *Int B => true requires 0 <=Int A andBool 0 <=Int B [simplification]

    rule A -Int B +Int C <=Int D => false requires D <Int A -Int B andBool 0 <=Int C [simplification]

<<<<<<< HEAD
  // ###########################################################################
  // up/Int
  // ###########################################################################

    rule [upInt-lt-true]:
      ((X up/Int Y) *Int Y) <Int Z => true
      requires X +Int Y <=Int Z andBool 0 <Int Y
      [simplification]

    rule [upInt-lt-false]:
      ((X up/Int Y) *Int Y) <Int Z => false
      requires Z <=Int X andBool 0 <Int Y
      [simplification]

    rule [upInt-refl-leq]:
      ((X up/Int Y) *Int Y) <=Int X => X modInt Y ==Int 0
      requires 0 <Int Y
      [simplification, preserves-definedness]

    rule [upInt-refl-gt]:
      X <Int ((X up/Int Y) *Int Y) => X modInt Y =/=Int 0
      requires 0 <Int Y
      [simplification, preserves-definedness]

    rule [upInt-refl-geq]:
      X <=Int ((X up/Int Y) *Int Y) => true
      requires 0 <Int Y
      [simplification]

    rule [upInt-ref-eq]:
      X ==Int ((X up/Int Y) *Int Y) => X modInt Y ==Int 0
      requires 0 <Int Y
      [simplification, comm, preserves-definedness]

    rule [upInt-refl-neq]:
      X =/=Int ((X up/Int Y) *Int Y) => X modInt Y =/=Int 0
      requires 0 <Int Y
      [simplification, comm, preserves-definedness]

=======
>>>>>>> ba3f1ab1
endmodule<|MERGE_RESOLUTION|>--- conflicted
+++ resolved
@@ -203,46 +203,4 @@
 
     rule A -Int B +Int C <=Int D => false requires D <Int A -Int B andBool 0 <=Int C [simplification]
 
-<<<<<<< HEAD
-  // ###########################################################################
-  // up/Int
-  // ###########################################################################
-
-    rule [upInt-lt-true]:
-      ((X up/Int Y) *Int Y) <Int Z => true
-      requires X +Int Y <=Int Z andBool 0 <Int Y
-      [simplification]
-
-    rule [upInt-lt-false]:
-      ((X up/Int Y) *Int Y) <Int Z => false
-      requires Z <=Int X andBool 0 <Int Y
-      [simplification]
-
-    rule [upInt-refl-leq]:
-      ((X up/Int Y) *Int Y) <=Int X => X modInt Y ==Int 0
-      requires 0 <Int Y
-      [simplification, preserves-definedness]
-
-    rule [upInt-refl-gt]:
-      X <Int ((X up/Int Y) *Int Y) => X modInt Y =/=Int 0
-      requires 0 <Int Y
-      [simplification, preserves-definedness]
-
-    rule [upInt-refl-geq]:
-      X <=Int ((X up/Int Y) *Int Y) => true
-      requires 0 <Int Y
-      [simplification]
-
-    rule [upInt-ref-eq]:
-      X ==Int ((X up/Int Y) *Int Y) => X modInt Y ==Int 0
-      requires 0 <Int Y
-      [simplification, comm, preserves-definedness]
-
-    rule [upInt-refl-neq]:
-      X =/=Int ((X up/Int Y) *Int Y) => X modInt Y =/=Int 0
-      requires 0 <Int Y
-      [simplification, comm, preserves-definedness]
-
-=======
->>>>>>> ba3f1ab1
 endmodule