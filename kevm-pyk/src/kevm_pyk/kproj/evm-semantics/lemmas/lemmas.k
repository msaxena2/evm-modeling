--- conflicted
+++ resolved
@@ -200,24 +200,6 @@
     imports BUF
 
   // ########################
-  // Word Reasoning
-  // ########################
-
-<<<<<<< HEAD
-    rule notBool  (X ==Int 0) => X ==Int 1 requires #rangeBool(X) [simplification]
-    rule notBool  (X ==Int 1) => X ==Int 0 requires #rangeBool(X) [simplification]
-    rule bool2Word(X ==Int 1) => X         requires #rangeBool(X) [simplification]
-
-    //Simplification of bool2Word() ==Int CONCRETE, #buf() ==K CONCRETE
-    rule I                   ==Int bool2Word( B:Bool ) => bool2Word(B) ==Int I  [simplification, concrete(I)]
-    rule bool2Word( B:Bool ) ==Int I                   => B ==K word2Bool(I)    [simplification, concrete(I)]
-=======
-    rule #asWord(BUF) /Int D => #asWord(#range(BUF, 0, lengthBytes(BUF) -Int log256Int(D)))
-       requires 0 <Int D andBool D <Int pow256 andBool D ==Int 256 ^Int log256Int(D)
-        andBool log256Int(D) <=Int lengthBytes(BUF) [simplification, preserves-definedness]
->>>>>>> c6e01ac7
-
-  // ########################
   // Arithmetic
   // ########################
 
