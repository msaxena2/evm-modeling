requires "word.md"

module BITWISE-SIMPLIFICATION [symbolic]
    imports INT-SYMBOLIC
    imports WORD

  // ###########################################################################
  // bit-or
  // ###########################################################################

    rule 0 |Int A => A [simplification]
    rule A |Int 0 => A [simplification]
    rule A |Int A => A [simplification]

    rule A |Int B => B |Int A [simplification(40), concrete(B), symbolic(A)]

    rule  X |Int _  ==Int 0          => false requires 0 <Int X [simplification, concrete(X)]
    rule (A |Int B) ==Int (B |Int A) => true  [simplification, smt-lemma]

  // ###########################################################################
  // bit-and
  // ###########################################################################

    rule A &Int B => B &Int A [symbolic(A), concrete(B), simplification]

    rule 0 &Int _ => 0 [simplification]
    rule _ &Int 0 => 0 [simplification]
    rule A &Int A => A [simplification]

    rule chop ( ( maxUInt48 &Int X:Int ) *Int Y:Int ) => ( maxUInt48 &Int X:Int ) *Int Y
      requires 0 <=Int X andBool 0 <=Int Y andBool Y <=Int pow208 [simplification]

    rule maxUInt8   &Int X <Int 256    => true requires 0 <=Int X [simplification, smt-lemma]
    rule maxUInt48  &Int X <Int pow48  => true requires 0 <=Int X [simplification, smt-lemma]
    rule maxUInt160 &Int X <Int pow160 => true requires 0 <=Int X [simplification, smt-lemma]

    // Generalization of: maxUIntXXX &Int Y => Y requires #rangeUInt(XXX, Y)
    rule [bitwise-and-maxUInt-identity]:
      X &Int Y => Y
      requires 0 <=Int X
       andBool X +Int 1 ==Int 2 ^Int log2Int(X +Int 1)
       andBool 0 <=Int Y andBool Y <Int X +Int 1
       [concrete(X), simplification, comm]

    rule [bitwise-or-geq-zero]:  0 <=Int (X |Int Y) => true requires 0 <=Int X andBool 0 <=Int Y [simplification]
    rule [bitwise-and-geq-zero]: 0 <=Int (X &Int Y) => true requires 0 <=Int X andBool 0 <=Int Y [simplification]

    rule [bitwise-and-lt]:       (X &Int Y) <Int Z      => true requires 0 <=Int X andBool 0 <=Int Y andBool (X <Int Z orBool Y <Int Z)          [simplification]
    rule [bitwise-or-lt-pow256]: (X |Int Y) <Int pow256 => true requires 0 <=Int X andBool 0 <=Int Y andBool X <Int pow256 andBool Y <Int pow256 [simplification]

<<<<<<< HEAD
   // We should probably generalize the simplifications below for relevant powers of two.
    rule notMaxUInt5   &Int X => 0 requires #rangeUInt(  5, X) [simplification]
    rule notMaxUInt8   &Int X => 0 requires #rangeUInt(  8, X) [simplification]
    rule notMaxUInt16  &Int X => 0 requires #rangeUInt( 16, X) [simplification]
    rule notMaxUInt32  &Int X => 0 requires #rangeUInt( 32, X) [simplification]
    rule notMaxUInt64  &Int X => 0 requires #rangeUInt( 64, X) [simplification]
    rule notMaxUInt96  &Int X => 0 requires #rangeUInt( 96, X) [simplification]
    rule notMaxUInt128 &Int X => 0 requires #rangeUInt(128, X) [simplification]
    rule notMaxUInt160 &Int X => 0 requires #rangeUInt(160, X) [simplification]
    rule notMaxUInt192 &Int X => 0 requires #rangeUInt(192, X) [simplification]
    rule notMaxUInt208 &Int X => 0 requires #rangeUInt(208, X) [simplification]
    rule notMaxUInt224 &Int X => 0 requires #rangeUInt(224, X) [simplification]
    rule notMaxUInt240 &Int X => 0 requires #rangeUInt(240, X) [simplification]
    rule notMaxUInt248 &Int X => 0 requires #rangeUInt(248, X) [simplification]

    rule notMaxUInt240 &Int (X <<Int 240) => X <<Int 240 requires #rangeUInt(16, X) [simplification, preserves-definedness]
    rule notMaxUInt248 &Int (X <<Int 248) => X <<Int 248 requires #rangeUInt( 8, X) [simplification, preserves-definedness]

    rule maxUInt8   &Int (X |Int (notMaxUInt8   &Int _)) => maxUInt8   &Int X [simplification]
    rule maxUInt16  &Int (X |Int (notMaxUInt16  &Int _)) => maxUInt16  &Int X [simplification]
    rule maxUInt32  &Int (X |Int (notMaxUInt32  &Int _)) => maxUInt32  &Int X [simplification]
    rule maxUInt64  &Int (X |Int (notMaxUInt64  &Int _)) => maxUInt64  &Int X [simplification]
    rule maxUInt96  &Int (X |Int (notMaxUInt96  &Int _)) => maxUInt96  &Int X [simplification]
    rule maxUInt128 &Int (X |Int (notMaxUInt128 &Int _)) => maxUInt128 &Int X [simplification]
    rule maxUInt160 &Int (X |Int (notMaxUInt160 &Int _)) => maxUInt160 &Int X [simplification]
    rule maxUInt192 &Int (X |Int (notMaxUInt192 &Int _)) => maxUInt192 &Int X [simplification]
    rule maxUInt208 &Int (X |Int (notMaxUInt208 &Int _)) => maxUInt208 &Int X [simplification]
    rule maxUInt224 &Int (X |Int (notMaxUInt224 &Int _)) => maxUInt224 &Int X [simplification]
    rule maxUInt240 &Int (X |Int (notMaxUInt240 &Int _)) => maxUInt240 &Int X [simplification]
    rule maxUInt248 &Int (X |Int (notMaxUInt248 &Int _)) => maxUInt248 &Int X [simplification]
=======
    // Generalization of: notMaxUIntXXX &Int Y => 0 requires #rangeUInt(XXX, Y)
    rule [bitwise-and-notMaxUInt-zero]:
      X &Int Y => 0
      requires #rangeUInt(256, X)
       andBool 2 ^Int ( log2Int ( pow256 -Int X ) ) ==Int pow256 -Int X
       andBool 0 <=Int Y andBool Y <Int pow256 -Int X
      [simplification, concrete(X)]

    // Generalization of: notMaxUIntXXX &Int (Y <<Int XXX) => Y <<Int XXX requires #rangeUInt(256 -Int XXX, Y)
    rule X &Int (Y <<Int Z) => Y <<Int Z
      requires #rangeUInt(256, X)
       andBool 2 ^Int ( log2Int ( pow256 -Int X ) ) ==Int pow256 -Int X
       andBool Z ==Int log2Int ( pow256 -Int X )
       andBool 0 <=Int Y andBool Y <Int 2 ^Int ( 256 -Int Z )
      [simplification, concrete(X, Z), comm]

    // Generalization of: maxUIntXXX &Int (Y |Int (notMaxUIntXXX &Int T)) => maxUIntXXX &Int Y
    rule X &Int (Y |Int (Z &Int T)) => X &Int Y
      requires 0 <=Int X andBool 0 <=Int Y andBool 0 <=Int Z andBool 0 <=Int T
       andBool X +Int 1 ==Int 2 ^Int log2Int(X +Int 1)
       andBool X +Int Z ==Int maxUInt256
      [simplification, concrete(X, Z), comm]
>>>>>>> 1c48ff2d

    rule [lengthBytes-upInt-32-lower-bound]:
      lengthBytes(X) <=Int notMaxUInt5 &Int ( lengthBytes(X) +Int 31 ) => true
      requires lengthBytes(X) +Int 31 <Int pow256
      [simplification, smt-lemma]

    rule [lengthBytes-upInt-32-upper-bound]:
      lengthBytes(X) +Int 32 >Int notMaxUInt5 &Int ( lengthBytes(X) +Int 31 ) => true
      [simplification, smt-lemma]

  // ###########################################################################
  // shift
  // ###########################################################################

    rule (X <<Int Y) <Int pow256 => true
      requires 0 <=Int X andBool 0 <=Int Y andBool Y <Int 256 andBool X <Int 2 ^Int (256 -Int Y)
      [simplification, preserves-definedness]

    rule 0 <=Int (X <<Int Y) => true requires 0 <=Int X andBool 0 <=Int Y [simplification, preserves-definedness]

endmodule<|MERGE_RESOLUTION|>--- conflicted
+++ resolved
@@ -48,38 +48,6 @@
     rule [bitwise-and-lt]:       (X &Int Y) <Int Z      => true requires 0 <=Int X andBool 0 <=Int Y andBool (X <Int Z orBool Y <Int Z)          [simplification]
     rule [bitwise-or-lt-pow256]: (X |Int Y) <Int pow256 => true requires 0 <=Int X andBool 0 <=Int Y andBool X <Int pow256 andBool Y <Int pow256 [simplification]
 
-<<<<<<< HEAD
-   // We should probably generalize the simplifications below for relevant powers of two.
-    rule notMaxUInt5   &Int X => 0 requires #rangeUInt(  5, X) [simplification]
-    rule notMaxUInt8   &Int X => 0 requires #rangeUInt(  8, X) [simplification]
-    rule notMaxUInt16  &Int X => 0 requires #rangeUInt( 16, X) [simplification]
-    rule notMaxUInt32  &Int X => 0 requires #rangeUInt( 32, X) [simplification]
-    rule notMaxUInt64  &Int X => 0 requires #rangeUInt( 64, X) [simplification]
-    rule notMaxUInt96  &Int X => 0 requires #rangeUInt( 96, X) [simplification]
-    rule notMaxUInt128 &Int X => 0 requires #rangeUInt(128, X) [simplification]
-    rule notMaxUInt160 &Int X => 0 requires #rangeUInt(160, X) [simplification]
-    rule notMaxUInt192 &Int X => 0 requires #rangeUInt(192, X) [simplification]
-    rule notMaxUInt208 &Int X => 0 requires #rangeUInt(208, X) [simplification]
-    rule notMaxUInt224 &Int X => 0 requires #rangeUInt(224, X) [simplification]
-    rule notMaxUInt240 &Int X => 0 requires #rangeUInt(240, X) [simplification]
-    rule notMaxUInt248 &Int X => 0 requires #rangeUInt(248, X) [simplification]
-
-    rule notMaxUInt240 &Int (X <<Int 240) => X <<Int 240 requires #rangeUInt(16, X) [simplification, preserves-definedness]
-    rule notMaxUInt248 &Int (X <<Int 248) => X <<Int 248 requires #rangeUInt( 8, X) [simplification, preserves-definedness]
-
-    rule maxUInt8   &Int (X |Int (notMaxUInt8   &Int _)) => maxUInt8   &Int X [simplification]
-    rule maxUInt16  &Int (X |Int (notMaxUInt16  &Int _)) => maxUInt16  &Int X [simplification]
-    rule maxUInt32  &Int (X |Int (notMaxUInt32  &Int _)) => maxUInt32  &Int X [simplification]
-    rule maxUInt64  &Int (X |Int (notMaxUInt64  &Int _)) => maxUInt64  &Int X [simplification]
-    rule maxUInt96  &Int (X |Int (notMaxUInt96  &Int _)) => maxUInt96  &Int X [simplification]
-    rule maxUInt128 &Int (X |Int (notMaxUInt128 &Int _)) => maxUInt128 &Int X [simplification]
-    rule maxUInt160 &Int (X |Int (notMaxUInt160 &Int _)) => maxUInt160 &Int X [simplification]
-    rule maxUInt192 &Int (X |Int (notMaxUInt192 &Int _)) => maxUInt192 &Int X [simplification]
-    rule maxUInt208 &Int (X |Int (notMaxUInt208 &Int _)) => maxUInt208 &Int X [simplification]
-    rule maxUInt224 &Int (X |Int (notMaxUInt224 &Int _)) => maxUInt224 &Int X [simplification]
-    rule maxUInt240 &Int (X |Int (notMaxUInt240 &Int _)) => maxUInt240 &Int X [simplification]
-    rule maxUInt248 &Int (X |Int (notMaxUInt248 &Int _)) => maxUInt248 &Int X [simplification]
-=======
     // Generalization of: notMaxUIntXXX &Int Y => 0 requires #rangeUInt(XXX, Y)
     rule [bitwise-and-notMaxUInt-zero]:
       X &Int Y => 0
@@ -94,7 +62,7 @@
        andBool 2 ^Int ( log2Int ( pow256 -Int X ) ) ==Int pow256 -Int X
        andBool Z ==Int log2Int ( pow256 -Int X )
        andBool 0 <=Int Y andBool Y <Int 2 ^Int ( 256 -Int Z )
-      [simplification, concrete(X, Z), comm]
+      [simplification, concrete(X, Z), comm, preserves-definedness]
 
     // Generalization of: maxUIntXXX &Int (Y |Int (notMaxUIntXXX &Int T)) => maxUIntXXX &Int Y
     rule X &Int (Y |Int (Z &Int T)) => X &Int Y
@@ -102,7 +70,6 @@
        andBool X +Int 1 ==Int 2 ^Int log2Int(X +Int 1)
        andBool X +Int Z ==Int maxUInt256
       [simplification, concrete(X, Z), comm]
->>>>>>> 1c48ff2d
 
     rule [lengthBytes-upInt-32-lower-bound]:
       lengthBytes(X) <=Int notMaxUInt5 &Int ( lengthBytes(X) +Int 31 ) => true
