--- conflicted
+++ resolved
@@ -446,24 +446,8 @@
 # Helpers
 
 
-<<<<<<< HEAD
-def _evm_base_sort(type_label: str):
+def _evm_base_sort(type_label: str) -> KSort:
     if _evm_base_sort_int(type_label):
-=======
-def _evm_base_sort(type_label: str) -> KSort:
-    if type_label in {
-        'address',
-        'bool',
-        'bytes4',
-        'bytes32',
-        'int256',
-        'uint8',
-        'uint32',
-        'uint64',
-        'uint96',
-        'uint256',
-    }:
->>>>>>> cb64e9b3
         return KSort('Int')
 
     if type_label == 'bytes':
@@ -476,8 +460,7 @@
     return KSort('K')
 
 
-<<<<<<< HEAD
-def _evm_base_sort_int(type_label: str):
+def _evm_base_sort_int(type_label: str) -> Bool:
     success = False
 
     # Check address and bool
@@ -511,13 +494,10 @@
     return success
 
 
-def _range_predicate(term, type_label: str):
+def _range_predicate(term: KInner, type_label: str) -> Optional[KInner]:
     (success, result) = _range_predicate_uint(term, type_label)
     if success:
         return result
-=======
-def _range_predicate(term: KInner, type_label: str) -> Optional[KInner]:
->>>>>>> cb64e9b3
     if type_label == 'address':
         return KEVM.range_address(term)
     if type_label == 'bool':
