import json
import logging
from dataclasses import dataclass
from functools import cached_property
from pathlib import Path
from subprocess import CalledProcessError
from typing import Any, Dict, Final, Iterable, List, Optional, Tuple

from pyk.cli_utils import run_process
from pyk.cterm import CTerm
from pyk.kast.inner import KApply, KAtt, KInner, KLabel, KRewrite, KSequence, KSort, KVariable, build_assoc
from pyk.kast.manip import abstract_term_safely, substitute
from pyk.kast.outer import KFlatModule, KImport, KNonTerminal, KProduction, KProductionItem, KRule, KSentence, KTerminal
from pyk.kcfg import KCFG
from pyk.prelude.kbool import FALSE, TRUE, andBool, notBool
from pyk.prelude.kint import intToken
from pyk.prelude.ml import mlEqualsTrue
from pyk.prelude.string import stringToken
from pyk.utils import FrozenDict, intersperse

from .kevm import KEVM, Foundry
from .utils import abstract_cell_vars

_LOGGER: Final = logging.getLogger(__name__)


@dataclass
class Contract:
    @dataclass
    class Method:
        name: str
        id: int
        sort: KSort
        arg_names: Tuple[str, ...]
        arg_types: Tuple[str, ...]
        contract_name: str
        payable: bool

        def __init__(self, name: str, id: int, abi: Dict, contract_name: str, sort: KSort) -> None:
            self.name = name
            self.id = id
            self.arg_names = tuple([f'V{i}_{input["name"].replace("-", "_")}' for i, input in enumerate(abi['inputs'])])
            self.arg_types = tuple([input['type'] for input in abi['inputs']])
            self.contract_name = contract_name
            self.sort = sort
            # TODO: Check that we're handling all state mutability cases
            self.payable = abi['stateMutability'] == 'payable'

        @property
        def selector_alias_rule(self) -> KRule:
            return KRule(KRewrite(KEVM.abi_selector(self.name), intToken(self.id)))

        @property
        def production(self) -> KProduction:
            input_nonterminals = (KNonTerminal(_evm_base_sort(input_type)) for input_type in self.arg_types)
            items_before: List[KProductionItem] = [KTerminal(self.name), KTerminal('(')]
            items_args: List[KProductionItem] = list(intersperse(input_nonterminals, KTerminal(',')))
            items_after: List[KProductionItem] = [KTerminal(')')]
            return KProduction(
                self.sort,
                items_before + items_args + items_after,
                klabel=KLabel(f'method_{self.contract_name}_{self.name}'),
                att=KAtt({'symbol': ''}),
            )

        def rule(self, contract: KInner, application_label: KLabel, contract_name: str) -> Optional[KRule]:
            arg_vars = [KVariable(aname) for aname in self.arg_names]
            prod_klabel = self.production.klabel
            assert prod_klabel is not None
            args: List[KInner] = []
            conjuncts: List[KInner] = []
            for input_name, input_type in zip(self.arg_names, self.arg_types):
                args.append(KEVM.abi_type(input_type, KVariable(input_name)))
                rp = _range_predicate(KVariable(input_name), input_type)
                if rp is None:
                    _LOGGER.warning(
                        f'Unsupported ABI type for method {contract_name}.{prod_klabel.name}, will not generate calldata sugar: {input_type}'
                    )
                    return None
                conjuncts.append(rp)
            lhs = KApply(application_label, [contract, KApply(prod_klabel, arg_vars)])
            rhs = KEVM.abi_calldata(self.name, args)
            ensures = andBool(conjuncts)
            return KRule(KRewrite(lhs, rhs), ensures=ensures)

        @cached_property
        def callvalue_cell(self) -> KInner:
            return (
                intToken(0)
                if not self.payable
                else abstract_term_safely(KVariable('_###CALLVALUE###_'), base_name='CALLVALUE')
            )

        def calldata_cell(self, contract: 'Contract') -> KInner:
            return KApply(contract.klabel_method, [KApply(contract.klabel), self.application])

        @cached_property
        def application(self) -> KInner:
            klabel = self.production.klabel
            assert klabel is not None
            args = [
                abstract_term_safely(KVariable('_###SOLIDITY_ARG_VAR###_'), base_name=f'V{name}')
                for name in self.arg_names
            ]
            return klabel(args)

    name: str
    bytecode: str
    methods: Tuple[Method, ...]
    test_methods: Tuple[Method, ...]
    fields: FrozenDict

    def __init__(self, contract_name: str, contract_json: Dict, foundry: bool = False) -> None:
        def _get_method_abi(_mname: str) -> Dict:
            for _method in contract_json['abi']:
                if _method['type'] == 'function' and _method['name'] == _mname:
                    return _method
            raise ValueError(f'Method not found in abi: {_mname}')

        self.name = contract_name
        self.bytecode = (
            contract_json['evm']['deployedBytecode']['object']
            if not foundry
            else contract_json['deployedBytecode']['object']
        )
        _methods = []
        if not foundry and 'evm' in contract_json and 'methodIdentifiers' in contract_json['evm']:
            _method_identifiers = contract_json['evm']['methodIdentifiers']
        elif foundry and 'methodIdentifiers' in contract_json:
            _method_identifiers = contract_json['methodIdentifiers']
        else:
            _method_identifiers = []
            _LOGGER.warning(f'Could not find member \'methodIdentifiers\' while processing contract: {self.name}')
        for msig in _method_identifiers:
            mname = msig.split('(')[0]
            mid = int(_method_identifiers[msig], 16)
            _m = Contract.Method(mname, mid, _get_method_abi(mname), contract_name, self.sort_method)
            _methods.append(_m)
        self.methods = tuple(_methods)
        if 'storageLayout' not in contract_json or 'storage' not in contract_json['storageLayout']:
            _LOGGER.warning(f'Could not find member \'storageLayout\' while processing contract: {self.name}')
            self.fields = FrozenDict({})
        else:
            _fields_list = [(_f['label'], int(_f['slot'])) for _f in contract_json['storageLayout']['storage']]
            _fields = {}
            for _l, _s in _fields_list:
                if _l in _fields:
                    _LOGGER.warning(f'Found duplicate field access key on contract {self.name}: {_l}')
                    continue
                _fields[_l] = _s
            self.fields = FrozenDict(_fields)

    @staticmethod
    def contract_to_module_name(c: str, spec: bool = True) -> str:
        m = c.upper() + '-BIN-RUNTIME'
        if spec:
            m = m + '-SPEC'
        return m

    @staticmethod
    def test_to_claim_name(t: str) -> str:
        return t.replace('_', '-')

    @staticmethod
    def contract_test_to_claim_id(ct: str, spec: bool = True) -> str:
        _c, _t = ct.split('.')
        return f'{Contract.contract_to_module_name(_c, spec=spec)}.{Contract.test_to_claim_name(_t)}'

    @property
    def name_upper(self) -> str:
        return self.name[0:1].upper() + self.name[1:]

    @property
    def sort(self) -> KSort:
        return KSort(f'{self.name_upper}Contract')

    @property
    def sort_field(self) -> KSort:
        return KSort(f'{self.name_upper}Field')

    @property
    def sort_method(self) -> KSort:
        return KSort(f'{self.name_upper}Method')

    @property
    def klabel(self) -> KLabel:
        return KLabel(f'contract_{self.name}')

    @property
    def klabel_method(self) -> KLabel:
        return KLabel(f'method_{self.name}')

    @property
    def klabel_field(self) -> KLabel:
        return KLabel(f'field_{self.name}')

    @property
    def subsort(self) -> KProduction:
        return KProduction(KSort('Contract'), [KNonTerminal(self.sort)])

    @property
    def subsort_field(self) -> KProduction:
        return KProduction(KSort('Field'), [KNonTerminal(self.sort_field)])

    @property
    def production(self) -> KProduction:
        return KProduction(self.sort, [KTerminal(self.name)], klabel=self.klabel, att=KAtt({'symbol': ''}))

    @property
    def macro_bin_runtime(self) -> KRule:
        return KRule(KRewrite(KEVM.bin_runtime(KApply(self.klabel)), KEVM.parse_bytestack(stringToken(self.bytecode))))

    @property
    def method_sentences(self) -> List[KSentence]:
        method_application_production: KSentence = KProduction(
            KSort('ByteArray'),
            [KNonTerminal(self.sort), KTerminal('.'), KNonTerminal(self.sort_method)],
            klabel=self.klabel_method,
            att=KAtt({'function': '', 'symbol': ''}),
        )
        res: List[KSentence] = [method_application_production]
        res.extend(method.production for method in self.methods)
        method_rules = (method.rule(KApply(self.klabel), self.klabel_method, self.name) for method in self.methods)
        res.extend(rule for rule in method_rules if rule)
        res.extend(method.selector_alias_rule for method in self.methods)
        return res if len(res) > 1 else []

    @property
    def field_sentences(self) -> List[KSentence]:
        prods: List[KSentence] = [self.subsort_field]
        rules: List[KSentence] = []
        for field, slot in self.fields.items():
            klabel = KLabel(self.klabel_field.name + f'_{field}')
            prods.append(KProduction(self.sort_field, [KTerminal(field)], klabel=klabel, att=KAtt({'symbol': ''})))
            rule_lhs = KEVM.loc(KApply(KLabel('contract_access_field'), [KApply(self.klabel), KApply(klabel)]))
            rule_rhs = intToken(slot)
            rules.append(KRule(KRewrite(rule_lhs, rule_rhs)))
        if len(prods) == 1 and not rules:
            return []
        return prods + rules

    @property
    def sentences(self) -> List[KSentence]:
        return [self.subsort, self.production, self.macro_bin_runtime] + self.field_sentences + self.method_sentences

    def method_by_name(self, name: str) -> Optional['Contract.Method']:
        methods = [method for method in self.methods if method.name == 'setUp']
        if len(methods) > 1:
            raise ValueError(f'Found multiple methods with name {name}, expected at most one')
        if not methods:
            return None
        return methods[0]


def solc_compile(contract_file: Path, profile: bool = False) -> Dict[str, Any]:

    # TODO: add check to kevm:
    # solc version should be >=0.8.0 due to:
    # https://github.com/ethereum/solidity/issues/10276

    args = {
        'language': 'Solidity',
        'sources': {
            contract_file.name: {
                'urls': [
                    str(contract_file),
                ],
            },
        },
        'settings': {
            'outputSelection': {
                '*': {
                    '*': [
                        'abi',
                        'storageLayout',
                        'evm.methodIdentifiers',
                        'evm.deployedBytecode.object',
                    ],
                },
            },
        },
    }

    try:
        process_res = run_process(['solc', '--standard-json'], logger=_LOGGER, input=json.dumps(args), profile=profile)
    except CalledProcessError as err:
        raise RuntimeError('solc error', err.stdout, err.stderr) from err
    result = json.loads(process_res.stdout)
    if 'errors' in result:
        failed = False
        for error in result['errors']:
            if error['severity'] == 'error':
                _LOGGER.error(f'solc error:\n{error["formattedMessage"]}')
                failed = True
            elif error['severity'] == 'warning':
                _LOGGER.warning(f'solc warning:\n{error["formattedMessage"]}')
            else:
                _LOGGER.warning(
                    f'Unknown solc error severity level {error["severity"]}:\n{json.dumps(error, indent=2)}'
                )
        if failed:
            raise ValueError('Compilation failed.')
    return result


def contract_to_main_module(contract: Contract, empty_config: KInner, imports: Iterable[str] = ()) -> KFlatModule:
    module_name = Contract.contract_to_module_name(contract.name, spec=False)
    return KFlatModule(module_name, contract.sentences, [KImport(i) for i in list(imports)])


def method_to_cfg(empty_config: KInner, contract: Contract, method: Contract.Method) -> KCFG:
    calldata = method.calldata_cell(contract)
    callvalue = method.callvalue_cell
    init_term = _init_term(empty_config, contract.name, calldata=calldata, callvalue=callvalue)
    init_cterm = _init_cterm(init_term)
    is_test = method.name.startswith('test')
    failing = method.name.startswith('testFail')
    final_cterm = _final_cterm(empty_config, contract.name, failing=failing, is_test=is_test)

    cfg = KCFG()
    init_node = cfg.create_node(init_cterm)
    cfg.add_init(init_node.id)
    target_node = cfg.create_node(final_cterm)
    cfg.add_target(target_node.id)

    return cfg


def _init_cterm(init_term: KInner) -> CTerm:
    dst_failed_prev = KEVM.lookup(KVariable('CHEATCODE_STORAGE'), Foundry.loc_FOUNDRY_FAILED())
    init_cterm = CTerm(init_term)
    init_cterm = KEVM.add_invariant(init_cterm)
    init_cterm = init_cterm.add_constraint(mlEqualsTrue(KApply('_==Int_', [dst_failed_prev, intToken(0)])))
    return init_cterm


def _init_term(
    empty_config: KInner,
    contract_name: str,
    *,
    calldata: Optional[KInner] = None,
    callvalue: Optional[KInner] = None,
) -> KInner:
    program = KEVM.bin_runtime(KApply(f'contract_{contract_name}'))
    account_cell = KEVM.account_cell(
        Foundry.address_TEST_CONTRACT(),
        intToken(0),
        program,
        KVariable('ACCT_STORAGE'),
        KVariable('ACCT_ORIGSTORAGE'),
        intToken(0),
    )
    init_subst = {
        'MODE_CELL': KApply('NORMAL'),
        'SCHEDULE_CELL': KApply('LONDON_EVM'),
        'STATUSCODE_CELL': KVariable('STATUSCODE'),
        'CALLSTACK_CELL': KApply('.List'),
        'CALLDEPTH_CELL': intToken(0),
        'PROGRAM_CELL': program,
        'JUMPDESTS_CELL': KEVM.compute_valid_jumpdests(program),
        'ORIGIN_CELL': KVariable('ORIGIN_ID'),
        'LOG_CELL': KApply('.List'),
        'ID_CELL': Foundry.address_TEST_CONTRACT(),
        'CALLER_CELL': KVariable('CALLER_ID'),
        'ACCESSEDACCOUNTS_CELL': KApply('.Set'),
        'ACCESSEDSTORAGE_CELL': KApply('.Map'),
        'INTERIMSTATES_CELL': KApply('.List'),
        'ACTIVEACCOUNTS_CELL': build_assoc(
            KApply('.Set'),
            KLabel('_Set_'),
            map(
                KLabel('SetItem'),
                [
                    Foundry.address_TEST_CONTRACT(),
                    Foundry.address_CHEATCODE(),
                    Foundry.address_CALLER(),
                    Foundry.address_HARDHAT_CONSOLE(),
                ],
            ),
        ),
        'LOCALMEM_CELL': KApply('.Memory_EVM-TYPES_Memory'),
        'PREVCALLER_CELL': KApply('.Account_EVM-TYPES_Account'),
        'PREVORIGIN_CELL': KApply('.Account_EVM-TYPES_Account'),
        'NEWCALLER_CELL': KApply('.Account_EVM-TYPES_Account'),
        'NEWORIGIN_CELL': KApply('.Account_EVM-TYPES_Account'),
        'ACTIVE_CELL': FALSE,
        'STATIC_CELL': FALSE,
        'MEMORYUSED_CELL': intToken(0),
        'WORDSTACK_CELL': KApply('.WordStack_EVM-TYPES_WordStack'),
        'PC_CELL': intToken(0),
        'GAS_CELL': intToken(9223372036854775807),
        'K_CELL': KSequence([KEVM.sharp_execute(), KVariable('CONTINUATION')]),
        'ACCOUNTS_CELL': KEVM.accounts(
            [
                account_cell,  # test contract address
                Foundry.account_CALLER(),
                Foundry.account_CHEATCODE_ADDRESS(KVariable('CHEATCODE_STORAGE')),
                Foundry.account_HARDHAT_CONSOLE_ADDRESS(),
                KVariable('ACCOUNTS_INIT'),
            ]
        ),
        'SINGLECALL_CELL': FALSE,
        'EXPECTEDREVERT_CELL': FALSE,
        'ISOPCODEEXPECTED_CELL': FALSE,
        'EXPECTEDADDRESS_CELL': KApply('.Account_EVM-TYPES_Account'),
        'EXPECTEDVALUE_CELL': intToken(0),
<<<<<<< HEAD
        'EXPECTEDDATA_CELL': KToken('.ByteArray', 'K'),
        'OPCODETYPE_CELL': KToken('.OpcodeType', 'K'),
        'RECORDEVENT_CELL': FALSE,
        'ISEVENTEXPECTED_CELL': FALSE,
=======
        'EXPECTEDDATA_CELL': KApply('.ByteArray_EVM-TYPES_ByteArray'),
        'OPCODETYPE_CELL': KApply('.OpcodeType_FOUNDRY-CHEAT-CODES_OpcodeType'),
>>>>>>> 2da09fd9
    }

    if calldata is not None:
        init_subst['CALLDATA_CELL'] = calldata

    if callvalue is not None:
        init_subst['CALLVALUE_CELL'] = callvalue

    return substitute(empty_config, init_subst)


def _final_cterm(empty_config: KInner, contract_name: str, *, failing: bool, is_test: bool = True) -> CTerm:
    final_term = _final_term(empty_config, contract_name)
    dst_failed_post = KEVM.lookup(KVariable('CHEATCODE_STORAGE_FINAL'), Foundry.loc_FOUNDRY_FAILED())
    foundry_success = Foundry.success(
        KVariable('STATUSCODE_FINAL'),
        dst_failed_post,
        KVariable('EXPECTEDREVERT_FINAL'),
        KVariable('ISOPCODEEXPECTED_FINAL'),
        KVariable('RECORDEVENT_FINAL'),
        KVariable('ISEVENTEXPECTED_FINAL'),
    )
    final_cterm = CTerm(final_term)
    if is_test:
        if not failing:
            return final_cterm.add_constraint(mlEqualsTrue(foundry_success))
        else:
            return final_cterm.add_constraint(mlEqualsTrue(notBool(foundry_success)))
    return final_cterm


def _final_term(empty_config: KInner, contract_name: str) -> KInner:
    program = KEVM.bin_runtime(KApply(f'contract_{contract_name}'))
    post_account_cell = KEVM.account_cell(
        Foundry.address_TEST_CONTRACT(),
        KVariable('ACCT_BALANCE'),
        program,
        KVariable('ACCT_STORAGE_FINAL'),
        KVariable('ACCT_ORIGSTORAGE'),
        KVariable('ACCT_NONCE'),
    )
    final_subst = {
        'K_CELL': KSequence([KEVM.halt(), KVariable('CONTINUATION')]),
        'STATUSCODE_CELL': KVariable('STATUSCODE_FINAL'),
        'ID_CELL': Foundry.address_TEST_CONTRACT(),
        'ACCOUNTS_CELL': KEVM.accounts(
            [
                post_account_cell,  # test contract address
                Foundry.account_CALLER(),
                Foundry.account_CHEATCODE_ADDRESS(KVariable('CHEATCODE_STORAGE_FINAL')),
                Foundry.account_HARDHAT_CONSOLE_ADDRESS(),
                KVariable('ACCOUNTS_FINAL'),
            ]
        ),
        'EXPECTEDREVERT_CELL': KVariable('EXPECTEDREVERT_FINAL'),
        'ISOPCODEEXPECTED_CELL': KVariable('ISOPCODEEXPECTED_FINAL'),
        'RECORDEVENT_CELL': KVariable('RECORDEVENT_FINAL'),
        'ISEVENTEXPECTED_CELL': KVariable('ISEVENTEXPECTED_FINAL'),
    }
    return abstract_cell_vars(
        substitute(empty_config, final_subst),
        [
            KVariable('STATUSCODE_FINAL'),
            KVariable('ACCOUNTS_FINAL'),
            KVariable('EXPECTEDREVERT_FINAL'),
            KVariable('ISOPCODEEXPECTED_FINAL'),
            KVariable('RECORDEVENT_FINAL'),
            KVariable('ISEVENTEXPECTED_FINAL'),
        ],
    )


# Helpers


def _evm_base_sort(type_label: str) -> KSort:
    if _evm_base_sort_int(type_label):
        return KSort('Int')

    if type_label == 'bytes':
        return KSort('ByteArray')

    if type_label == 'string':
        return KSort('String')

    _LOGGER.warning(f'Using generic sort K for type: {type_label}')
    return KSort('K')


def _evm_base_sort_int(type_label: str) -> bool:
    success = False

    # Check address and bool
    if type_label in {'address', 'bool'}:
        success = True

    # Check bytes
    if type_label.startswith('bytes') and len(type_label) > 5 and not type_label.endswith(']'):
        width = int(type_label[5:])
        if not width in {4, 32}:
            raise ValueError(f'Unsupported evm base sort type: {type_label}')
        else:
            success = True

    # Check ints
    if type_label.startswith('int') and not type_label.endswith(']'):
        width = int(type_label[3:])
        if not width == 256:
            raise ValueError(f'Unsupported evm base sort type: {type_label}')
        else:
            success = True

    # Check uints
    if type_label.startswith('uint') and not type_label.endswith(']'):
        width = int(type_label[4:])
        if not (0 < width and width <= 256 and width % 8 == 0):
            raise ValueError(f'Unsupported evm base sort type: {type_label}')
        else:
            success = True

    return success


def _range_predicate(term: KInner, type_label: str) -> Optional[KInner]:
    (success, result) = _range_predicate_uint(term, type_label)
    if success:
        return result
    if type_label == 'address':
        return KEVM.range_address(term)
    if type_label == 'bool':
        return KEVM.range_bool(term)
    if type_label == 'bytes4':
        return KEVM.range_bytes(intToken(4), term)
    if type_label in {'bytes32', 'uint256'}:
        return KEVM.range_uint(256, term)
    if type_label == 'int256':
        return KEVM.range_sint(256, term)
    if type_label in {'bytes', 'string'}:
        return TRUE

    _LOGGER.warning(f'Unknown range predicate for type: {type_label}')
    return None


def _range_predicate_uint(term: KInner, type_label: str) -> Tuple[bool, Optional[KInner]]:
    if type_label.startswith('uint') and not type_label.endswith(']'):
        width = int(type_label[4:])
        if not (0 < width and width <= 256 and width % 8 == 0):
            raise ValueError(f'Unsupported range predicate type: {type_label}')
        return (True, KEVM.range_uint(width, term))
    else:
        return (False, None)<|MERGE_RESOLUTION|>--- conflicted
+++ resolved
@@ -404,15 +404,11 @@
         'ISOPCODEEXPECTED_CELL': FALSE,
         'EXPECTEDADDRESS_CELL': KApply('.Account_EVM-TYPES_Account'),
         'EXPECTEDVALUE_CELL': intToken(0),
-<<<<<<< HEAD
-        'EXPECTEDDATA_CELL': KToken('.ByteArray', 'K'),
-        'OPCODETYPE_CELL': KToken('.OpcodeType', 'K'),
+        'EXPECTEDDATA_CELL': KApply('.ByteArray_EVM-TYPES_ByteArray'),
+        'OPCODETYPE_CELL': KApply('.OpcodeType_FOUNDRY-CHEAT-CODES_OpcodeType'),
         'RECORDEVENT_CELL': FALSE,
         'ISEVENTEXPECTED_CELL': FALSE,
-=======
-        'EXPECTEDDATA_CELL': KApply('.ByteArray_EVM-TYPES_ByteArray'),
-        'OPCODETYPE_CELL': KApply('.OpcodeType_FOUNDRY-CHEAT-CODES_OpcodeType'),
->>>>>>> 2da09fd9
+
     }
 
     if calldata is not None:
