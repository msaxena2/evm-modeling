--- conflicted
+++ resolved
@@ -412,16 +412,13 @@
         ),
         'SINGLECALL_CELL': FALSE,
         'EXPECTEDREVERT_CELL': FALSE,
-<<<<<<< HEAD
-        'RECORDEVENT_CELL': FALSE,
-        'ISEVENTEXPECTED_CELL': FALSE,
-=======
         'ISOPCODEEXPECTED_CELL': FALSE,
         'EXPECTEDADDRESS_CELL': KToken('.Account', 'K'),
         'EXPECTEDVALUE_CELL': intToken(0),
         'EXPECTEDDATA_CELL': KToken('.ByteArray', 'K'),
         'OPCODETYPE_CELL': KToken('.OpcodeType', 'K'),
->>>>>>> fe0714ff
+        'RECORDEVENT_CELL': FALSE,
+        'ISEVENTEXPECTED_CELL': FALSE,
     }
 
     if calldata is not None:
@@ -441,12 +438,9 @@
         KVariable('STATUSCODE_FINAL'),
         dst_failed_post,
         KVariable('EXPECTEDREVERT_FINAL'),
-<<<<<<< HEAD
+        KVariable('ISOPCODEEXPECTED_FINAL'),
         KVariable('RECORDEVENT_FINAL'),
         KVariable('ISEVENTEXPECTED_FINAL'),
-=======
-        KVariable('ISOPCODEEXPECTED_FINAL'),
->>>>>>> fe0714ff
     )
     final_cterm = CTerm(final_term)
     if is_test:
@@ -481,12 +475,9 @@
             ]
         ),
         'EXPECTEDREVERT_CELL': KVariable('EXPECTEDREVERT_FINAL'),
-<<<<<<< HEAD
+        'ISOPCODEEXPECTED_CELL': KVariable('ISOPCODEEXPECTED_FINAL'),
         'RECORDEVENT_CELL': KVariable('RECORDEVENT_FINAL'),
         'ISEVENTEXPECTED_CELL': KVariable('ISEVENTEXPECTED_FINAL'),
-=======
-        'ISOPCODEEXPECTED_CELL': KVariable('ISOPCODEEXPECTED_FINAL'),
->>>>>>> fe0714ff
     }
     return abstract_cell_vars(
         substitute(empty_config, final_subst),
@@ -494,12 +485,9 @@
             KVariable('STATUSCODE_FINAL'),
             KVariable('ACCOUNTS_FINAL'),
             KVariable('EXPECTEDREVERT_FINAL'),
-<<<<<<< HEAD
+            KVariable('ISOPCODEEXPECTED_FINAL'),
             KVariable('RECORDEVENT_FINAL'),
             KVariable('ISEVENTEXPECTED_FINAL'),
-=======
-            KVariable('ISOPCODEEXPECTED_FINAL'),
->>>>>>> fe0714ff
         ],
     )
 
