import json
import logging
from dataclasses import dataclass
from functools import cached_property
from pathlib import Path
from subprocess import CalledProcessError
from typing import Any, Dict, Final, Iterable, List, Optional, Tuple

from pyk.cli_utils import run_process
from pyk.kast.inner import KApply, KAtt, KInner, KLabel, KRewrite, KSort, KVariable
from pyk.kast.manip import abstract_term_safely
from pyk.kast.outer import KFlatModule, KImport, KNonTerminal, KProduction, KProductionItem, KRule, KSentence, KTerminal
from pyk.prelude.kbool import TRUE, andBool
from pyk.prelude.kint import intToken
from pyk.prelude.string import stringToken
from pyk.utils import FrozenDict, intersperse

from .kevm import KEVM

_LOGGER: Final = logging.getLogger(__name__)


@dataclass
class Contract:
    @dataclass
    class Method:
        name: str
        id: int
        sort: KSort
        arg_names: Tuple[str, ...]
        arg_types: Tuple[str, ...]
        contract_name: str
        payable: bool

        def __init__(self, name: str, id: int, abi: Dict, contract_name: str, sort: KSort) -> None:
            self.name = name
            self.id = id
            self.arg_names = tuple([f'V{i}_{input["name"].replace("-", "_")}' for i, input in enumerate(abi['inputs'])])
            self.arg_types = tuple([input['type'] for input in abi['inputs']])
            self.contract_name = contract_name
            self.sort = sort
            # TODO: Check that we're handling all state mutability cases
            self.payable = abi['stateMutability'] == 'payable'

        @property
        def selector_alias_rule(self) -> KRule:
            return KRule(KRewrite(KEVM.abi_selector(self.name), intToken(self.id)))

        @property
        def production(self) -> KProduction:
            input_nonterminals = (KNonTerminal(_evm_base_sort(input_type)) for input_type in self.arg_types)
            items_before: List[KProductionItem] = [KTerminal(self.name), KTerminal('(')]
            items_args: List[KProductionItem] = list(intersperse(input_nonterminals, KTerminal(',')))
            items_after: List[KProductionItem] = [KTerminal(')')]
            return KProduction(
                self.sort,
                items_before + items_args + items_after,
                klabel=KLabel(f'method_{self.contract_name}_{self.name}'),
                att=KAtt({'symbol': ''}),
            )

        def rule(self, contract: KInner, application_label: KLabel, contract_name: str) -> Optional[KRule]:
            arg_vars = [KVariable(aname) for aname in self.arg_names]
            prod_klabel = self.production.klabel
            assert prod_klabel is not None
            args: List[KInner] = []
            conjuncts: List[KInner] = []
            for input_name, input_type in zip(self.arg_names, self.arg_types, strict=True):
                args.append(KEVM.abi_type(input_type, KVariable(input_name)))
                rp = _range_predicate(KVariable(input_name), input_type)
                if rp is None:
                    _LOGGER.warning(
                        f'Unsupported ABI type for method {contract_name}.{prod_klabel.name}, will not generate calldata sugar: {input_type}'
                    )
                    return None
                conjuncts.append(rp)
            lhs = KApply(application_label, [contract, KApply(prod_klabel, arg_vars)])
            rhs = KEVM.abi_calldata(self.name, args)
            ensures = andBool(conjuncts)
            return KRule(KRewrite(lhs, rhs), ensures=ensures)

        @cached_property
        def callvalue_cell(self) -> KInner:
            return (
                intToken(0)
                if not self.payable
                else abstract_term_safely(KVariable('_###CALLVALUE###_'), base_name='CALLVALUE')
            )

        def calldata_cell(self, contract: 'Contract') -> KInner:
            return KApply(contract.klabel_method, [KApply(contract.klabel), self.application])

        @cached_property
        def application(self) -> KInner:
            klabel = self.production.klabel
            assert klabel is not None
            args = [
                abstract_term_safely(KVariable('_###SOLIDITY_ARG_VAR###_'), base_name=f'V{name}')
                for name in self.arg_names
            ]
            return klabel(args)

    name: str
    bytecode: str
    methods: Tuple[Method, ...]
    test_methods: Tuple[Method, ...]
    fields: FrozenDict
    srcmap: Optional[Dict[int, str]]

    def __init__(self, contract_name: str, contract_json: Dict, foundry: bool = False) -> None:
        def _get_method_abi(_mname: str) -> Dict:
            for _method in contract_json['abi']:
                if _method['type'] == 'function' and _method['name'] == _mname:
                    return _method
            raise ValueError(f'Method not found in abi: {_mname}')

        self.name = contract_name
        self.bytecode = (
            contract_json['evm']['deployedBytecode']['object']
            if not foundry
            else contract_json['deployedBytecode']['object']
        ).replace('0x', '')
        _methods = []
        if not foundry and 'evm' in contract_json and 'methodIdentifiers' in contract_json['evm']:
            _method_identifiers = contract_json['evm']['methodIdentifiers']
        elif foundry and 'methodIdentifiers' in contract_json:
            _method_identifiers = contract_json['methodIdentifiers']
        else:
            _method_identifiers = []
            _LOGGER.warning(f"Could not find member 'methodIdentifiers' while processing contract: {self.name}")
        for msig in _method_identifiers:
            mname = msig.split('(')[0]
            mid = int(_method_identifiers[msig], 16)
            _m = Contract.Method(mname, mid, _get_method_abi(mname), contract_name, self.sort_method)
            _methods.append(_m)
        self.methods = tuple(_methods)
        if 'storageLayout' not in contract_json or 'storage' not in contract_json['storageLayout']:
            _LOGGER.warning(f"Could not find member 'storageLayout' while processing contract: {self.name}")
            self.fields = FrozenDict({})
        else:
            _fields_list = [(_f['label'], int(_f['slot'])) for _f in contract_json['storageLayout']['storage']]
            _fields = {}
            for _l, _s in _fields_list:
                if _l in _fields:
                    _LOGGER.warning(f'Found duplicate field access key on contract {self.name}: {_l}')
                    continue
                _fields[_l] = _s
            self.fields = FrozenDict(_fields)

        self.srcmap = None
        if len(self.bytecode) > 0:
            instr_to_pc = {}
            pc = 0
            instr = 0
            bs = [int(self.bytecode[i : i + 2], 16) for i in range(0, len(self.bytecode), 2)]
            while pc < len(bs):
                b = bs[pc]
                instr_to_pc[instr] = pc
                if 0x60 <= b and b < 0x7F:
                    push_width = b - 0x5F
                    pc = pc + push_width
                pc += 1
                instr += 1

            instr_srcmap = (
                contract_json['evm']['deployedBytecode']['sourceMap']
                if not foundry
                else contract_json['deployedBytecode']['sourceMap']
            ).split(';')

            self.srcmap = {instr_to_pc[instr]: src for instr, src in enumerate(instr_srcmap)}

    @staticmethod
    def contract_to_module_name(c: str, spec: bool = True) -> str:
        m = c.upper() + '-BIN-RUNTIME'
        if spec:
            m = m + '-SPEC'
        return m

    @staticmethod
    def test_to_claim_name(t: str) -> str:
        return t.replace('_', '-')

    @staticmethod
    def contract_test_to_claim_id(ct: str, spec: bool = True) -> str:
        _c, _t = ct.split('.')
        return f'{Contract.contract_to_module_name(_c, spec=spec)}.{Contract.test_to_claim_name(_t)}'

    @property
    def name_upper(self) -> str:
        return self.name[0:1].upper() + self.name[1:]

    @property
    def sort(self) -> KSort:
        return KSort(f'{self.name_upper}Contract')

    @property
    def sort_field(self) -> KSort:
        return KSort(f'{self.name_upper}Field')

    @property
    def sort_method(self) -> KSort:
        return KSort(f'{self.name_upper}Method')

    @property
    def klabel(self) -> KLabel:
        return KLabel(f'contract_{self.name}')

    @property
    def klabel_method(self) -> KLabel:
        return KLabel(f'method_{self.name}')

    @property
    def klabel_field(self) -> KLabel:
        return KLabel(f'field_{self.name}')

    @property
    def subsort(self) -> KProduction:
        return KProduction(KSort('Contract'), [KNonTerminal(self.sort)])

    @property
    def subsort_field(self) -> KProduction:
        return KProduction(KSort('Field'), [KNonTerminal(self.sort_field)])

    @property
    def production(self) -> KProduction:
        return KProduction(self.sort, [KTerminal(self.name)], klabel=self.klabel, att=KAtt({'symbol': ''}))

    @property
    def macro_bin_runtime(self) -> KRule:
        return KRule(
            KRewrite(KEVM.bin_runtime(KApply(self.klabel)), KEVM.parse_bytestack(stringToken('0x' + self.bytecode)))
        )

    @property
    def method_sentences(self) -> List[KSentence]:
        method_application_production: KSentence = KProduction(
            KSort('ByteArray'),
            [KNonTerminal(self.sort), KTerminal('.'), KNonTerminal(self.sort_method)],
            klabel=self.klabel_method,
            att=KAtt({'function': '', 'symbol': ''}),
        )
        res: List[KSentence] = [method_application_production]
        res.extend(method.production for method in self.methods)
        method_rules = (method.rule(KApply(self.klabel), self.klabel_method, self.name) for method in self.methods)
        res.extend(rule for rule in method_rules if rule)
        res.extend(method.selector_alias_rule for method in self.methods)
        return res if len(res) > 1 else []

    @property
    def field_sentences(self) -> List[KSentence]:
        prods: List[KSentence] = [self.subsort_field]
        rules: List[KSentence] = []
        for field, slot in self.fields.items():
            klabel = KLabel(self.klabel_field.name + f'_{field}')
            prods.append(KProduction(self.sort_field, [KTerminal(field)], klabel=klabel, att=KAtt({'symbol': ''})))
            rule_lhs = KEVM.loc(KApply(KLabel('contract_access_field'), [KApply(self.klabel), KApply(klabel)]))
            rule_rhs = intToken(slot)
            rules.append(KRule(KRewrite(rule_lhs, rule_rhs)))
        if len(prods) == 1 and not rules:
            return []
        return prods + rules

    @property
    def sentences(self) -> List[KSentence]:
        return [self.subsort, self.production, self.macro_bin_runtime] + self.field_sentences + self.method_sentences

    def method_by_name(self, name: str) -> Optional['Contract.Method']:
        methods = [method for method in self.methods if method.name == 'setUp']
        if len(methods) > 1:
            raise ValueError(f'Found multiple methods with name {name}, expected at most one')
        if not methods:
            return None
        return methods[0]


def solc_compile(contract_file: Path, profile: bool = False) -> Dict[str, Any]:
    # TODO: add check to kevm:
    # solc version should be >=0.8.0 due to:
    # https://github.com/ethereum/solidity/issues/10276

    args = {
        'language': 'Solidity',
        'sources': {
            contract_file.name: {
                'urls': [
                    str(contract_file),
                ],
            },
        },
        'settings': {
            'outputSelection': {
                '*': {
                    '*': [
                        'abi',
                        'storageLayout',
                        'evm.methodIdentifiers',
                        'evm.deployedBytecode.object',
                        'evm.deployedBytecode.sourceMap',
                    ],
                },
            },
        },
    }

    try:
        process_res = run_process(['solc', '--standard-json'], logger=_LOGGER, input=json.dumps(args), profile=profile)
    except CalledProcessError as err:
        raise RuntimeError('solc error', err.stdout, err.stderr) from err
    result = json.loads(process_res.stdout)
    if 'errors' in result:
        failed = False
        for error in result['errors']:
            if error['severity'] == 'error':
                _LOGGER.error(f'solc error:\n{error["formattedMessage"]}')
                failed = True
            elif error['severity'] == 'warning':
                _LOGGER.warning(f'solc warning:\n{error["formattedMessage"]}')
            else:
                _LOGGER.warning(
                    f'Unknown solc error severity level {error["severity"]}:\n{json.dumps(error, indent=2)}'
                )
        if failed:
            raise ValueError('Compilation failed.')
    return result


def contract_to_main_module(contract: Contract, empty_config: KInner, imports: Iterable[str] = ()) -> KFlatModule:
    module_name = Contract.contract_to_module_name(contract.name, spec=False)
    return KFlatModule(module_name, contract.sentences, [KImport(i) for i in list(imports)])


<<<<<<< HEAD
def method_to_cfg(empty_config: KInner, contract: Contract, method: Contract.Method) -> KCFG:
    calldata = method.calldata_cell(contract)
    callvalue = method.callvalue_cell
    init_term = _init_term(empty_config, contract.name, calldata=calldata, callvalue=callvalue)
    init_cterm = _init_cterm(init_term)
    is_test = method.name.startswith('test')
    failing = method.name.startswith('testFail')
    final_cterm = _final_cterm(empty_config, contract.name, failing=failing, is_test=is_test)

    cfg = KCFG()
    init_node = cfg.create_node(init_cterm)
    cfg.add_init(init_node.id)
    target_node = cfg.create_node(final_cterm)
    cfg.add_target(target_node.id)

    return cfg


def _init_cterm(init_term: KInner) -> CTerm:
    dst_failed_prev = KEVM.lookup(KVariable('CHEATCODE_STORAGE'), Foundry.loc_FOUNDRY_FAILED())
    init_cterm = CTerm(init_term)
    init_cterm = KEVM.add_invariant(init_cterm)
    init_cterm = init_cterm.add_constraint(mlEqualsTrue(KApply('_==Int_', [dst_failed_prev, intToken(0)])))
    return init_cterm


def _init_term(
    empty_config: KInner,
    contract_name: str,
    *,
    calldata: Optional[KInner] = None,
    callvalue: Optional[KInner] = None,
) -> KInner:
    program = KEVM.bin_runtime(KApply(f'contract_{contract_name}'))
    account_cell = KEVM.account_cell(
        Foundry.address_TEST_CONTRACT(),
        intToken(0),
        program,
        KVariable('ACCT_STORAGE'),
        KVariable('ACCT_ORIGSTORAGE'),
        intToken(0),
    )
    init_subst = {
        'MODE_CELL': KApply('NORMAL'),
        'SCHEDULE_CELL': KApply('LONDON_EVM'),
        'STATUSCODE_CELL': KVariable('STATUSCODE'),
        'CALLSTACK_CELL': KApply('.List'),
        'CALLDEPTH_CELL': intToken(0),
        'PROGRAM_CELL': program,
        'JUMPDESTS_CELL': KEVM.compute_valid_jumpdests(program),
        'ORIGIN_CELL': KVariable('ORIGIN_ID'),
        'LOG_CELL': KApply('.List'),
        'ID_CELL': Foundry.address_TEST_CONTRACT(),
        'CALLER_CELL': KVariable('CALLER_ID'),
        'ACCESSEDACCOUNTS_CELL': KApply('.Set'),
        'ACCESSEDSTORAGE_CELL': KApply('.Map'),
        'INTERIMSTATES_CELL': KApply('.List'),
        'ACTIVEACCOUNTS_CELL': build_assoc(
            KApply('.Set'),
            KLabel('_Set_'),
            map(
                KLabel('SetItem'),
                [
                    Foundry.address_TEST_CONTRACT(),
                    Foundry.address_CHEATCODE(),
                ],
            ),
        ),
        'LOCALMEM_CELL': KApply('.Memory_EVM-TYPES_Memory'),
        'PREVCALLER_CELL': KApply('.Account_EVM-TYPES_Account'),
        'PREVORIGIN_CELL': KApply('.Account_EVM-TYPES_Account'),
        'NEWCALLER_CELL': KApply('.Account_EVM-TYPES_Account'),
        'NEWORIGIN_CELL': KApply('.Account_EVM-TYPES_Account'),
        'ACTIVE_CELL': FALSE,
        'STATIC_CELL': FALSE,
        'MEMORYUSED_CELL': intToken(0),
        'WORDSTACK_CELL': KApply('.WordStack_EVM-TYPES_WordStack'),
        'PC_CELL': intToken(0),
        'GAS_CELL': KEVM.inf_gas(KVariable('VGAS')),
        'K_CELL': KSequence([KEVM.sharp_execute(), KVariable('CONTINUATION')]),
        'ACCOUNTS_CELL': KEVM.accounts(
            [
                account_cell,  # test contract address
                Foundry.account_CHEATCODE_ADDRESS(KVariable('CHEATCODE_STORAGE')),
                KVariable('ACCOUNTS_INIT'),
            ]
        ),
        'SINGLECALL_CELL': FALSE,
        'ISREVERTEXPECTED_CELL': FALSE,
        'ISOPCODEEXPECTED_CELL': FALSE,
        'EXPECTEDADDRESS_CELL': KApply('.Account_EVM-TYPES_Account'),
        'EXPECTEDVALUE_CELL': intToken(0),
        'EXPECTEDDATA_CELL': KApply('.ByteArray_EVM-TYPES_ByteArray'),
        'OPCODETYPE_CELL': KApply('.OpcodeType_FOUNDRY-CHEAT-CODES_OpcodeType'),
        'RECORDEVENT_CELL': FALSE,
        'ISEVENTEXPECTED_CELL': FALSE,
        'ISCALLWHITELISTACTIVE_CELL': FALSE,
        'ISSTORAGEWHITELISTACTIVE_CELL': FALSE,
        'ADDRESSSET_CELL': KApply('.Set'),
        'STORAGESLOTSET_CELL': KApply('.Set'),
    }

    if calldata is not None:
        init_subst['CALLDATA_CELL'] = calldata

    if callvalue is not None:
        init_subst['CALLVALUE_CELL'] = callvalue

    return Subst(init_subst)(empty_config)


def _final_cterm(empty_config: KInner, contract_name: str, *, failing: bool, is_test: bool = True) -> CTerm:
    final_term = _final_term(empty_config, contract_name)
    dst_failed_post = KEVM.lookup(KVariable('CHEATCODE_STORAGE_FINAL'), Foundry.loc_FOUNDRY_FAILED())
    foundry_success = Foundry.success(
        KVariable('STATUSCODE_FINAL'),
        dst_failed_post,
        KVariable('ISREVERTEXPECTED_FINAL'),
        KVariable('ISOPCODEEXPECTED_FINAL'),
        KVariable('RECORDEVENT_FINAL'),
        KVariable('ISEVENTEXPECTED_FINAL'),
    )
    final_cterm = CTerm(final_term)
    if is_test:
        if not failing:
            return final_cterm.add_constraint(mlEqualsTrue(foundry_success))
        else:
            return final_cterm.add_constraint(mlEqualsTrue(notBool(foundry_success)))
    return final_cterm


def _final_term(empty_config: KInner, contract_name: str) -> KInner:
    program = KEVM.bin_runtime(KApply(f'contract_{contract_name}'))
    post_account_cell = KEVM.account_cell(
        Foundry.address_TEST_CONTRACT(),
        KVariable('ACCT_BALANCE'),
        program,
        KVariable('ACCT_STORAGE_FINAL'),
        KVariable('ACCT_ORIGSTORAGE'),
        KVariable('ACCT_NONCE'),
    )
    final_subst = {
        'K_CELL': KSequence([KEVM.halt(), KVariable('CONTINUATION')]),
        'STATUSCODE_CELL': KVariable('STATUSCODE_FINAL'),
        'ID_CELL': Foundry.address_TEST_CONTRACT(),
        'ACCOUNTS_CELL': KEVM.accounts(
            [
                post_account_cell,  # test contract address
                Foundry.account_CHEATCODE_ADDRESS(KVariable('CHEATCODE_STORAGE_FINAL')),
                KVariable('ACCOUNTS_FINAL'),
            ]
        ),
        'ISREVERTEXPECTED_CELL': KVariable('ISREVERTEXPECTED_FINAL'),
        'ISOPCODEEXPECTED_CELL': KVariable('ISOPCODEEXPECTED_FINAL'),
        'RECORDEVENT_CELL': KVariable('RECORDEVENT_FINAL'),
        'ISEVENTEXPECTED_CELL': KVariable('ISEVENTEXPECTED_FINAL'),
        'ISCALLWHITELISTACTIVE_CELL': KVariable('ISCALLWHITELISTACTIVE_FINAL'),
        'ISSTORAGEWHITELISTACTIVE_CELL': KVariable('ISSTORAGEWHITELISTACTIVE_FINAL'),
        'ADDRESSSET_CELL': KVariable('ADDRESSSET_FINAL'),
        'STORAGESLOTSET_CELL': KVariable('STORAGESLOTSET_FINAL'),
    }
    return abstract_cell_vars(
        Subst(final_subst)(empty_config),
        [
            KVariable('STATUSCODE_FINAL'),
            KVariable('ACCOUNTS_FINAL'),
            KVariable('ISREVERTEXPECTED_FINAL'),
            KVariable('ISOPCODEEXPECTED_FINAL'),
            KVariable('RECORDEVENT_FINAL'),
            KVariable('ISEVENTEXPECTED_FINAL'),
            KVariable('ISCALLWHITELISTACTIVE_FINAL'),
            KVariable('ISSTORAGEWHITELISTACTIVE_FINAL'),
            KVariable('ADDRESSSET_FINAL'),
            KVariable('STORAGESLOTSET_FINAL'),
        ],
    )


=======
>>>>>>> 4d1bb82f
# Helpers


def _evm_base_sort(type_label: str) -> KSort:
    if _evm_base_sort_int(type_label):
        return KSort('Int')

    if type_label == 'bytes':
        return KSort('ByteArray')

    if type_label == 'string':
        return KSort('String')

    _LOGGER.warning(f'Using generic sort K for type: {type_label}')
    return KSort('K')


def _evm_base_sort_int(type_label: str) -> bool:
    success = False

    # Check address and bool
    if type_label in {'address', 'bool'}:
        success = True

    # Check bytes
    if type_label.startswith('bytes') and len(type_label) > 5 and not type_label.endswith(']'):
        width = int(type_label[5:])
        if not width in {4, 32}:
            raise ValueError(f'Unsupported evm base sort type: {type_label}')
        else:
            success = True

    # Check ints
    if type_label.startswith('int') and not type_label.endswith(']'):
        width = int(type_label[3:])
        if not width == 256:
            raise ValueError(f'Unsupported evm base sort type: {type_label}')
        else:
            success = True

    # Check uints
    if type_label.startswith('uint') and not type_label.endswith(']'):
        width = int(type_label[4:])
        if not (0 < width and width <= 256 and width % 8 == 0):
            raise ValueError(f'Unsupported evm base sort type: {type_label}')
        else:
            success = True

    return success


def _range_predicate(term: KInner, type_label: str) -> Optional[KInner]:
    (success, result) = _range_predicate_uint(term, type_label)
    if success:
        return result
    if type_label == 'address':
        return KEVM.range_address(term)
    if type_label == 'bool':
        return KEVM.range_bool(term)
    if type_label == 'bytes4':
        return KEVM.range_bytes(intToken(4), term)
    if type_label in {'bytes32', 'uint256'}:
        return KEVM.range_uint(256, term)
    if type_label == 'int256':
        return KEVM.range_sint(256, term)
    if type_label == 'bytes':
        return KEVM.range_uint(128, KEVM.size_bytearray(term))
    if type_label == 'string':
        return TRUE

    _LOGGER.warning(f'Unknown range predicate for type: {type_label}')
    return None


def _range_predicate_uint(term: KInner, type_label: str) -> Tuple[bool, Optional[KInner]]:
    if type_label.startswith('uint') and not type_label.endswith(']'):
        width = int(type_label[4:])
        if not (0 < width and width <= 256 and width % 8 == 0):
            raise ValueError(f'Unsupported range predicate type: {type_label}')
        return (True, KEVM.range_uint(width, term))
    else:
        return (False, None)<|MERGE_RESOLUTION|>--- conflicted
+++ resolved
@@ -330,187 +330,6 @@
     return KFlatModule(module_name, contract.sentences, [KImport(i) for i in list(imports)])
 
 
-<<<<<<< HEAD
-def method_to_cfg(empty_config: KInner, contract: Contract, method: Contract.Method) -> KCFG:
-    calldata = method.calldata_cell(contract)
-    callvalue = method.callvalue_cell
-    init_term = _init_term(empty_config, contract.name, calldata=calldata, callvalue=callvalue)
-    init_cterm = _init_cterm(init_term)
-    is_test = method.name.startswith('test')
-    failing = method.name.startswith('testFail')
-    final_cterm = _final_cterm(empty_config, contract.name, failing=failing, is_test=is_test)
-
-    cfg = KCFG()
-    init_node = cfg.create_node(init_cterm)
-    cfg.add_init(init_node.id)
-    target_node = cfg.create_node(final_cterm)
-    cfg.add_target(target_node.id)
-
-    return cfg
-
-
-def _init_cterm(init_term: KInner) -> CTerm:
-    dst_failed_prev = KEVM.lookup(KVariable('CHEATCODE_STORAGE'), Foundry.loc_FOUNDRY_FAILED())
-    init_cterm = CTerm(init_term)
-    init_cterm = KEVM.add_invariant(init_cterm)
-    init_cterm = init_cterm.add_constraint(mlEqualsTrue(KApply('_==Int_', [dst_failed_prev, intToken(0)])))
-    return init_cterm
-
-
-def _init_term(
-    empty_config: KInner,
-    contract_name: str,
-    *,
-    calldata: Optional[KInner] = None,
-    callvalue: Optional[KInner] = None,
-) -> KInner:
-    program = KEVM.bin_runtime(KApply(f'contract_{contract_name}'))
-    account_cell = KEVM.account_cell(
-        Foundry.address_TEST_CONTRACT(),
-        intToken(0),
-        program,
-        KVariable('ACCT_STORAGE'),
-        KVariable('ACCT_ORIGSTORAGE'),
-        intToken(0),
-    )
-    init_subst = {
-        'MODE_CELL': KApply('NORMAL'),
-        'SCHEDULE_CELL': KApply('LONDON_EVM'),
-        'STATUSCODE_CELL': KVariable('STATUSCODE'),
-        'CALLSTACK_CELL': KApply('.List'),
-        'CALLDEPTH_CELL': intToken(0),
-        'PROGRAM_CELL': program,
-        'JUMPDESTS_CELL': KEVM.compute_valid_jumpdests(program),
-        'ORIGIN_CELL': KVariable('ORIGIN_ID'),
-        'LOG_CELL': KApply('.List'),
-        'ID_CELL': Foundry.address_TEST_CONTRACT(),
-        'CALLER_CELL': KVariable('CALLER_ID'),
-        'ACCESSEDACCOUNTS_CELL': KApply('.Set'),
-        'ACCESSEDSTORAGE_CELL': KApply('.Map'),
-        'INTERIMSTATES_CELL': KApply('.List'),
-        'ACTIVEACCOUNTS_CELL': build_assoc(
-            KApply('.Set'),
-            KLabel('_Set_'),
-            map(
-                KLabel('SetItem'),
-                [
-                    Foundry.address_TEST_CONTRACT(),
-                    Foundry.address_CHEATCODE(),
-                ],
-            ),
-        ),
-        'LOCALMEM_CELL': KApply('.Memory_EVM-TYPES_Memory'),
-        'PREVCALLER_CELL': KApply('.Account_EVM-TYPES_Account'),
-        'PREVORIGIN_CELL': KApply('.Account_EVM-TYPES_Account'),
-        'NEWCALLER_CELL': KApply('.Account_EVM-TYPES_Account'),
-        'NEWORIGIN_CELL': KApply('.Account_EVM-TYPES_Account'),
-        'ACTIVE_CELL': FALSE,
-        'STATIC_CELL': FALSE,
-        'MEMORYUSED_CELL': intToken(0),
-        'WORDSTACK_CELL': KApply('.WordStack_EVM-TYPES_WordStack'),
-        'PC_CELL': intToken(0),
-        'GAS_CELL': KEVM.inf_gas(KVariable('VGAS')),
-        'K_CELL': KSequence([KEVM.sharp_execute(), KVariable('CONTINUATION')]),
-        'ACCOUNTS_CELL': KEVM.accounts(
-            [
-                account_cell,  # test contract address
-                Foundry.account_CHEATCODE_ADDRESS(KVariable('CHEATCODE_STORAGE')),
-                KVariable('ACCOUNTS_INIT'),
-            ]
-        ),
-        'SINGLECALL_CELL': FALSE,
-        'ISREVERTEXPECTED_CELL': FALSE,
-        'ISOPCODEEXPECTED_CELL': FALSE,
-        'EXPECTEDADDRESS_CELL': KApply('.Account_EVM-TYPES_Account'),
-        'EXPECTEDVALUE_CELL': intToken(0),
-        'EXPECTEDDATA_CELL': KApply('.ByteArray_EVM-TYPES_ByteArray'),
-        'OPCODETYPE_CELL': KApply('.OpcodeType_FOUNDRY-CHEAT-CODES_OpcodeType'),
-        'RECORDEVENT_CELL': FALSE,
-        'ISEVENTEXPECTED_CELL': FALSE,
-        'ISCALLWHITELISTACTIVE_CELL': FALSE,
-        'ISSTORAGEWHITELISTACTIVE_CELL': FALSE,
-        'ADDRESSSET_CELL': KApply('.Set'),
-        'STORAGESLOTSET_CELL': KApply('.Set'),
-    }
-
-    if calldata is not None:
-        init_subst['CALLDATA_CELL'] = calldata
-
-    if callvalue is not None:
-        init_subst['CALLVALUE_CELL'] = callvalue
-
-    return Subst(init_subst)(empty_config)
-
-
-def _final_cterm(empty_config: KInner, contract_name: str, *, failing: bool, is_test: bool = True) -> CTerm:
-    final_term = _final_term(empty_config, contract_name)
-    dst_failed_post = KEVM.lookup(KVariable('CHEATCODE_STORAGE_FINAL'), Foundry.loc_FOUNDRY_FAILED())
-    foundry_success = Foundry.success(
-        KVariable('STATUSCODE_FINAL'),
-        dst_failed_post,
-        KVariable('ISREVERTEXPECTED_FINAL'),
-        KVariable('ISOPCODEEXPECTED_FINAL'),
-        KVariable('RECORDEVENT_FINAL'),
-        KVariable('ISEVENTEXPECTED_FINAL'),
-    )
-    final_cterm = CTerm(final_term)
-    if is_test:
-        if not failing:
-            return final_cterm.add_constraint(mlEqualsTrue(foundry_success))
-        else:
-            return final_cterm.add_constraint(mlEqualsTrue(notBool(foundry_success)))
-    return final_cterm
-
-
-def _final_term(empty_config: KInner, contract_name: str) -> KInner:
-    program = KEVM.bin_runtime(KApply(f'contract_{contract_name}'))
-    post_account_cell = KEVM.account_cell(
-        Foundry.address_TEST_CONTRACT(),
-        KVariable('ACCT_BALANCE'),
-        program,
-        KVariable('ACCT_STORAGE_FINAL'),
-        KVariable('ACCT_ORIGSTORAGE'),
-        KVariable('ACCT_NONCE'),
-    )
-    final_subst = {
-        'K_CELL': KSequence([KEVM.halt(), KVariable('CONTINUATION')]),
-        'STATUSCODE_CELL': KVariable('STATUSCODE_FINAL'),
-        'ID_CELL': Foundry.address_TEST_CONTRACT(),
-        'ACCOUNTS_CELL': KEVM.accounts(
-            [
-                post_account_cell,  # test contract address
-                Foundry.account_CHEATCODE_ADDRESS(KVariable('CHEATCODE_STORAGE_FINAL')),
-                KVariable('ACCOUNTS_FINAL'),
-            ]
-        ),
-        'ISREVERTEXPECTED_CELL': KVariable('ISREVERTEXPECTED_FINAL'),
-        'ISOPCODEEXPECTED_CELL': KVariable('ISOPCODEEXPECTED_FINAL'),
-        'RECORDEVENT_CELL': KVariable('RECORDEVENT_FINAL'),
-        'ISEVENTEXPECTED_CELL': KVariable('ISEVENTEXPECTED_FINAL'),
-        'ISCALLWHITELISTACTIVE_CELL': KVariable('ISCALLWHITELISTACTIVE_FINAL'),
-        'ISSTORAGEWHITELISTACTIVE_CELL': KVariable('ISSTORAGEWHITELISTACTIVE_FINAL'),
-        'ADDRESSSET_CELL': KVariable('ADDRESSSET_FINAL'),
-        'STORAGESLOTSET_CELL': KVariable('STORAGESLOTSET_FINAL'),
-    }
-    return abstract_cell_vars(
-        Subst(final_subst)(empty_config),
-        [
-            KVariable('STATUSCODE_FINAL'),
-            KVariable('ACCOUNTS_FINAL'),
-            KVariable('ISREVERTEXPECTED_FINAL'),
-            KVariable('ISOPCODEEXPECTED_FINAL'),
-            KVariable('RECORDEVENT_FINAL'),
-            KVariable('ISEVENTEXPECTED_FINAL'),
-            KVariable('ISCALLWHITELISTACTIVE_FINAL'),
-            KVariable('ISSTORAGEWHITELISTACTIVE_FINAL'),
-            KVariable('ADDRESSSET_FINAL'),
-            KVariable('STORAGESLOTSET_FINAL'),
-        ],
-    )
-
-
-=======
->>>>>>> 4d1bb82f
 # Helpers
 
 
