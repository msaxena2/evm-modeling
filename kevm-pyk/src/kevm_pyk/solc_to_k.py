--- conflicted
+++ resolved
@@ -418,19 +418,13 @@
 
 def _final_cterm(empty_config: KInner, contract_name: str, *, failing: bool, is_test: bool = True) -> CTerm:
     final_term = _final_term(empty_config, contract_name)
-<<<<<<< HEAD
     dst_failed_post = KEVM.lookup(KVariable('CHEATCODE_STORAGE_FINAL'), Foundry.loc_FOUNDRY_FAILED())
-    foundry_success = Foundry.success(KVariable('STATUSCODE_FINAL'), dst_failed_post, KVariable('EXPECTEDREVERT_FINAL'))
-=======
-    key_dst = KEVM.loc(KToken('FoundryCheat . Failed', 'ContractAccess'))
-    dst_failed_post = KEVM.lookup(KVariable('CHEATCODE_STORAGE_FINAL'), key_dst)
     foundry_success = Foundry.success(
         KVariable('STATUSCODE_FINAL'),
         dst_failed_post,
         KVariable('EXPECTEDREVERT_FINAL'),
         KVariable('ISOPCODEEXPECTED_FINAL'),
     )
->>>>>>> fe0714ff
     final_cterm = CTerm(final_term)
     if is_test:
         if not failing:
