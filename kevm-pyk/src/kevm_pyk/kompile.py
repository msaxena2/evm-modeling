from __future__ import annotations

import concurrent.futures
import logging
import sys
from enum import Enum
from pathlib import Path
from typing import TYPE_CHECKING

from pyk.ktool.kompile import HaskellKompile, KompileArgs, LLVMKompile, LLVMKompileType
from pyk.utils import run_process

from . import config

if TYPE_CHECKING:
    from collections.abc import Iterable
    from typing import Final

    from pyk.ktool.kompile import Kompile


_LOGGER: Final = logging.getLogger(__name__)


HOOK_NAMESPACES: Final = ('JSON', 'KRYPTO', 'BLOCKCHAIN')


class KompileTarget(Enum):
    LLVM = 'llvm'
    HASKELL = 'haskell'
    HASKELL_BOOSTER = 'haskell-booster'
    HASKELL_STANDALONE = 'haskell-standalone'
    NODE = 'node'
    FOUNDRY = 'foundry'

    @property
    def definition_dir(self) -> Path:
        match self:
            case self.LLVM:
                return config.LLVM_DIR
            case self.NODE:
                return config.NODE_DIR
            case self.HASKELL:
                return config.HASKELL_DIR
            case self.HASKELL_STANDALONE:
                return config.HASKELL_STANDALONE_DIR
            case self.FOUNDRY:
                return config.FOUNDRY_DIR
            case _:
                raise AssertionError()

    @property
    def md_selector(self) -> str:
        match self:
            case self.LLVM:
                return 'k & ! node & ! symbolic'
            case self.NODE:
                return 'k & ! symbolic & ! standalone'
            case self.HASKELL | self.HASKELL_STANDALONE | self.HASKELL_BOOSTER | self.FOUNDRY:
                return 'k & ! node & ! concrete'
            case _:
                raise AssertionError()


def kevm_kompile(
    target: KompileTarget,
    *,
    output_dir: Path | None = None,
    main_file: Path,
    main_module: str | None,
    syntax_module: str | None,
    includes: Iterable[str] = (),
    emit_json: bool = True,
    read_only: bool = False,
    ccopts: Iterable[str] = (),
    optimization: int = 0,
    llvm_kompile_type: LLVMKompileType | None = None,
    enable_llvm_debug: bool = False,
    llvm_library: Path | None = None,
    debug: bool = False,
    verbose: bool = False,
) -> Path:
    if output_dir is None:
        output_dir = target.definition_dir

    if llvm_library is None:
        llvm_library = output_dir / 'llvm-library'

    include_dirs = [Path(include) for include in includes]
    include_dirs += [config.INCLUDE_DIR]

    base_args = KompileArgs(
        main_file=main_file,
        main_module=main_module,
        syntax_module=syntax_module,
        include_dirs=include_dirs,
        md_selector=target.md_selector,
        hook_namespaces=HOOK_NAMESPACES,
        emit_json=emit_json,
        read_only=read_only,
    )

    kompile: Kompile
<<<<<<< HEAD
    kernel = sys.platform
    haskell_binary = kernel != 'darwin'
    match backend:
        case KompileBackend.LLVM:
            ccopts = list(ccopts) + _lib_ccopts(kernel)
            no_llvm_kompile = target == KompileTarget.NODE
            kompile = LLVMKompile(
                base_args=base_args,
                ccopts=ccopts,
                no_llvm_kompile=no_llvm_kompile,
                opt_level=optimization,
                llvm_kompile_type=llvm_kompile_type,
                enable_llvm_debug=enable_llvm_debug,
            )
        case KompileBackend.HASKELL:
            kompile = HaskellKompile(
                base_args=base_args,
                haskell_binary=haskell_binary,
            )
        case _:
            raise ValueError(f'Unsupported backend: {backend.value}')
=======
    kernel = Kernel.get()
    haskell_binary = kernel is not Kernel.DARWIN
>>>>>>> 04a7d29e

    try:
        match target:
            case KompileTarget.LLVM | KompileTarget.NODE:
                ccopts = list(ccopts) + _lib_ccopts(kernel)
                no_llvm_kompile = target == KompileTarget.NODE
                kompile = LLVMKompile(
                    base_args=base_args,
                    ccopts=ccopts,
                    no_llvm_kompile=no_llvm_kompile,
                    opt_level=optimization,
                    llvm_kompile_type=llvm_kompile_type,
                    enable_llvm_debug=enable_llvm_debug,
                )
                return kompile(output_dir=output_dir or target.definition_dir, debug=debug, verbose=verbose)

            case KompileTarget.HASKELL | KompileTarget.FOUNDRY | KompileTarget.HASKELL_STANDALONE:
                kompile = HaskellKompile(
                    base_args=base_args,
                    haskell_binary=haskell_binary,
                )
                return kompile(output_dir=output_dir or target.definition_dir, debug=debug, verbose=verbose)

            case KompileTarget.HASKELL_BOOSTER:
                ccopts = list(ccopts) + _lib_ccopts(kernel)
                base_args_llvm = KompileArgs(
                    main_file=main_file,
                    main_module=main_module,
                    syntax_module=syntax_module,
                    include_dirs=include_dirs,
                    md_selector=KompileTarget.LLVM.md_selector,
                    hook_namespaces=HOOK_NAMESPACES,
                    emit_json=emit_json,
                    read_only=read_only,
                )
                kompile_llvm = LLVMKompile(
                    base_args=base_args_llvm, ccopts=ccopts, opt_level=optimization, llvm_kompile_type=LLVMKompileType.C
                )
                kompile_haskell = HaskellKompile(base_args=base_args)

                def _kompile_llvm() -> None:
                    kompile_llvm(output_dir=llvm_library, debug=debug, verbose=verbose)

                def _kompile_haskell() -> None:
                    kompile_haskell(output_dir=output_dir, debug=debug, verbose=verbose)

                with concurrent.futures.ThreadPoolExecutor(max_workers=2) as executor:
                    futures = [
                        executor.submit(_kompile_llvm),
                        executor.submit(_kompile_haskell),
                    ]
                    [future.result() for future in futures]

                return output_dir

            case _:
                raise ValueError(f'Unsupported target: {target.value}')

    except RuntimeError as err:
        sys.stderr.write(f'\nkompile stdout:\n{err.args[1]}\n')
        sys.stderr.write(f'\nkompile stderr:\n{err.args[2]}\n')
        sys.stderr.write(f'\nkompile returncode:\n{err.args[3]}\n')
        sys.stderr.flush()
        raise


def _lib_ccopts(kernel: str) -> list[str]:
    ccopts = ['-g', '-std=c++17']

    ccopts += ['-lssl', '-lcrypto']

    libff_dir = config.KEVM_LIB / 'libff'
    ccopts += [f'{libff_dir}/lib/libff.a', f'-I{libff_dir}/include']

    libcryptopp_dir = config.KEVM_LIB / 'libcryptopp'
    ccopts += [f'{libcryptopp_dir}/lib/libcryptopp.a', f'-I{libcryptopp_dir}/include']

    libsecp256k1_dir = config.KEVM_LIB / 'libsecp256k1'
    ccopts += [f'{libsecp256k1_dir}/lib/libsecp256k1.a', f'-I{libsecp256k1_dir}/include']

    plugin_include = config.KEVM_LIB / 'blockchain-k-plugin/include'
    ccopts += [
        f'{plugin_include}/c/plugin_util.cpp',
        f'{plugin_include}/c/crypto.cpp',
        f'{plugin_include}/c/blake2.cpp',
    ]

    if kernel == 'darwin':
        if not config.NIX_LIBS:
            brew_root = run_process(('brew', '--prefix'), pipe_stderr=True, logger=_LOGGER).stdout.strip()
            ccopts += [
                f'-I{brew_root}/include',
                f'-L{brew_root}/lib',
            ]

            openssl_root = run_process(('brew', '--prefix', 'openssl'), pipe_stderr=True, logger=_LOGGER).stdout.strip()
            ccopts += [
                f'-I{openssl_root}/include',
                f'-L{openssl_root}/lib',
            ]
        else:
            ccopts += config.NIX_LIBS.split(' ')
    elif kernel == 'linux':
        ccopts += ['-lprocps']
        if config.NIX_LIBS:
            ccopts += config.NIX_LIBS.split(' ')
    else:
        raise AssertionError()

    return ccopts<|MERGE_RESOLUTION|>--- conflicted
+++ resolved
@@ -101,32 +101,8 @@
     )
 
     kompile: Kompile
-<<<<<<< HEAD
     kernel = sys.platform
     haskell_binary = kernel != 'darwin'
-    match backend:
-        case KompileBackend.LLVM:
-            ccopts = list(ccopts) + _lib_ccopts(kernel)
-            no_llvm_kompile = target == KompileTarget.NODE
-            kompile = LLVMKompile(
-                base_args=base_args,
-                ccopts=ccopts,
-                no_llvm_kompile=no_llvm_kompile,
-                opt_level=optimization,
-                llvm_kompile_type=llvm_kompile_type,
-                enable_llvm_debug=enable_llvm_debug,
-            )
-        case KompileBackend.HASKELL:
-            kompile = HaskellKompile(
-                base_args=base_args,
-                haskell_binary=haskell_binary,
-            )
-        case _:
-            raise ValueError(f'Unsupported backend: {backend.value}')
-=======
-    kernel = Kernel.get()
-    haskell_binary = kernel is not Kernel.DARWIN
->>>>>>> 04a7d29e
 
     try:
         match target:
