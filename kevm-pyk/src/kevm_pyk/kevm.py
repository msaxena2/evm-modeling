--- conflicted
+++ resolved
@@ -5,22 +5,9 @@
 from typing import Final, Iterable, List, Optional
 
 from pyk.cli_utils import run_process
-<<<<<<< HEAD
-from pyk.cterm import CTerm, remove_useless_constraints
-from pyk.kast.inner import KApply, KInner, KLabel, KSequence, KSort, KToken, KVariable, build_assoc, build_cons
-from pyk.kast.manip import (
-    abstract_term_safely,
-    flatten_label,
-    get_cell,
-    remove_constraints_for,
-    set_cell,
-    split_config_from,
-)
-=======
 from pyk.cterm import CTerm
 from pyk.kast.inner import KApply, KInner, KLabel, KSequence, KSort, KToken, KVariable, build_assoc
 from pyk.kast.manip import flatten_label, get_cell, split_config_from
->>>>>>> 9049ac50
 from pyk.kast.outer import KFlatModule
 from pyk.ktool import KProve, KRun
 from pyk.ktool.kompile import KompileBackend
@@ -283,36 +270,6 @@
                 if get_cell(config, 'CALLDEPTH_CELL') == intToken(0):
                     return True
         return False
-<<<<<<< HEAD
-
-    @staticmethod
-    def abstract(cterm: CTerm) -> CTerm:
-        term = cterm.kast
-        gas_cell = get_cell(term, 'GAS_CELL')
-        if type(gas_cell) is not KVariable:
-            if not (
-                type(gas_cell) is KApply and gas_cell.label.name == 'infGas' and type(gas_cell.args[0]) is KVariable
-            ):
-                term = remove_constraints_for(['GAS_CELL'], term)
-                if type(gas_cell) is KApply and gas_cell.label.name == 'infGas':
-                    term = set_cell(term, 'GAS_CELL', KEVM.inf_gas(KVariable('GAS_CELL')))
-                else:
-                    term = set_cell(term, 'GAS_CELL', KVariable('GAS_CELL'))
-        wordstack_cell = get_cell(term, 'WORDSTACK_CELL')
-        cons_wordstack = '_:__EVM-TYPES_WordStack_Int_WordStack'
-        wordstack_items = flatten_label(cons_wordstack, wordstack_cell)
-        wordstack_head = [
-            (wi if type(wi) is KVariable or type(wi) is KToken else abstract_term_safely(wi, base_name='W'))
-            for wi in wordstack_items[0:-1]
-        ]
-        wordstack_tail = wordstack_items[-1]
-        wordstack_cell = build_cons(wordstack_tail, cons_wordstack, wordstack_head)
-        term = set_cell(term, 'WORDSTACK_CELL', wordstack_cell)
-        new_cterm = remove_useless_constraints(CTerm(term))
-        new_cterm = KEVM.add_invariant(new_cterm)
-        return new_cterm
-=======
->>>>>>> 9049ac50
 
     @staticmethod
     def halt() -> KApply:
