import logging
import sys
from pathlib import Path
from subprocess import CalledProcessError
from typing import Any, Dict, Final, Iterable, List, Optional

from pyk.cli_utils import run_process
from pyk.cterm import CTerm
from pyk.kast.inner import KApply, KInner, KLabel, KSort, KToken, KVariable, build_assoc
from pyk.kast.manip import flatten_label, get_cell
from pyk.ktool import KProve, KRun
from pyk.ktool.kprint import paren
from pyk.prelude.kbool import notBool
from pyk.prelude.kint import intToken, ltInt
from pyk.prelude.ml import mlAnd, mlEqualsTrue
from pyk.prelude.string import stringToken
from pyk.utils import unique

from .utils import add_include_arg

_LOGGER: Final = logging.getLogger(__name__)


# KEVM class


class KEVM(KProve, KRun):
    def __init__(
        self,
        definition_dir: Path,
        main_file: Optional[Path] = None,
        use_directory: Optional[Path] = None,
        profile: bool = False,
    ) -> None:
        # I'm going for the simplest version here, we can change later if there is an advantage.
        # https://stackoverflow.com/questions/9575409/calling-parent-class-init-with-multiple-inheritance-whats-the-right-way
        # Note that they say using `super` supports dependency injection, but I have never liked dependency injection anyway.
        KProve.__init__(self, definition_dir, use_directory=use_directory, main_file=main_file, profile=profile)
        KRun.__init__(self, definition_dir, use_directory=use_directory, profile=profile)
        KEVM._patch_symbol_table(self.symbol_table)

    @staticmethod
    def kompile(
        definition_dir: Path,
        main_file: Path,
        emit_json: bool = True,
        includes: Iterable[str] = (),
        main_module_name: Optional[str] = None,
        syntax_module_name: Optional[str] = None,
        md_selector: Optional[str] = None,
        profile: bool = False,
    ) -> 'KEVM':
        command = ['kompile', '--output-definition', str(definition_dir), str(main_file)]
        command += ['--backend', 'haskell']
        command += ['--main-module', main_module_name] if main_module_name else []
        command += ['--syntax-module', syntax_module_name] if syntax_module_name else []
        command += ['--md-selector', md_selector] if md_selector else []
        command += ['--hook-namespaces', ' '.join(KEVM.hook_namespaces())]
        command += add_include_arg(includes)
        if emit_json:
            command += ['--emit-json']
        command += ['--concrete-rules', ','.join(KEVM.concrete_rules())]
        try:
            run_process(command, logger=_LOGGER, profile=profile)
        except CalledProcessError as err:
            sys.stderr.write(f'\nkompile stdout:\n{err.stdout}\n')
            sys.stderr.write(f'\nkompile stderr:\n{err.stderr}\n')
            sys.stderr.write(f'\nkompile returncode:\n{err.returncode}\n')
            sys.stderr.flush()
            raise
        return KEVM(definition_dir, main_file=main_file)

    @staticmethod
    def _patch_symbol_table(symbol_table: Dict[str, Any]) -> None:
        # fmt: off
        symbol_table['#Bottom']                                       = lambda: '#Bottom'
        symbol_table['_orBool_']                                      = paren(symbol_table['_orBool_'])
        symbol_table['_andBool_']                                     = paren(symbol_table['_andBool_'])
        symbol_table['_impliesBool_']                                 = paren(symbol_table['_impliesBool_'])
        symbol_table['notBool_']                                      = paren(symbol_table['notBool_'])
        symbol_table['_/Int_']                                        = paren(symbol_table['_/Int_'])
        symbol_table['_*Int_']                                        = paren(symbol_table['_*Int_'])
        symbol_table['_-Int_']                                        = paren(symbol_table['_-Int_'])
        symbol_table['_+Int_']                                        = paren(symbol_table['_+Int_'])
        symbol_table['_&Int_']                                        = paren(symbol_table['_&Int_'])
        symbol_table['_|Int_']                                        = paren(symbol_table['_|Int_'])
        symbol_table['_modInt_']                                      = paren(symbol_table['_modInt_'])
        symbol_table['#Or']                                           = paren(symbol_table['#Or'])
        symbol_table['#And']                                          = paren(symbol_table['#And'])
        symbol_table['#Implies']                                      = paren(symbol_table['#Implies'])
        symbol_table['_Set_']                                         = paren(symbol_table['_Set_'])
        symbol_table['_|->_']                                         = paren(symbol_table['_|->_'])
        symbol_table['_Map_']                                         = paren(lambda m1, m2: m1 + '\n' + m2)
        symbol_table['_AccountCellMap_']                              = paren(lambda a1, a2: a1 + '\n' + a2)
        symbol_table['.AccountCellMap']                               = lambda: '.Bag'
        symbol_table['AccountCellMapItem']                            = lambda k, v: v
        symbol_table['_[_:=_]_EVM-TYPES_Memory_Memory_Int_ByteArray'] = paren(lambda m, k, v: m + ' [ '  + k + ' := (' + v + '):ByteArray ]')
        symbol_table['_[_.._]_EVM-TYPES_ByteArray_ByteArray_Int_Int'] = lambda m, s, w: '(' + m + ' [ ' + s + ' .. ' + w + ' ]):ByteArray'
        symbol_table['_:__EVM-TYPES_WordStack_Int_WordStack']         = paren(symbol_table['_:__EVM-TYPES_WordStack_Int_WordStack'])
        symbol_table['_<Word__EVM-TYPES_Int_Int_Int']                 = paren(lambda a1, a2: '(' + a1 + ') <Word ('  + a2 + ')')
        symbol_table['_>Word__EVM-TYPES_Int_Int_Int']                 = paren(lambda a1, a2: '(' + a1 + ') >Word ('  + a2 + ')')
        symbol_table['_<=Word__EVM-TYPES_Int_Int_Int']                = paren(lambda a1, a2: '(' + a1 + ') <=Word (' + a2 + ')')
        symbol_table['_>=Word__EVM-TYPES_Int_Int_Int']                = paren(lambda a1, a2: '(' + a1 + ') >=Word (' + a2 + ')')
        symbol_table['_==Word__EVM-TYPES_Int_Int_Int']                = paren(lambda a1, a2: '(' + a1 + ') ==Word (' + a2 + ')')
        symbol_table['_s<Word__EVM-TYPES_Int_Int_Int']                = paren(lambda a1, a2: '(' + a1 + ') s<Word (' + a2 + ')')
        symbol_table['_[_]_EVM-TYPES_Int_WordStack_Int']              = paren(symbol_table['_[_]_EVM-TYPES_Int_WordStack_Int'])
        symbol_table['_++__EVM-TYPES_ByteArray_ByteArray_ByteArray']  = paren(symbol_table['_++__EVM-TYPES_ByteArray_ByteArray_ByteArray'])
        symbol_table['_[_.._]_EVM-TYPES_ByteArray_ByteArray_Int_Int'] = paren(symbol_table['_[_.._]_EVM-TYPES_ByteArray_ByteArray_Int_Int'])
        if 'typedArgs' in symbol_table:
            symbol_table['typedArgs'] = paren(symbol_table['typedArgs'])
        # fmt: on

    class Sorts:
        KEVM_CELL: Final = KSort('KevmCell')

    @staticmethod
    def hook_namespaces() -> List[str]:
        return ['JSON', 'KRYPTO', 'BLOCKCHAIN']

    @staticmethod
    def concrete_rules() -> List[str]:
        return [
            'EVM.allBut64th.pos',
            'EVM.Caddraccess',
            'EVM.Cbalance.new',
            'EVM.Cbalance.old',
            'EVM.Cextcodecopy.new',
            'EVM.Cextcodecopy.old',
            'EVM.Cextcodehash.new',
            'EVM.Cextcodehash.old',
            'EVM.Cextcodesize.new',
            'EVM.Cextcodesize.old',
            'EVM.Cextra.new',
            'EVM.Cextra.old',
            'EVM.Cgascap',
            'EVM.Cmem',
            'EVM.Cmodexp.new',
            'EVM.Cmodexp.old',
            'EVM.Csload.new',
            'EVM.Csstore.new',
            'EVM.Csstore.old',
            'EVM.Cstorageaccess',
            'EVM.ecrec',
            'EVM.#memoryUsageUpdate.some',
            'EVM.Rsstore.new',
            'EVM.Rsstore.old',
            'EVM-TYPES.#asByteStack',
            'EVM-TYPES.#asByteStackAux.recursive',
            'EVM-TYPES.#asWord.recursive',
            'EVM-TYPES.ByteArray.range',
            'EVM-TYPES.bytesRange',
            'EVM-TYPES.mapWriteBytes.recursive',
            'EVM-TYPES.#padRightToWidth',
            'EVM-TYPES.#padToWidth',
            'EVM-TYPES.padToWidthNonEmpty',
            'EVM-TYPES.powmod.nonzero',
            'EVM-TYPES.powmod.zero',
            'EVM-TYPES.#range',
            'EVM-TYPES.signextend.invalid',
            'EVM-TYPES.signextend.negative',
            'EVM-TYPES.signextend.positive',
            'EVM-TYPES.upDivInt',
            'SERIALIZATION.keccak',
            'SERIALIZATION.#newAddr',
            'SERIALIZATION.#newAddrCreate2',
        ]

    @staticmethod
    def add_invariant(cterm: CTerm) -> CTerm:
        config, *constraints = cterm

        word_stack = get_cell(config, 'WORDSTACK_CELL')
        if type(word_stack) is not KVariable:
            word_stack_items = flatten_label('_:__EVM-TYPES_WordStack_Int_WordStack', word_stack)
            for i in word_stack_items[:-1]:
                constraints.append(mlEqualsTrue(KEVM.range_uint(256, i)))

        gas_cell = get_cell(config, 'GAS_CELL')
        if not (type(gas_cell) is KApply and gas_cell.label.name == 'infGas'):
            constraints.append(mlEqualsTrue(KEVM.range_uint(256, gas_cell)))
        constraints.append(mlEqualsTrue(KEVM.range_address(get_cell(config, 'ID_CELL'))))
        constraints.append(mlEqualsTrue(KEVM.range_address(get_cell(config, 'CALLER_CELL'))))
        constraints.append(mlEqualsTrue(KEVM.range_address(get_cell(config, 'ORIGIN_CELL'))))
        constraints.append(mlEqualsTrue(ltInt(KEVM.size_bytearray(get_cell(config, 'CALLDATA_CELL')), KEVM.pow256())))

        return CTerm(mlAnd([config] + list(unique(constraints))))

    @staticmethod
    def halt() -> KApply:
        return KApply('#halt_EVM_KItem')

    @staticmethod
    def sharp_execute() -> KApply:
        return KApply('#execute_EVM_KItem')

    @staticmethod
    def jumpi() -> KApply:
        return KApply('JUMPI_EVM_BinStackOp')

    @staticmethod
    def jump() -> KApply:
        return KApply('JUMP_EVM_UnStackOp')

    @staticmethod
    def jumpi_applied(pc: KInner, cond: KInner) -> KApply:
        return KApply('____EVM_InternalOp_BinStackOp_Int_Int', [KEVM.jumpi(), pc, cond])

    @staticmethod
    def jump_applied(pc: KInner) -> KApply:
        return KApply('___EVM_InternalOp_UnStackOp_Int', [KEVM.jump(), pc])

    @staticmethod
    def pow256() -> KApply:
        return KApply('pow256_WORD_Int', [])

    @staticmethod
    def range_uint(width: int, i: KInner) -> KApply:
        return KApply('#rangeUInt(_,_)_WORD_Bool_Int_Int', [intToken(width), i])

    @staticmethod
    def range_sint(width: int, i: KInner) -> KApply:
        return KApply('#rangeSInt(_,_)_WORD_Bool_Int_Int', [intToken(width), i])

    @staticmethod
    def range_address(i: KInner) -> KApply:
        return KApply('#rangeAddress(_)_WORD_Bool_Int', [i])

    @staticmethod
    def range_bool(i: KInner) -> KApply:
        return KApply('#rangeBool(_)_WORD_Bool_Int', [i])

    @staticmethod
    def range_bytes(width: KInner, ba: KInner) -> KApply:
        return KApply('#rangeBytes(_,_)_WORD_Bool_Int_Int', [width, ba])

    @staticmethod
    def bool_2_word(cond: KInner) -> KApply:
        return KApply('bool2Word(_)_EVM-TYPES_Int_Bool', [cond])

    @staticmethod
    def size_bytearray(ba: KInner) -> KApply:
        return KApply('#sizeByteArray(_)_EVM-TYPES_Int_ByteArray', [ba])

    @staticmethod
    def inf_gas(g: KInner) -> KApply:
        return KApply('infGas', [g])

    @staticmethod
    def compute_valid_jumpdests(p: KInner) -> KApply:
        return KApply('#computeValidJumpDests(_)_EVM_Set_ByteArray', [p])

    @staticmethod
    def bin_runtime(c: KInner) -> KApply:
        return KApply('binRuntime', [c])

    @staticmethod
    def hashed_location(compiler: str, base: KInner, offset: KInner, member_offset: int = 0) -> KApply:
        location = KApply(
            '#hashedLocation(_,_,_)_HASHED-LOCATIONS_Int_String_Int_IntList', [stringToken(compiler), base, offset]
        )
        if member_offset > 0:
            location = KApply('_+Int_', [location, intToken(member_offset)])
        return location

    @staticmethod
    def loc(accessor: KInner) -> KApply:
        return KApply('contract_access_loc', [accessor])

    @staticmethod
    def lookup(map: KInner, key: KInner) -> KApply:
        return KApply('#lookup(_,_)_EVM-TYPES_Int_Map_Int', [map, key])

    @staticmethod
    def abi_calldata(name: str, args: List[KInner]) -> KApply:
        return KApply(
            '#abiCallData(_,_)_EVM-ABI_ByteArray_String_TypedArgs', [stringToken(name), KEVM.typed_args(args)]
        )

    @staticmethod
    def abi_selector(name: str) -> KApply:
        return KApply('abi_selector', [stringToken(name)])

    @staticmethod
    def abi_address(a: KInner) -> KApply:
        return KApply('#address(_)_EVM-ABI_TypedArg_Int', [a])

    @staticmethod
    def abi_bool(b: KInner) -> KApply:
        return KApply('#bool(_)_EVM-ABI_TypedArg_Int', [b])

    @staticmethod
    def abi_type(type: str, value: KInner) -> KApply:
        return KApply('abi_type_' + type, [value])

    @staticmethod
    def empty_typedargs() -> KApply:
        return KApply('.List{"_,__EVM-ABI_TypedArgs_TypedArg_TypedArgs"}_TypedArgs')

    @staticmethod
    def bytes_append(b1: KInner, b2: KInner) -> KApply:
        return KApply('_++__EVM-TYPES_ByteArray_ByteArray_ByteArray', [b1, b2])

    @staticmethod
    def account_cell(
        id: KInner, balance: KInner, code: KInner, storage: KInner, orig_storage: KInner, nonce: KInner
    ) -> KApply:
        return KApply(
            '<account>',
            [
                KApply('<acctID>', [id]),
                KApply('<balance>', [balance]),
                KApply('<code>', [code]),
                KApply('<storage>', [storage]),
                KApply('<origStorage>', [orig_storage]),
                KApply('<nonce>', [nonce]),
            ],
        )

    @staticmethod
    def wordstack_len(constrained_term: KInner) -> int:
        return len(flatten_label('_:__EVM-TYPES_WordStack_Int_WordStack', get_cell(constrained_term, 'WORDSTACK_CELL')))

    @staticmethod
    def parse_bytestack(s: KInner) -> KApply:
        return KApply('#parseByteStack(_)_SERIALIZATION_ByteArray_String', [s])

    @staticmethod
    def bytearray_empty() -> KApply:
        return KApply('.ByteArray_EVM-TYPES_ByteArray')

    @staticmethod
    def intlist(ints: List[KInner]) -> KApply:
        res = KApply('.List{"___HASHED-LOCATIONS_IntList_Int_IntList"}_IntList')
        for i in reversed(ints):
            res = KApply('___HASHED-LOCATIONS_IntList_Int_IntList', [i, res])
        return res

    @staticmethod
    def typed_args(args: List[KInner]) -> KApply:
        res = KApply('.List{"_,__EVM-ABI_TypedArgs_TypedArg_TypedArgs"}_TypedArgs')
        for i in reversed(args):
            res = KApply('_,__EVM-ABI_TypedArgs_TypedArg_TypedArgs', [i, res])
        return res

    @staticmethod
    def accounts(accts: List[KInner]) -> KInner:
        return build_assoc(KApply('.AccountCellMap'), KLabel('_AccountCellMap_'), accts)


class Foundry(KEVM):
    def __init__(
        self,
        definition_dir: Path,
        main_file: Optional[Path] = None,
        use_directory: Optional[Path] = None,
        profile: bool = False,
    ) -> None:
        # copied from KEVM class and adapted to inherit KPrint instead
        KEVM.__init__(self, definition_dir, main_file=main_file, use_directory=use_directory, profile=profile)
        Foundry._patch_symbol_table(self.symbol_table)

    class Sorts:
        FOUNDRY_CELL: Final = KSort('FoundryCell')

    @staticmethod
    def _patch_symbol_table(symbol_table: Dict[str, Any]) -> None:
        KEVM._patch_symbol_table(symbol_table)

    @staticmethod
<<<<<<< HEAD
    def success(s: KInner, dst: KInner, r: KInner, r1: KInner, r2: KInner) -> KApply:
        return KApply('foundry_success ', [s, dst, r, r1, r2])

    @staticmethod
    def fail(s: KInner, dst: KInner, r: KInner, r1: KInner, r2: KInner) -> KApply:
        return notBool(Foundry.success(s, dst, r, r1, r2))
=======
    def success(s: KInner, dst: KInner, r: KInner, c: KInner) -> KApply:
        return KApply('foundry_success ', [s, dst, r, c])

    @staticmethod
    def fail(s: KInner, dst: KInner, r: KInner, c: KInner) -> KApply:
        return notBool(Foundry.success(s, dst, r, c))
>>>>>>> fe0714ff

    # address(uint160(uint256(keccak256("foundry default caller"))))

    @staticmethod
    def address_CALLER() -> KToken:  # noqa: N802
        return intToken(0x1804C8AB1F12E6BBF3894D4083F33E07309D1F38)

    @staticmethod
    def account_CALLER() -> KApply:  # noqa: N802
        return KEVM.account_cell(
            Foundry.address_CALLER(), intToken(0), KEVM.bytearray_empty(), KApply('.Map'), KApply('.Map'), intToken(0)
        )

    @staticmethod
    def address_TEST_CONTRACT() -> KToken:  # noqa: N802
        return intToken(0xB4C79DAB8F259C7AEE6E5B2AA729821864227E84)

    @staticmethod
    def account_TEST_CONTRACT_ADDRESS() -> KApply:  # noqa: N802
        return KEVM.account_cell(
            Foundry.address_TEST_CONTRACT(),
            intToken(0),
            KVariable('TEST_CODE'),
            KApply('.Map'),
            KApply('.Map'),
            intToken(0),
        )

    @staticmethod
    def address_CHEATCODE() -> KToken:  # noqa: N802
        return intToken(0x7109709ECFA91A80626FF3989D68F67F5B1DD12D)

    # Same address as the one used in DappTools's HEVM
    # address(bytes20(uint160(uint256(keccak256('hevm cheat code')))))
    @staticmethod
    def account_CHEATCODE_ADDRESS(store_var: KInner) -> KApply:  # noqa: N802
        return KEVM.account_cell(
            Foundry.address_CHEATCODE(),  # Hardcoded for now
            intToken(0),
            KToken('b"\\x00"', 'Bytes'),
            store_var,
            KApply('.Map'),
            intToken(0),
        )

    @staticmethod
    def address_HARDHAT_CONSOLE() -> KToken:  # noqa: N802
        return intToken(0x000000000000000000636F6E736F6C652E6C6F67)

    # Hardhat console address (0x000000000000000000636F6e736F6c652e6c6f67)
    # https://github.com/nomiclabs/hardhat/blob/master/packages/hardhat-core/console.sol
    @staticmethod
    def account_HARDHAT_CONSOLE_ADDRESS() -> KApply:  # noqa: N802
        return KEVM.account_cell(
            Foundry.address_HARDHAT_CONSOLE(),
            intToken(0),
            KEVM.bytearray_empty(),
            KApply('.Map'),
            KApply('.Map'),
            intToken(0),
        )<|MERGE_RESOLUTION|>--- conflicted
+++ resolved
@@ -367,21 +367,12 @@
         KEVM._patch_symbol_table(symbol_table)
 
     @staticmethod
-<<<<<<< HEAD
-    def success(s: KInner, dst: KInner, r: KInner, r1: KInner, r2: KInner) -> KApply:
-        return KApply('foundry_success ', [s, dst, r, r1, r2])
-
-    @staticmethod
-    def fail(s: KInner, dst: KInner, r: KInner, r1: KInner, r2: KInner) -> KApply:
-        return notBool(Foundry.success(s, dst, r, r1, r2))
-=======
-    def success(s: KInner, dst: KInner, r: KInner, c: KInner) -> KApply:
-        return KApply('foundry_success ', [s, dst, r, c])
-
-    @staticmethod
-    def fail(s: KInner, dst: KInner, r: KInner, c: KInner) -> KApply:
-        return notBool(Foundry.success(s, dst, r, c))
->>>>>>> fe0714ff
+    def success(s: KInner, dst: KInner, r: KInner, c: KInner, e1: KInner, e2: KInner) -> KApply:
+        return KApply('foundry_success ', [s, dst, r, c, e1, e2])
+
+    @staticmethod
+    def fail(s: KInner, dst: KInner, r: KInner, c: KInner, e1: KInner, e2: KInner) -> KApply:
+        return notBool(Foundry.success(s, dst, r, c, e1, e2))
 
     # address(uint160(uint256(keccak256("foundry default caller"))))
 
