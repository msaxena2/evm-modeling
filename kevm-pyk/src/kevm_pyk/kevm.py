import logging
import sys
from pathlib import Path
from typing import Final, Iterable, List, Optional

from pyk.cterm import CTerm
from pyk.kast.inner import KApply, KInner, KLabel, KSequence, KSort, KToken, KVariable, build_assoc
from pyk.kast.manip import flatten_label, get_cell, split_config_from
from pyk.kast.outer import KFlatModule
from pyk.ktool.kompile import KompileBackend, kompile
from pyk.ktool.kprint import SymbolTable, paren
<<<<<<< HEAD
=======
from pyk.ktool.kprove import KProve
from pyk.ktool.krun import KRun
>>>>>>> b7ef38f6
from pyk.prelude.bytes import bytesToken
from pyk.prelude.kbool import notBool
from pyk.prelude.kint import intToken, ltInt
from pyk.prelude.ml import mlAnd, mlEqualsTrue
from pyk.prelude.string import stringToken
<<<<<<< HEAD

from .utils import add_include_arg
=======
>>>>>>> b7ef38f6

_LOGGER: Final = logging.getLogger(__name__)


# KEVM class


class KEVM(KProve, KRun):
    def __init__(
        self,
        definition_dir: Path,
        main_file: Optional[Path] = None,
        use_directory: Optional[Path] = None,
        profile: bool = False,
        kprove_command: str = 'kprove',
        krun_command: str = 'krun',
        extra_unparsing_modules: Iterable[KFlatModule] = (),
    ) -> None:
        # I'm going for the simplest version here, we can change later if there is an advantage.
        # https://stackoverflow.com/questions/9575409/calling-parent-class-init-with-multiple-inheritance-whats-the-right-way
        # Note that they say using `super` supports dependency injection, but I have never liked dependency injection anyway.
        KProve.__init__(
            self,
            definition_dir,
            use_directory=use_directory,
            main_file=main_file,
            profile=profile,
            command=kprove_command,
            extra_unparsing_modules=extra_unparsing_modules,
        )
        KRun.__init__(
            self,
            definition_dir,
            use_directory=use_directory,
            profile=profile,
            command=krun_command,
            extra_unparsing_modules=extra_unparsing_modules,
        )

    @staticmethod
    def kompile(
        definition_dir: Path,
        backend: KompileBackend,
        main_file: Path,
        emit_json: bool = True,
        includes: Iterable[str] = (),
        main_module_name: Optional[str] = None,
        syntax_module_name: Optional[str] = None,
        md_selector: Optional[str] = None,
        profile: bool = False,
        debug: bool = False,
        ccopts: Iterable[str] = (),
        llvm_kompile: bool = True,
        optimization: int = 0,
    ) -> 'KEVM':
        try:
            kompile(
                main_file=main_file,
                output_dir=definition_dir,
                backend=backend,
                emit_json=emit_json,
                include_dirs=[include for include in includes if Path(include).exists()],
                main_module=main_module_name,
                syntax_module=syntax_module_name,
                md_selector=md_selector,
                hook_namespaces=KEVM.hook_namespaces(),
                debug=debug,
                concrete_rules=KEVM.concrete_rules() if backend == KompileBackend.HASKELL else (),
                ccopts=ccopts,
                no_llvm_kompile=not llvm_kompile,
                opt_level=optimization or None,
                profile=profile,
            )
        except RuntimeError as err:
            sys.stderr.write(f'\nkompile stdout:\n{err.args[1]}\n')
            sys.stderr.write(f'\nkompile stderr:\n{err.args[2]}\n')
            sys.stderr.write(f'\nkompile returncode:\n{err.args[3]}\n')
            sys.stderr.flush()
            raise
        return KEVM(definition_dir, main_file=main_file)

    @classmethod
    def _patch_symbol_table(cls, symbol_table: SymbolTable) -> None:
        # fmt: off
        symbol_table['#Bottom']                                       = lambda: '#Bottom'
        symbol_table['_Map_']                                         = paren(lambda m1, m2: m1 + '\n' + m2)
        symbol_table['_AccountCellMap_']                              = paren(lambda a1, a2: a1 + '\n' + a2)
        symbol_table['.AccountCellMap']                               = lambda: '.Bag'
        symbol_table['AccountCellMapItem']                            = lambda k, v: v
        symbol_table['_[_:=_]_EVM-TYPES_Memory_Memory_Int_ByteArray'] = paren(lambda m, k, v: m + ' [ '  + k + ' := (' + v + '):ByteArray ]')
        symbol_table['_[_.._]_EVM-TYPES_ByteArray_ByteArray_Int_Int'] = lambda m, s, w: '(' + m + ' [ ' + s + ' .. ' + w + ' ]):ByteArray'
        symbol_table['_<Word__EVM-TYPES_Int_Int_Int']                 = paren(lambda a1, a2: '(' + a1 + ') <Word ('  + a2 + ')')
        symbol_table['_>Word__EVM-TYPES_Int_Int_Int']                 = paren(lambda a1, a2: '(' + a1 + ') >Word ('  + a2 + ')')
        symbol_table['_<=Word__EVM-TYPES_Int_Int_Int']                = paren(lambda a1, a2: '(' + a1 + ') <=Word (' + a2 + ')')
        symbol_table['_>=Word__EVM-TYPES_Int_Int_Int']                = paren(lambda a1, a2: '(' + a1 + ') >=Word (' + a2 + ')')
        symbol_table['_==Word__EVM-TYPES_Int_Int_Int']                = paren(lambda a1, a2: '(' + a1 + ') ==Word (' + a2 + ')')
        symbol_table['_s<Word__EVM-TYPES_Int_Int_Int']                = paren(lambda a1, a2: '(' + a1 + ') s<Word (' + a2 + ')')
        paren_symbols = [
            '_|->_',
            '#And',
            '_andBool_',
            '_++__EVM-TYPES_ByteArray_ByteArray_ByteArray',
            '_[_.._]_EVM-TYPES_ByteArray_ByteArray_Int_Int',
            '_[_]_EVM-TYPES_Int_WordStack_Int',
            '_:__EVM-TYPES_WordStack_Int_WordStack',
            '#Implies',
            '_impliesBool_',
            '_&Int_',
            '_*Int_',
            '_+Int_',
            '_-Int_',
            '_/Int_',
            '_|Int_',
            '_modInt_',
            'notBool_',
            '#Or',
            '_orBool_',
            '_Set_',
            'typedArgs',
            '_up/Int__EVM-TYPES_Int_Int_Int',
            '_:_WS',
        ]
        for symb in paren_symbols:
            if symb in symbol_table:
                symbol_table[symb] = paren(symbol_table[symb])
        # fmt: on

    class Sorts:
        KEVM_CELL: Final = KSort('KevmCell')

    @staticmethod
    def hook_namespaces() -> List[str]:
        return ['JSON', 'KRYPTO', 'BLOCKCHAIN']

    @staticmethod
    def concrete_rules() -> List[str]:
        return [
            'EVM.allBut64th.pos',
            'EVM.Caddraccess',
            'EVM.Cbalance.new',
            'EVM.Cbalance.old',
            'EVM.Cextcodecopy.new',
            'EVM.Cextcodecopy.old',
            'EVM.Cextcodehash.new',
            'EVM.Cextcodehash.old',
            'EVM.Cextcodesize.new',
            'EVM.Cextcodesize.old',
            'EVM.Cextra.new',
            'EVM.Cextra.old',
            'EVM.Cgascap',
            'EVM.Cmem',
            'EVM.Cmodexp.new',
            'EVM.Cmodexp.old',
            'EVM.Csload.new',
            'EVM.Csstore.new',
            'EVM.Csstore.old',
            'EVM.Cstorageaccess',
            'EVM.ecrec',
            'EVM.#memoryUsageUpdate.some',
            'EVM.Rsstore.new',
            'EVM.Rsstore.old',
            'EVM-TYPES.#asByteStack',
            'EVM-TYPES.#asByteStackAux.recursive',
            'EVM-TYPES.#asWord.recursive',
            'EVM-TYPES.ByteArray.range',
            'EVM-TYPES.bytesRange',
            'EVM-TYPES.mapWriteBytes.recursive',
            'EVM-TYPES.#padRightToWidth',
            'EVM-TYPES.padRightToWidthNonEmpty',
            'EVM-TYPES.#padToWidth',
            'EVM-TYPES.padToWidthNonEmpty',
            'EVM-TYPES.powmod.nonzero',
            'EVM-TYPES.powmod.zero',
            'EVM-TYPES.#range',
            'EVM-TYPES.signextend.invalid',
            'EVM-TYPES.signextend.negative',
            'EVM-TYPES.signextend.positive',
            'EVM-TYPES.upDivInt',
            'SERIALIZATION.addrFromPrivateKey',
            'SERIALIZATION.keccak',
            'SERIALIZATION.#newAddr',
            'SERIALIZATION.#newAddrCreate2',
        ]

    def short_info(self, cterm: CTerm) -> List[str]:
        _, subst = split_config_from(cterm.config)
        k_cell = self.pretty_print(subst['K_CELL']).replace('\n', ' ')
        if len(k_cell) > 80:
            k_cell = k_cell[0:80] + ' ...'
        k_str = f'k: {k_cell}'
        ret_strs = [k_str]
        for cell, name in [('PC_CELL', 'pc'), ('CALLDEPTH_CELL', 'callDepth'), ('STATUSCODE_CELL', 'statusCode')]:
            if cell in subst:
                ret_strs.append(f'{name}: {self.pretty_print(subst[cell])}')
        return ret_strs

    @staticmethod
    def add_invariant(cterm: CTerm) -> CTerm:
        config, *constraints = cterm

        word_stack = get_cell(config, 'WORDSTACK_CELL')
        if type(word_stack) is not KVariable:
            word_stack_items = flatten_label('_:__EVM-TYPES_WordStack_Int_WordStack', word_stack)
            for i in word_stack_items[:-1]:
                constraints.append(mlEqualsTrue(KEVM.range_uint(256, i)))

        gas_cell = get_cell(config, 'GAS_CELL')
        if not (type(gas_cell) is KApply and gas_cell.label.name == 'infGas'):
            constraints.append(mlEqualsTrue(KEVM.range_uint(256, gas_cell)))
        constraints.append(mlEqualsTrue(KEVM.range_address(get_cell(config, 'ID_CELL'))))
        constraints.append(mlEqualsTrue(KEVM.range_address(get_cell(config, 'CALLER_CELL'))))
        constraints.append(mlEqualsTrue(KEVM.range_address(get_cell(config, 'ORIGIN_CELL'))))
        constraints.append(mlEqualsTrue(ltInt(KEVM.size_bytearray(get_cell(config, 'CALLDATA_CELL')), KEVM.pow128())))

        return CTerm(mlAnd([config] + constraints))

    @staticmethod
    def extract_branches(cterm: CTerm) -> Iterable[KInner]:
        config, *constraints = cterm
        k_cell = get_cell(config, 'K_CELL')
        jumpi_pattern = KEVM.jumpi_applied(KVariable('###PCOUNT'), KVariable('###COND'))
        pc_next_pattern = KApply('#pc[_]_EVM_InternalOp_OpCode', [KEVM.jumpi()])
        branch_pattern = KSequence([jumpi_pattern, pc_next_pattern, KEVM.sharp_execute(), KVariable('###CONTINUATION')])
        if subst := branch_pattern.match(k_cell):
            cond = subst['###COND']
            if cond_subst := KEVM.bool_2_word(KVariable('###BOOL_2_WORD')).match(cond):
                cond = cond_subst['###BOOL_2_WORD']
            else:
                cond = KApply('_==Int_', [cond, intToken(0)])
            return [mlEqualsTrue(cond), mlEqualsTrue(KApply('notBool_', [cond]))]
        return []

    @staticmethod
    def is_terminal(cterm: CTerm) -> bool:
        config, *_ = cterm
        k_cell = get_cell(config, 'K_CELL')
        # <k> #halt </k>
        if k_cell == KEVM.halt():
            return True
        elif type(k_cell) is KSequence:
            # <k> #halt ~> CONTINUATION </k>
            if k_cell.arity == 2 and k_cell[0] == KEVM.halt() and type(k_cell[1]) is KVariable:
                # <callDepth> 0 </callDepth>
                if get_cell(config, 'CALLDEPTH_CELL') == intToken(0):
                    return True
        return False

    @staticmethod
    def halt() -> KApply:
        return KApply('#halt_EVM_KItem')

    @staticmethod
    def sharp_execute() -> KApply:
        return KApply('#execute_EVM_KItem')

    @staticmethod
    def jumpi() -> KApply:
        return KApply('JUMPI_EVM_BinStackOp')

    @staticmethod
    def jump() -> KApply:
        return KApply('JUMP_EVM_UnStackOp')

    @staticmethod
    def jumpi_applied(pc: KInner, cond: KInner) -> KApply:
        return KApply('____EVM_InternalOp_BinStackOp_Int_Int', [KEVM.jumpi(), pc, cond])

    @staticmethod
    def jump_applied(pc: KInner) -> KApply:
        return KApply('___EVM_InternalOp_UnStackOp_Int', [KEVM.jump(), pc])

    @staticmethod
    def pow128() -> KApply:
        return KApply('pow128_WORD_Int', [])

    @staticmethod
    def pow256() -> KApply:
        return KApply('pow256_WORD_Int', [])

    @staticmethod
    def range_uint(width: int, i: KInner) -> KApply:
        return KApply('#rangeUInt(_,_)_WORD_Bool_Int_Int', [intToken(width), i])

    @staticmethod
    def range_sint(width: int, i: KInner) -> KApply:
        return KApply('#rangeSInt(_,_)_WORD_Bool_Int_Int', [intToken(width), i])

    @staticmethod
    def range_address(i: KInner) -> KApply:
        return KApply('#rangeAddress(_)_WORD_Bool_Int', [i])

    @staticmethod
    def range_bool(i: KInner) -> KApply:
        return KApply('#rangeBool(_)_WORD_Bool_Int', [i])

    @staticmethod
    def range_bytes(width: KInner, ba: KInner) -> KApply:
        return KApply('#rangeBytes(_,_)_WORD_Bool_Int_Int', [width, ba])

    @staticmethod
    def bool_2_word(cond: KInner) -> KApply:
        return KApply('bool2Word(_)_EVM-TYPES_Int_Bool', [cond])

    @staticmethod
    def size_bytearray(ba: KInner) -> KApply:
        return KApply('#sizeByteArray(_)_EVM-TYPES_Int_ByteArray', [ba])

    @staticmethod
    def inf_gas(g: KInner) -> KApply:
        return KApply('infGas', [g])

    @staticmethod
    def compute_valid_jumpdests(p: KInner) -> KApply:
        return KApply('#computeValidJumpDests(_)_EVM_Set_ByteArray', [p])

    @staticmethod
    def bin_runtime(c: KInner) -> KApply:
        return KApply('binRuntime', [c])

    @staticmethod
    def hashed_location(compiler: str, base: KInner, offset: KInner, member_offset: int = 0) -> KApply:
        location = KApply(
            '#hashedLocation(_,_,_)_HASHED-LOCATIONS_Int_String_Int_IntList', [stringToken(compiler), base, offset]
        )
        if member_offset > 0:
            location = KApply('_+Int_', [location, intToken(member_offset)])
        return location

    @staticmethod
    def loc(accessor: KInner) -> KApply:
        return KApply('contract_access_loc', [accessor])

    @staticmethod
    def lookup(map: KInner, key: KInner) -> KApply:
        return KApply('#lookup(_,_)_EVM-TYPES_Int_Map_Int', [map, key])

    @staticmethod
    def abi_calldata(name: str, args: List[KInner]) -> KApply:
        return KApply(
            '#abiCallData(_,_)_EVM-ABI_ByteArray_String_TypedArgs', [stringToken(name), KEVM.typed_args(args)]
        )

    @staticmethod
    def abi_selector(name: str) -> KApply:
        return KApply('abi_selector', [stringToken(name)])

    @staticmethod
    def abi_address(a: KInner) -> KApply:
        return KApply('#address(_)_EVM-ABI_TypedArg_Int', [a])

    @staticmethod
    def abi_bool(b: KInner) -> KApply:
        return KApply('#bool(_)_EVM-ABI_TypedArg_Int', [b])

    @staticmethod
    def abi_type(type: str, value: KInner) -> KApply:
        return KApply('abi_type_' + type, [value])

    @staticmethod
    def empty_typedargs() -> KApply:
        return KApply('.List{"_,__EVM-ABI_TypedArgs_TypedArg_TypedArgs"}_TypedArgs')

    @staticmethod
    def bytes_append(b1: KInner, b2: KInner) -> KApply:
        return KApply('_++__EVM-TYPES_ByteArray_ByteArray_ByteArray', [b1, b2])

    @staticmethod
    def account_cell(
        id: KInner, balance: KInner, code: KInner, storage: KInner, orig_storage: KInner, nonce: KInner
    ) -> KApply:
        return KApply(
            '<account>',
            [
                KApply('<acctID>', [id]),
                KApply('<balance>', [balance]),
                KApply('<code>', [code]),
                KApply('<storage>', [storage]),
                KApply('<origStorage>', [orig_storage]),
                KApply('<nonce>', [nonce]),
            ],
        )

    @staticmethod
    def wordstack_len(constrained_term: KInner) -> int:
        return len(flatten_label('_:__EVM-TYPES_WordStack_Int_WordStack', get_cell(constrained_term, 'WORDSTACK_CELL')))

    @staticmethod
    def parse_bytestack(s: KInner) -> KApply:
        return KApply('#parseByteStack(_)_SERIALIZATION_ByteArray_String', [s])

    @staticmethod
    def bytearray_empty() -> KApply:
        return KApply('.ByteArray_EVM-TYPES_ByteArray')

    @staticmethod
    def intlist(ints: List[KInner]) -> KApply:
        res = KApply('.List{"___HASHED-LOCATIONS_IntList_Int_IntList"}_IntList')
        for i in reversed(ints):
            res = KApply('___HASHED-LOCATIONS_IntList_Int_IntList', [i, res])
        return res

    @staticmethod
    def typed_args(args: List[KInner]) -> KApply:
        res = KApply('.List{"_,__EVM-ABI_TypedArgs_TypedArg_TypedArgs"}_TypedArgs')
        for i in reversed(args):
            res = KApply('_,__EVM-ABI_TypedArgs_TypedArg_TypedArgs', [i, res])
        return res

    @staticmethod
    def accounts(accts: List[KInner]) -> KInner:
        wrapped_accounts: List[KInner] = []
        for acct in accts:
            if type(acct) is KApply and acct.label.name == '<account>':
                acct_id = acct.args[0]
                wrapped_accounts.append(KApply('AccountCellMapItem', [acct_id, acct]))
            else:
                wrapped_accounts.append(acct)
        return build_assoc(KApply('.AccountCellMap'), KLabel('_AccountCellMap_'), wrapped_accounts)


class Foundry(KEVM):
    def __init__(
        self,
        definition_dir: Path,
        main_file: Optional[Path] = None,
        use_directory: Optional[Path] = None,
        profile: bool = False,
        extra_unparsing_modules: Iterable[KFlatModule] = (),
    ) -> None:
        # copied from KEVM class and adapted to inherit KPrint instead
        KEVM.__init__(
            self,
            definition_dir,
            main_file=main_file,
            use_directory=use_directory,
            profile=profile,
            extra_unparsing_modules=extra_unparsing_modules,
        )

    class Sorts:
        FOUNDRY_CELL: Final = KSort('FoundryCell')

    @staticmethod
    def success(s: KInner, dst: KInner, r: KInner, c: KInner, e1: KInner, e2: KInner) -> KApply:
        return KApply('foundry_success', [s, dst, r, c, e1, e2])

    @staticmethod
    def fail(s: KInner, dst: KInner, r: KInner, c: KInner, e1: KInner, e2: KInner) -> KApply:
        return notBool(Foundry.success(s, dst, r, c, e1, e2))

    # address(uint160(uint256(keccak256("foundry default caller"))))

    @staticmethod
    def loc_FOUNDRY_FAILED() -> KApply:  # noqa: N802
        return KEVM.loc(
            KApply(
                'contract_access_field',
                [
                    KApply('FoundryCheat_FOUNDRY-ACCOUNTS_FoundryContract'),
                    KApply('Failed_FOUNDRY-ACCOUNTS_FoundryField'),
                ],
            )
        )

    @staticmethod
    def address_TEST_CONTRACT() -> KToken:  # noqa: N802
        return intToken(0xB4C79DAB8F259C7AEE6E5B2AA729821864227E84)

    @staticmethod
    def account_TEST_CONTRACT_ADDRESS() -> KApply:  # noqa: N802
        return KEVM.account_cell(
            Foundry.address_TEST_CONTRACT(),
            intToken(0),
            KVariable('TEST_CODE'),
            KApply('.Map'),
            KApply('.Map'),
            intToken(0),
        )

    @staticmethod
    def address_CHEATCODE() -> KToken:  # noqa: N802
        return intToken(0x7109709ECFA91A80626FF3989D68F67F5B1DD12D)

    # Same address as the one used in DappTools's HEVM
    # address(bytes20(uint160(uint256(keccak256('hevm cheat code')))))
    @staticmethod
    def account_CHEATCODE_ADDRESS(store_var: KInner) -> KApply:  # noqa: N802
        return KEVM.account_cell(
            Foundry.address_CHEATCODE(),  # Hardcoded for now
            intToken(0),
            bytesToken('\x00'),
            store_var,
            KApply('.Map'),
            intToken(0),
        )<|MERGE_RESOLUTION|>--- conflicted
+++ resolved
@@ -9,21 +9,15 @@
 from pyk.kast.outer import KFlatModule
 from pyk.ktool.kompile import KompileBackend, kompile
 from pyk.ktool.kprint import SymbolTable, paren
-<<<<<<< HEAD
-=======
 from pyk.ktool.kprove import KProve
 from pyk.ktool.krun import KRun
->>>>>>> b7ef38f6
 from pyk.prelude.bytes import bytesToken
 from pyk.prelude.kbool import notBool
 from pyk.prelude.kint import intToken, ltInt
 from pyk.prelude.ml import mlAnd, mlEqualsTrue
 from pyk.prelude.string import stringToken
-<<<<<<< HEAD
 
 from .utils import add_include_arg
-=======
->>>>>>> b7ef38f6
 
 _LOGGER: Final = logging.getLogger(__name__)
 
