--- conflicted
+++ resolved
@@ -112,7 +112,12 @@
         symbol_table['_>=Word__EVM-TYPES_Int_Int_Int']                = paren(lambda a1, a2: '(' + a1 + ') >=Word (' + a2 + ')')
         symbol_table['_==Word__EVM-TYPES_Int_Int_Int']                = paren(lambda a1, a2: '(' + a1 + ') ==Word (' + a2 + ')')
         symbol_table['_s<Word__EVM-TYPES_Int_Int_Int']                = paren(lambda a1, a2: '(' + a1 + ') s<Word (' + a2 + ')')
-<<<<<<< HEAD
+        symbol_table['_[_]_EVM-TYPES_Int_WordStack_Int']              = paren(symbol_table['_[_]_EVM-TYPES_Int_WordStack_Int'])
+        symbol_table['_++__EVM-TYPES_ByteArray_ByteArray_ByteArray']  = paren(symbol_table['_++__EVM-TYPES_ByteArray_ByteArray_ByteArray'])
+        symbol_table['_[_.._]_EVM-TYPES_ByteArray_ByteArray_Int_Int'] = paren(symbol_table['_[_.._]_EVM-TYPES_ByteArray_ByteArray_Int_Int'])
+        symbol_table['_up/Int__EVM-TYPES_Int_Int_Int']                = paren(symbol_table['_up/Int__EVM-TYPES_Int_Int_Int'])
+        if 'typedArgs' in symbol_table:
+            symbol_table['typedArgs'] = paren(symbol_table['typedArgs'])
         paren_symbols = [
             '_|->_',
             '#And',
@@ -140,14 +145,6 @@
         for symb in paren_symbols:
             if symb in symbol_table:
                 symbol_table[symb] = paren(symbol_table[symb])
-=======
-        symbol_table['_[_]_EVM-TYPES_Int_WordStack_Int']              = paren(symbol_table['_[_]_EVM-TYPES_Int_WordStack_Int'])
-        symbol_table['_++__EVM-TYPES_ByteArray_ByteArray_ByteArray']  = paren(symbol_table['_++__EVM-TYPES_ByteArray_ByteArray_ByteArray'])
-        symbol_table['_[_.._]_EVM-TYPES_ByteArray_ByteArray_Int_Int'] = paren(symbol_table['_[_.._]_EVM-TYPES_ByteArray_ByteArray_Int_Int'])
-        symbol_table['_up/Int__EVM-TYPES_Int_Int_Int']                = paren(symbol_table['_up/Int__EVM-TYPES_Int_Int_Int'])
-        if 'typedArgs' in symbol_table:
-            symbol_table['typedArgs'] = paren(symbol_table['typedArgs'])
->>>>>>> ce9febe2
         # fmt: on
 
     class Sorts:
