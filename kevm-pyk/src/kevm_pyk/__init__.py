from __future__ import annotations

from typing import TYPE_CHECKING

if TYPE_CHECKING:
    from typing import Final


<<<<<<< HEAD
VERSION: Final = '1.0.348'
=======
VERSION: Final = '1.0.349'
>>>>>>> 7b043358
<|MERGE_RESOLUTION|>--- conflicted
+++ resolved
@@ -6,8 +6,4 @@
     from typing import Final
 
 
-<<<<<<< HEAD
-VERSION: Final = '1.0.348'
-=======
-VERSION: Final = '1.0.349'
->>>>>>> 7b043358
+VERSION: Final = '1.0.349'