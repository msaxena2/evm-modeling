--- conflicted
+++ resolved
@@ -6,8 +6,4 @@
     from typing import Final
 
 
-<<<<<<< HEAD
-VERSION: Final = '1.0.326'
-=======
-VERSION: Final = '1.0.327'
->>>>>>> 2211dcd2
+VERSION: Final = '1.0.327'