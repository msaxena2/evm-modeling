--- conflicted
+++ resolved
@@ -6,8 +6,4 @@
     from typing import Final
 
 
-<<<<<<< HEAD
-VERSION: Final = '1.0.314'
-=======
-VERSION: Final = '1.0.328'
->>>>>>> 49ce4a12
+VERSION: Final = '1.0.328'