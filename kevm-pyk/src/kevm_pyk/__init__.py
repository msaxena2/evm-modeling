from __future__ import annotations

from typing import TYPE_CHECKING

if TYPE_CHECKING:
    from typing import Final


<<<<<<< HEAD
VERSION: Final = '1.0.309'
=======
VERSION: Final = '1.0.310'
>>>>>>> b1de6804
<|MERGE_RESOLUTION|>--- conflicted
+++ resolved
@@ -6,8 +6,4 @@
     from typing import Final
 
 
-<<<<<<< HEAD
-VERSION: Final = '1.0.309'
-=======
-VERSION: Final = '1.0.310'
->>>>>>> b1de6804
+VERSION: Final = '1.0.310'