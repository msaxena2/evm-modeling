--- conflicted
+++ resolved
@@ -6,8 +6,4 @@
     from typing import Final
 
 
-<<<<<<< HEAD
-VERSION: Final = '1.0.411'
-=======
-VERSION: Final = '1.0.412'
->>>>>>> 3cb310e1
+VERSION: Final = '1.0.412'