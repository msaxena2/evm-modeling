--- conflicted
+++ resolved
@@ -5,8 +5,4 @@
 if TYPE_CHECKING:
     from typing import Final
 
-<<<<<<< HEAD
-VERSION: Final = '1.0.549'
-=======
-VERSION: Final = '1.0.551'
->>>>>>> fc6062a6
+VERSION: Final = '1.0.551'