from __future__ import annotations

from typing import TYPE_CHECKING

if TYPE_CHECKING:
    from typing import Final


<<<<<<< HEAD
VERSION: Final = '1.0.336'
=======
VERSION: Final = '1.0.337'
>>>>>>> ad4a3d31
<|MERGE_RESOLUTION|>--- conflicted
+++ resolved
@@ -6,8 +6,4 @@
     from typing import Final
 
 
-<<<<<<< HEAD
-VERSION: Final = '1.0.336'
-=======
-VERSION: Final = '1.0.337'
->>>>>>> ad4a3d31
+VERSION: Final = '1.0.337'