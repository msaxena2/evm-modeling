--- conflicted
+++ resolved
@@ -6,8 +6,4 @@
     from typing import Final
 
 
-<<<<<<< HEAD
-VERSION: Final = '1.0.343'
-=======
-VERSION: Final = '1.0.347'
->>>>>>> 2e56a637
+VERSION: Final = '1.0.347'