--- conflicted
+++ resolved
@@ -6,8 +6,4 @@
     from typing import Final
 
 
-<<<<<<< HEAD
-VERSION: Final = '1.0.441'
-=======
-VERSION: Final = '1.0.442'
->>>>>>> 0090dbc7
+VERSION: Final = '1.0.442'