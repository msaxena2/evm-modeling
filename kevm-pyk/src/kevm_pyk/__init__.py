from __future__ import annotations

from typing import TYPE_CHECKING

if TYPE_CHECKING:
    from typing import Final


<<<<<<< HEAD
VERSION: Final = '1.0.334'
=======
VERSION: Final = '1.0.335'
>>>>>>> 2a3c7628
<|MERGE_RESOLUTION|>--- conflicted
+++ resolved
@@ -6,8 +6,4 @@
     from typing import Final
 
 
-<<<<<<< HEAD
-VERSION: Final = '1.0.334'
-=======
-VERSION: Final = '1.0.335'
->>>>>>> 2a3c7628
+VERSION: Final = '1.0.335'