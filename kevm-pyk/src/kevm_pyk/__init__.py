from __future__ import annotations

from typing import TYPE_CHECKING

if TYPE_CHECKING:
    from typing import Final


<<<<<<< HEAD
VERSION: Final = '1.0.357'
=======
VERSION: Final = '1.0.356'
>>>>>>> 0475fa5b
<|MERGE_RESOLUTION|>--- conflicted
+++ resolved
@@ -6,8 +6,4 @@
     from typing import Final
 
 
-<<<<<<< HEAD
-VERSION: Final = '1.0.357'
-=======
-VERSION: Final = '1.0.356'
->>>>>>> 0475fa5b
+VERSION: Final = '1.0.356'