--- conflicted
+++ resolved
@@ -5,9 +5,4 @@
 if TYPE_CHECKING:
     from typing import Final
 
-
-<<<<<<< HEAD
-VERSION: Final = '1.0.546'
-=======
-VERSION: Final = '1.0.545'
->>>>>>> 893fa46a
+VERSION: Final = '1.0.546'