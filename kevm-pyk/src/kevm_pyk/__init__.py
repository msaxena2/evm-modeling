--- conflicted
+++ resolved
@@ -5,8 +5,4 @@
 if TYPE_CHECKING:
     from typing import Final
 
-<<<<<<< HEAD
-VERSION: Final = '1.0.606'
-=======
-VERSION: Final = '1.0.607'
->>>>>>> c444e23a
+VERSION: Final = '1.0.607'