--- conflicted
+++ resolved
@@ -6,8 +6,4 @@
     from typing import Final
 
 
-<<<<<<< HEAD
-VERSION: Final = '1.0.338'
-=======
-VERSION: Final = '1.0.341'
->>>>>>> ce8444a1
+VERSION: Final = '1.0.342'