--- conflicted
+++ resolved
@@ -6,8 +6,4 @@
     from typing import Final
 
 
-<<<<<<< HEAD
-VERSION: Final = '1.0.492'
-=======
-VERSION: Final = '1.0.493'
->>>>>>> 3286d6ae
+VERSION: Final = '1.0.493'