from __future__ import annotations

from typing import TYPE_CHECKING

if TYPE_CHECKING:
    from typing import Final


<<<<<<< HEAD
VERSION: Final = '1.0.310'
=======
VERSION: Final = '1.0.311'
>>>>>>> c0e85ade
<|MERGE_RESOLUTION|>--- conflicted
+++ resolved
@@ -6,8 +6,4 @@
     from typing import Final
 
 
-<<<<<<< HEAD
-VERSION: Final = '1.0.310'
-=======
-VERSION: Final = '1.0.311'
->>>>>>> c0e85ade
+VERSION: Final = '1.0.311'