--- conflicted
+++ resolved
@@ -5,8 +5,4 @@
 if TYPE_CHECKING:
     from typing import Final
 
-<<<<<<< HEAD
-VERSION: Final = '1.0.560'
-=======
-VERSION: Final = '1.0.562'
->>>>>>> 046f57c0
+VERSION: Final = '1.0.562'