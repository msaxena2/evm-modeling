from __future__ import annotations

from typing import TYPE_CHECKING

if TYPE_CHECKING:
    from typing import Final


<<<<<<< HEAD
VERSION: Final = '1.0.386'
=======
VERSION: Final = '1.0.392'
>>>>>>> 97ba5404
<|MERGE_RESOLUTION|>--- conflicted
+++ resolved
@@ -6,8 +6,4 @@
     from typing import Final
 
 
-<<<<<<< HEAD
-VERSION: Final = '1.0.386'
-=======
-VERSION: Final = '1.0.392'
->>>>>>> 97ba5404
+VERSION: Final = '1.0.392'