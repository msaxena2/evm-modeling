from __future__ import annotations

from typing import TYPE_CHECKING

if TYPE_CHECKING:
    from typing import Final

<<<<<<< HEAD
VERSION: Final = '1.0.647'
=======
VERSION: Final = '1.0.648'
>>>>>>> 32a2d4df
<|MERGE_RESOLUTION|>--- conflicted
+++ resolved
@@ -5,8 +5,4 @@
 if TYPE_CHECKING:
     from typing import Final
 
-<<<<<<< HEAD
-VERSION: Final = '1.0.647'
-=======
-VERSION: Final = '1.0.648'
->>>>>>> 32a2d4df
+VERSION: Final = '1.0.648'