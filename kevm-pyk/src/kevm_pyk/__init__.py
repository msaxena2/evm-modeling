from __future__ import annotations

from typing import TYPE_CHECKING

if TYPE_CHECKING:
    from typing import Final


<<<<<<< HEAD
VERSION: Final = '1.0.357'
=======
VERSION: Final = '1.0.358'
>>>>>>> 0f62d621
<|MERGE_RESOLUTION|>--- conflicted
+++ resolved
@@ -6,8 +6,4 @@
     from typing import Final
 
 
-<<<<<<< HEAD
-VERSION: Final = '1.0.357'
-=======
-VERSION: Final = '1.0.358'
->>>>>>> 0f62d621
+VERSION: Final = '1.0.358'