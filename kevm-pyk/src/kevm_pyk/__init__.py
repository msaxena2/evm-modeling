--- conflicted
+++ resolved
@@ -6,8 +6,4 @@
     from typing import Final
 
 
-<<<<<<< HEAD
-VERSION: Final = '1.0.342'
-=======
-VERSION: Final = '1.0.350'
->>>>>>> cc7d1758
+VERSION: Final = '1.0.350'