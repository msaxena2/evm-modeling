--- conflicted
+++ resolved
@@ -6,8 +6,4 @@
     from typing import Final
 
 
-<<<<<<< HEAD
-VERSION: Final = '1.0.358'
-=======
-VERSION: Final = '1.0.357'
->>>>>>> 449fbfa9
+VERSION: Final = '1.0.357'