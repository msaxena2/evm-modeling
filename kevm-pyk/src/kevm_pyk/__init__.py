--- conflicted
+++ resolved
@@ -6,8 +6,4 @@
     from typing import Final
 
 
-<<<<<<< HEAD
-VERSION: Final = '1.0.362'
-=======
-VERSION: Final = '1.0.364'
->>>>>>> d5fd9d31
+VERSION: Final = '1.0.364'