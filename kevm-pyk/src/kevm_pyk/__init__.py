from __future__ import annotations

from typing import TYPE_CHECKING

if TYPE_CHECKING:
    from typing import Final


<<<<<<< HEAD
VERSION: Final = '1.0.384'
=======
VERSION: Final = '1.0.385'
>>>>>>> 6d16eee9
<|MERGE_RESOLUTION|>--- conflicted
+++ resolved
@@ -6,8 +6,4 @@
     from typing import Final
 
 
-<<<<<<< HEAD
-VERSION: Final = '1.0.384'
-=======
-VERSION: Final = '1.0.385'
->>>>>>> 6d16eee9
+VERSION: Final = '1.0.385'