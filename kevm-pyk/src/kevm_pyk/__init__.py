--- conflicted
+++ resolved
@@ -5,8 +5,4 @@
 if TYPE_CHECKING:
     from typing import Final
 
-<<<<<<< HEAD
-VERSION: Final = '1.0.599'
-=======
-VERSION: Final = '1.0.601'
->>>>>>> 4f170645
+VERSION: Final = '1.0.601'