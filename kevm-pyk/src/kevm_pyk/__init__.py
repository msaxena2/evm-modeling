from __future__ import annotations

from typing import TYPE_CHECKING

if TYPE_CHECKING:
    from typing import Final

<<<<<<< HEAD
VERSION: Final = '1.0.619'
=======
VERSION: Final = '1.0.618'
>>>>>>> 898a3991
<|MERGE_RESOLUTION|>--- conflicted
+++ resolved
@@ -5,8 +5,4 @@
 if TYPE_CHECKING:
     from typing import Final
 
-<<<<<<< HEAD
-VERSION: Final = '1.0.619'
-=======
-VERSION: Final = '1.0.618'
->>>>>>> 898a3991
+VERSION: Final = '1.0.618'