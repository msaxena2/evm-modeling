--- conflicted
+++ resolved
@@ -6,8 +6,4 @@
     from typing import Final
 
 
-<<<<<<< HEAD
-VERSION: Final = '1.0.315'
-=======
-VERSION: Final = '1.0.318'
->>>>>>> 95f02e00
+VERSION: Final = '1.0.318'