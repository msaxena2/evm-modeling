--- conflicted
+++ resolved
@@ -6,8 +6,4 @@
     from typing import Final
 
 
-<<<<<<< HEAD
-VERSION: Final = '1.0.416'
-=======
-VERSION: Final = '1.0.418'
->>>>>>> 7efaf7ad
+VERSION: Final = '1.0.418'