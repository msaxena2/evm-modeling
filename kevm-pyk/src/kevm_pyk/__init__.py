from __future__ import annotations

from typing import TYPE_CHECKING

if TYPE_CHECKING:
    from typing import Final

<<<<<<< HEAD
VERSION: Final = '1.0.565'
=======
VERSION: Final = '1.0.564'
>>>>>>> 76c34224
<|MERGE_RESOLUTION|>--- conflicted
+++ resolved
@@ -5,8 +5,4 @@
 if TYPE_CHECKING:
     from typing import Final
 
-<<<<<<< HEAD
-VERSION: Final = '1.0.565'
-=======
-VERSION: Final = '1.0.564'
->>>>>>> 76c34224
+VERSION: Final = '1.0.564'