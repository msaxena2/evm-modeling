from __future__ import annotations

from typing import TYPE_CHECKING

if TYPE_CHECKING:
    from typing import Final


<<<<<<< HEAD
VERSION: Final = '1.0.394'
=======
VERSION: Final = '1.0.395'
>>>>>>> a6b79c94
<|MERGE_RESOLUTION|>--- conflicted
+++ resolved
@@ -6,8 +6,4 @@
     from typing import Final
 
 
-<<<<<<< HEAD
-VERSION: Final = '1.0.394'
-=======
-VERSION: Final = '1.0.395'
->>>>>>> a6b79c94
+VERSION: Final = '1.0.395'