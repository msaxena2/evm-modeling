--- conflicted
+++ resolved
@@ -6,8 +6,4 @@
     from typing import Final
 
 
-<<<<<<< HEAD
-VERSION: Final = '1.0.408'
-=======
-VERSION: Final = '1.0.411'
->>>>>>> 7fa1444b
+VERSION: Final = '1.0.411'