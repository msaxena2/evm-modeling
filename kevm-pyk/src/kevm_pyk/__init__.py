from __future__ import annotations

from typing import TYPE_CHECKING

if TYPE_CHECKING:
    from typing import Final


<<<<<<< HEAD
VERSION: Final = '1.0.436'
=======
VERSION: Final = '1.0.437'
>>>>>>> 9f44d640
<|MERGE_RESOLUTION|>--- conflicted
+++ resolved
@@ -6,8 +6,4 @@
     from typing import Final
 
 
-<<<<<<< HEAD
-VERSION: Final = '1.0.436'
-=======
-VERSION: Final = '1.0.437'
->>>>>>> 9f44d640
+VERSION: Final = '1.0.437'