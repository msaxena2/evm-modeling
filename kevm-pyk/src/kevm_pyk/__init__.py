from __future__ import annotations

from typing import TYPE_CHECKING

if TYPE_CHECKING:
    from typing import Final


<<<<<<< HEAD
VERSION: Final = '1.0.507'
=======
VERSION: Final = '1.0.523'
>>>>>>> 4cb939ab
<|MERGE_RESOLUTION|>--- conflicted
+++ resolved
@@ -6,8 +6,4 @@
     from typing import Final
 
 
-<<<<<<< HEAD
-VERSION: Final = '1.0.507'
-=======
-VERSION: Final = '1.0.523'
->>>>>>> 4cb939ab
+VERSION: Final = '1.0.523'