--- conflicted
+++ resolved
@@ -6,8 +6,4 @@
     from typing import Final
 
 
-<<<<<<< HEAD
-VERSION: Final = '1.0.343'
-=======
-VERSION: Final = '1.0.348'
->>>>>>> 630d1367
+VERSION: Final = '1.0.348'