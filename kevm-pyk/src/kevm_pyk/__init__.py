from __future__ import annotations

from typing import TYPE_CHECKING

if TYPE_CHECKING:
    from typing import Final


<<<<<<< HEAD
VERSION: Final = '1.0.365'
=======
VERSION: Final = '1.0.371'
>>>>>>> 36cc891d
<|MERGE_RESOLUTION|>--- conflicted
+++ resolved
@@ -6,8 +6,4 @@
     from typing import Final
 
 
-<<<<<<< HEAD
-VERSION: Final = '1.0.365'
-=======
-VERSION: Final = '1.0.371'
->>>>>>> 36cc891d
+VERSION: Final = '1.0.371'