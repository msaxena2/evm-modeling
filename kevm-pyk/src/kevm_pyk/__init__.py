--- conflicted
+++ resolved
@@ -6,8 +6,4 @@
     from typing import Final
 
 
-<<<<<<< HEAD
-VERSION: Final = '1.0.512'
-=======
-VERSION: Final = '1.0.535'
->>>>>>> d536769d
+VERSION: Final = '1.0.535'