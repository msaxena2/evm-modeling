--- conflicted
+++ resolved
@@ -6,8 +6,4 @@
     from typing import Final
 
 
-<<<<<<< HEAD
-VERSION: Final = '1.0.444'
-=======
-VERSION: Final = '1.0.445'
->>>>>>> ff65472f
+VERSION: Final = '1.0.445'