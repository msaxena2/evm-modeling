from __future__ import annotations

from distutils.dir_util import copy_tree
from typing import TYPE_CHECKING

from pyk.kbuild.utils import sync_files
from pyk.utils import run_process

from .. import config, kdist
from ..kompile import KompileTarget, kevm_kompile, lib_ccopts
from .api import Target

if TYPE_CHECKING:
    from collections.abc import Iterable, Mapping
    from pathlib import Path
    from typing import Any, Final


class KEVMTarget(Target):
    _kompile_args: dict[str, Any]
    _deps: tuple[str, ...]

    def __init__(self, kompile_args: Mapping[str, Any], *, deps: Iterable[str] | None = None):
        self._kompile_args = dict(kompile_args)
        self._deps = tuple(deps) if deps is not None else ()

    def build(self, output_dir: Path, deps: dict[str, Path], args: dict[str, Any]) -> None:
        verbose = args.get('verbose', False)
        enable_llvm_debug = args.get('enable_llvm_debug', False)
        debug_build = args.get('debug_build', False)
        ccopts = args.get('ccopts', [])

        ccopts = ccopts + lib_ccopts(kdist.get('plugin'), debug_build=debug_build)
        kevm_kompile(
            output_dir=output_dir,
            enable_llvm_debug=enable_llvm_debug,
            verbose=verbose,
<<<<<<< HEAD
            ccopts=ccopts,
=======
            plugin_dir=deps.get('evm-semantics.plugin'),
>>>>>>> 0b6d468e
            **self._kompile_args,
        )

    def deps(self) -> tuple[str, ...]:
        return self._deps


class PluginTarget(Target):
    def build(self, output_dir: Path, deps: dict[str, Any], args: dict[str, Any]) -> None:
        verbose = args.get('verbose', False)

        sync_files(
            source_dir=config.PLUGIN_DIR / 'plugin-c',
            target_dir=output_dir / 'plugin-c',
            file_names=[
                'blake2.cpp',
                'blake2.h',
                'crypto.cpp',
                'plugin_util.cpp',
                'plugin_util.h',
            ],
        )

        copy_tree(str(config.PLUGIN_DIR), '.')
        run_process(
            ['make', 'libcryptopp', 'libff', 'libsecp256k1', '-j3'],
            pipe_stdout=not verbose,
        )

        copy_tree('./build/libcryptopp', str(output_dir / 'libcryptopp'))
        copy_tree('./build/libff', str(output_dir / 'libff'))
        copy_tree('./build/libsecp256k1', str(output_dir / 'libsecp256k1'))


__TARGETS__: Final = {
    'llvm': KEVMTarget(
        {
            'target': KompileTarget.LLVM,
            'main_file': config.EVM_SEMANTICS_DIR / 'driver.md',
            'main_module': 'ETHEREUM-SIMULATION',
            'syntax_module': 'ETHEREUM-SIMULATION',
            'optimization': 2,
        },
        deps=('evm-semantics.plugin',),
    ),
    'haskell': KEVMTarget(
        {
            'target': KompileTarget.HASKELL,
            'main_file': config.EVM_SEMANTICS_DIR / 'edsl.md',
            'main_module': 'EDSL',
            'syntax_module': 'EDSL',
        },
    ),
    'haskell-standalone': KEVMTarget(
        {
            'target': KompileTarget.HASKELL,
            'main_file': config.EVM_SEMANTICS_DIR / 'driver.md',
            'main_module': 'ETHEREUM-SIMULATION',
            'syntax_module': 'ETHEREUM-SIMULATION',
        },
    ),
    'plugin': PluginTarget(),
}<|MERGE_RESOLUTION|>--- conflicted
+++ resolved
@@ -30,16 +30,12 @@
         debug_build = args.get('debug_build', False)
         ccopts = args.get('ccopts', [])
 
-        ccopts = ccopts + lib_ccopts(kdist.get('plugin'), debug_build=debug_build)
+        ccopts = ccopts + lib_ccopts(kdist.get('evm-semantics.plugin'), debug_build=debug_build)
         kevm_kompile(
             output_dir=output_dir,
             enable_llvm_debug=enable_llvm_debug,
             verbose=verbose,
-<<<<<<< HEAD
             ccopts=ccopts,
-=======
-            plugin_dir=deps.get('evm-semantics.plugin'),
->>>>>>> 0b6d468e
             **self._kompile_args,
         )
 
