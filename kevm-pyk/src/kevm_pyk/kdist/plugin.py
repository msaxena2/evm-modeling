from __future__ import annotations

from distutils.dir_util import copy_tree
from typing import TYPE_CHECKING

from pyk.kbuild.utils import k_version, sync_files
from pyk.utils import run_process

from .. import config
from ..kompile import KompileTarget, kevm_kompile
from .api import Target

if TYPE_CHECKING:
    from collections.abc import Mapping
    from pathlib import Path
    from typing import Any, Final


class KEVMTarget(Target):
    _kompile_args: dict[str, Any]

    def __init__(self, kompile_args: Mapping[str, Any]):
        self._kompile_args = dict(kompile_args)

    def build(self, output_dir: Path, deps: dict[str, Path], args: dict[str, Any]) -> None:
        verbose = args.get('verbose', False)
        enable_llvm_debug = args.get('enable_llvm_debug', False)
        debug_build = args.get('debug_build', False)
        ccopts = args.get('ccopts', [])

        kevm_kompile(
            output_dir=output_dir,
            enable_llvm_debug=enable_llvm_debug,
            verbose=verbose,
            ccopts=ccopts,
            plugin_dir=deps['evm-semantics.plugin'],
            debug_build=debug_build,
            **self._kompile_args,
        )

    def deps(self) -> tuple[str, ...]:
        return ('evm-semantics.plugin',)
<<<<<<< HEAD
=======

    def source(self) -> tuple[Path, ...]:
        return (config.EVM_SEMANTICS_DIR,) + tuple(config.MODULE_DIR.rglob('*.py'))

    def context(self) -> dict[str, str]:
        return {'k-version': k_version().text}
>>>>>>> d5fd9d31


class PluginTarget(Target):
    def build(self, output_dir: Path, deps: dict[str, Any], args: dict[str, Any]) -> None:
        verbose = args.get('verbose', False)

        sync_files(
            source_dir=config.PLUGIN_DIR / 'plugin-c',
            target_dir=output_dir / 'plugin-c',
            file_names=[
                'blake2.cpp',
                'blake2.h',
                'crypto.cpp',
                'plugin_util.cpp',
                'plugin_util.h',
            ],
        )

        copy_tree(str(config.PLUGIN_DIR), '.')
        run_process(
            ['make', 'libcryptopp', 'libff', 'libsecp256k1', '-j3'],
            pipe_stdout=not verbose,
        )

        copy_tree('./build/libcryptopp', str(output_dir / 'libcryptopp'))
        copy_tree('./build/libff', str(output_dir / 'libff'))
        copy_tree('./build/libsecp256k1', str(output_dir / 'libsecp256k1'))

    def source(self) -> tuple[Path]:
        return (config.PLUGIN_DIR,)


__TARGETS__: Final = {
    'llvm': KEVMTarget(
        {
            'target': KompileTarget.LLVM,
            'main_file': config.EVM_SEMANTICS_DIR / 'driver.md',
            'main_module': 'ETHEREUM-SIMULATION',
            'syntax_module': 'ETHEREUM-SIMULATION',
            'optimization': 2,
        },
    ),
    'haskell': KEVMTarget(
        {
            'target': KompileTarget.HASKELL,
            'main_file': config.EVM_SEMANTICS_DIR / 'edsl.md',
            'main_module': 'EDSL',
            'syntax_module': 'EDSL',
        },
    ),
    'haskell-standalone': KEVMTarget(
        {
            'target': KompileTarget.HASKELL,
            'main_file': config.EVM_SEMANTICS_DIR / 'driver.md',
            'main_module': 'ETHEREUM-SIMULATION',
            'syntax_module': 'ETHEREUM-SIMULATION',
        },
    ),
    'plugin': PluginTarget(),
}<|MERGE_RESOLUTION|>--- conflicted
+++ resolved
@@ -40,15 +40,12 @@
 
     def deps(self) -> tuple[str, ...]:
         return ('evm-semantics.plugin',)
-<<<<<<< HEAD
-=======
 
     def source(self) -> tuple[Path, ...]:
         return (config.EVM_SEMANTICS_DIR,) + tuple(config.MODULE_DIR.rglob('*.py'))
 
     def context(self) -> dict[str, str]:
         return {'k-version': k_version().text}
->>>>>>> d5fd9d31
 
 
 class PluginTarget(Target):
