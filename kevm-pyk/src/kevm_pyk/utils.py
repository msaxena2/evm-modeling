from __future__ import annotations

import logging
from contextlib import contextmanager
from pathlib import Path
from typing import TYPE_CHECKING

from pyk.cterm import CTerm
from pyk.kast.inner import KApply, KInner, KRewrite, KVariable, Subst
from pyk.kast.manip import (
    abstract_term_safely,
    bottom_up,
    free_vars,
    is_anon_var,
    set_cell,
    split_config_and_constraints,
    split_config_from,
)
from pyk.kast.outer import KSequence
from pyk.kcfg import KCFGExplore
from pyk.kore.rpc import KoreClient, KoreExecLogFormat, kore_server
from pyk.proof import APRBMCProof, APRBMCProver, APRProof, APRProver
from pyk.proof.equality import EqualityProof, EqualityProver
from pyk.proof.proof import ProofStatus
from pyk.utils import single

if TYPE_CHECKING:
    from collections.abc import Callable, Collection, Iterable, Iterator
    from typing import Final, TypeVar

    from pyk.kast.outer import KDefinition
    from pyk.kcfg import KCFG
    from pyk.kcfg.semantics import KCFGSemantics
    from pyk.ktool.kprint import KPrint
    from pyk.ktool.kprove import KProve
    from pyk.proof.proof import Proof

    T1 = TypeVar('T1')
    T2 = TypeVar('T2')

_LOGGER: Final = logging.getLogger(__name__)


def get_apr_proof_for_spec(  # noqa: N802
    kprove: KProve,
    spec_file: Path,
    save_directory: Path | None,
    spec_module_name: str | None = None,
    include_dirs: Iterable[Path] = (),
    md_selector: str | None = None,
    claim_labels: Iterable[str] | None = None,
    exclude_claim_labels: Iterable[str] = (),
) -> APRProof:
    if save_directory is None:
        save_directory = Path('.')
        _LOGGER.info(f'Using default save_directory: {save_directory}')

    _LOGGER.info(f'Extracting claim from file: {spec_file}')
    claim = single(
        kprove.get_claims(
            spec_file,
            spec_module_name=spec_module_name,
            include_dirs=include_dirs,
            md_selector=md_selector,
            claim_labels=claim_labels,
            exclude_claim_labels=exclude_claim_labels,
        )
    )

    apr_proof = APRProof.read_proof_data(save_directory, claim.label)
    return apr_proof


def kevm_prove(
    kprove: KProve,
    proof: Proof,
    kcfg_explore: KCFGExplore,
    max_depth: int = 1000,
    max_iterations: int | None = None,
    break_every_step: bool = False,
    break_on_jumpi: bool = False,
    break_on_calls: bool = True,
    implication_every_block: bool = False,
    extract_branches: Callable[[CTerm], Iterable[KInner]] | None = None,
<<<<<<< HEAD
    bmc_depth: int | None = None,
    bug_report: BugReport | None = None,
    kore_rpc_command: str | Iterable[str] = ('kore-rpc',),
    smt_timeout: int | None = None,
    smt_retry_limit: int | None = None,
    trace_rewrites: bool = False,
=======
    same_loop: Callable[[CTerm, CTerm], bool] | None = None,
>>>>>>> 3da361b9
    abstract_node: Callable[[CTerm], CTerm] | None = None,
) -> bool:
    proof = proof
    terminal_rules = ['EVM.halt']
    cut_point_rules = []
    if break_every_step:
        terminal_rules.append('EVM.step')
    if break_on_jumpi:
        cut_point_rules.extend(['EVM.jumpi.true', 'EVM.jumpi.false'])
    if break_on_calls:
        cut_point_rules.extend(
            [
                'EVM.call',
                'EVM.callcode',
                'EVM.delegatecall',
                'EVM.staticcall',
                'EVM.create',
                'EVM.create2',
                'FOUNDRY.foundry.call',
                'EVM.end',
                'EVM.return.exception',
                'EVM.return.revert',
                'EVM.return.success',
            ]
        )
    prover: APRBMCProver | APRProver | EqualityProver
    if type(proof) is APRBMCProof:
        prover = APRBMCProver(proof, kcfg_explore)
    elif type(proof) is APRProof:
        prover = APRProver(proof, kcfg_explore)
    elif type(proof) is EqualityProof:
        prover = EqualityProver(kcfg_explore=kcfg_explore, proof=proof)
    else:
        raise ValueError(f'Do not know how to build prover for proof: {proof}')
    try:
        if type(prover) is APRBMCProver or type(prover) is APRProver:
            prover.advance_proof(
                max_iterations=max_iterations,
                execute_depth=max_depth,
                terminal_rules=terminal_rules,
                cut_point_rules=cut_point_rules,
                implication_every_block=implication_every_block,
            )
            assert isinstance(proof, APRProof)
            failure_nodes = proof.failing
            if len(failure_nodes) == 0:
                _LOGGER.info(f'Proof passed: {proof.id}')
                return True
            else:
                _LOGGER.error(f'Proof failed: {proof.id}')
                return False
        elif type(prover) is EqualityProver:
            prover.advance_proof()
            if prover.proof.status == ProofStatus.PASSED:
                _LOGGER.info(f'Proof passed: {prover.proof.id}')
                return True
            if prover.proof.status == ProofStatus.FAILED:
                _LOGGER.error(f'Proof failed: {prover.proof.id}')
                if type(proof) is EqualityProof:
                    _LOGGER.info(proof.pretty(kprove))
                return False
            if prover.proof.status == ProofStatus.PENDING:
                _LOGGER.info(f'Proof pending: {prover.proof.id}')
                return False
        return False

    except Exception as e:
        _LOGGER.error(f'Proof crashed: {proof.id}\n{e}', exc_info=True)
        return False
    failure_nodes = proof.pending + proof.failing
    if len(failure_nodes) == 0:
        _LOGGER.info(f'Proof passed: {proof.id}')
        return True
    else:
        _LOGGER.error(f'Proof failed: {proof.id}')
        return False


def print_failure_info(proof: Proof, kcfg_explore: KCFGExplore, counterexample_info: bool = False) -> list[str]:
    if type(proof) is APRProof or type(proof) is APRBMCProof:
        target = proof.kcfg.node(proof.target)

        res_lines: list[str] = []

        num_pending = len(proof.pending)
        num_failing = len(proof.failing)
        res_lines.append(
            f'{num_pending + num_failing} Failure nodes. ({num_pending} pending and {num_failing} failing)'
        )
        if num_pending > 0:
            res_lines.append('')
            res_lines.append('Pending nodes:')
            for node in proof.pending:
                res_lines.append('')
                res_lines.append(f'ID: {node.id}:')
        if num_failing > 0:
            res_lines.append('')
            res_lines.append('Failing nodes:')
            for node in proof.failing:
                res_lines.append('')
                res_lines.append(f'  Node id: {str(node.id)}')

                simplified_node, _ = kcfg_explore.cterm_simplify(node.cterm)
                simplified_target, _ = kcfg_explore.cterm_simplify(target.cterm)

                node_cterm = CTerm.from_kast(simplified_node)
                target_cterm = CTerm.from_kast(simplified_target)

                res_lines.append('  Failure reason:')
                _, reason = kcfg_explore.implication_failure_reason(node_cterm, target_cterm)
                res_lines += [f'    {line}' for line in reason.split('\n')]

                res_lines.append('  Path condition:')
                res_lines += [f'    {kcfg_explore.kprint.pretty_print(proof.path_constraints(node.id))}']
                if counterexample_info:
                    res_lines.extend(print_model(node, kcfg_explore))

        res_lines.append('')
        res_lines.append(
            'Join the Runtime Verification Discord server for support: https://discord.com/invite/CurfmXNtbN'
        )

        return res_lines
    elif type(proof) is EqualityProof:
        return ['EqualityProof failed.']
    else:
        raise ValueError('Unknown proof type.')


def print_model(node: KCFG.Node, kcfg_explore: KCFGExplore) -> list[str]:
    res_lines: list[str] = []
    result_subst = kcfg_explore.cterm_get_model(node.cterm)
    if type(result_subst) is Subst:
        res_lines.append('  Model:')
        for var, term in result_subst.to_dict().items():
            term_kast = KInner.from_dict(term)
            res_lines.append(f'    {var} = {kcfg_explore.kprint.pretty_print(term_kast)}')
    else:
        res_lines.append('  Failed to generate a model.')

    return res_lines


def arg_pair_of(
    fst_type: Callable[[str], T1], snd_type: Callable[[str], T2], delim: str = ','
) -> Callable[[str], tuple[T1, T2]]:
    def parse(s: str) -> tuple[T1, T2]:
        elems = s.split(delim)
        length = len(elems)
        if length != 2:
            raise ValueError(f'Expected 2 elements, found {length}')
        return fst_type(elems[0]), snd_type(elems[1])

    return parse


def byte_offset_to_lines(lines: Iterable[str], byte_start: int, byte_width: int) -> tuple[list[str], int, int]:
    text_lines = []
    line_start = 0
    for line in lines:
        if len(line) < byte_start:
            byte_start -= len(line) + 1
            line_start += 1
        else:
            break
    line_end = line_start
    for line in list(lines)[line_start:]:
        if byte_start + byte_width < 0:
            break
        else:
            text_lines.append(line)
            byte_width -= len(line) + 1
            line_end += 1
    return (text_lines, line_start, line_end)


def KDefinition__expand_macros(defn: KDefinition, term: KInner) -> KInner:  # noqa: N802
    def _expand_macros(_term: KInner) -> KInner:
        if type(_term) is KApply:
            prod = defn.production_for_klabel(_term.label)
            if 'macro' in prod.att or 'alias' in prod.att or 'macro-rec' in prod.att or 'alias-rec' in prod.att:
                for r in defn.macro_rules:
                    assert type(r.body) is KRewrite
                    _new_term = r.body.apply_top(_term)
                    if _new_term != _term:
                        _term = _new_term
                        break
        return _term

    old_term = None
    while term != old_term:
        old_term = term
        term = bottom_up(_expand_macros, term)

    return term


def abstract_cell_vars(cterm: KInner, keep_vars: Collection[KVariable] = ()) -> KInner:
    state, _ = split_config_and_constraints(cterm)
    config, subst = split_config_from(state)
    for s in subst:
        if type(subst[s]) is KVariable and not is_anon_var(subst[s]) and subst[s] not in keep_vars:
            subst[s] = abstract_term_safely(KVariable('_'), base_name=s)
    return Subst(subst)(config)


def ensure_ksequence_on_k_cell(cterm: CTerm) -> CTerm:
    k_cell = cterm.cell('K_CELL')
    if type(k_cell) is not KSequence:
        _LOGGER.info('Introducing artificial KSequence on <k> cell.')
        return CTerm.from_kast(set_cell(cterm.kast, 'K_CELL', KSequence([k_cell])))
    return cterm


def constraints_for(vars: list[str], constraints: Iterable[KInner]) -> Iterable[KInner]:
    accounts_constraints = []
    constraints_changed = True
    while constraints_changed:
        constraints_changed = False
        for constraint in constraints:
            if constraint not in accounts_constraints and any(v in vars for v in free_vars(constraint)):
                accounts_constraints.append(constraint)
                vars.extend(free_vars(constraint))
                constraints_changed = True
    return accounts_constraints


@contextmanager
def legacy_explore(
    kprint: KPrint,
    *,
    kcfg_semantics: KCFGSemantics | None = None,
    id: str | None = None,
    port: int | None = None,
    kore_rpc_command: str | Iterable[str] | None = None,
    llvm_definition_dir: Path | None = None,
    smt_timeout: int | None = None,
    smt_retry_limit: int | None = None,
    bug_report: BugReport | None = None,
    haskell_log_format: KoreExecLogFormat = KoreExecLogFormat.ONELINE,
    haskell_log_entries: Iterable[str] = (),
    log_axioms_file: Path | None = None,
    trace_rewrites: bool = False,
) -> Iterator[KCFGExplore]:
    # Old way of handling KCFGExplore, to be removed
    with kore_server(
        definition_dir=kprint.definition_dir,
        llvm_definition_dir=llvm_definition_dir,
        module_name=kprint.main_module,
        port=port,
        command=kore_rpc_command,
        bug_report=bug_report,
        smt_timeout=smt_timeout,
        smt_retry_limit=smt_retry_limit,
        haskell_log_format=haskell_log_format,
        haskell_log_entries=haskell_log_entries,
        log_axioms_file=log_axioms_file,
    ) as server:
        with KoreClient('localhost', server.port, bug_report=bug_report) as client:
            yield KCFGExplore(
                kprint=kprint,
                kore_client=client,
                kcfg_semantics=kcfg_semantics,
                id=id,
                trace_rewrites=trace_rewrites,
            )<|MERGE_RESOLUTION|>--- conflicted
+++ resolved
@@ -82,16 +82,6 @@
     break_on_calls: bool = True,
     implication_every_block: bool = False,
     extract_branches: Callable[[CTerm], Iterable[KInner]] | None = None,
-<<<<<<< HEAD
-    bmc_depth: int | None = None,
-    bug_report: BugReport | None = None,
-    kore_rpc_command: str | Iterable[str] = ('kore-rpc',),
-    smt_timeout: int | None = None,
-    smt_retry_limit: int | None = None,
-    trace_rewrites: bool = False,
-=======
-    same_loop: Callable[[CTerm, CTerm], bool] | None = None,
->>>>>>> 3da361b9
     abstract_node: Callable[[CTerm], CTerm] | None = None,
 ) -> bool:
     proof = proof
