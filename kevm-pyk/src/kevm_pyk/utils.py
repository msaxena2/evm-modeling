from __future__ import annotations

import logging
from pathlib import Path
from typing import TYPE_CHECKING

from pyk.cterm import CTerm
from pyk.kast.inner import KApply, KRewrite, KVariable, Subst
from pyk.kast.manip import (
    abstract_term_safely,
    bottom_up,
    free_vars,
    is_anon_var,
    set_cell,
    split_config_and_constraints,
    split_config_from,
)
from pyk.kast.outer import KSequence
from pyk.proof import APRBMCProof, APRBMCProver, APRProof, APRProver, ProofStatus
from pyk.utils import single

if TYPE_CHECKING:
    from collections.abc import Callable, Collection, Iterable
    from typing import Final, TypeVar

    from pyk.kast import KInner
    from pyk.kast.outer import KDefinition
    from pyk.kcfg import KCFGExplore
    from pyk.ktool.kprove import KProve
    from pyk.utils import BugReport

    T1 = TypeVar('T1')
    T2 = TypeVar('T2')

_LOGGER: Final = logging.getLogger(__name__)


def get_apr_proof_for_spec(  # noqa: N802
    kprove: KProve,
    spec_file: Path,
    save_directory: Path | None,
    spec_module_name: str | None = None,
    include_dirs: Iterable[Path] = (),
    md_selector: str | None = None,
    claim_labels: Iterable[str] | None = None,
    exclude_claim_labels: Iterable[str] = (),
) -> APRProof:
    if save_directory is None:
        save_directory = Path('.')
        _LOGGER.info(f'Using default save_directory: {save_directory}')

    _LOGGER.info(f'Extracting claim from file: {spec_file}')
    claim = single(
        kprove.get_claims(
            spec_file,
            spec_module_name=spec_module_name,
            include_dirs=include_dirs,
            md_selector=md_selector,
            claim_labels=claim_labels,
            exclude_claim_labels=exclude_claim_labels,
        )
    )

    apr_proof = APRProof.read_proof(claim.label, save_directory)
    assert type(apr_proof) is APRProof
    return apr_proof


def kevm_apr_prove(
    kprove: KProve,
    proof: APRProof | APRBMCProof,
    kcfg_explore: KCFGExplore,
    save_directory: Path | None = None,
    max_depth: int = 1000,
    max_iterations: int | None = None,
    workers: int = 1,
    break_every_step: bool = False,
    break_on_jumpi: bool = False,
    break_on_calls: bool = True,
    implication_every_block: bool = False,
    is_terminal: Callable[[CTerm], bool] | None = None,
    extract_branches: Callable[[CTerm], Iterable[KInner]] | None = None,
    same_loop: Callable[[CTerm, CTerm], bool] | None = None,
    bmc_depth: int | None = None,
    bug_report: BugReport | None = None,
    kore_rpc_command: str | Iterable[str] = ('kore-rpc',),
    smt_timeout: int | None = None,
    smt_retry_limit: int | None = None,
    trace_rewrites: bool = False,
<<<<<<< HEAD
) -> ProofStatus:
    _apr_proof = proof
=======
    abstract_node: Callable[[CTerm], CTerm] | None = None,
) -> bool:
>>>>>>> 1ebb5f33
    terminal_rules = ['EVM.halt']
    cut_point_rules = []
    if break_every_step:
        cut_point_rules.append('EVM.step')
    if break_on_jumpi:
        cut_point_rules.extend(['EVM.jumpi.true', 'EVM.jumpi.false'])
    if break_on_calls:
        cut_point_rules.extend(
            [
                'EVM.call',
                'EVM.callcode',
                'EVM.delegatecall',
                'EVM.staticcall',
                'EVM.create',
                'EVM.create2',
                'FOUNDRY.foundry.call',
                'EVM.end',
                'EVM.return.exception',
                'EVM.return.revert',
                'EVM.return.success',
            ]
        )
    prover: APRBMCProof | APRProver
    if type(proof) is APRBMCProof:
        assert same_loop, f'BMC proof requires same_loop heuristic, but {same_loop} was supplied'
        prover = APRBMCProver(
            proof,
            is_terminal=is_terminal,
            extract_branches=extract_branches,
            same_loop=same_loop,
            abstract_node=abstract_node,
        )
    else:
        prover = APRProver(
            proof, is_terminal=is_terminal, extract_branches=extract_branches, abstract_node=abstract_node
        )
    try:
        prover.advance_proof(
            kcfg_explore,
            max_iterations=max_iterations,
            execute_depth=max_depth,
            terminal_rules=terminal_rules,
            cut_point_rules=cut_point_rules,
            implication_every_block=implication_every_block,
        )
    except Exception as e:
        _LOGGER.error(f'Proof crashed: {proof.id}\n{e}', exc_info=True)
        return ProofStatus.PENDING

    if _apr_proof.status == ProofStatus.PASSED:
        _LOGGER.info(f'Proof passed: {proof.id}')
    elif _apr_proof.status == ProofStatus.FAILED:
        _LOGGER.error(f'Proof failed: {proof.id}')
    elif _apr_proof.status == ProofStatus.PENDING:
        _LOGGER.error(f'Proof pending: {proof.id}')
    return _apr_proof.status


def print_failure_info(proof: APRProof, kcfg_explore: KCFGExplore) -> list[str]:
    target = proof.kcfg.node(proof.target)

    res_lines: list[str] = []

    num_pending = len(proof.pending)
    num_failing = len(proof.failing)
    res_lines.append(f'{num_pending + num_failing} Failure nodes. ({num_pending} pending and {num_failing} failing)')
    if num_pending > 0:
        res_lines.append('')
        res_lines.append('Pending nodes:')
        for node in proof.pending:
            res_lines.append('')
            res_lines.append(f'ID: {node.id}:')
    if num_failing > 0:
        res_lines.append('')
        res_lines.append('Failing nodes:')
        for node in proof.failing:
            res_lines.append('')
            res_lines.append(f'  Node id: {str(node.id)}')

            simplified_node, _ = kcfg_explore.cterm_simplify(node.cterm)
            simplified_target, _ = kcfg_explore.cterm_simplify(target.cterm)

            node_cterm = CTerm.from_kast(simplified_node)
            target_cterm = CTerm.from_kast(simplified_target)

            res_lines.append('  Failure reason:')
            _, reason = kcfg_explore.implication_failure_reason(node_cterm, target_cterm)
            res_lines += [f'    {line}' for line in reason.split('\n')]

            res_lines.append('  Path condition:')
            res_lines += [f'    {kcfg_explore.kprint.pretty_print(proof.path_constraints(node.id))}']

            res_lines.append('')
            res_lines.append('Join the Runtime Verification Discord server for support: https://discord.gg/GHvFbRDD')

    return res_lines


def arg_pair_of(
    fst_type: Callable[[str], T1], snd_type: Callable[[str], T2], delim: str = ','
) -> Callable[[str], tuple[T1, T2]]:
    def parse(s: str) -> tuple[T1, T2]:
        elems = s.split(delim)
        length = len(elems)
        if length != 2:
            raise ValueError(f'Expected 2 elements, found {length}')
        return fst_type(elems[0]), snd_type(elems[1])

    return parse


def byte_offset_to_lines(lines: Iterable[str], byte_start: int, byte_width: int) -> tuple[list[str], int, int]:
    text_lines = []
    line_start = 0
    for line in lines:
        if len(line) < byte_start:
            byte_start -= len(line) + 1
            line_start += 1
        else:
            break
    line_end = line_start
    for line in list(lines)[line_start:]:
        if byte_start + byte_width < 0:
            break
        else:
            text_lines.append(line)
            byte_width -= len(line) + 1
            line_end += 1
    return (text_lines, line_start, line_end)


def KDefinition__expand_macros(defn: KDefinition, term: KInner) -> KInner:  # noqa: N802
    def _expand_macros(_term: KInner) -> KInner:
        if type(_term) is KApply:
            prod = defn.production_for_klabel(_term.label)
            if 'macro' in prod.att or 'alias' in prod.att or 'macro-rec' in prod.att or 'alias-rec' in prod.att:
                for r in defn.macro_rules:
                    assert type(r.body) is KRewrite
                    _new_term = r.body.apply_top(_term)
                    if _new_term != _term:
                        _term = _new_term
                        break
        return _term

    old_term = None
    while term != old_term:
        old_term = term
        term = bottom_up(_expand_macros, term)

    return term


def abstract_cell_vars(cterm: KInner, keep_vars: Collection[KVariable] = ()) -> KInner:
    state, _ = split_config_and_constraints(cterm)
    config, subst = split_config_from(state)
    for s in subst:
        if type(subst[s]) is KVariable and not is_anon_var(subst[s]) and subst[s] not in keep_vars:
            subst[s] = abstract_term_safely(KVariable('_'), base_name=s)
    return Subst(subst)(config)


def ensure_ksequence_on_k_cell(cterm: CTerm) -> CTerm:
    k_cell = cterm.cell('K_CELL')
    if type(k_cell) is not KSequence:
        _LOGGER.info('Introducing artificial KSequence on <k> cell.')
        return CTerm.from_kast(set_cell(cterm.kast, 'K_CELL', KSequence([k_cell])))
    return cterm


def constraints_for(vars: list[str], constraints: Iterable[KInner]) -> Iterable[KInner]:
    accounts_constraints = []
    constraints_changed = True
    while constraints_changed:
        constraints_changed = False
        for constraint in constraints:
            if constraint not in accounts_constraints and any(v in vars for v in free_vars(constraint)):
                accounts_constraints.append(constraint)
                vars.extend(free_vars(constraint))
                constraints_changed = True
    return accounts_constraints<|MERGE_RESOLUTION|>--- conflicted
+++ resolved
@@ -87,13 +87,8 @@
     smt_timeout: int | None = None,
     smt_retry_limit: int | None = None,
     trace_rewrites: bool = False,
-<<<<<<< HEAD
+    abstract_node: Callable[[CTerm], CTerm] | None = None,
 ) -> ProofStatus:
-    _apr_proof = proof
-=======
-    abstract_node: Callable[[CTerm], CTerm] | None = None,
-) -> bool:
->>>>>>> 1ebb5f33
     terminal_rules = ['EVM.halt']
     cut_point_rules = []
     if break_every_step:
@@ -120,7 +115,8 @@
     if type(proof) is APRBMCProof:
         assert same_loop, f'BMC proof requires same_loop heuristic, but {same_loop} was supplied'
         prover = APRBMCProver(
-            proof,
+            proof=proof,
+            kcfg_explore=kcfg_explore,
             is_terminal=is_terminal,
             extract_branches=extract_branches,
             same_loop=same_loop,
@@ -128,11 +124,14 @@
         )
     else:
         prover = APRProver(
-            proof, is_terminal=is_terminal, extract_branches=extract_branches, abstract_node=abstract_node
+            proof=proof,
+            kcfg_explore=kcfg_explore,
+            is_terminal=is_terminal,
+            extract_branches=extract_branches,
+            abstract_node=abstract_node,
         )
     try:
         prover.advance_proof(
-            kcfg_explore,
             max_iterations=max_iterations,
             execute_depth=max_depth,
             terminal_rules=terminal_rules,
@@ -143,13 +142,13 @@
         _LOGGER.error(f'Proof crashed: {proof.id}\n{e}', exc_info=True)
         return ProofStatus.PENDING
 
-    if _apr_proof.status == ProofStatus.PASSED:
+    if proof.status == ProofStatus.PASSED:
         _LOGGER.info(f'Proof passed: {proof.id}')
-    elif _apr_proof.status == ProofStatus.FAILED:
+    elif proof.status == ProofStatus.FAILED:
         _LOGGER.error(f'Proof failed: {proof.id}')
-    elif _apr_proof.status == ProofStatus.PENDING:
+    elif proof.status == ProofStatus.PENDING:
         _LOGGER.error(f'Proof pending: {proof.id}')
-    return _apr_proof.status
+    return proof.status
 
 
 def print_failure_info(proof: APRProof, kcfg_explore: KCFGExplore) -> list[str]:
