import logging
import socket
from contextlib import closing
from pathlib import Path
from typing import Callable, Collection, Dict, Final, Iterable, List, Optional, Tuple, TypeVar

from pathos.pools import ProcessPool  # type: ignore
from pyk.cterm import CTerm
from pyk.kast.inner import KApply, KInner, KRewrite, KVariable, Subst
<<<<<<< HEAD
from pyk.kast.manip import abstract_term_safely, bottom_up, is_anon_var, split_config_and_constraints, split_config_from
from pyk.kast.outer import KDefinition
from pyk.kcfg import KCFG, KCFGExplore
from pyk.ktool import KProve

_LOGGER: Final = logging.getLogger(__name__)
=======
from pyk.kast.manip import (
    abstract_term_safely,
    bool_to_ml_pred,
    bottom_up,
    flatten_label,
    free_vars,
    is_anon_var,
    ml_pred_to_bool,
    remove_generated_cells,
    split_config_and_constraints,
    split_config_from,
    undo_aliases,
)
from pyk.kast.outer import KClaim, KDefinition, KRule
from pyk.kcfg import KCFG
from pyk.ktool.kprove import KProve
from pyk.prelude.kbool import FALSE
from pyk.prelude.ml import mlAnd
>>>>>>> 38821f1f

T1 = TypeVar('T1')
T2 = TypeVar('T2')


def find_free_port(host: str = 'localhost') -> int:
    with closing(socket.socket(socket.AF_INET, socket.SOCK_STREAM)) as s:
        s.bind((host, 0))
        s.setsockopt(socket.SOL_SOCKET, socket.SO_REUSEADDR, 1)
        return s.getsockname()[1]


def parallel_kcfg_explore(
    kprove: KProve,
    proof_problems: Dict[str, KCFG],
    save_directory: Optional[Path] = None,
    max_depth: int = 100,
    max_iterations: Optional[int] = None,
    workers: int = 1,
    break_every_step: bool = False,
    break_on_calls: bool = False,
    implication_every_block: bool = False,
    rpc_base_port: Optional[int] = None,
    is_terminal: Optional[Callable[[CTerm], bool]] = None,
    extract_branches: Optional[Callable[[CTerm], Iterable[KInner]]] = None,
) -> Dict[str, bool]:
    def _call_rpc(packed_args: Tuple[str, KCFG, int]) -> bool:
        _cfgid, _cfg, _index = packed_args
        terminal_rules = ['EVM.halt']
        if break_every_step:
            terminal_rules.append('EVM.step')
        if break_on_calls:
            terminal_rules.extend(
                [
                    'EVM.call',
                    'EVM.callcode',
                    'EVM.delegatecall',
                    'EVM.staticcall',
                    'EVM.create',
                    'EVM.create2',
                    'FOUNDRY.foundry.call',
                ]
            )
        base_port = rpc_base_port if rpc_base_port is not None else find_free_port()

        with KCFGExplore(kprove, port=(base_port + _index)) as kcfg_explore:
            try:
                _cfg = kcfg_explore.all_path_reachability_prove(
                    _cfgid,
                    _cfg,
                    cfg_dir=save_directory,
                    is_terminal=is_terminal,
                    extract_branches=extract_branches,
                    max_iterations=max_iterations,
                    execute_depth=max_depth,
                    terminal_rules=terminal_rules,
                    implication_every_block=implication_every_block,
                )
            except Exception as e:
                _LOGGER.error(f'Proof crashed: {_cfgid}\n{e}')
                return False

        failure_nodes = _cfg.frontier + _cfg.stuck
        if len(failure_nodes) == 0:
            _LOGGER.info(f'Proof passed: {_cfgid}')
            return True
        else:
            _LOGGER.error(f'Proof failed: {_cfgid}')
            return False

    with ProcessPool(ncpus=workers) as process_pool:
        _proof_problems = [(_id, _cfg, _i) for _i, (_id, _cfg) in enumerate(proof_problems.items())]
        results = process_pool.map(_call_rpc, _proof_problems)

    return {pid: result for pid, result in zip(proof_problems, results, strict=True)}


def arg_pair_of(
    fst_type: Callable[[str], T1], snd_type: Callable[[str], T2], delim: str = ','
) -> Callable[[str], Tuple[T1, T2]]:
    def parse(s: str) -> Tuple[T1, T2]:
        elems = s.split(delim)
        length = len(elems)
        if length != 2:
            raise ValueError(f'Expected 2 elements, found {length}')
        return fst_type(elems[0]), snd_type(elems[1])

    return parse


def KDefinition__expand_macros(defn: KDefinition, term: KInner) -> KInner:  # noqa: N802
    def _expand_macros(_term: KInner) -> KInner:
        if type(_term) is KApply:
            prod = defn.production_for_klabel(_term.label)
            if 'macro' in prod.att or 'alias' in prod.att or 'macro-rec' in prod.att or 'alias-rec' in prod.att:
                for r in defn.macro_rules:
                    assert type(r.body) is KRewrite
                    _new_term = r.body.apply_top(_term)
                    if _new_term != _term:
                        _term = _new_term
                        break
        return _term

    old_term = None
    while term != old_term:
        old_term = term
        term = bottom_up(_expand_macros, term)

    return term


def add_include_arg(includes: Iterable[str]) -> List[str]:
    return [arg for include in includes for arg in ['-I', include]]


def abstract_cell_vars(cterm: KInner, keep_vars: Collection[KVariable] = ()) -> KInner:
    state, _ = split_config_and_constraints(cterm)
    config, subst = split_config_from(state)
    for s in subst:
        if type(subst[s]) is KVariable and not is_anon_var(subst[s]) and subst[s] not in keep_vars:
            subst[s] = abstract_term_safely(KVariable('_'), base_name=s)
    return Subst(subst)(config)<|MERGE_RESOLUTION|>--- conflicted
+++ resolved
@@ -7,33 +7,12 @@
 from pathos.pools import ProcessPool  # type: ignore
 from pyk.cterm import CTerm
 from pyk.kast.inner import KApply, KInner, KRewrite, KVariable, Subst
-<<<<<<< HEAD
 from pyk.kast.manip import abstract_term_safely, bottom_up, is_anon_var, split_config_and_constraints, split_config_from
 from pyk.kast.outer import KDefinition
 from pyk.kcfg import KCFG, KCFGExplore
-from pyk.ktool import KProve
+from pyk.ktool.kprove import KProve
 
 _LOGGER: Final = logging.getLogger(__name__)
-=======
-from pyk.kast.manip import (
-    abstract_term_safely,
-    bool_to_ml_pred,
-    bottom_up,
-    flatten_label,
-    free_vars,
-    is_anon_var,
-    ml_pred_to_bool,
-    remove_generated_cells,
-    split_config_and_constraints,
-    split_config_from,
-    undo_aliases,
-)
-from pyk.kast.outer import KClaim, KDefinition, KRule
-from pyk.kcfg import KCFG
-from pyk.ktool.kprove import KProve
-from pyk.prelude.kbool import FALSE
-from pyk.prelude.ml import mlAnd
->>>>>>> 38821f1f
 
 T1 = TypeVar('T1')
 T2 = TypeVar('T2')
