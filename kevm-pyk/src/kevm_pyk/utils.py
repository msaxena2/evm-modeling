--- conflicted
+++ resolved
@@ -1,7 +1,3 @@
-<<<<<<< HEAD
-import hashlib
-=======
->>>>>>> 3e19f1f7
 import logging
 import socket
 from contextlib import closing
@@ -26,15 +22,6 @@
         return s.getsockname()[1]
 
 
-<<<<<<< HEAD
-def cfg_file_name(cfgid: str) -> str:
-    hash = hashlib.sha256()
-    hash.update(cfgid.encode('utf-8'))
-    return str(hash.hexdigest())
-
-
-=======
->>>>>>> 3e19f1f7
 def parallel_kcfg_explore(
     kprove: KProve,
     proof_problems: Dict[str, KCFG],
@@ -67,25 +54,13 @@
                 ]
             )
         base_port = rpc_base_port if rpc_base_port is not None else find_free_port()
-<<<<<<< HEAD
-        cfg_path = None
-        if save_directory is not None:
-            _cfg_path = cfg_file_name(_cfgid)
-            _LOGGER.info(f'Using hashed path for storing KCFG: {_cfgid} -> {_cfg_path}')
-            cfg_path = save_directory / f'{_cfg_path}.json'
-=======
->>>>>>> 3e19f1f7
 
         with KCFGExplore(kprove, port=(base_port + _index)) as kcfg_explore:
             try:
                 _cfg = kcfg_explore.all_path_reachability_prove(
                     _cfgid,
                     _cfg,
-<<<<<<< HEAD
-                    cfg_path=cfg_path,
-=======
                     cfg_dir=save_directory,
->>>>>>> 3e19f1f7
                     is_terminal=is_terminal,
                     extract_branches=extract_branches,
                     max_iterations=max_iterations,
@@ -110,14 +85,6 @@
         results = process_pool.map(_call_rpc, _proof_problems)
 
     return {pid: result for pid, result in zip(proof_problems, results, strict=True)}
-<<<<<<< HEAD
-
-
-def write_cfg(_cfg: KCFG, _cfgpath: Path) -> None:
-    _cfgpath.write_text(_cfg.to_json())
-    _LOGGER.info(f'Updated CFG file: {_cfgpath}')
-=======
->>>>>>> 3e19f1f7
 
 
 def KDefinition__expand_macros(defn: KDefinition, term: KInner) -> KInner:  # noqa: N802
