from __future__ import annotations

import logging
from pathlib import Path
from typing import TYPE_CHECKING

from pathos.pools import ProcessPool  # type: ignore
from pyk.cterm import CTerm
from pyk.kast.inner import KApply, KRewrite, KVariable, Subst
from pyk.kast.manip import (
    abstract_term_safely,
    bottom_up,
    is_anon_var,
    set_cell,
    split_config_and_constraints,
    split_config_from,
)
from pyk.kast.outer import KSequence
from pyk.kcfg import KCFGExplore
from pyk.proof import APRBMCProof, APRBMCProver, APRProof, APRProver
from pyk.utils import shorten_hash, single

if TYPE_CHECKING:
    from collections.abc import Callable, Collection, Iterable
    from typing import Final, TypeVar

    from pyk.cli_utils import BugReport
    from pyk.kast import KInner
    from pyk.kast.outer import KDefinition
    from pyk.kcfg import KCFG
    from pyk.ktool.kprove import KProve

    T1 = TypeVar('T1')
    T2 = TypeVar('T2')

_LOGGER: Final = logging.getLogger(__name__)


def get_apr_proof_for_spec(  # noqa: N802
    kprove: KProve,
    spec_file: Path,
    save_directory: Path | None,
    spec_module_name: str | None = None,
    include_dirs: Iterable[Path] = (),
    md_selector: str | None = None,
    claim_labels: Iterable[str] = (),
    exclude_claim_labels: Iterable[str] = (),
) -> APRProof:
    if save_directory is None:
        save_directory = Path('.')
        _LOGGER.info(f'Using default save_directory: {save_directory}')

    _LOGGER.info(f'Extracting claim from file: {spec_file}')
    claim = single(
        kprove.get_claims(
            spec_file,
            spec_module_name=spec_module_name,
            include_dirs=include_dirs,
            md_selector=md_selector,
            claim_labels=claim_labels,
            exclude_claim_labels=exclude_claim_labels,
        )
    )

    apr_proof = APRProof.read_proof(claim.label, save_directory)
    return apr_proof


def parallel_kcfg_explore(
    kprove: KProve,
    proof_problems: dict[str, APRProof | APRBMCProof],
    save_directory: Path | None = None,
    max_depth: int = 1000,
    max_iterations: int | None = None,
    workers: int = 1,
    break_every_step: bool = False,
    break_on_jumpi: bool = False,
    break_on_calls: bool = True,
    implication_every_block: bool = False,
    is_terminal: Callable[[CTerm], bool] | None = None,
    extract_branches: Callable[[CTerm], Iterable[KInner]] | None = None,
    same_loop: Callable[[CTerm, CTerm], bool] | None = None,
    bmc_depth: int | None = None,
    bug_report: BugReport | None = None,
    kore_rpc_command: str | Iterable[str] = ('kore-rpc',),
    smt_timeout: int | None = None,
    smt_retry_limit: int | None = None,
<<<<<<< HEAD
    failure_info: bool = True,
=======
    trace_rewrites: bool = False,
>>>>>>> 8d7117cf
) -> dict[str, bool]:
    def _call_rpc(packed_args: tuple[str, APRProof, int]) -> bool:
        _cfgid, _apr_proof, _index = packed_args
        terminal_rules = ['EVM.halt']
        cut_point_rules = []
        if break_every_step:
            cut_point_rules.append('EVM.step')
        if break_on_jumpi:
            cut_point_rules.extend(['EVM.jumpi.true', 'EVM.jumpi.false'])
        if break_on_calls:
            cut_point_rules.extend(
                [
                    'EVM.call',
                    'EVM.callcode',
                    'EVM.delegatecall',
                    'EVM.staticcall',
                    'EVM.create',
                    'EVM.create2',
                    'FOUNDRY.foundry.call',
                    'EVM.end',
                    'EVM.return.exception',
                    'EVM.return.revert',
                    'EVM.return.success',
                ]
            )

        with KCFGExplore(
            kprove,
            id=_apr_proof.id,
            bug_report=bug_report,
            kore_rpc_command=kore_rpc_command,
            smt_timeout=smt_timeout,
            smt_retry_limit=smt_retry_limit,
            trace_rewrites=trace_rewrites,
        ) as kcfg_explore:
            prover: APRBMCProof | APRProver
            if type(_apr_proof) is APRBMCProof:
                assert same_loop, f'BMC proof requires same_loop heuristic, but {same_loop} was supplied'
                prover = APRBMCProver(
                    _apr_proof, is_terminal=is_terminal, extract_branches=extract_branches, same_loop=same_loop
                )
            else:
                prover = APRProver(_apr_proof, is_terminal=is_terminal, extract_branches=extract_branches)
            try:
                _cfg = prover.advance_proof(
                    kcfg_explore,
                    max_iterations=max_iterations,
                    execute_depth=max_depth,
                    terminal_rules=terminal_rules,
                    cut_point_rules=cut_point_rules,
                    implication_every_block=implication_every_block,
                )
            except Exception as e:
                _LOGGER.error(f'Proof crashed: {_cfgid}\n{e}', exc_info=True)
                return False

            failure_nodes = _cfg.frontier + _cfg.stuck
            if len(failure_nodes) == 0:
                _LOGGER.info(f'Proof passed: {_cfgid}')
                return True
            else:
                _LOGGER.error(f'Proof failed: {_cfgid}')
                if failure_info:
                    failure_log = print_failure_info(_cfg, _cfgid, kcfg_explore)
                    for line in failure_log:
                        _LOGGER.warning(line)
                return False

    with ProcessPool(ncpus=workers) as process_pool:
        _proof_problems = [(_id, _cfg, _i) for _i, (_id, _cfg) in enumerate(proof_problems.items())]
        results = process_pool.map(_call_rpc, _proof_problems)

    return dict(zip(proof_problems, results, strict=True))


def print_failure_info(_cfg: KCFG, _cfgid: str, kcfg_explore: KCFGExplore) -> list[str]:
    unique_target = _cfg.get_unique_target()

    res_lines: list[str] = []

    num_frontier = len(_cfg.frontier)
    num_stuck = len(_cfg.stuck)
    res_lines.append(f'{num_frontier + num_stuck} Failure nodes. ({num_frontier} frontier and {num_stuck} stuck)')
    if num_frontier > 0:
        res_lines.append('')
        res_lines.append('Frontier nodes:')
        for node in _cfg.frontier:
            res_lines.append('')
            res_lines.append(f'ID: {node.id}:')
    if num_stuck > 0:
        res_lines.append('')
        res_lines.append('Stuck nodes:')
        for node in _cfg.stuck:
            res_lines.append('')
            res_lines.append(f'  Node id: {shorten_hash(node.id)}')

            simplified_node, _ = kcfg_explore.cterm_simplify(node.cterm)
            simplified_target, _ = kcfg_explore.cterm_simplify(unique_target.cterm)

            node_cterm = CTerm.from_kast(simplified_node)
            target_cterm = CTerm.from_kast(simplified_target)

            res_lines.append('  Failure reason:')
            _, reason = kcfg_explore.implication_failure_reason(node_cterm, target_cterm)
            res_lines += [f'    {line}' for line in reason.split('\n')]
            if 'foundry_success' in reason:
                res_lines.append('See `foundry_success` predicate for more information:')
                res_lines.append(
                    'https://github.com/runtimeverification/evm-semantics/blob/master/include/kframework/foundry.md#foundry-success-predicate'
                )
            res_lines.append('Join the Runtime Verification Discord server for support: https://discord.gg/GHvFbRDD')

            res_lines.append('  Path condition:')
            res_lines += [f'    {kcfg_explore.kprint.pretty_print(_cfg.path_constraints(node.id))}']

    return res_lines


def arg_pair_of(
    fst_type: Callable[[str], T1], snd_type: Callable[[str], T2], delim: str = ','
) -> Callable[[str], tuple[T1, T2]]:
    def parse(s: str) -> tuple[T1, T2]:
        elems = s.split(delim)
        length = len(elems)
        if length != 2:
            raise ValueError(f'Expected 2 elements, found {length}')
        return fst_type(elems[0]), snd_type(elems[1])

    return parse


def byte_offset_to_lines(lines: Iterable[str], byte_start: int, byte_width: int) -> tuple[list[str], int, int]:
    text_lines = []
    line_start = 0
    for line in lines:
        if len(line) < byte_start:
            byte_start -= len(line) + 1
            line_start += 1
        else:
            break
    line_end = line_start
    for line in list(lines)[line_start:]:
        if byte_start + byte_width < 0:
            break
        else:
            text_lines.append(line)
            byte_width -= len(line) + 1
            line_end += 1
    return (text_lines, line_start, line_end)


def KDefinition__expand_macros(defn: KDefinition, term: KInner) -> KInner:  # noqa: N802
    def _expand_macros(_term: KInner) -> KInner:
        if type(_term) is KApply:
            prod = defn.production_for_klabel(_term.label)
            if 'macro' in prod.att or 'alias' in prod.att or 'macro-rec' in prod.att or 'alias-rec' in prod.att:
                for r in defn.macro_rules:
                    assert type(r.body) is KRewrite
                    _new_term = r.body.apply_top(_term)
                    if _new_term != _term:
                        _term = _new_term
                        break
        return _term

    old_term = None
    while term != old_term:
        old_term = term
        term = bottom_up(_expand_macros, term)

    return term


def abstract_cell_vars(cterm: KInner, keep_vars: Collection[KVariable] = ()) -> KInner:
    state, _ = split_config_and_constraints(cterm)
    config, subst = split_config_from(state)
    for s in subst:
        if type(subst[s]) is KVariable and not is_anon_var(subst[s]) and subst[s] not in keep_vars:
            subst[s] = abstract_term_safely(KVariable('_'), base_name=s)
    return Subst(subst)(config)


def ensure_ksequence_on_k_cell(cterm: CTerm) -> CTerm:
    k_cell = cterm.cell('K_CELL')
    if type(k_cell) is not KSequence:
        _LOGGER.info('Introducing artificial KSequence on <k> cell.')
        return CTerm.from_kast(set_cell(cterm.kast, 'K_CELL', KSequence([k_cell])))
    return cterm<|MERGE_RESOLUTION|>--- conflicted
+++ resolved
@@ -85,11 +85,8 @@
     kore_rpc_command: str | Iterable[str] = ('kore-rpc',),
     smt_timeout: int | None = None,
     smt_retry_limit: int | None = None,
-<<<<<<< HEAD
     failure_info: bool = True,
-=======
     trace_rewrites: bool = False,
->>>>>>> 8d7117cf
 ) -> dict[str, bool]:
     def _call_rpc(packed_args: tuple[str, APRProof, int]) -> bool:
         _cfgid, _apr_proof, _index = packed_args
