--- conflicted
+++ resolved
@@ -18,22 +18,15 @@
     minimize_term,
     ml_pred_to_bool,
     push_down_rewrites,
-    split_config_and_constraints,
-    split_config_from,
-    is_anon_var,
     set_cell,
     split_config_and_constraints,
     split_config_from,
 )
 from pyk.kast.outer import KSequence
 from pyk.kcfg import KCFGExplore
-<<<<<<< HEAD
 from pyk.prelude import k
 from pyk.prelude.ml import mlTop
-from pyk.proof import AGProof, AGProver
-=======
 from pyk.proof import APRBMCProof, APRBMCProver, APRProof, APRProver
->>>>>>> b8c4b192
 from pyk.utils import single
 
 if TYPE_CHECKING:
@@ -175,7 +168,7 @@
 
 
 def print_failure_info(_cfg: KCFG, _cfgid: str, kcfg_explore: KCFGExplore) -> list[str]:
-#      unique_target = _cfg.get_unique_target()
+    #      unique_target = _cfg.get_unique_target()
 
     res_lines: list[str] = []
 
@@ -192,17 +185,16 @@
         res_lines.append('')
         res_lines.append('Stuck nodes:')
         for node in _cfg.stuck:
-
-            res_lines += [kcfg_explore.kprint.pretty_print(constraint) for constraint in _cfg.path_constraints(node.id)]
-
-#              node_cterm = CTerm.from_kast(kcfg_explore.cterm_simplify(node.cterm))
-#              target_cterm = CTerm.from_kast(kcfg_explore.cterm_simplify(unique_target.cterm))
-#  
-#              res_lines.append('')
-#              res_lines.append(f'ID: {node.id}:')
-#              res_lines.append('Failed subsumption into the target node because:')
-#              _, reason = check_implication(kcfg_explore, node_cterm, target_cterm)
-#              res_lines += reason.split('\n')
+            res_lines += [kcfg_explore.kprint.pretty_print(_cfg.path_constraints(node.id))]
+
+    #              node_cterm = CTerm.from_kast(kcfg_explore.cterm_simplify(node.cterm))
+    #              target_cterm = CTerm.from_kast(kcfg_explore.cterm_simplify(unique_target.cterm))
+    #
+    #              res_lines.append('')
+    #              res_lines.append(f'ID: {node.id}:')
+    #              res_lines.append('Failed subsumption into the target node because:')
+    #              _, reason = check_implication(kcfg_explore, node_cterm, target_cterm)
+    #              res_lines += reason.split('\n')
 
     return res_lines
 
@@ -270,7 +262,7 @@
     return Subst(subst)(config)
 
 
-def check_implication(kcfg_explore: KCFGExplore, concrete: CTerm, abstract: CTerm) -> Tuple[bool, str]:
+def check_implication(kcfg_explore: KCFGExplore, concrete: CTerm, abstract: CTerm) -> tuple[bool, str]:
     def _is_cell_subst(csubst: KInner) -> bool:
         if type(csubst) is KApply and csubst.label.name == '_==K_':
             csubst_arg = csubst.args[0]
@@ -347,6 +339,7 @@
 
     return bottom_up(_no_cell_rewrite_to_dots, term)
 
+
 def ensure_ksequence_on_k_cell(cterm: CTerm) -> CTerm:
     k_cell = cterm.cell('K_CELL')
     if type(k_cell) is not KSequence:
