from __future__ import annotations

import logging
from contextlib import contextmanager
from pathlib import Path
from typing import TYPE_CHECKING

from pyk.cterm import CTerm
from pyk.kast.inner import KApply, KInner, KRewrite, KVariable, Subst
from pyk.kast.manip import (
    abstract_term_safely,
    bottom_up,
    free_vars,
    is_anon_var,
    set_cell,
    split_config_and_constraints,
    split_config_from,
)
from pyk.kast.outer import KSequence
from pyk.kcfg import KCFGExplore
from pyk.kore.rpc import KoreClient, KoreExecLogFormat, TransportType, kore_server
from pyk.proof import APRBMCProof, APRBMCProver, APRProof, APRProver
from pyk.proof.equality import EqualityProof, EqualityProver
from pyk.proof.reachability import ParallelAPRBMCProver, ParallelAPRProver
from pyk.utils import single

if TYPE_CHECKING:
    from collections.abc import Callable, Collection, Iterable, Iterator
    from typing import Final, TypeVar

    from pyk.kast.outer import KClaim, KDefinition
    from pyk.kcfg import KCFG
    from pyk.kcfg.semantics import KCFGSemantics
    from pyk.ktool.kprint import KPrint
    from pyk.ktool.kprove import KProve
    from pyk.proof.proof import Proof
    from pyk.utils import BugReport

    T1 = TypeVar('T1')
    T2 = TypeVar('T2')

_LOGGER: Final = logging.getLogger(__name__)


def claim_dependency_dict(claims: Iterable[KClaim], spec_module_name: str | None = None) -> dict[str, list[str]]:
    claims_by_label = {claim.label: claim for claim in claims}
    graph: dict[str, list[str]] = {}
    for claim in claims:
        graph[claim.label] = []
        for dependency in claim.dependencies:
            if dependency not in claims_by_label:
                if spec_module_name is None:
                    raise ValueError(f'Could not find dependency and no spec_module provided: {dependency}')
                else:
                    spec_dependency = f'{spec_module_name}.{dependency}'
                    if spec_dependency not in claims_by_label:
                        raise ValueError(f'Could not find dependency: {dependency} or {spec_dependency}')
                    dependency = spec_dependency
            graph[claim.label].append(dependency)
    return graph


def get_apr_proof_for_spec(
    kprove: KProve,
    spec_file: Path,
    save_directory: Path | None,
    spec_module_name: str | None = None,
    include_dirs: Iterable[Path] = (),
    md_selector: str | None = None,
    claim_labels: Iterable[str] | None = None,
    exclude_claim_labels: Iterable[str] = (),
) -> APRProof:
    if save_directory is None:
        save_directory = Path('.')
        _LOGGER.info(f'Using default save_directory: {save_directory}')

    _LOGGER.info(f'Extracting claim from file: {spec_file}')
    claim = single(
        kprove.get_claims(
            spec_file,
            spec_module_name=spec_module_name,
            include_dirs=include_dirs,
            md_selector=md_selector,
            claim_labels=claim_labels,
            exclude_claim_labels=exclude_claim_labels,
        )
    )

    apr_proof = APRProof.read_proof_data(save_directory, claim.label)
    return apr_proof


def build_prover_for_proof(
    kcfg_explore: KCFGExplore,
    proof: Proof,
    module_name: str,
    definition_dir: Path,
    execute_depth: int | None,
    kprint: KPrint,
    kcfg_semantics: KCFGSemantics | None,
    proof_id: str | None,
    trace_rewrites: bool,
    cut_point_rules: Iterable[str],
    terminal_rules: Iterable[str],
    bug_report_id: str | None,
    build_parallel: bool = False,
) -> APRBMCProver | APRProver | EqualityProver | ParallelAPRBMCProver | ParallelAPRProver:
    if type(proof) is APRBMCProof:
        if build_parallel:
            return ParallelAPRBMCProver(
                proof,
                module_name=module_name,
                definition_dir=definition_dir,
                execute_depth=execute_depth,
                kprint=kprint,
                kcfg_semantics=kcfg_semantics,
                id=proof_id,
                bug_report_id=bug_report_id,
                trace_rewrites=trace_rewrites,
                cut_point_rules=cut_point_rules,
                terminal_rules=terminal_rules,
            )
        else:
            return APRBMCProver(proof, kcfg_explore)
    if type(proof) is APRProof:
        if build_parallel:
            return ParallelAPRProver(
                proof,
                module_name=module_name,
                definition_dir=definition_dir,
                execute_depth=execute_depth,
                kprint=kprint,
                kcfg_semantics=kcfg_semantics,
                id=proof_id,
                bug_report_id=bug_report_id,
                trace_rewrites=trace_rewrites,
                cut_point_rules=cut_point_rules,
                terminal_rules=terminal_rules,
            )
        else:
            return APRProver(proof, kcfg_explore)
    if type(proof) is EqualityProof:
        return EqualityProver(kcfg_explore=kcfg_explore, proof=proof)
    raise ValueError(f'Do not know how to build prover for proof: {proof}')


def run_prover(
    kprove: KProve,
    proof: Proof,
    prover: APRBMCProver | APRProver | EqualityProver,
    max_depth: int = 1000,
    max_iterations: int | None = None,
    cut_point_rules: Iterable[str] = (),
    terminal_rules: Iterable[str] = (),
    extract_branches: Callable[[CTerm], Iterable[KInner]] | None = None,
    abstract_node: Callable[[CTerm], CTerm] | None = None,
    fail_fast: bool = False,
    counterexample_info: bool = False,
) -> bool:
<<<<<<< HEAD
=======
    proof = proof
    prover: APRBMCProver | APRProver | EqualityProver
    if type(proof) is APRBMCProof:
        prover = APRBMCProver(proof, kcfg_explore, counterexample_info=counterexample_info)
    elif type(proof) is APRProof:
        prover = APRProver(proof, kcfg_explore, counterexample_info=counterexample_info)
    elif type(proof) is EqualityProof:
        prover = EqualityProver(kcfg_explore=kcfg_explore, proof=proof)
    else:
        raise ValueError(f'Do not know how to build prover for proof: {proof}')
>>>>>>> 1349ef92
    try:
        if type(prover) is APRBMCProver or type(prover) is APRProver:
            prover.advance_proof(
                max_iterations=max_iterations,
                execute_depth=max_depth,
                terminal_rules=terminal_rules,
                cut_point_rules=cut_point_rules,
                fail_fast=fail_fast,
            )
            assert isinstance(proof, APRProof)
            if proof.passed:
                _LOGGER.info(f'Proof passed: {proof.id}')
                return True
            else:
                _LOGGER.error(f'Proof failed: {proof.id}')
                return False
        elif type(prover) is EqualityProver:
            prover.advance_proof()
            if prover.proof.passed:
                _LOGGER.info(f'Proof passed: {prover.proof.id}')
                return True
            elif prover.proof.failed:
                _LOGGER.error(f'Proof failed: {prover.proof.id}')
                if type(proof) is EqualityProof:
                    _LOGGER.info(proof.pretty(kprove))
                return False
            else:
                _LOGGER.info(f'Proof pending: {prover.proof.id}')
                return False
        return False

    except Exception as e:
        _LOGGER.error(f'Proof crashed: {proof.id}\n{e}', exc_info=True)
        return False


def print_failure_info(proof: Proof, kcfg_explore: KCFGExplore, counterexample_info: bool = False) -> list[str]:
    if type(proof) is APRProof or type(proof) is APRBMCProof:
        target = proof.kcfg.node(proof.target)

        res_lines: list[str] = []

        num_pending = len(proof.pending)
        num_failing = len(proof.failing)
        res_lines.append(
            f'{num_pending + num_failing} Failure nodes. ({num_pending} pending and {num_failing} failing)'
        )
        if num_pending > 0:
            res_lines.append('')
            res_lines.append('Pending nodes:')
            for node in proof.pending:
                res_lines.append('')
                res_lines.append(f'ID: {node.id}:')
        if num_failing > 0:
            res_lines.append('')
            res_lines.append('Failing nodes:')
            for node in proof.failing:
                res_lines.append('')
                res_lines.append(f'  Node id: {str(node.id)}')

                node_cterm, _ = kcfg_explore.cterm_simplify(node.cterm)
                target_cterm, _ = kcfg_explore.cterm_simplify(target.cterm)

                res_lines.append('  Failure reason:')
                _, reason = kcfg_explore.implication_failure_reason(node_cterm, target_cterm)
                res_lines += [f'    {line}' for line in reason.split('\n')]

                res_lines.append('  Path condition:')
                res_lines += [f'    {kcfg_explore.kprint.pretty_print(proof.path_constraints(node.id))}']
                if counterexample_info:
                    res_lines.extend(print_model(node, kcfg_explore))

        res_lines.append('')
        res_lines.append(
            'Join the Runtime Verification Discord server for support: https://discord.com/invite/CurfmXNtbN'
        )

        return res_lines
    elif type(proof) is EqualityProof:
        return ['EqualityProof failed.']
    else:
        raise ValueError('Unknown proof type.')


def print_model(node: KCFG.Node, kcfg_explore: KCFGExplore) -> list[str]:
    res_lines: list[str] = []
    result_subst = kcfg_explore.cterm_get_model(node.cterm)
    if type(result_subst) is Subst:
        res_lines.append('  Model:')
        for var, term in result_subst.to_dict().items():
            term_kast = KInner.from_dict(term)
            res_lines.append(f'    {var} = {kcfg_explore.kprint.pretty_print(term_kast)}')
    else:
        res_lines.append('  Failed to generate a model.')

    return res_lines


def arg_pair_of(
    fst_type: Callable[[str], T1], snd_type: Callable[[str], T2], delim: str = ','
) -> Callable[[str], tuple[T1, T2]]:
    def parse(s: str) -> tuple[T1, T2]:
        elems = s.split(delim)
        length = len(elems)
        if length != 2:
            raise ValueError(f'Expected 2 elements, found {length}')
        return fst_type(elems[0]), snd_type(elems[1])

    return parse


def byte_offset_to_lines(lines: Iterable[str], byte_start: int, byte_width: int) -> tuple[list[str], int, int]:
    text_lines = []
    line_start = 0
    for line in lines:
        if len(line) < byte_start:
            byte_start -= len(line) + 1
            line_start += 1
        else:
            break
    line_end = line_start
    for line in list(lines)[line_start:]:
        if byte_start + byte_width < 0:
            break
        else:
            text_lines.append(line)
            byte_width -= len(line) + 1
            line_end += 1
    return (text_lines, line_start, line_end)


def KDefinition__expand_macros(defn: KDefinition, term: KInner) -> KInner:  # noqa: N802
    def _expand_macros(_term: KInner) -> KInner:
        if type(_term) is KApply:
            prod = defn.production_for_klabel(_term.label)
            if 'macro' in prod.att or 'alias' in prod.att or 'macro-rec' in prod.att or 'alias-rec' in prod.att:
                for r in defn.macro_rules:
                    assert type(r.body) is KRewrite
                    _new_term = r.body.apply_top(_term)
                    if _new_term != _term:
                        _term = _new_term
                        break
        return _term

    old_term = None
    while term != old_term:
        old_term = term
        term = bottom_up(_expand_macros, term)

    return term


def abstract_cell_vars(cterm: KInner, keep_vars: Collection[KVariable] = ()) -> KInner:
    state, _ = split_config_and_constraints(cterm)
    config, subst = split_config_from(state)
    for s in subst:
        if type(subst[s]) is KVariable and not is_anon_var(subst[s]) and subst[s] not in keep_vars:
            subst[s] = abstract_term_safely(KVariable('_'), base_name=s)
    return Subst(subst)(config)


def ensure_ksequence_on_k_cell(cterm: CTerm) -> CTerm:
    k_cell = cterm.cell('K_CELL')
    if type(k_cell) is not KSequence:
        _LOGGER.info('Introducing artificial KSequence on <k> cell.')
        return CTerm.from_kast(set_cell(cterm.kast, 'K_CELL', KSequence([k_cell])))
    return cterm


def constraints_for(vars: list[str], constraints: Iterable[KInner]) -> Iterable[KInner]:
    accounts_constraints = []
    constraints_changed = True
    while constraints_changed:
        constraints_changed = False
        for constraint in constraints:
            if constraint not in accounts_constraints and any(v in vars for v in free_vars(constraint)):
                accounts_constraints.append(constraint)
                vars.extend(free_vars(constraint))
                constraints_changed = True
    return accounts_constraints


@contextmanager
def legacy_explore(
    kprint: KPrint,
    *,
    kcfg_semantics: KCFGSemantics | None = None,
    id: str | None = None,
    port: int | None = None,
    kore_rpc_command: str | Iterable[str] | None = None,
    llvm_definition_dir: Path | None = None,
    smt_timeout: int | None = None,
    smt_retry_limit: int | None = None,
    smt_tactic: str | None = None,
    bug_report: BugReport | None = None,
    haskell_log_format: KoreExecLogFormat = KoreExecLogFormat.ONELINE,
    haskell_log_entries: Iterable[str] = (),
    log_axioms_file: Path | None = None,
    trace_rewrites: bool = False,
    start_server: bool = True,
    maude_port: int | None = None,
) -> Iterator[KCFGExplore]:
    if start_server:
        # Old way of handling KCFGExplore, to be removed
        with kore_server(
            definition_dir=kprint.definition_dir,
            llvm_definition_dir=llvm_definition_dir,
            module_name=kprint.main_module,
            port=port,
            command=kore_rpc_command,
            bug_report=bug_report,
            smt_timeout=smt_timeout,
            smt_retry_limit=smt_retry_limit,
            smt_tactic=smt_tactic,
            haskell_log_format=haskell_log_format,
            haskell_log_entries=haskell_log_entries,
            log_axioms_file=log_axioms_file,
        ) as server:
            with KoreClient('localhost', server.port, bug_report=bug_report, bug_report_id=id) as client:
                yield KCFGExplore(
                    kprint=kprint,
                    kore_client=client,
                    kcfg_semantics=kcfg_semantics,
                    id=id,
                    trace_rewrites=trace_rewrites,
                )
    else:
        if port is None:
            raise ValueError('Missing port with start_server=False')
        if maude_port is None:
            dispatch = None
        else:
            dispatch = {
                'execute': [('localhost', maude_port, TransportType.HTTP)],
                'simplify': [('localhost', maude_port, TransportType.HTTP)],
                'add-module': [
                    ('localhost', maude_port, TransportType.HTTP),
                    ('localhost', port, TransportType.SINGLE_SOCKET),
                ],
            }
        with KoreClient('localhost', port, bug_report=bug_report, bug_report_id=id, dispatch=dispatch) as client:
            yield KCFGExplore(
                kprint=kprint,
                kore_client=client,
                kcfg_semantics=kcfg_semantics,
                id=id,
                trace_rewrites=trace_rewrites,
            )<|MERGE_RESOLUTION|>--- conflicted
+++ resolved
@@ -104,6 +104,7 @@
     terminal_rules: Iterable[str],
     bug_report_id: str | None,
     build_parallel: bool = False,
+    counterexample_info: bool = False,
 ) -> APRBMCProver | APRProver | EqualityProver | ParallelAPRBMCProver | ParallelAPRProver:
     if type(proof) is APRBMCProof:
         if build_parallel:
@@ -121,7 +122,7 @@
                 terminal_rules=terminal_rules,
             )
         else:
-            return APRBMCProver(proof, kcfg_explore)
+            return APRBMCProver(proof, kcfg_explore, counterexample_info=counterexample_info)
     if type(proof) is APRProof:
         if build_parallel:
             return ParallelAPRProver(
@@ -138,7 +139,7 @@
                 terminal_rules=terminal_rules,
             )
         else:
-            return APRProver(proof, kcfg_explore)
+            return APRProver(proof, kcfg_explore, counterexample_info=counterexample_info)
     if type(proof) is EqualityProof:
         return EqualityProver(kcfg_explore=kcfg_explore, proof=proof)
     raise ValueError(f'Do not know how to build prover for proof: {proof}')
@@ -155,21 +156,7 @@
     extract_branches: Callable[[CTerm], Iterable[KInner]] | None = None,
     abstract_node: Callable[[CTerm], CTerm] | None = None,
     fail_fast: bool = False,
-    counterexample_info: bool = False,
 ) -> bool:
-<<<<<<< HEAD
-=======
-    proof = proof
-    prover: APRBMCProver | APRProver | EqualityProver
-    if type(proof) is APRBMCProof:
-        prover = APRBMCProver(proof, kcfg_explore, counterexample_info=counterexample_info)
-    elif type(proof) is APRProof:
-        prover = APRProver(proof, kcfg_explore, counterexample_info=counterexample_info)
-    elif type(proof) is EqualityProof:
-        prover = EqualityProver(kcfg_explore=kcfg_explore, proof=proof)
-    else:
-        raise ValueError(f'Do not know how to build prover for proof: {proof}')
->>>>>>> 1349ef92
     try:
         if type(prover) is APRBMCProver or type(prover) is APRProver:
             prover.advance_proof(
