from __future__ import annotations

import logging
from pathlib import Path
from typing import TYPE_CHECKING

from pathos.pools import ProcessPool  # type: ignore
from pyk.cterm import CTerm
from pyk.kast.inner import KApply, KRewrite, KVariable, Subst
from pyk.kast.manip import (
    abstract_term_safely,
    bottom_up,
    extract_lhs,
    extract_rhs,
    flatten_label,
    get_cell,
    is_anon_var,
    minimize_term,
    ml_pred_to_bool,
    push_down_rewrites,
    split_config_and_constraints,
    split_config_from,
)
from pyk.kcfg import KCFGExplore
from pyk.prelude import k
from pyk.prelude.ml import mlTop
from pyk.proof import AGProof, AGProver
from pyk.utils import single

if TYPE_CHECKING:
    from collections.abc import Callable, Collection, Iterable
    from typing import Final, TypeVar

    from pyk.cli_utils import BugReport
    from pyk.kast import KInner
    from pyk.kast.outer import KDefinition
    from pyk.kcfg import KCFG
    from pyk.ktool.kprove import KProve

    T1 = TypeVar('T1')
    T2 = TypeVar('T2')

_LOGGER: Final = logging.getLogger(__name__)


def get_ag_proof_for_spec(  # noqa: N802
    kprove: KProve,
    spec_file: Path,
    save_directory: Path | None,
    spec_module_name: str | None = None,
    include_dirs: Iterable[Path] = (),
    md_selector: str | None = None,
    claim_labels: Iterable[str] = (),
    exclude_claim_labels: Iterable[str] = (),
) -> AGProof:
    if save_directory is None:
        save_directory = Path('.')
        _LOGGER.info(f'Using default save_directory: {save_directory}')

    _LOGGER.info(f'Extracting claim from file: {spec_file}')
    claim = single(
        kprove.get_claims(
            spec_file,
            spec_module_name=spec_module_name,
            include_dirs=include_dirs,
            md_selector=md_selector,
            claim_labels=claim_labels,
            exclude_claim_labels=exclude_claim_labels,
        )
    )

    ag_proof = AGProof.read_proof(claim.label, save_directory)
    return ag_proof


def parallel_kcfg_explore(
    kprove: KProve,
    proof_problems: dict[str, AGProof],
    save_directory: Path | None = None,
    max_depth: int = 1000,
    max_iterations: int | None = None,
    workers: int = 1,
    break_every_step: bool = False,
    break_on_jumpi: bool = False,
    break_on_calls: bool = True,
    implication_every_block: bool = False,
    is_terminal: Callable[[CTerm], bool] | None = None,
    extract_branches: Callable[[CTerm], Iterable[KInner]] | None = None,
    bug_report: BugReport | None = None,
    kore_rpc_command: str | Iterable[str] = ('kore-rpc',),
    smt_timeout: int | None = None,
    smt_retry_limit: int | None = None,
) -> dict[str, bool]:
    def _call_rpc(packed_args: tuple[str, AGProof, int]) -> bool:
        _cfgid, _ag_proof, _index = packed_args
        terminal_rules = ['EVM.halt']
        cut_point_rules = []
        if break_every_step:
            cut_point_rules.append('EVM.step')
        if break_on_jumpi:
            cut_point_rules.extend(['EVM.jumpi.true', 'EVM.jumpi.false'])
        if break_on_calls:
            cut_point_rules.extend(
                [
                    'EVM.call',
                    'EVM.callcode',
                    'EVM.delegatecall',
                    'EVM.staticcall',
                    'EVM.create',
                    'EVM.create2',
                    'FOUNDRY.foundry.call',
                    'EVM.end',
                    'EVM.return.exception',
                    'EVM.return.revert',
                    'EVM.return.success',
                ]
            )

        with KCFGExplore(
            kprove,
            id=_ag_proof.id,
            bug_report=bug_report,
            kore_rpc_command=kore_rpc_command,
            smt_timeout=smt_timeout,
            smt_retry_limit=smt_retry_limit,
        ) as kcfg_explore:
            ag_prover = AGProver(_ag_proof, is_terminal=is_terminal, extract_branches=extract_branches)
            try:
                _cfg = ag_prover.advance_proof(
                    kcfg_explore,
                    max_iterations=max_iterations,
                    execute_depth=max_depth,
                    terminal_rules=terminal_rules,
                    cut_point_rules=cut_point_rules,
                    implication_every_block=implication_every_block,
                )
            except Exception as e:
                _LOGGER.error(f'Proof crashed: {_cfgid}\n{e}', exc_info=True)
                return False

            failure_nodes = _cfg.frontier + _cfg.stuck
            if len(failure_nodes) == 0:
                _LOGGER.info(f'Proof passed: {_cfgid}')
                return True
            else:
                _LOGGER.error(f'Proof failed: {_cfgid}')
                failure_log = print_failure_info(_cfg, _cfgid, kcfg_explore)
                for line in failure_log:
                    _LOGGER.error(line)
                return False

    with ProcessPool(ncpus=workers) as process_pool:
        _proof_problems = [(_id, _cfg, _i) for _i, (_id, _cfg) in enumerate(proof_problems.items())]
        results = process_pool.map(_call_rpc, _proof_problems)

    return dict(zip(proof_problems, results, strict=True))


def print_failure_info(_cfg: KCFG, _cfgid: str, kcfg_explore: KCFGExplore) -> list[str]:
#      unique_target = _cfg.get_unique_target()

    res_lines: list[str] = []

    num_frontier = len(_cfg.frontier)
    num_stuck = len(_cfg.stuck)
    res_lines.append(f'{num_frontier + num_stuck} Failure nodes. ({num_frontier} frontier and {num_stuck} stuck)')
    if num_frontier > 0:
        res_lines.append('')
        res_lines.append('Frontier nodes:')
        for node in _cfg.frontier:
            res_lines.append('')
            res_lines.append(f'ID: {node.id}:')
    if num_stuck > 0:
        res_lines.append('')
        res_lines.append('Stuck nodes:')
        for node in _cfg.stuck:

            res_lines += [kcfg_explore.kprint.pretty_print(constraint) for constraint in _cfg.path_constraints(node.id)]

#              node_cterm = CTerm.from_kast(kcfg_explore.cterm_simplify(node.cterm))
#              target_cterm = CTerm.from_kast(kcfg_explore.cterm_simplify(unique_target.cterm))
#  
#              res_lines.append('')
#              res_lines.append(f'ID: {node.id}:')
#              res_lines.append('Failed subsumption into the target node because:')
#              _, reason = check_implication(kcfg_explore, node_cterm, target_cterm)
#              res_lines += reason.split('\n')

    return res_lines


def arg_pair_of(
    fst_type: Callable[[str], T1], snd_type: Callable[[str], T2], delim: str = ','
) -> Callable[[str], tuple[T1, T2]]:
    def parse(s: str) -> tuple[T1, T2]:
        elems = s.split(delim)
        length = len(elems)
        if length != 2:
            raise ValueError(f'Expected 2 elements, found {length}')
        return fst_type(elems[0]), snd_type(elems[1])

    return parse


<<<<<<< HEAD
def byte_offset_to_lines(lines: Iterable[str], byte_start: int, byte_width: int) -> Tuple[List[str], int, int]:
    _LOGGER.info(f'byte_start: {byte_start}')
    _LOGGER.info(f'byte_width: {byte_width}')
    _LOGGER.info('lines:')
    for line in lines:
        _LOGGER.info(line)
=======
def byte_offset_to_lines(lines: Iterable[str], byte_start: int, byte_width: int) -> tuple[list[str], int, int]:
>>>>>>> f2e166bf
    text_lines = []
    line_start = 0
    for line in lines:
        if len(line) < byte_start:
            byte_start -= len(line) + 1
            line_start += 1
        else:
            break
    line_end = line_start
    for line in list(lines)[line_start:]:
        if byte_start + byte_width < 0:
            break
        else:
            text_lines.append(line)
            byte_width -= len(line) + 1
            line_end += 1
    return (text_lines, line_start, line_end)


def KDefinition__expand_macros(defn: KDefinition, term: KInner) -> KInner:  # noqa: N802
    def _expand_macros(_term: KInner) -> KInner:
        if type(_term) is KApply:
            prod = defn.production_for_klabel(_term.label)
            if 'macro' in prod.att or 'alias' in prod.att or 'macro-rec' in prod.att or 'alias-rec' in prod.att:
                for r in defn.macro_rules:
                    assert type(r.body) is KRewrite
                    _new_term = r.body.apply_top(_term)
                    if _new_term != _term:
                        _term = _new_term
                        break
        return _term

    old_term = None
    while term != old_term:
        old_term = term
        term = bottom_up(_expand_macros, term)

    return term


def abstract_cell_vars(cterm: KInner, keep_vars: Collection[KVariable] = ()) -> KInner:
    state, _ = split_config_and_constraints(cterm)
    config, subst = split_config_from(state)
    for s in subst:
        if type(subst[s]) is KVariable and not is_anon_var(subst[s]) and subst[s] not in keep_vars:
            subst[s] = abstract_term_safely(KVariable('_'), base_name=s)
    return Subst(subst)(config)


def check_implication(kcfg_explore: KCFGExplore, concrete: CTerm, abstract: CTerm) -> Tuple[bool, str]:
    def _is_cell_subst(csubst: KInner) -> bool:
        if type(csubst) is KApply and csubst.label.name == '_==K_':
            csubst_arg = csubst.args[0]
            if type(csubst_arg) is KVariable and csubst_arg.name.endswith('_CELL'):
                return True
        return False

    def _is_negative_cell_subst(constraint: KInner) -> bool:
        constraint_bool = ml_pred_to_bool(constraint)
        if type(constraint_bool) is KApply and constraint_bool.label.name == 'notBool_':
            negative_constraint = constraint_bool.args[0]
            if type(negative_constraint) is KApply and negative_constraint.label.name == '_andBool_':
                constraints = flatten_label('_andBool_', negative_constraint)
                cell_constraints = list(filter(_is_cell_subst, constraints))
                if len(cell_constraints) > 0:
                    return True
        return False

    concrete_config, *concrete_constraints = concrete
    abstract_config, *abstract_constraints = abstract
    config_match = abstract_config.match(concrete_config)
    if config_match is None:
        _, concrete_subst = split_config_from(concrete_config)
        cell_names = concrete_subst.keys()
        failing_cells = []
        for cell in cell_names:
            concrete_cell = get_cell(concrete_config, cell)
            abstract_cell = get_cell(abstract_config, cell)
            _LOGGER.info(f'concrete_cell: {concrete_cell}')
            _LOGGER.info(f'abstract_cell: {abstract_cell}')
            cell_match = abstract_cell.match(concrete_cell)
            _LOGGER.info(f'cell_match: {cell_match}')
            if cell_match is None:
                failing_cell = push_down_rewrites(KRewrite(concrete_cell, abstract_cell))
                failing_cell = no_cell_rewrite_to_dots(failing_cell)
                failing_cells.append((cell, failing_cell))
            else:
                abstract_config = cell_match.apply(abstract_config)
        failing_cells_str = '\n'.join(
            f'{cell}: {kcfg_explore.kprint.pretty_print(minimize_term(rew))}' for cell, rew in failing_cells
        )
        return (
            False,
            f'Structural matching failed, the following cells failed individually (abstract => concrete):\n{failing_cells_str}',
        )
    else:
        abstract_constraints = [config_match.apply(abstract_constraint) for abstract_constraint in abstract_constraints]
        abstract_constraints = list(
            filter(
                lambda x: not CTerm._is_spurious_constraint(x),
                [config_match.apply(abstract_constraint) for abstract_constraint in abstract_constraints],
            )
        )
        impl = CTerm._ml_impl(concrete_constraints, abstract_constraints)
        if impl != mlTop(k.GENERATED_TOP_CELL):
            fail_str = kcfg_explore.kprint.pretty_print(impl)
            negative_cell_constraints = list(filter(_is_negative_cell_subst, concrete_constraints))
            if len(negative_cell_constraints) > 0:
                fail_str = f'{fail_str}\n\nNegated cell substitutions found (consider using _ => ?_):\n' + '\n'.join(
                    [kcfg_explore.kprint.pretty_print(cc) for cc in negative_cell_constraints]
                )
            return (False, f'Implication check failed, the following is the remaining implication:\n{fail_str}')
    return (True, '')


def no_cell_rewrite_to_dots(term: KInner) -> KInner:
    def _no_cell_rewrite_to_dots(_term: KInner) -> KInner:
        if type(_term) is KApply and _term.is_cell:
            lhs = extract_lhs(_term)
            rhs = extract_rhs(_term)
            if lhs == rhs:
                return KApply(_term.label, [abstract_term_safely(lhs, base_name=_term.label.name)])
        return _term

    return bottom_up(_no_cell_rewrite_to_dots, term)<|MERGE_RESOLUTION|>--- conflicted
+++ resolved
@@ -202,16 +202,7 @@
     return parse
 
 
-<<<<<<< HEAD
-def byte_offset_to_lines(lines: Iterable[str], byte_start: int, byte_width: int) -> Tuple[List[str], int, int]:
-    _LOGGER.info(f'byte_start: {byte_start}')
-    _LOGGER.info(f'byte_width: {byte_width}')
-    _LOGGER.info('lines:')
-    for line in lines:
-        _LOGGER.info(line)
-=======
 def byte_offset_to_lines(lines: Iterable[str], byte_start: int, byte_width: int) -> tuple[list[str], int, int]:
->>>>>>> f2e166bf
     text_lines = []
     line_start = 0
     for line in lines:
