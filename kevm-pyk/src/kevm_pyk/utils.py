--- conflicted
+++ resolved
@@ -10,7 +10,6 @@
 from pyk.kast.manip import (
     abstract_term_safely,
     bottom_up,
-<<<<<<< HEAD
     extract_lhs,
     extract_rhs,
     flatten_label,
@@ -21,15 +20,12 @@
     push_down_rewrites,
     split_config_and_constraints,
     split_config_from,
-)
-=======
     is_anon_var,
     set_cell,
     split_config_and_constraints,
     split_config_from,
 )
 from pyk.kast.outer import KSequence
->>>>>>> 9a78a3aa
 from pyk.kcfg import KCFGExplore
 from pyk.prelude import k
 from pyk.prelude.ml import mlTop
@@ -261,7 +257,6 @@
     return Subst(subst)(config)
 
 
-<<<<<<< HEAD
 def check_implication(kcfg_explore: KCFGExplore, concrete: CTerm, abstract: CTerm) -> Tuple[bool, str]:
     def _is_cell_subst(csubst: KInner) -> bool:
         if type(csubst) is KApply and csubst.label.name == '_==K_':
@@ -338,11 +333,10 @@
         return _term
 
     return bottom_up(_no_cell_rewrite_to_dots, term)
-=======
+
 def ensure_ksequence_on_k_cell(cterm: CTerm) -> CTerm:
     k_cell = cterm.cell('K_CELL')
     if type(k_cell) is not KSequence:
         _LOGGER.info('Introducing artificial KSequence on <k> cell.')
         return CTerm.from_kast(set_cell(cterm.kast, 'K_CELL', KSequence([k_cell])))
-    return cterm
->>>>>>> 9a78a3aa
+    return cterm