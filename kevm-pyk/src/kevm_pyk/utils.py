import logging
import socket
from contextlib import closing
from pathlib import Path
<<<<<<< HEAD
from typing import Callable, Collection, Dict, Final, Iterable, List, Optional, Tuple, TypeVar
=======
from typing import Callable, Collection, Dict, Final, Iterable, Optional, Tuple, TypeVar
>>>>>>> b7ef38f6

from pathos.pools import ProcessPool  # type: ignore
from pyk.cterm import CTerm
from pyk.kast.inner import KApply, KInner, KRewrite, KVariable, Subst
from pyk.kast.manip import abstract_term_safely, bottom_up, is_anon_var, split_config_and_constraints, split_config_from
from pyk.kast.outer import KDefinition
from pyk.kcfg import KCFG, KCFGExplore
<<<<<<< HEAD
from pyk.ktool import KProve
=======
from pyk.ktool.kprove import KProve
>>>>>>> b7ef38f6

_LOGGER: Final = logging.getLogger(__name__)

T1 = TypeVar('T1')
T2 = TypeVar('T2')


def find_free_port(host: str = 'localhost') -> int:
    with closing(socket.socket(socket.AF_INET, socket.SOCK_STREAM)) as s:
        s.bind((host, 0))
        s.setsockopt(socket.SOL_SOCKET, socket.SO_REUSEADDR, 1)
        return s.getsockname()[1]


def parallel_kcfg_explore(
    kprove: KProve,
    proof_problems: Dict[str, KCFG],
    save_directory: Optional[Path] = None,
    max_depth: int = 100,
    max_iterations: Optional[int] = None,
    workers: int = 1,
    break_every_step: bool = False,
    break_on_calls: bool = False,
    implication_every_block: bool = False,
    rpc_base_port: Optional[int] = None,
    is_terminal: Optional[Callable[[CTerm], bool]] = None,
    extract_branches: Optional[Callable[[CTerm], Iterable[KInner]]] = None,
) -> Dict[str, bool]:
    def _call_rpc(packed_args: Tuple[str, KCFG, int]) -> bool:
        _cfgid, _cfg, _index = packed_args
        terminal_rules = ['EVM.halt']
        if break_every_step:
            terminal_rules.append('EVM.step')
        if break_on_calls:
            terminal_rules.extend(
                [
                    'EVM.call',
                    'EVM.callcode',
                    'EVM.delegatecall',
                    'EVM.staticcall',
                    'EVM.create',
                    'EVM.create2',
                    'FOUNDRY.foundry.call',
                ]
            )
        base_port = rpc_base_port if rpc_base_port is not None else find_free_port()

        with KCFGExplore(kprove, port=(base_port + _index)) as kcfg_explore:
            try:
                _cfg = kcfg_explore.all_path_reachability_prove(
                    _cfgid,
                    _cfg,
                    cfg_dir=save_directory,
                    is_terminal=is_terminal,
                    extract_branches=extract_branches,
                    max_iterations=max_iterations,
                    execute_depth=max_depth,
                    terminal_rules=terminal_rules,
                    implication_every_block=implication_every_block,
                )
            except Exception as e:
                _LOGGER.error(f'Proof crashed: {_cfgid}\n{e}')
                return False

        failure_nodes = _cfg.frontier + _cfg.stuck
        if len(failure_nodes) == 0:
            _LOGGER.info(f'Proof passed: {_cfgid}')
            return True
        else:
            _LOGGER.error(f'Proof failed: {_cfgid}')
            return False

    with ProcessPool(ncpus=workers) as process_pool:
        _proof_problems = [(_id, _cfg, _i) for _i, (_id, _cfg) in enumerate(proof_problems.items())]
        results = process_pool.map(_call_rpc, _proof_problems)

    return {pid: result for pid, result in zip(proof_problems, results, strict=True)}


def arg_pair_of(
    fst_type: Callable[[str], T1], snd_type: Callable[[str], T2], delim: str = ','
) -> Callable[[str], Tuple[T1, T2]]:
    def parse(s: str) -> Tuple[T1, T2]:
        elems = s.split(delim)
        length = len(elems)
        if length != 2:
            raise ValueError(f'Expected 2 elements, found {length}')
        return fst_type(elems[0]), snd_type(elems[1])

    return parse


def KDefinition__expand_macros(defn: KDefinition, term: KInner) -> KInner:  # noqa: N802
    def _expand_macros(_term: KInner) -> KInner:
        if type(_term) is KApply:
            prod = defn.production_for_klabel(_term.label)
            if 'macro' in prod.att or 'alias' in prod.att or 'macro-rec' in prod.att or 'alias-rec' in prod.att:
                for r in defn.macro_rules:
                    assert type(r.body) is KRewrite
                    _new_term = r.body.apply_top(_term)
                    if _new_term != _term:
                        _term = _new_term
                        break
        return _term

    old_term = None
    while term != old_term:
        old_term = term
        term = bottom_up(_expand_macros, term)

    return term


<<<<<<< HEAD
def add_include_arg(includes: Iterable[str]) -> List[str]:
    return [arg for include in includes for arg in ['-I', include]]


=======
>>>>>>> b7ef38f6
def abstract_cell_vars(cterm: KInner, keep_vars: Collection[KVariable] = ()) -> KInner:
    state, _ = split_config_and_constraints(cterm)
    config, subst = split_config_from(state)
    for s in subst:
        if type(subst[s]) is KVariable and not is_anon_var(subst[s]) and subst[s] not in keep_vars:
            subst[s] = abstract_term_safely(KVariable('_'), base_name=s)
    return Subst(subst)(config)<|MERGE_RESOLUTION|>--- conflicted
+++ resolved
@@ -2,11 +2,7 @@
 import socket
 from contextlib import closing
 from pathlib import Path
-<<<<<<< HEAD
-from typing import Callable, Collection, Dict, Final, Iterable, List, Optional, Tuple, TypeVar
-=======
 from typing import Callable, Collection, Dict, Final, Iterable, Optional, Tuple, TypeVar
->>>>>>> b7ef38f6
 
 from pathos.pools import ProcessPool  # type: ignore
 from pyk.cterm import CTerm
@@ -14,11 +10,7 @@
 from pyk.kast.manip import abstract_term_safely, bottom_up, is_anon_var, split_config_and_constraints, split_config_from
 from pyk.kast.outer import KDefinition
 from pyk.kcfg import KCFG, KCFGExplore
-<<<<<<< HEAD
-from pyk.ktool import KProve
-=======
 from pyk.ktool.kprove import KProve
->>>>>>> b7ef38f6
 
 _LOGGER: Final = logging.getLogger(__name__)
 
@@ -132,13 +124,6 @@
     return term
 
 
-<<<<<<< HEAD
-def add_include_arg(includes: Iterable[str]) -> List[str]:
-    return [arg for include in includes for arg in ['-I', include]]
-
-
-=======
->>>>>>> b7ef38f6
 def abstract_cell_vars(cterm: KInner, keep_vars: Collection[KVariable] = ()) -> KInner:
     state, _ = split_config_and_constraints(cterm)
     config, subst = split_config_from(state)
