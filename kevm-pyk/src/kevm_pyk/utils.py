from __future__ import annotations

import logging
from pathlib import Path
from typing import TYPE_CHECKING

from pyk.cterm import CTerm
from pyk.kast.inner import KApply, KRewrite, KVariable, Subst
from pyk.kast.manip import (
    abstract_term_safely,
    bottom_up,
    free_vars,
    is_anon_var,
    set_cell,
    split_config_and_constraints,
    split_config_from,
)
from pyk.kast.outer import KSequence
from pyk.proof import APRBMCProof, APRBMCProver, APRProof, APRProver
from pyk.proof.equality import EqualityProof, EqualityProver
from pyk.proof.proof import ProofStatus
from pyk.utils import single

if TYPE_CHECKING:
    from collections.abc import Callable, Collection, Iterable
    from typing import Final, TypeVar

    from pyk.kast import KInner
    from pyk.kast.outer import KDefinition
    from pyk.kcfg import KCFGExplore
    from pyk.ktool.kprove import KProve
    from pyk.proof.proof import Proof
    from pyk.utils import BugReport

    T1 = TypeVar('T1')
    T2 = TypeVar('T2')

_LOGGER: Final = logging.getLogger(__name__)


def get_apr_proof_for_spec(  # noqa: N802
    kprove: KProve,
    spec_file: Path,
    save_directory: Path | None,
    spec_module_name: str | None = None,
    include_dirs: Iterable[Path] = (),
    md_selector: str | None = None,
    claim_labels: Iterable[str] | None = None,
    exclude_claim_labels: Iterable[str] = (),
) -> APRProof:
    if save_directory is None:
        save_directory = Path('.')
        _LOGGER.info(f'Using default save_directory: {save_directory}')

    _LOGGER.info(f'Extracting claim from file: {spec_file}')
    claim = single(
        kprove.get_claims(
            spec_file,
            spec_module_name=spec_module_name,
            include_dirs=include_dirs,
            md_selector=md_selector,
            claim_labels=claim_labels,
            exclude_claim_labels=exclude_claim_labels,
        )
    )

    apr_proof = APRProof.read_proof(claim.label, save_directory)
    return apr_proof


def kevm_prove(
    kprove: KProve,
    proof: Proof,
    kcfg_explore: KCFGExplore,
    save_directory: Path | None = None,
    max_depth: int = 1000,
    max_iterations: int | None = None,
    workers: int = 1,
    break_every_step: bool = False,
    break_on_jumpi: bool = False,
    break_on_calls: bool = True,
    implication_every_block: bool = False,
    is_terminal: Callable[[CTerm], bool] | None = None,
    extract_branches: Callable[[CTerm], Iterable[KInner]] | None = None,
    same_loop: Callable[[CTerm, CTerm], bool] | None = None,
    bmc_depth: int | None = None,
    bug_report: BugReport | None = None,
    kore_rpc_command: str | Iterable[str] = ('kore-rpc',),
    smt_timeout: int | None = None,
    smt_retry_limit: int | None = None,
    trace_rewrites: bool = False,
    abstract_node: Callable[[CTerm], CTerm] | None = None,
) -> bool:
    proof = proof
    terminal_rules = ['EVM.halt']
    cut_point_rules = []
    if break_every_step:
        cut_point_rules.append('EVM.step')
    if break_on_jumpi:
        cut_point_rules.extend(['EVM.jumpi.true', 'EVM.jumpi.false'])
    if break_on_calls:
        cut_point_rules.extend(
            [
                'EVM.call',
                'EVM.callcode',
                'EVM.delegatecall',
                'EVM.staticcall',
                'EVM.create',
                'EVM.create2',
                'FOUNDRY.foundry.call',
                'EVM.end',
                'EVM.return.exception',
                'EVM.return.revert',
                'EVM.return.success',
            ]
        )
    prover: APRBMCProver | APRProver | EqualityProver
    if type(proof) is APRBMCProof:
        assert same_loop, f'BMC proof requires same_loop heuristic, but {same_loop} was supplied'
<<<<<<< HEAD
        prover = APRBMCProver(proof, is_terminal=is_terminal, extract_branches=extract_branches, same_loop=same_loop)
    elif type(proof) is APRProof:
        prover = APRProver(proof, is_terminal=is_terminal, extract_branches=extract_branches)
    elif type(proof) is EqualityProof:
        prover = EqualityProver(proof)
    else:
        raise ValueError(f'Do not know how to build prover for proof: {proof}')
=======
        prover = APRBMCProver(
            proof,
            is_terminal=is_terminal,
            extract_branches=extract_branches,
            same_loop=same_loop,
            abstract_node=abstract_node,
        )
    else:
        prover = APRProver(
            proof, is_terminal=is_terminal, extract_branches=extract_branches, abstract_node=abstract_node
        )
>>>>>>> 1e74cfb0
    try:
        if type(prover) is APRBMCProver or type(prover) is APRProver:
            prover.advance_proof(
                kcfg_explore,
                max_iterations=max_iterations,
                execute_depth=max_depth,
                terminal_rules=terminal_rules,
                cut_point_rules=cut_point_rules,
                implication_every_block=implication_every_block,
            )
            assert isinstance(proof, APRProof)
            failure_nodes = proof.failing
            if len(failure_nodes) == 0:
                _LOGGER.info(f'Proof passed: {proof.id}')
                return True
            else:
                _LOGGER.error(f'Proof failed: {proof.id}')
                return False
        elif type(prover) is EqualityProver:
            prover.advance_proof(kcfg_explore)
            if prover.proof.status == ProofStatus.PASSED:
                _LOGGER.info(f'Proof passed: {prover.proof.id}')
                return True
            if prover.proof.status == ProofStatus.FAILED:
                _LOGGER.error(f'Proof failed: {prover.proof.id}')
                if type(proof) is EqualityProof:
                    _LOGGER.info(proof.pretty(kprove))
                return False
            if prover.proof.status == ProofStatus.PENDING:
                _LOGGER.info(f'Proof pending: {prover.proof.id}')
                return False
        return False

    except Exception as e:
        _LOGGER.error(f'Proof crashed: {proof.id}\n{e}', exc_info=True)
        return False
    failure_nodes = proof.pending + proof.failing
    if len(failure_nodes) == 0:
        _LOGGER.info(f'Proof passed: {proof.id}')
        return True
    else:
        _LOGGER.error(f'Proof failed: {proof.id}')
        return False


def print_failure_info(proof: Proof, kcfg_explore: KCFGExplore) -> list[str]:
    if type(proof) is APRProof or type(proof) is APRBMCProof:
        target = proof.kcfg.node(proof.target)

        res_lines: list[str] = []

        num_pending = len(proof.pending)
        num_failing = len(proof.failing)
        res_lines.append(
            f'{num_pending + num_failing} Failure nodes. ({num_pending} pending and {num_failing} failing)'
        )
        if num_pending > 0:
            res_lines.append('')
            res_lines.append('Pending nodes:')
            for node in proof.pending:
                res_lines.append('')
                res_lines.append(f'ID: {node.id}:')
        if num_failing > 0:
            res_lines.append('')
            res_lines.append('Failing nodes:')
            for node in proof.failing:
                res_lines.append('')
                res_lines.append(f'  Node id: {str(node.id)}')

                simplified_node, _ = kcfg_explore.cterm_simplify(node.cterm)
                simplified_target, _ = kcfg_explore.cterm_simplify(target.cterm)

                node_cterm = CTerm.from_kast(simplified_node)
                target_cterm = CTerm.from_kast(simplified_target)

                res_lines.append('  Failure reason:')
                _, reason = kcfg_explore.implication_failure_reason(node_cterm, target_cterm)
                res_lines += [f'    {line}' for line in reason.split('\n')]

                res_lines.append('  Path condition:')
                res_lines += [f'    {kcfg_explore.kprint.pretty_print(proof.path_constraints(node.id))}']

                res_lines.append('')
                res_lines.append(
                    'Join the Runtime Verification Discord server for support: https://discord.gg/GHvFbRDD'
                )

        return res_lines
    elif type(proof) is EqualityProof:
        return ['EqualityProof failed.']
    else:
        raise ValueError('Unknown proof type.')


def arg_pair_of(
    fst_type: Callable[[str], T1], snd_type: Callable[[str], T2], delim: str = ','
) -> Callable[[str], tuple[T1, T2]]:
    def parse(s: str) -> tuple[T1, T2]:
        elems = s.split(delim)
        length = len(elems)
        if length != 2:
            raise ValueError(f'Expected 2 elements, found {length}')
        return fst_type(elems[0]), snd_type(elems[1])

    return parse


def byte_offset_to_lines(lines: Iterable[str], byte_start: int, byte_width: int) -> tuple[list[str], int, int]:
    text_lines = []
    line_start = 0
    for line in lines:
        if len(line) < byte_start:
            byte_start -= len(line) + 1
            line_start += 1
        else:
            break
    line_end = line_start
    for line in list(lines)[line_start:]:
        if byte_start + byte_width < 0:
            break
        else:
            text_lines.append(line)
            byte_width -= len(line) + 1
            line_end += 1
    return (text_lines, line_start, line_end)


def KDefinition__expand_macros(defn: KDefinition, term: KInner) -> KInner:  # noqa: N802
    def _expand_macros(_term: KInner) -> KInner:
        if type(_term) is KApply:
            prod = defn.production_for_klabel(_term.label)
            if 'macro' in prod.att or 'alias' in prod.att or 'macro-rec' in prod.att or 'alias-rec' in prod.att:
                for r in defn.macro_rules:
                    assert type(r.body) is KRewrite
                    _new_term = r.body.apply_top(_term)
                    if _new_term != _term:
                        _term = _new_term
                        break
        return _term

    old_term = None
    while term != old_term:
        old_term = term
        term = bottom_up(_expand_macros, term)

    return term


def abstract_cell_vars(cterm: KInner, keep_vars: Collection[KVariable] = ()) -> KInner:
    state, _ = split_config_and_constraints(cterm)
    config, subst = split_config_from(state)
    for s in subst:
        if type(subst[s]) is KVariable and not is_anon_var(subst[s]) and subst[s] not in keep_vars:
            subst[s] = abstract_term_safely(KVariable('_'), base_name=s)
    return Subst(subst)(config)


def ensure_ksequence_on_k_cell(cterm: CTerm) -> CTerm:
    k_cell = cterm.cell('K_CELL')
    if type(k_cell) is not KSequence:
        _LOGGER.info('Introducing artificial KSequence on <k> cell.')
        return CTerm.from_kast(set_cell(cterm.kast, 'K_CELL', KSequence([k_cell])))
    return cterm


def constraints_for(vars: list[str], constraints: Iterable[KInner]) -> Iterable[KInner]:
    accounts_constraints = []
    constraints_changed = True
    while constraints_changed:
        constraints_changed = False
        for constraint in constraints:
            if constraint not in accounts_constraints and any(v in vars for v in free_vars(constraint)):
                accounts_constraints.append(constraint)
                vars.extend(free_vars(constraint))
                constraints_changed = True
    return accounts_constraints<|MERGE_RESOLUTION|>--- conflicted
+++ resolved
@@ -117,15 +117,6 @@
     prover: APRBMCProver | APRProver | EqualityProver
     if type(proof) is APRBMCProof:
         assert same_loop, f'BMC proof requires same_loop heuristic, but {same_loop} was supplied'
-<<<<<<< HEAD
-        prover = APRBMCProver(proof, is_terminal=is_terminal, extract_branches=extract_branches, same_loop=same_loop)
-    elif type(proof) is APRProof:
-        prover = APRProver(proof, is_terminal=is_terminal, extract_branches=extract_branches)
-    elif type(proof) is EqualityProof:
-        prover = EqualityProver(proof)
-    else:
-        raise ValueError(f'Do not know how to build prover for proof: {proof}')
-=======
         prover = APRBMCProver(
             proof,
             is_terminal=is_terminal,
@@ -133,11 +124,14 @@
             same_loop=same_loop,
             abstract_node=abstract_node,
         )
-    else:
+    elif type(proof) is APRProof:
         prover = APRProver(
             proof, is_terminal=is_terminal, extract_branches=extract_branches, abstract_node=abstract_node
         )
->>>>>>> 1e74cfb0
+    elif type(proof) is EqualityProof:
+        prover = EqualityProver(proof)
+    else:
+        raise ValueError(f'Do not know how to build prover for proof: {proof}')
     try:
         if type(prover) is APRBMCProver or type(prover) is APRProver:
             prover.advance_proof(
