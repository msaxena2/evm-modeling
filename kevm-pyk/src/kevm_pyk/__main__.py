from __future__ import annotations

import json
import logging
import sys
from argparse import ArgumentParser
from pathlib import Path
from typing import TYPE_CHECKING

from pathos.pools import ProcessPool  # type: ignore
from pyk.cli.utils import file_path
from pyk.cterm import CTerm
from pyk.kast.outer import KApply, KRewrite, KSort, KToken
from pyk.kcfg import KCFG
from pyk.kore.tools import PrintOutput, kore_print
from pyk.ktool.kompile import LLVMKompileType
from pyk.ktool.krun import KRunOutput
from pyk.prelude.ml import is_bottom, is_top
from pyk.proof import APRProof
from pyk.proof.equality import EqualityProof
from pyk.proof.show import APRProofShow
from pyk.proof.tui import APRProofViewer
from pyk.utils import BugReport, single

from .cli import KEVMCLIArgs, node_id_like
from .config import INCLUDE_DIR, KEVM_LIB
from .gst_to_kore import SORT_ETHEREUM_SIMULATION, gst_to_kore, kore_pgm_to_kore
from .kevm import KEVM, KEVMSemantics, kevm_node_printer
from .kompile import KompileTarget, kevm_kompile
from .utils import ensure_ksequence_on_k_cell, get_apr_proof_for_spec, kevm_prove, legacy_explore, print_failure_info

if TYPE_CHECKING:
    from argparse import Namespace
    from collections.abc import Callable, Iterable
    from typing import Any, Final, TypeVar

    from pyk.kast.outer import KClaim
    from pyk.kcfg.kcfg import NodeIdLike
    from pyk.proof.proof import Proof

    T = TypeVar('T')

_LOGGER: Final = logging.getLogger(__name__)
_LOG_FORMAT: Final = '%(levelname)s %(asctime)s %(name)s - %(message)s'


def _ignore_arg(args: dict[str, Any], arg: str, cli_option: str) -> None:
    if arg in args:
        if args[arg] is not None:
            _LOGGER.warning(f'Ignoring command-line option: {cli_option}')
        args.pop(arg)


def main() -> None:
    sys.setrecursionlimit(15000000)
    parser = _create_argument_parser()
    args = parser.parse_args()
    logging.basicConfig(level=_loglevel(args), format=_LOG_FORMAT)

    executor_name = 'exec_' + args.command.lower().replace('-', '_')
    if executor_name not in globals():
        raise AssertionError(f'Unimplemented command: {args.command}')

    execute = globals()[executor_name]
    execute(**vars(args))


# Command implementation


def exec_version(**kwargs: Any) -> None:
    version_file = KEVM_LIB / 'version'
    version = version_file.read_text().strip()
    print(f'KEVM Version: {version}')


def exec_kompile(
    output_dir: Path | None,
    main_file: Path,
    emit_json: bool,
    includes: list[str],
    main_module: str | None,
    syntax_module: str | None,
    target: KompileTarget | None = None,
    read_only: bool = False,
    ccopts: Iterable[str] = (),
    o0: bool = False,
    o1: bool = False,
    o2: bool = False,
    o3: bool = False,
    debug: bool = False,
    enable_llvm_debug: bool = False,
    llvm_library: bool = False,
    verbose: bool = False,
    **kwargs: Any,
) -> None:
    if target is None:
        target = KompileTarget.LLVM

    optimization = 0
    if o1:
        optimization = 1
    if o2:
        optimization = 2
    if o3:
        optimization = 3

    kevm_kompile(
        target,
        output_dir=output_dir,
        main_file=main_file,
        main_module=main_module,
        syntax_module=syntax_module,
        includes=includes,
        emit_json=emit_json,
        read_only=read_only,
        ccopts=ccopts,
        optimization=optimization,
        enable_llvm_debug=enable_llvm_debug,
        llvm_kompile_type=LLVMKompileType.C if llvm_library else LLVMKompileType.MAIN,
        debug=debug,
        verbose=verbose,
    )


def exec_prove_legacy(
    spec_file: Path,
    definition_dir: Path | None = None,
    includes: Iterable[str] = (),
    bug_report: bool = False,
    save_directory: Path | None = None,
    spec_module: str | None = None,
    claim_labels: Iterable[str] | None = None,
    exclude_claim_labels: Iterable[str] = (),
    debug: bool = False,
    debugger: bool = False,
    max_depth: int | None = None,
    max_counterexamples: int | None = None,
    branching_allowed: int | None = None,
    haskell_backend_args: Iterable[str] = (),
    **kwargs: Any,
) -> None:
    _ignore_arg(kwargs, 'md_selector', f'--md-selector: {kwargs["md_selector"]}')

    if definition_dir is None:
        definition_dir = KompileTarget.HASKELL.definition_dir

    kevm = KEVM(definition_dir, use_directory=save_directory)

    include_dirs = [Path(include) for include in includes]
    include_dirs += [INCLUDE_DIR]

    final_state = kevm.prove_legacy(
        spec_file=spec_file,
        includes=include_dirs,
        bug_report=bug_report,
        spec_module=spec_module,
        claim_labels=claim_labels,
        exclude_claim_labels=exclude_claim_labels,
        debug=debug,
        debugger=debugger,
        max_depth=max_depth,
        max_counterexamples=max_counterexamples,
        branching_allowed=branching_allowed,
        haskell_backend_args=haskell_backend_args,
    )
    print(kevm.pretty_print(final_state))
    if not is_top(final_state):
        raise SystemExit(1)


def exec_prove(
    spec_file: Path,
    includes: Iterable[str],
    definition_dir: Path | None = None,
    bug_report: bool = False,
    save_directory: Path | None = None,
    spec_module: str | None = None,
    claim_labels: Iterable[str] | None = None,
    exclude_claim_labels: Iterable[str] = (),
    reinit: bool = False,
    max_depth: int = 1000,
    max_iterations: int | None = None,
    workers: int = 1,
    simplify_init: bool = True,
    break_every_step: bool = False,
    break_on_jumpi: bool = False,
    break_on_calls: bool = True,
    kore_rpc_command: str | Iterable[str] = ('kore-rpc',),
    smt_timeout: int | None = None,
    smt_retry_limit: int | None = None,
    trace_rewrites: bool = False,
    failure_info: bool = True,
    auto_abstract_gas: bool = False,
    **kwargs: Any,
) -> None:
    _ignore_arg(kwargs, 'md_selector', f'--md-selector: {kwargs["md_selector"]}')
    md_selector = 'k & ! node'

<<<<<<< HEAD
    if definition_dir is None:
        definition_dir = KompileTarget.HASKELL.definition_dir
=======
    if smt_timeout is None:
        smt_timeout = 300
    if smt_retry_limit is None:
        smt_retry_limit = 10
>>>>>>> 8380dff6

    br = BugReport(spec_file.with_suffix('.bug_report')) if bug_report else None
    kevm = KEVM(definition_dir, use_directory=save_directory, bug_report=br)

    include_dirs = [Path(include) for include in includes]
    include_dirs += [INCLUDE_DIR]

    _LOGGER.info(f'Extracting claims from file: {spec_file}')
    claims = kevm.get_claims(
        spec_file,
        spec_module_name=spec_module,
        include_dirs=include_dirs,
        md_selector=md_selector,
        claim_labels=claim_labels,
        exclude_claim_labels=exclude_claim_labels,
    )

    if not claims:
        raise ValueError(f'No claims found in file: {spec_file}')

    if isinstance(kore_rpc_command, str):
        kore_rpc_command = kore_rpc_command.split()

    def is_functional(claim: KClaim) -> bool:
        claim_lhs = claim.body
        if type(claim_lhs) is KRewrite:
            claim_lhs = claim_lhs.lhs
        return not (type(claim_lhs) is KApply and claim_lhs.label.name == '<generatedTop>')

    def _init_and_run_proof(claim: KClaim) -> tuple[bool, list[str] | None]:
        with legacy_explore(
            kevm,
            kcfg_semantics=KEVMSemantics(auto_abstract_gas=auto_abstract_gas),
            id=claim.label,
            bug_report=br,
            kore_rpc_command=kore_rpc_command,
            smt_timeout=smt_timeout,
            smt_retry_limit=smt_retry_limit,
            trace_rewrites=trace_rewrites,
        ) as kcfg_explore:
            proof_problem: Proof
            if is_functional(claim):
                if (
                    save_directory is not None
                    and not reinit
                    and EqualityProof.proof_exists(claim.label, save_directory)
                ):
                    proof_problem = EqualityProof.read_proof_data(save_directory, claim.label)
                else:
                    proof_problem = EqualityProof.from_claim(claim, kevm.definition, proof_dir=save_directory)
            else:
                if (
                    save_directory is not None
                    and not reinit
                    and APRProof.proof_data_exists(claim.label, save_directory)
                ):
                    proof_problem = APRProof.read_proof_data(save_directory, claim.label)

                else:
                    _LOGGER.info(f'Converting claim to KCFG: {claim.label}')
                    kcfg, init_node_id, target_node_id = KCFG.from_claim(kevm.definition, claim)

                    new_init = ensure_ksequence_on_k_cell(kcfg.node(init_node_id).cterm)
                    new_target = ensure_ksequence_on_k_cell(kcfg.node(target_node_id).cterm)

                    _LOGGER.info(f'Computing definedness constraint for initial node: {claim.label}')
                    new_init = kcfg_explore.cterm_assume_defined(new_init)

                    if simplify_init:
                        _LOGGER.info(f'Simplifying initial and target node: {claim.label}')
                        _new_init, _ = kcfg_explore.cterm_simplify(new_init)
                        _new_target, _ = kcfg_explore.cterm_simplify(new_target)
                        if is_bottom(_new_init):
                            raise ValueError(
                                'Simplifying initial node led to #Bottom, are you sure your LHS is defined?'
                            )
                        if is_bottom(_new_target):
                            raise ValueError(
                                'Simplifying target node led to #Bottom, are you sure your RHS is defined?'
                            )
                        new_init = CTerm.from_kast(_new_init)
                        new_target = CTerm.from_kast(_new_target)

                    kcfg.replace_node(init_node_id, new_init)
                    kcfg.replace_node(target_node_id, new_target)

                    proof_problem = APRProof(
                        claim.label, kcfg, init_node_id, target_node_id, {}, proof_dir=save_directory
                    )

            passed = kevm_prove(
                kevm,
                proof_problem,
                kcfg_explore,
                max_depth=max_depth,
                max_iterations=max_iterations,
                break_every_step=break_every_step,
                break_on_jumpi=break_on_jumpi,
                break_on_calls=break_on_calls,
            )
            failure_log = None
            if not passed:
                failure_log = print_failure_info(proof_problem, kcfg_explore)

            return passed, failure_log

    results: list[tuple[bool, list[str] | None]]
    if workers > 1:
        with ProcessPool(ncpus=workers) as process_pool:
            results = process_pool.map(_init_and_run_proof, claims)
    else:
        results = []
        for claim in claims:
            results.append(_init_and_run_proof(claim))

    failed = 0
    for claim, r in zip(claims, results, strict=True):
        passed, failure_log = r
        if passed:
            print(f'PROOF PASSED: {claim.label}')
        else:
            failed += 1
            print(f'PROOF FAILED: {claim.label}')
            if failure_info and failure_log is not None:
                for line in failure_log:
                    print(line)

    if failed:
        sys.exit(failed)


def exec_prune_proof(
    definition_dir: Path,
    spec_file: Path,
    node: NodeIdLike,
    includes: Iterable[str] = (),
    save_directory: Path | None = None,
    spec_module: str | None = None,
    claim_labels: Iterable[str] | None = None,
    exclude_claim_labels: Iterable[str] = (),
    **kwargs: Any,
) -> None:
    _ignore_arg(kwargs, 'md_selector', f'--md-selector: {kwargs["md_selector"]}')
    md_selector = 'k & ! node'

    if save_directory is None:
        raise ValueError('Must pass --save-directory to prune-proof!')

    _LOGGER.warning(f'definition_dir: {definition_dir}')
    kevm = KEVM(definition_dir, use_directory=save_directory)

    include_dirs = [Path(include) for include in includes]
    include_dirs += [INCLUDE_DIR]

    _LOGGER.info(f'Extracting claims from file: {spec_file}')
    claim = single(
        kevm.get_claims(
            spec_file,
            spec_module_name=spec_module,
            include_dirs=include_dirs,
            md_selector=md_selector,
            claim_labels=claim_labels,
            exclude_claim_labels=exclude_claim_labels,
        )
    )

    apr_proof = APRProof.read_proof_data(save_directory, claim.label)
    node_ids = apr_proof.kcfg.prune(node)
    _LOGGER.info(f'Pruned nodes: {node_ids}')
    apr_proof.write_proof_data()


def exec_show_kcfg(
    definition_dir: Path,
    spec_file: Path,
    save_directory: Path | None = None,
    includes: Iterable[str] = (),
    claim_labels: Iterable[str] | None = None,
    exclude_claim_labels: Iterable[str] = (),
    spec_module: str | None = None,
    md_selector: str | None = None,
    nodes: Iterable[NodeIdLike] = (),
    node_deltas: Iterable[tuple[NodeIdLike, NodeIdLike]] = (),
    to_module: bool = False,
    minimize: bool = True,
    failure_info: bool = False,
    sort_collections: bool = False,
    pending: bool = False,
    failing: bool = False,
    **kwargs: Any,
) -> None:
    kevm = KEVM(definition_dir)
    include_dirs = [Path(include) for include in includes]
    include_dirs += [INCLUDE_DIR]
    proof = get_apr_proof_for_spec(
        kevm,
        spec_file,
        save_directory=save_directory,
        spec_module_name=spec_module,
        include_dirs=include_dirs,
        md_selector=md_selector,
        claim_labels=claim_labels,
        exclude_claim_labels=exclude_claim_labels,
    )

    if pending:
        nodes = list(nodes) + [node.id for node in proof.pending]
    if failing:
        nodes = list(nodes) + [node.id for node in proof.failing]

    node_printer = kevm_node_printer(kevm, proof)
    proof_show = APRProofShow(kevm, node_printer=node_printer)

    res_lines = proof_show.show(
        proof,
        nodes=nodes,
        node_deltas=node_deltas,
        to_module=to_module,
        minimize=minimize,
        sort_collections=sort_collections,
    )

    if failure_info:
        with legacy_explore(kevm, kcfg_semantics=KEVMSemantics(), id=proof.id) as kcfg_explore:
            res_lines += print_failure_info(proof, kcfg_explore)

    print('\n'.join(res_lines))


def exec_view_kcfg(
    definition_dir: Path,
    spec_file: Path,
    save_directory: Path | None = None,
    includes: Iterable[str] = (),
    claim_labels: Iterable[str] | None = None,
    exclude_claim_labels: Iterable[str] = (),
    spec_module: str | None = None,
    md_selector: str | None = None,
    **kwargs: Any,
) -> None:
    kevm = KEVM(definition_dir)
    include_dirs = [Path(include) for include in includes]
    include_dirs += [INCLUDE_DIR]
    proof = get_apr_proof_for_spec(
        kevm,
        spec_file,
        save_directory=save_directory,
        spec_module_name=spec_module,
        include_dirs=include_dirs,
        md_selector=md_selector,
        claim_labels=claim_labels,
        exclude_claim_labels=exclude_claim_labels,
    )

    node_printer = kevm_node_printer(kevm, proof)
    proof_view = APRProofViewer(proof, kevm, node_printer=node_printer)

    proof_view.run()


def exec_run(
    input_file: Path,
    expand_macros: bool,
    depth: int | None,
    output: KRunOutput,
    schedule: str,
    mode: str,
    chainid: int,
    target: KompileTarget | None = None,
    save_directory: Path | None = None,
    debugger: bool = False,
    **kwargs: Any,
) -> None:
    if target is None:
        target = KompileTarget.LLVM

    _ignore_arg(kwargs, 'definition_dir', f'--definition: {kwargs["definition_dir"]}')
    kevm = KEVM(target.definition_dir, use_directory=save_directory)

    try:
        json_read = json.loads(input_file.read_text())
        kore_pattern = gst_to_kore(json_read, schedule, mode, chainid)
    except json.JSONDecodeError:
        pgm_token = KToken(input_file.read_text(), KSort('EthereumSimulation'))
        kast_pgm = kevm.parse_token(pgm_token)
        kore_pgm = kevm.kast_to_kore(kast_pgm, sort=KSort('EthereumSimulation'))
        kore_pattern = kore_pgm_to_kore(kore_pgm, SORT_ETHEREUM_SIMULATION, schedule, mode, chainid)

    kevm.run_kore(
        kore_pattern,
        depth=depth,
        term=True,
        expand_macros=expand_macros,
        output=output,
        check=True,
        debugger=debugger,
    )


def exec_kast(
    input_file: Path,
    output: PrintOutput,
    schedule: str,
    mode: str,
    chainid: int,
    target: KompileTarget | None = None,
    save_directory: Path | None = None,
    **kwargs: Any,
) -> None:
    if target is None:
        target = KompileTarget.LLVM

    _ignore_arg(kwargs, 'definition_dir', f'--definition: {kwargs["definition_dir"]}')
    kevm = KEVM(target.definition_dir, use_directory=save_directory)

    try:
        json_read = json.loads(input_file.read_text())
        kore_pattern = gst_to_kore(json_read, schedule, mode, chainid)
    except json.JSONDecodeError:
        pgm_token = KToken(input_file.read_text(), KSort('EthereumSimulation'))
        kast_pgm = kevm.parse_token(pgm_token)
        kore_pgm = kevm.kast_to_kore(kast_pgm)
        kore_pattern = kore_pgm_to_kore(kore_pgm, SORT_ETHEREUM_SIMULATION, schedule, mode, chainid)

    output_text = kore_print(kore_pattern, kevm.definition_dir, output)
    print(output_text)


# Helpers


def _create_argument_parser() -> ArgumentParser:
    def list_of(elem_type: Callable[[str], T], delim: str = ';') -> Callable[[str], list[T]]:
        def parse(s: str) -> list[T]:
            return [elem_type(elem) for elem in s.split(delim)]

        return parse

    kevm_cli_args = KEVMCLIArgs()
    parser = ArgumentParser(prog='kevm-pyk')

    command_parser = parser.add_subparsers(dest='command', required=True)

    command_parser.add_parser('version', help='Print KEVM version and exit.', parents=[kevm_cli_args.logging_args])

    kevm_kompile_args = command_parser.add_parser(
        'kompile',
        help='Kompile KEVM specification.',
        parents=[kevm_cli_args.logging_args, kevm_cli_args.k_args, kevm_cli_args.kompile_args],
    )
    kevm_kompile_args.add_argument('main_file', type=file_path, help='Path to file with main module.')
    kevm_kompile_args.add_argument(
        '--target', type=KompileTarget, help='[llvm|haskell|haskell-standalone|node|foundry]'
    )
    kevm_kompile_args.add_argument(
        '-o', '--output-definition', type=Path, dest='output_dir', help='Path to write kompiled definition to.'
    )

    prove_args = command_parser.add_parser(
        'prove',
        help='Run KEVM proof.',
        parents=[
            kevm_cli_args.logging_args,
            kevm_cli_args.parallel_args,
            kevm_cli_args.k_args,
            kevm_cli_args.kprove_args,
            kevm_cli_args.rpc_args,
            kevm_cli_args.smt_args,
            kevm_cli_args.explore_args,
            kevm_cli_args.spec_args,
        ],
    )
    prove_args.add_argument(
        '--reinit',
        dest='reinit',
        default=False,
        action='store_true',
        help='Reinitialize CFGs even if they already exist.',
    )

    prune_proof_args = command_parser.add_parser(
        'prune-proof',
        help='Remove a node and its successors from the proof state.',
        parents=[
            kevm_cli_args.logging_args,
            kevm_cli_args.k_args,
            kevm_cli_args.spec_args,
        ],
    )
    prune_proof_args.add_argument('node', type=node_id_like, help='Node to remove CFG subgraph from.')

    command_parser.add_parser(
        'prove-legacy',
        help='Run KEVM proof using the legacy kprove binary.',
        parents=[
            kevm_cli_args.logging_args,
            kevm_cli_args.k_args,
            kevm_cli_args.spec_args,
            kevm_cli_args.kprove_legacy_args,
        ],
    )

    command_parser.add_parser(
        'view-kcfg',
        help='Display tree view of CFG',
        parents=[kevm_cli_args.logging_args, kevm_cli_args.k_args, kevm_cli_args.spec_args],
    )

    command_parser.add_parser(
        'show-kcfg',
        help='Display tree show of CFG',
        parents=[
            kevm_cli_args.logging_args,
            kevm_cli_args.k_args,
            kevm_cli_args.kcfg_show_args,
            kevm_cli_args.spec_args,
            kevm_cli_args.display_args,
        ],
    )

    run_args = command_parser.add_parser(
        'run',
        help='Run KEVM test/simulation.',
        parents=[
            kevm_cli_args.logging_args,
            kevm_cli_args.target_args,
            kevm_cli_args.evm_chain_args,
            kevm_cli_args.k_args,
        ],
    )
    run_args.add_argument('input_file', type=file_path, help='Path to input file.')
    run_args.add_argument(
        '--output',
        default=KRunOutput.PRETTY,
        type=KRunOutput,
        choices=list(KRunOutput),
    )
    run_args.add_argument(
        '--expand-macros',
        dest='expand_macros',
        default=True,
        action='store_true',
        help='Expand macros on the input term before execution.',
    )
    run_args.add_argument(
        '--no-expand-macros',
        dest='expand_macros',
        action='store_false',
        help='Do not expand macros on the input term before execution.',
    )
    run_args.add_argument(
        '--debugger',
        dest='debugger',
        action='store_true',
        help='Run GDB debugger for execution.',
    )

    kast_args = command_parser.add_parser(
        'kast',
        help='Run KEVM program.',
        parents=[
            kevm_cli_args.logging_args,
            kevm_cli_args.target_args,
            kevm_cli_args.evm_chain_args,
            kevm_cli_args.k_args,
        ],
    )
    kast_args.add_argument('input_file', type=file_path, help='Path to input file.')
    kast_args.add_argument(
        '--output',
        default=PrintOutput.KORE,
        type=PrintOutput,
        choices=list(PrintOutput),
    )

    return parser


def _loglevel(args: Namespace) -> int:
    if args.debug:
        return logging.DEBUG

    if args.verbose:
        return logging.INFO

    return logging.WARNING


if __name__ == '__main__':
    main()<|MERGE_RESOLUTION|>--- conflicted
+++ resolved
@@ -197,15 +197,13 @@
     _ignore_arg(kwargs, 'md_selector', f'--md-selector: {kwargs["md_selector"]}')
     md_selector = 'k & ! node'
 
-<<<<<<< HEAD
     if definition_dir is None:
         definition_dir = KompileTarget.HASKELL.definition_dir
-=======
+
     if smt_timeout is None:
         smt_timeout = 300
     if smt_retry_limit is None:
         smt_retry_limit = 10
->>>>>>> 8380dff6
 
     br = BugReport(spec_file.with_suffix('.bug_report')) if bug_report else None
     kevm = KEVM(definition_dir, use_directory=save_directory, bug_report=br)
