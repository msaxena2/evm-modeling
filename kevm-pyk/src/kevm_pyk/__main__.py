--- conflicted
+++ resolved
@@ -15,31 +15,14 @@
 from typing import TYPE_CHECKING
 
 from pathos.pools import ProcessPool  # type: ignore
-<<<<<<< HEAD
 from pyk.cterm import CTerm
-=======
-from pyk.cli.args import (
-    BugReportOptions,
-    KompileOptions,
-    LoggingOptions,
-    ParallelOptions,
-    SaveDirOptions,
-    SMTOptions,
-    SpecOptions,
-)
-from pyk.cli.utils import file_path
->>>>>>> 926d3c0b
 from pyk.kast.outer import KApply, KRewrite, KSort, KToken
 from pyk.kcfg import KCFG
 from pyk.kdist import kdist
 from pyk.kore.tools import kore_print
 from pyk.ktool.kompile import LLVMKompileType
-<<<<<<< HEAD
-from pyk.prelude.ml import is_top, mlOr
-=======
 from pyk.ktool.krun import KRunOutput
 from pyk.prelude.ml import is_bottom, is_top, mlOr
->>>>>>> 926d3c0b
 from pyk.proof import APRProof
 from pyk.proof.implies import EqualityProof
 from pyk.proof.show import APRProofShow
