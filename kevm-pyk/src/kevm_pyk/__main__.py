--- conflicted
+++ resolved
@@ -230,26 +230,9 @@
     include_dirs = [Path(include) for include in includes]
     include_dirs += [INCLUDE_DIR]
 
-<<<<<<< HEAD
-    if isinstance(kore_rpc_command, str):
-=======
-    _LOGGER.info(f'Extracting claims from file: {spec_file}')
-    claims = kevm.get_claims(
-        spec_file,
-        spec_module_name=spec_module,
-        include_dirs=include_dirs,
-        md_selector=md_selector,
-        claim_labels=claim_labels,
-        exclude_claim_labels=exclude_claim_labels,
-    )
-
-    if not claims:
-        raise ValueError(f'No claims found in file: {spec_file}')
-
     if kore_rpc_command is None:
         kore_rpc_command = ('kore-rpc-booster',) if use_booster else ('kore-rpc',)
     elif isinstance(kore_rpc_command, str):
->>>>>>> eb5f2a46
         kore_rpc_command = kore_rpc_command.split()
 
     spec_module_name = spec_module if spec_module is not None else os.path.splitext(spec_file.name)[0].upper()
@@ -316,17 +299,14 @@
                     kcfg.replace_node(target_node_id, new_target)
 
                     proof_problem = APRProof(
-<<<<<<< HEAD
                         claim.label,
                         kcfg,
+                        [],
                         init_node_id,
                         target_node_id,
                         {},
                         proof_dir=save_directory,
                         subproof_ids=[f'{spec_module_name}.{d}' for d in claim.dependencies],
-=======
-                        claim.label, kcfg, [], init_node_id, target_node_id, {}, proof_dir=save_directory
->>>>>>> eb5f2a46
                     )
 
             passed = kevm_prove(
