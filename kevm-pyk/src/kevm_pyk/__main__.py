import json
import logging
import sys
from argparse import ArgumentParser, Namespace
from pathlib import Path
from typing import Any, Callable, Dict, Final, Iterable, List, Optional, Tuple, TypeVar

from pathos.pools import ProcessPool  # type: ignore
from pyk.cli_utils import dir_path, file_path
from pyk.kast import KApply, KAtt, KClaim, KDefinition, KFlatModule, KImport, KInner, KRequire, KRule, KToken
from pyk.kastManip import minimize_term
from pyk.kcfg import KCFG
<<<<<<< HEAD
from pyk.ktool.kompile import KompileBackend
from pyk.ktool.krun import KPrint, _krun
=======
from pyk.ktool.krun import _krun
>>>>>>> 3d3d79ee
from pyk.prelude.ml import mlTop

from .gst_to_kore import gst_to_kore
from .kevm import KEVM, Foundry
from .solc_to_k import Contract, contract_to_main_module, method_to_cfg, solc_compile
from .utils import KPrint_make_unparsing, KProve_prove_claim, add_include_arg

T = TypeVar('T')

_LOGGER: Final = logging.getLogger(__name__)
_LOG_FORMAT: Final = '%(levelname)s %(asctime)s %(name)s - %(message)s'


def _ignore_arg(args: Dict[str, Any], arg: str, cli_option: str) -> None:
    if arg in args:
        if args[arg] is not None:
            _LOGGER.warning(f'Ignoring command-line option: {cli_option}')
        args.pop(arg)


def main() -> None:
    sys.setrecursionlimit(15000000)
    parser = _create_argument_parser()
    args = parser.parse_args()
    logging.basicConfig(level=_loglevel(args), format=_LOG_FORMAT)

    executor_name = 'exec_' + args.command.lower().replace('-', '_')
    if executor_name not in globals():
        raise AssertionError(f'Unimplemented command: {args.command}')

    execute = globals()[executor_name]
    execute(**vars(args))


# Command implementation


def exec_compile(contract_file: Path, profile: bool, **kwargs: Any) -> None:
    res = solc_compile(contract_file, profile=profile)
    print(json.dumps(res))


def exec_gst_to_kore(input_file: Path, schedule: str, mode: str, chainid: int, **kwargs: Any) -> None:
    gst_to_kore(input_file, sys.stdout, schedule, mode, chainid)


def exec_kompile(
    definition_dir: Path,
    backend: KompileBackend,
    profile: bool,
    main_file: Path,
    emit_json: bool,
    includes: List[str],
    main_module: Optional[str],
    syntax_module: Optional[str],
    md_selector: Optional[str],
    ccopts: Iterable[str] = (),
    llvm_kompile: bool = True,
    o0: bool = False,
    o1: bool = False,
    o2: bool = False,
    o3: bool = False,
    debug: bool = False,
    **kwargs: Any,
) -> None:
    optimization = 0
    if o1:
        optimization = 1
    if o2:
        optimization = 2
    if o3:
        optimization = 3
    KEVM.kompile(
        definition_dir,
        backend,
        main_file,
        emit_json=emit_json,
        includes=includes,
        main_module_name=main_module,
        syntax_module_name=syntax_module,
        md_selector=md_selector,
        profile=profile,
        debug=debug,
        ccopts=ccopts,
        llvm_kompile=llvm_kompile,
        optimization=optimization,
    )


def exec_solc_to_k(
    definition_dir: Path,
    profile: bool,
    contract_file: Path,
    contract_name: str,
    main_module: Optional[str],
    spec_module: Optional[str],
    requires: List[str],
    imports: List[str],
    **kwargs: Any,
) -> None:
    kevm = KEVM(definition_dir, profile=profile)
    empty_config = kevm.definition.empty_config(KEVM.Sorts.KEVM_CELL)
    solc_json = solc_compile(contract_file, profile=profile)
    contract_json = solc_json['contracts'][contract_file.name][contract_name]
    contract = Contract(contract_name, contract_json, foundry=False)
    contract_module = contract_to_main_module(contract, empty_config, imports=['EDSL'] + imports)
    _main_module = KFlatModule(
        main_module if main_module else 'MAIN', [], [KImport(mname) for mname in [contract_module.name] + imports]
    )
    _spec_module = KFlatModule(spec_module if spec_module else 'SPEC')
    modules = (contract_module, _main_module, _spec_module)
    bin_runtime_definition = KDefinition(
        _main_module.name, modules, requires=[KRequire(req) for req in ['edsl.md'] + requires]
    )
    _kprint = KPrint_make_unparsing(kevm, extra_modules=modules)
    KEVM._patch_symbol_table(_kprint.symbol_table)
    print(_kprint.pretty_print(bin_runtime_definition) + '\n')


def exec_foundry_kompile(
    definition_dir: Path,
    profile: bool,
    foundry_out: Path,
    includes: List[str],
    md_selector: Optional[str],
    regen: bool = False,
    rekompile: bool = False,
    requires: Iterable[str] = (),
    imports: Iterable[str] = (),
    ccopts: Iterable[str] = (),
    llvm_kompile: bool = True,
    debug: bool = False,
    **kwargs: Any,
) -> None:
    _ignore_arg(kwargs, 'main_module', f'--main-module {kwargs["main_module"]}')
    _ignore_arg(kwargs, 'syntax_module', f'--syntax-module {kwargs["syntax_module"]}')
    _ignore_arg(kwargs, 'spec_module', f'--spec-module {kwargs["spec_module"]}')
    _ignore_arg(kwargs, 'backend', f'--backend {kwargs["backend"]}')
    _ignore_arg(kwargs, 'o0', '-O0')
    _ignore_arg(kwargs, 'o1', '-O1')
    _ignore_arg(kwargs, 'o2', '-O2')
    _ignore_arg(kwargs, 'o3', '-O3')
    main_module = 'FOUNDRY-MAIN'
    syntax_module = 'FOUNDRY-MAIN'
    foundry_definition_dir = foundry_out / 'kompiled'
    foundry_main_file = foundry_definition_dir / 'foundry.k'
    kompiled_timestamp = foundry_definition_dir / 'timestamp'
    requires = ['foundry.md', 'lemmas/lemmas.k', 'lemmas/int-simplification.k'] + list(requires)
    imports = ['FOUNDRY', 'LEMMAS', 'INT-SIMPLIFICATION'] + list(imports)

    if not foundry_definition_dir.exists():
        foundry_definition_dir.mkdir()

    json_paths = _contract_json_paths(foundry_out)
    contracts = [_contract_from_json(json_path) for json_path in json_paths]

    foundry = Foundry(definition_dir, profile=profile)
    empty_config = foundry.definition.empty_config(Foundry.Sorts.FOUNDRY_CELL)

    bin_runtime_definition = _foundry_to_bin_runtime(
        empty_config=empty_config,
        contracts=contracts,
        main_module=main_module,
        requires=requires,
        imports=imports,
    )

    if regen or not foundry_main_file.exists():
        with open(foundry_main_file, 'w') as fmf:
            _LOGGER.info(f'Writing file: {foundry_main_file}')
            _foundry = Foundry(definition_dir=definition_dir)
            _kprint = KPrint_make_unparsing(_foundry, extra_modules=bin_runtime_definition.modules)
            Foundry._patch_symbol_table(_kprint.symbol_table)
            fmf.write(_kprint.pretty_print(bin_runtime_definition) + '\n')

    if regen or rekompile or not kompiled_timestamp.exists():
        _LOGGER.info(f'Kompiling definition: {foundry_main_file}')
        KEVM.kompile(
            foundry_definition_dir,
            KompileBackend.HASKELL,
            foundry_main_file,
            emit_json=True,
            includes=includes,
            main_module_name=main_module,
            syntax_module_name=syntax_module,
            md_selector=md_selector,
            profile=profile,
            debug=debug,
            ccopts=ccopts,
            llvm_kompile=llvm_kompile,
        )


def _contract_json_paths(foundry_out: Path) -> List[str]:
    pattern = '*.sol/*.json'
    paths = foundry_out.glob(pattern)
    json_paths = [str(path) for path in paths]
    json_paths = [json_path for json_path in json_paths if not json_path.endswith('.metadata.json')]
    json_paths = sorted(json_paths)  # Must sort to get consistent output order on different platforms
    return json_paths


def _contract_from_json(json_path: str) -> Contract:
    _LOGGER.info(f'Processing contract file: {json_path}')
    with open(json_path, 'r') as json_file:
        contract_json = json.loads(json_file.read())
    contract_name = json_path.split('/')[-1]
    contract_name = contract_name[0:-5] if contract_name.endswith('.json') else contract_name
    return Contract(contract_name, contract_json, foundry=True)


def _foundry_to_bin_runtime(
    empty_config: KInner,
    contracts: Iterable[Contract],
    main_module: Optional[str],
    requires: Iterable[str],
    imports: Iterable[str],
) -> KDefinition:
    modules = []
    for contract in contracts:
        module = contract_to_main_module(contract, empty_config, imports=imports)
        _LOGGER.info(f'Produced contract module: {module.name}')
        modules.append(module)
    _main_module = KFlatModule(
        main_module if main_module else 'MAIN',
        imports=(KImport(mname) for mname in [_m.name for _m in modules] + list(imports)),
    )
    modules.append(_main_module)

    bin_runtime_definition = KDefinition(
        _main_module.name,
        modules,
        requires=(KRequire(req) for req in list(requires)),
    )

    return bin_runtime_definition


def exec_prove(
    definition_dir: Path,
    profile: bool,
    spec_file: Path,
    includes: List[str],
    debug_equations: List[str],
    bug_report: bool,
    spec_module: Optional[str],
    depth: Optional[int],
    claims: Iterable[str] = (),
    exclude_claims: Iterable[str] = (),
    minimize: bool = True,
    **kwargs: Any,
) -> None:
    _ignore_arg(kwargs, 'lemmas', '--lemma')
    kevm = KEVM(definition_dir, profile=profile)
    prove_args = add_include_arg(includes)
    haskell_args = []
    for de in debug_equations:
        haskell_args += ['--debug-equation', de]
    if bug_report:
        haskell_args += ['--bug-report', str(spec_file.with_suffix(''))]
    if depth is not None:
        prove_args += ['--depth', str(depth)]
    if claims:
        prove_args += ['--claims', ','.join(claims)]
    if exclude_claims:
        prove_args += ['--exclude', ','.join(exclude_claims)]
    final_state = kevm.prove(spec_file, spec_module_name=spec_module, args=prove_args, haskell_args=haskell_args)
    if minimize:
        final_state = minimize_term(final_state)
    print(kevm.pretty_print(final_state) + '\n')
    if not (type(final_state) is KApply and final_state.label.name == '#Top'):
        _LOGGER.error('Proof failed!')
        sys.exit(1)


def exec_foundry_prove(
    profile: bool,
    foundry_out: Path,
    includes: List[str],
    debug_equations: List[str],
    bug_report: bool,
    depth: Optional[int],
    reinit: bool = False,
    tests: Iterable[str] = (),
    exclude_tests: Iterable[str] = (),
    workers: int = 1,
    minimize: bool = True,
    lemmas: Iterable[str] = (),
    **kwargs: Any,
) -> None:
    _ignore_arg(kwargs, 'main_module', f'--main-module: {kwargs["main_module"]}')
    _ignore_arg(kwargs, 'syntax_module', f'--syntax-module: {kwargs["syntax_module"]}')
    _ignore_arg(kwargs, 'definition_dir', f'--definition: {kwargs["definition_dir"]}')
    _ignore_arg(kwargs, 'spec_module', f'--spec-module: {kwargs["spec_module"]}')
    if workers <= 0:
        _LOGGER.error(f'Must have at least one worker, found: --workers {workers}')
        sys.exit(1)
    definition_dir = foundry_out / 'kompiled'
    use_directory = foundry_out / 'specs'
    use_directory.mkdir(parents=True, exist_ok=True)
    kcfgs_dir = definition_dir / 'kcfgs'
    if not kcfgs_dir.exists():
        kcfgs_dir.mkdir()
    foundry = Foundry(definition_dir, profile=profile, use_directory=use_directory)

    json_paths = _contract_json_paths(foundry_out)
    contracts = [_contract_from_json(json_path) for json_path in json_paths]
    all_tests = [
        f'{contract.name}.{method.name}'
        for contract in contracts
        if contract.name.endswith('Test')
        for method in contract.methods
        if method.name.startswith('test')
    ]
    all_non_tests = [
        f'{contract.name}.{method.name}'
        for contract in contracts
        for method in contract.methods
        if f'{contract.name}.{method.name}' not in all_tests
    ]
    unfound_tests: List[str] = []
    tests = list(tests)
    if not tests:
        tests = all_tests
    for _t in tests:
        if _t not in (all_tests + all_non_tests):
            unfound_tests.append(_t)
    for _t in exclude_tests:
        if _t not in all_tests:
            unfound_tests.append(_t)
        if _t in tests:
            tests.remove(_t)
    _LOGGER.info(f'Running tests: {tests}')
    if unfound_tests:
        raise ValueError(f'Test identifiers not found: {unfound_tests}')

    kcfgs: Dict[str, KCFG] = {}
    for test in tests:
        kcfg_file = kcfgs_dir / f'{test}.json'
        if reinit or not kcfg_file.exists():
            _LOGGER.info(f'Initializing KCFG for test: {test}')
            contract_name, method_name = test.split('.')
            contract = [c for c in contracts if c.name == contract_name][0]
            method = [m for m in contract.methods if m.name == method_name][0]
            empty_config = foundry.definition.empty_config(Foundry.Sorts.FOUNDRY_CELL)
            cfg = method_to_cfg(empty_config, contract, method)
            kcfgs[test] = cfg
            with open(kcfg_file, 'w') as kf:
                kf.write(json.dumps(cfg.to_dict()))
                kf.close()
            _LOGGER.info(f'Wrote file: {kcfg_file}')
        else:
            with open(kcfg_file, 'r') as kf:
                kcfgs[test] = KCFG.from_dict(json.loads(kf.read()))

    def _kcfg_unproven_to_claim(_kcfg: KCFG) -> KClaim:
        return _kcfg.create_edge(_kcfg.get_unique_init().id, _kcfg.get_unique_target().id, mlTop(), depth=-1).to_claim()

    lemma_rules = [KRule(KToken(lr, 'K'), att=KAtt({'simplification': ''})) for lr in lemmas]

    def prove_it(_id_and_cfg: Tuple[str, KCFG]) -> bool:
        _cfg_id, _cfg = _id_and_cfg
        _claim = _kcfg_unproven_to_claim(_cfg)
        _claim_id = _cfg_id.replace('.', '-').replace('_', '-')
        ret, result = KProve_prove_claim(foundry, _claim, _claim_id, _LOGGER, depth=depth, lemmas=lemma_rules)
        if minimize:
            result = minimize_term(result)
        print(f'Result for {_cfg_id}:\n{foundry.pretty_print(result)}\n')
        return ret

    with ProcessPool(ncpus=workers) as process_pool:
        results = process_pool.map(prove_it, kcfgs.items())
        process_pool.close()

    failed_cfgs = [cid for ((cid, _), failed) in zip(kcfgs.items(), results) if failed]
    if failed_cfgs:
        print(f'Failed to prove KCFGs: {failed_cfgs}\n')
    sys.exit(len(failed_cfgs))


def exec_run(
    definition_dir: Path,
    profile: bool,
    input_file: Path,
    term: bool,
    parser: Optional[str],
    expand_macros: str,
    depth: Optional[int],
    output: str,
    **kwargs: Any,
) -> None:
    kevm = KEVM(definition_dir, profile=profile)
    krun_args = []
    if term:
        krun_args += ['--term']
    if parser is not None:
        krun_args += ['--parser', parser]
    if not expand_macros:
        krun_args += ['--no-expand-macros']
    # TODO: These are inlined into _krun
    krun_args += ['--output', output]
    krun_result = _krun(kevm.definition_dir, Path(input_file), depth=depth, args=krun_args, profile=profile)
    print(krun_result.stdout)
    sys.exit(krun_result.returncode)


# Helpers


def _create_argument_parser() -> ArgumentParser:
    def list_of(elem_type: Callable[[str], T], delim: str = ';') -> Callable[[str], List[T]]:
        def parse(s: str) -> List[T]:
            return [elem_type(elem) for elem in s.split(delim)]

        return parse

    shared_args = ArgumentParser(add_help=False)
    shared_args.add_argument('--verbose', '-v', default=False, action='store_true', help='Verbose output.')
    shared_args.add_argument('--debug', default=False, action='store_true', help='Debug output.')
    shared_args.add_argument('--profile', default=False, action='store_true', help='Coarse process-level profiling.')
    shared_args.add_argument('--workers', '-j', default=1, type=int, help='Number of processes to run in parallel.')

    k_args = ArgumentParser(add_help=False)
    k_args.add_argument('--depth', default=None, type=int, help='Maximum depth to execute to.')
    k_args.add_argument(
        '-I', type=str, dest='includes', default=[], action='append', help='Directories to lookup K definitions in.'
    )
    k_args.add_argument('--main-module', default=None, type=str, help='Name of the main module.')
    k_args.add_argument('--syntax-module', default=None, type=str, help='Name of the syntax module.')
    k_args.add_argument('--spec-module', default=None, type=str, help='Name of the spec module.')
    k_args.add_argument('--definition', type=str, dest='definition_dir', help='Path to definition to use.')

    kprove_args = ArgumentParser(add_help=False)
    kprove_args.add_argument(
        '--debug-equations', type=list_of(str, delim=','), default=[], help='Comma-separate list of equations to debug.'
    )
    kprove_args.add_argument(
        '--bug-report',
        default=False,
        action='store_true',
        help='Generate a haskell-backend bug report for the execution.',
    )
    kprove_args.add_argument(
        '--lemma',
        dest='lemmas',
        default=[],
        action='append',
        help='Additional lemmas to include as simplification rules during execution.',
    )
    kprove_args.add_argument(
        '--minimize', dest='minimize', default=True, action='store_true', help='Minimize prover output.'
    )
    kprove_args.add_argument(
        '--no-minimize', dest='minimize', action='store_false', help='Do not minimize prover output.'
    )

    k_kompile_args = ArgumentParser(add_help=False)
    k_kompile_args.add_argument('--backend', type=KompileBackend, help='[llvm|haskell]')
    k_kompile_args.add_argument(
        '--md-selector',
        type=str,
        default='k & ! nobytes & ! node',
        help='Code selector expression to use when reading markdown.',
    )
    k_kompile_args.add_argument(
        '--emit-json',
        dest='emit_json',
        default=True,
        action='store_true',
        help='Emit JSON definition after compilation.',
    )
    k_kompile_args.add_argument(
        '--no-emit-json', dest='emit_json', action='store_false', help='Do not JSON definition after compilation.'
    )
    k_kompile_args.add_argument(
        '-ccopt',
        dest='ccopts',
        default=[],
        action='append',
        help='Additional arguments to pass to llvm-kompile.',
    )
    k_kompile_args.add_argument(
        '--no-llvm-kompile',
        dest='llvm_kompile',
        default=True,
        action='store_false',
        help='Do not run llvm-kompile process.',
    )
    k_kompile_args.add_argument('-O0', dest='o0', default=False, action='store_true', help='Optimization level 0.')
    k_kompile_args.add_argument('-O1', dest='o1', default=False, action='store_true', help='Optimization level 1.')
    k_kompile_args.add_argument('-O2', dest='o2', default=False, action='store_true', help='Optimization level 2.')
    k_kompile_args.add_argument('-O3', dest='o3', default=False, action='store_true', help='Optimization level 3.')

    evm_chain_args = ArgumentParser(add_help=False)
    evm_chain_args.add_argument(
        '--schedule',
        type=str,
        default='LONDON',
        help='KEVM Schedule to use for execution. One of [DEFAULT|FRONTIER|HOMESTEAD|TANGERINE_WHISTLE|SPURIOUS_DRAGON|BYZANTIUM|CONSTANTINOPLE|PETERSBURG|ISTANBUL|BERLIN|LONDON].',
    )
    evm_chain_args.add_argument('--chainid', type=int, default=1, help='Chain ID to use for execution.')
    evm_chain_args.add_argument(
        '--mode', type=str, default='NORMAL', help='Execution mode to use. One of [NORMAL|VMTESTS].'
    )

    k_gen_args = ArgumentParser(add_help=False)
    k_gen_args.add_argument(
        '--require',
        dest='requires',
        default=[],
        action='append',
        help='Extra K requires to include in generated output.',
    )
    k_gen_args.add_argument(
        '--module-import',
        dest='imports',
        default=[],
        action='append',
        help='Extra modules to import into generated main module.',
    )

    parser = ArgumentParser(prog='python3 -m kevm_pyk')

    command_parser = parser.add_subparsers(dest='command', required=True)

    kompile_args = command_parser.add_parser(
        'kompile', help='Kompile KEVM specification.', parents=[shared_args, k_args, k_kompile_args]
    )
    kompile_args.add_argument('main_file', type=file_path, help='Path to file with main module.')

    prove_args = command_parser.add_parser('prove', help='Run KEVM proof.', parents=[shared_args, k_args, kprove_args])
    prove_args.add_argument('spec_file', type=file_path, help='Path to spec file.')
    prove_args.add_argument(
        '--claim', type=str, dest='claims', action='append', help='Only prove listed claims, MODULE_NAME.claim-id'
    )
    prove_args.add_argument(
        '--exclude-claim',
        type=str,
        dest='exclude_claims',
        action='append',
        help='Skip listed claims, MODULE_NAME.claim-id',
    )

    run_args = command_parser.add_parser(
        'run', help='Run KEVM test/simulation.', parents=[shared_args, evm_chain_args, k_args]
    )
    run_args.add_argument('input_file', type=file_path, help='Path to input file.')
    run_args.add_argument(
        '--term', default=False, action='store_true', help='<input_file> is the entire term to execute.'
    )
    run_args.add_argument('--parser', default=None, type=str, help='Parser to use for $PGM.')
    run_args.add_argument(
        '--output',
        default='pretty',
        type=str,
        help='Output format to use, one of [pretty|program|kast|binary|json|latex|kore|none].',
    )
    run_args.add_argument(
        '--expand-macros',
        dest='expand_macros',
        default=True,
        action='store_true',
        help='Expand macros on the input term before execution.',
    )
    run_args.add_argument(
        '--no-expand-macros',
        dest='expand_macros',
        action='store_false',
        help='Do not expand macros on the input term before execution.',
    )

    solc_args = command_parser.add_parser('compile', help='Generate combined JSON with solc compilation results.')
    solc_args.add_argument('contract_file', type=file_path, help='Path to contract file.')

    gst_to_kore_args = command_parser.add_parser(
        'gst-to-kore',
        help='Convert a GeneralStateTest to Kore for compsumption by KEVM.',
        parents=[shared_args, evm_chain_args],
    )
    gst_to_kore_args.add_argument('input_file', type=file_path, help='Path to GST.')

    solc_to_k_args = command_parser.add_parser(
        'solc-to-k',
        help='Output helper K definition for given JSON output from solc compiler.',
        parents=[shared_args, k_args, k_gen_args],
    )
    solc_to_k_args.add_argument('contract_file', type=file_path, help='Path to contract file.')
    solc_to_k_args.add_argument('contract_name', type=str, help='Name of contract to generate K helpers for.')

    foundry_kompile = command_parser.add_parser(
        'foundry-kompile',
        help='Kompile K definition corresponding to given output directory.',
        parents=[shared_args, k_args, k_gen_args, k_kompile_args],
    )
    foundry_kompile.add_argument('foundry_out', type=dir_path, help='Path to Foundry output directory.')
    foundry_kompile.add_argument(
        '--regen',
        dest='regen',
        default=False,
        action='store_true',
        help='Regenerate foundry.k even if it already exists.',
    )
    foundry_kompile.add_argument(
        '--rekompile',
        dest='rekompile',
        default=False,
        action='store_true',
        help='Rekompile foundry.k even if kompiled definition already exists.',
    )

    foundry_prove_args = command_parser.add_parser(
        'foundry-prove',
        help='Run Foundry Proof.',
        parents=[shared_args, k_args, kprove_args],
    )
    foundry_prove_args.add_argument('foundry_out', type=dir_path, help='Path to Foundry output directory.')
    foundry_prove_args.add_argument(
        '--test',
        type=str,
        dest='tests',
        default=[],
        action='append',
        help='Limit to only listed tests, ContractName.TestName',
    )
    foundry_prove_args.add_argument(
        '--exclude-test',
        type=str,
        dest='exclude_tests',
        default=[],
        action='append',
        help='Skip listed tests, ContractName.TestName',
    )
    foundry_prove_args.add_argument(
        '--reinit',
        dest='reinit',
        default=False,
        action='store_true',
        help='Reinitialize KCFGs even if they already exist.',
    )

    return parser


def _loglevel(args: Namespace) -> int:
    if args.verbose or args.profile:
        return logging.INFO

    if args.debug:
        return logging.DEBUG

    return logging.WARNING


if __name__ == "__main__":
    main()<|MERGE_RESOLUTION|>--- conflicted
+++ resolved
@@ -10,12 +10,8 @@
 from pyk.kast import KApply, KAtt, KClaim, KDefinition, KFlatModule, KImport, KInner, KRequire, KRule, KToken
 from pyk.kastManip import minimize_term
 from pyk.kcfg import KCFG
-<<<<<<< HEAD
 from pyk.ktool.kompile import KompileBackend
-from pyk.ktool.krun import KPrint, _krun
-=======
 from pyk.ktool.krun import _krun
->>>>>>> 3d3d79ee
 from pyk.prelude.ml import mlTop
 
 from .gst_to_kore import gst_to_kore
