from __future__ import annotations

import json
import logging
import sys
from argparse import ArgumentParser
from enum import Enum
from pathlib import Path
from typing import TYPE_CHECKING

from pyk.cli_utils import BugReport, dir_path, ensure_dir_path, file_path
from pyk.kast.outer import KDefinition, KFlatModule, KImport, KRequire
from pyk.kcfg import KCFG, KCFGExplore, KCFGShow, KCFGViewer
from pyk.ktool.kompile import KompileBackend
from pyk.ktool.krun import KRunOutput, _krun
from pyk.proof import AGProof

from .foundry import (
    Foundry,
    foundry_kompile,
    foundry_list,
    foundry_prove,
    foundry_remove_node,
    foundry_section_edge,
    foundry_show,
    foundry_simplify_node,
    foundry_step_node,
    foundry_to_dot,
)
from .kevm import KEVM, KEVMKompileMode
from .solc_to_k import Contract, contract_to_main_module, solc_compile
from .utils import arg_pair_of, get_ag_proof_for_spec, parallel_kcfg_explore

if TYPE_CHECKING:
    from argparse import Namespace
    from collections.abc import Callable, Iterable
    from typing import Any, Final, TypeVar

    from pyk.cterm import CTerm
    from pyk.kcfg.tui import KCFGElem

    T = TypeVar('T')

_LOGGER: Final = logging.getLogger(__name__)
_LOG_FORMAT: Final = '%(levelname)s %(asctime)s %(name)s - %(message)s'


class KompileTarget(Enum):
    LINUX = 'linux'
    DARWIN = 'darwin'


def _ignore_arg(args: dict[str, Any], arg: str, cli_option: str) -> None:
    if arg in args:
        if args[arg] is not None:
            _LOGGER.warning(f'Ignoring command-line option: {cli_option}')
        args.pop(arg)


def main() -> None:
    sys.setrecursionlimit(15000000)
    parser = _create_argument_parser()
    args = parser.parse_args()
    logging.basicConfig(level=_loglevel(args), format=_LOG_FORMAT)

    executor_name = 'exec_' + args.command.lower().replace('-', '_')
    if executor_name not in globals():
        raise AssertionError(f'Unimplemented command: {args.command}')

    execute = globals()[executor_name]
    execute(**vars(args))


# Command implementation


def exec_compile(contract_file: Path, **kwargs: Any) -> None:
    res = solc_compile(contract_file)
    print(json.dumps(res))


def exec_kompile(
    definition_dir: Path,
    backend: KompileBackend,
    main_file: Path,
    emit_json: bool,
    kompile_mode: KEVMKompileMode,
    includes: list[str],
    main_module: str | None,
    syntax_module: str | None,
    ccopts: Iterable[str] = (),
    llvm_kompile: bool = True,
    target: KompileTarget | None = None,
    o0: bool = False,
    o1: bool = False,
    o2: bool = False,
    o3: bool = False,
    debug: bool = False,
    plugin_include: Path | None = None,
    libff_dir: Path | None = None,
    brew_root: Path | None = None,
    libcryptopp_dir: Path | None = None,
    openssl_root: Path | None = None,
    **kwargs: Any,
) -> None:
    _ignore_arg(kwargs, 'md_selector', f'--md-selector {kwargs["md_selector"]}')

    optimization = 0
    if o1:
        optimization = 1
    if o2:
        optimization = 2
    if o3:
        optimization = 3

    md_selector = 'k & ! node'
    if kompile_mode == KEVMKompileMode.NODE:
        md_selector = 'k & ! standalone'

    if backend == KompileBackend.LLVM:
        ccopts = list(ccopts)
        if libff_dir is not None:
            ccopts += [f'-L{libff_dir}/lib', f'-I{libff_dir}/include']
        if plugin_include is not None:
            ccopts += [
                f'{plugin_include}/c/plugin_util.cpp',
                f'{plugin_include}/c/crypto.cpp',
                f'{plugin_include}/c/blake2.cpp',
            ]
        ccopts += ['-g', '-std=c++14', '-lff', '-lcryptopp', '-lsecp256k1', '-lssl', '-lcrypto']
        if target == KompileTarget.DARWIN:
            if brew_root is not None:
                ccopts += [
                    f'-I{brew_root}/include',
                    f'-L{brew_root}/lib',
                ]
            if openssl_root is not None:
                ccopts += [
                    f'-I{openssl_root}/include',
                    f'-L{openssl_root}/lib',
                ]
            if libcryptopp_dir is not None:
                ccopts += [
                    f'-I{libcryptopp_dir}/include',
                    f'-L{libcryptopp_dir}/lib',
                ]
        elif target == KompileTarget.LINUX:
            ccopts += ['-lprocps']

    KEVM.kompile(
        definition_dir,
        backend,
        main_file,
        emit_json=emit_json,
        includes=includes,
        main_module_name=main_module,
        syntax_module_name=syntax_module,
        md_selector=md_selector,
        debug=debug,
        ccopts=ccopts,
        llvm_kompile=llvm_kompile,
        optimization=optimization,
    )


def exec_solc_to_k(
    definition_dir: Path,
    contract_file: Path,
    contract_name: str,
    main_module: str | None,
    requires: list[str],
    imports: list[str],
    **kwargs: Any,
) -> None:
    kevm = KEVM(definition_dir)
    empty_config = kevm.definition.empty_config(KEVM.Sorts.KEVM_CELL)
    solc_json = solc_compile(contract_file)
    contract_json = solc_json['contracts'][contract_file.name][contract_name]
    if 'sources' in solc_json and contract_file.name in solc_json['sources']:
        contract_source = solc_json['sources'][contract_file.name]
        for key in ['id', 'ast']:
            if key not in contract_json and key in contract_source:
                contract_json[key] = contract_source[key]
    contract = Contract(contract_name, contract_json, foundry=False)
    contract_module = contract_to_main_module(contract, empty_config, imports=['EDSL'] + imports)
    _main_module = KFlatModule(
        main_module if main_module else 'MAIN', [], [KImport(mname) for mname in [contract_module.name] + imports]
    )
    modules = (contract_module, _main_module)
    bin_runtime_definition = KDefinition(
        _main_module.name, modules, requires=[KRequire(req) for req in ['edsl.md'] + requires]
    )
    _kprint = KEVM(definition_dir, extra_unparsing_modules=modules)
    print(_kprint.pretty_print(bin_runtime_definition) + '\n')


def exec_foundry_kompile(
    definition_dir: Path,
    foundry_root: Path,
    md_selector: str | None = None,
    includes: Iterable[str] = (),
    regen: bool = False,
    rekompile: bool = False,
    requires: Iterable[str] = (),
    imports: Iterable[str] = (),
    ccopts: Iterable[str] = (),
    llvm_kompile: bool = True,
    debug: bool = False,
    llvm_library: bool = False,
    **kwargs: Any,
) -> None:
    _ignore_arg(kwargs, 'main_module', f'--main-module {kwargs["main_module"]}')
    _ignore_arg(kwargs, 'syntax_module', f'--syntax-module {kwargs["syntax_module"]}')
    _ignore_arg(kwargs, 'spec_module', f'--spec-module {kwargs["spec_module"]}')
    _ignore_arg(kwargs, 'backend', f'--backend {kwargs["backend"]}')
    _ignore_arg(kwargs, 'o0', '-O0')
    _ignore_arg(kwargs, 'o1', '-O1')
    _ignore_arg(kwargs, 'o2', '-O2')
    _ignore_arg(kwargs, 'o3', '-O3')
    foundry_kompile(
        definition_dir=definition_dir,
        foundry_root=foundry_root,
        includes=includes,
        md_selector=md_selector,
        regen=regen,
        rekompile=rekompile,
        requires=requires,
        imports=imports,
        ccopts=ccopts,
        llvm_kompile=llvm_kompile,
        debug=debug,
        llvm_library=llvm_library,
    )


def exec_prove(
    definition_dir: Path,
    spec_file: Path,
    includes: list[str],
    bug_report: bool = False,
    save_directory: Path | None = None,
    spec_module: str | None = None,
    md_selector: str | None = None,
    claim_labels: Iterable[str] = (),
    exclude_claim_labels: Iterable[str] = (),
    max_depth: int = 1000,
    max_iterations: int | None = None,
    workers: int = 1,
    simplify_init: bool = True,
    break_every_step: bool = False,
    break_on_jumpi: bool = False,
    break_on_calls: bool = True,
    implication_every_block: bool = True,
    kore_rpc_command: str | Iterable[str] = ('kore-rpc',),
    smt_timeout: int | None = None,
    smt_retry_limit: int | None = None,
    **kwargs: Any,
) -> None:
    br = BugReport(spec_file.with_suffix('.bug_report')) if bug_report else None
    kevm = KEVM(definition_dir, use_directory=save_directory, bug_report=br)

    _LOGGER.info(f'Extracting claims from file: {spec_file}')
    claims = kevm.get_claims(
        spec_file,
        spec_module_name=spec_module,
        include_dirs=[Path(i) for i in includes],
        md_selector=md_selector,
        claim_labels=claim_labels,
        exclude_claim_labels=exclude_claim_labels,
    )

    if isinstance(kore_rpc_command, str):
        kore_rpc_command = kore_rpc_command.split()

    _LOGGER.info(f'Converting {len(claims)} KClaims to KCFGs')
    proof_problems = {
        c.label: AGProof(c.label, KCFG.from_claim(kevm.definition, c), proof_dir=save_directory) for c in claims
    }
    with KCFGExplore(
        kevm,
        id='initializing',
        bug_report=br,
        kore_rpc_command=kore_rpc_command,
        smt_timeout=smt_timeout,
        smt_retry_limit=smt_retry_limit,
    ) as kcfg_explore:
        _proof_problems = {}

        for claim, ag_proof in proof_problems.items():
            _LOGGER.info(f'Computing definedness constraint for claim: {claim}')
            init_node = ag_proof.kcfg.get_unique_init()
            ag_proof.kcfg.replace_node(init_node.id, kcfg_explore.cterm_assume_defined(init_node.cterm))

            if simplify_init:
                _LOGGER.info(f'Simplifying KCFG for claim: {claim}')
                kcfg_explore.simplify(ag_proof.kcfg)

            _proof_problems[claim] = ag_proof

        proof_problems = _proof_problems

    results = parallel_kcfg_explore(
        kevm,
        proof_problems,
        save_directory=save_directory,
        max_depth=max_depth,
        max_iterations=max_iterations,
        workers=workers,
        break_every_step=break_every_step,
        break_on_jumpi=break_on_jumpi,
        break_on_calls=break_on_calls,
        implication_every_block=implication_every_block,
        is_terminal=KEVM.is_terminal,
        extract_branches=KEVM.extract_branches,
        bug_report=br,
        kore_rpc_command=kore_rpc_command,
        smt_timeout=smt_timeout,
        smt_retry_limit=smt_retry_limit,
    )
    failed = 0
    for pid, r in results.items():
        if r:
            print(f'PROOF PASSED: {pid}')
        else:
            failed += 1
            print(f'PROOF FAILED: {pid}')
    sys.exit(failed)


def exec_show_kcfg(
    definition_dir: Path,
    spec_file: Path,
    save_directory: Path | None = None,
    includes: Iterable[str] = (),
    claim_labels: Iterable[str] = (),
    exclude_claim_labels: Iterable[str] = (),
    spec_module: str | None = None,
    md_selector: str | None = None,
    nodes: Iterable[str] = (),
    node_deltas: Iterable[tuple[str, str]] = (),
    to_module: bool = False,
    minimize: bool = True,
    **kwargs: Any,
) -> None:
    kevm = KEVM(definition_dir)
    ag_proof = get_ag_proof_for_spec(
        kevm,
        spec_file,
        save_directory=save_directory,
        spec_module_name=spec_module,
        include_dirs=[Path(i) for i in includes],
        md_selector=md_selector,
        claim_labels=claim_labels,
        exclude_claim_labels=exclude_claim_labels,
    )

    kcfg_show = KCFGShow(kevm)
    res_lines = kcfg_show.show(
        ag_proof.id,
        ag_proof.kcfg,
        nodes=nodes,
        node_deltas=node_deltas,
        to_module=to_module,
        minimize=minimize,
        node_printer=kevm.short_info,
    )
    print('\n'.join(res_lines))


def exec_view_kcfg(
    definition_dir: Path,
    spec_file: Path,
    save_directory: Path | None = None,
    includes: Iterable[str] = (),
    claim_labels: Iterable[str] = (),
    exclude_claim_labels: Iterable[str] = (),
    spec_module: str | None = None,
    md_selector: str | None = None,
    **kwargs: Any,
) -> None:
    kevm = KEVM(definition_dir)
    ag_proof = get_ag_proof_for_spec(
        kevm,
        spec_file,
        save_directory=save_directory,
        spec_module_name=spec_module,
        include_dirs=[Path(i) for i in includes],
        md_selector=md_selector,
        claim_labels=claim_labels,
        exclude_claim_labels=exclude_claim_labels,
    )

    viewer = KCFGViewer(ag_proof.kcfg, kevm, node_printer=kevm.short_info)
    viewer.run()


def exec_foundry_prove(
    foundry_root: Path,
    max_depth: int = 1000,
    max_iterations: int | None = None,
    reinit: bool = False,
    tests: Iterable[str] = (),
    exclude_tests: Iterable[str] = (),
    workers: int = 1,
    simplify_init: bool = True,
    break_every_step: bool = False,
    break_on_jumpi: bool = False,
    break_on_calls: bool = True,
    implication_every_block: bool = True,
    bug_report: bool = False,
    kore_rpc_command: str | Iterable[str] = ('kore-rpc',),
    smt_timeout: int | None = None,
    smt_retry_limit: int | None = None,
    **kwargs: Any,
) -> None:
    _ignore_arg(kwargs, 'main_module', f'--main-module: {kwargs["main_module"]}')
    _ignore_arg(kwargs, 'syntax_module', f'--syntax-module: {kwargs["syntax_module"]}')
    _ignore_arg(kwargs, 'definition_dir', f'--definition: {kwargs["definition_dir"]}')
    _ignore_arg(kwargs, 'spec_module', f'--spec-module: {kwargs["spec_module"]}')

    if isinstance(kore_rpc_command, str):
        kore_rpc_command = kore_rpc_command.split()

    results = foundry_prove(
        foundry_root=foundry_root,
        max_depth=max_depth,
        max_iterations=max_iterations,
        reinit=reinit,
        tests=tests,
        exclude_tests=exclude_tests,
        workers=workers,
        simplify_init=simplify_init,
        break_every_step=break_every_step,
        break_on_jumpi=break_on_jumpi,
        break_on_calls=break_on_calls,
        implication_every_block=implication_every_block,
        bug_report=bug_report,
        kore_rpc_command=kore_rpc_command,
        smt_timeout=smt_timeout,
        smt_retry_limit=smt_retry_limit,
    )
    failed = 0
    for pid, r in results.items():
        if r:
            print(f'PROOF PASSED: {pid}')
        else:
            failed += 1
            print(f'PROOF FAILED: {pid}')
    sys.exit(failed)


def exec_foundry_show(
    foundry_root: Path,
    test: str,
    nodes: Iterable[str] = (),
    node_deltas: Iterable[tuple[str, str]] = (),
    to_module: bool = False,
    minimize: bool = True,
    omit_unstable_output: bool = False,
    frontier: bool = False,
    stuck: bool = False,
    **kwargs: Any,
) -> None:
    output = foundry_show(
        foundry_root=foundry_root,
        test=test,
        nodes=nodes,
        node_deltas=node_deltas,
        to_module=to_module,
        minimize=minimize,
        omit_unstable_output=omit_unstable_output,
        frontier=frontier,
        stuck=stuck,
    )
    print(output)


def exec_foundry_to_dot(foundry_root: Path, test: str, **kwargs: Any) -> None:
    foundry_to_dot(foundry_root=foundry_root, test=test)


<<<<<<< HEAD
def exec_foundry_list(foundry_root: Path, details: bool = True, **kwargs: Any) -> None:
    stats = sorted(foundry_list(foundry_root=foundry_root), key=(lambda stat: stat.cfg_id))
    delim = '\n\n' if details else '\n'
    output = delim.join(stat.pretty(details=details) for stat in stats)
    print(output)
=======
def exec_foundry_list(foundry_root: Path, **kwargs: Any) -> None:
    stats = foundry_list(foundry_root=foundry_root)
    print('\n'.join(stats))
>>>>>>> f3ca886f


def exec_run(
    definition_dir: Path,
    input_file: Path,
    term: bool,
    parser: str | None,
    expand_macros: str,
    depth: int | None,
    output: str,
    **kwargs: Any,
) -> None:
    krun_result = _krun(
        definition_dir=Path(definition_dir),
        input_file=Path(input_file),
        depth=depth,
        term=term,
        no_expand_macros=not expand_macros,
        parser=parser,
        output=KRunOutput[output.upper()],
    )
    print(krun_result.stdout)
    sys.exit(krun_result.returncode)


def exec_foundry_view_kcfg(foundry_root: Path, test: str, **kwargs: Any) -> None:
    foundry = Foundry(foundry_root)
    ag_proofs_dir = foundry.out / 'ag_proofs'
    contract_name = test.split('.')[0]

    ag_proof = AGProof.read_proof(test, ag_proofs_dir)

    def _short_info(cterm: CTerm) -> Iterable[str]:
        return foundry.short_info_for_contract(contract_name, cterm)

    def _custom_view(elem: KCFGElem) -> Iterable[str]:
        return foundry.custom_view(contract_name, elem)

    viewer = KCFGViewer(ag_proof.kcfg, foundry.kevm, node_printer=_short_info, custom_view=_custom_view)
    viewer.run()


def exec_foundry_remove_node(foundry_root: Path, test: str, node: str, **kwargs: Any) -> None:
    foundry_remove_node(foundry_root=foundry_root, test=test, node=node)


def exec_foundry_simplify_node(
    foundry_root: Path,
    test: str,
    node: str,
    replace: bool = False,
    minimize: bool = True,
    bug_report: bool = False,
    smt_timeout: int | None = None,
    smt_retry_limit: int | None = None,
    **kwargs: Any,
) -> None:
    pretty_term = foundry_simplify_node(
        foundry_root=foundry_root,
        test=test,
        node=node,
        replace=replace,
        minimize=minimize,
        bug_report=bug_report,
        smt_timeout=smt_timeout,
        smt_retry_limit=smt_retry_limit,
    )
    print(f'Simplified:\n{pretty_term}')


def exec_foundry_step_node(
    foundry_root: Path,
    test: str,
    node: str,
    repeat: int = 1,
    depth: int = 1,
    bug_report: bool = False,
    smt_timeout: int | None = None,
    smt_retry_limit: int | None = None,
    **kwargs: Any,
) -> None:
    foundry_step_node(
        foundry_root=foundry_root,
        test=test,
        node=node,
        repeat=repeat,
        depth=depth,
        bug_report=bug_report,
        smt_timeout=smt_timeout,
        smt_retry_limit=smt_retry_limit,
    )


def exec_foundry_section_edge(
    foundry_root: Path,
    test: str,
    edge: tuple[str, str],
    sections: int = 2,
    replace: bool = False,
    bug_report: bool = False,
    smt_timeout: int | None = None,
    smt_retry_limit: int | None = None,
    **kwargs: Any,
) -> None:
    foundry_section_edge(
        foundry_root=foundry_root,
        test=test,
        edge=edge,
        sections=sections,
        replace=replace,
        bug_report=bug_report,
        smt_timeout=smt_timeout,
        smt_retry_limit=smt_retry_limit,
    )


# Helpers


def _create_argument_parser() -> ArgumentParser:
    def list_of(elem_type: Callable[[str], T], delim: str = ';') -> Callable[[str], list[T]]:
        def parse(s: str) -> list[T]:
            return [elem_type(elem) for elem in s.split(delim)]

        return parse

    shared_args = ArgumentParser(add_help=False)
    shared_args.add_argument('--verbose', '-v', default=False, action='store_true', help='Verbose output.')
    shared_args.add_argument('--debug', default=False, action='store_true', help='Debug output.')
    shared_args.add_argument('--workers', '-j', default=1, type=int, help='Number of processes to run in parallel.')

    display_args = ArgumentParser(add_help=False)
    display_args.add_argument('--minimize', dest='minimize', default=True, action='store_true', help='Minimize output.')
    display_args.add_argument('--no-minimize', dest='minimize', action='store_false', help='Do not minimize output.')

    foundry_root_arg = ArgumentParser(add_help=False)
    foundry_root_arg.add_argument(
        '--foundry-project-root',
        dest='foundry_root',
        type=dir_path,
        default=Path('.'),
        help='Path to Foundry project root directory.',
    )

    rpc_args = ArgumentParser(add_help=False)
    rpc_args.add_argument(
        '--bug-report',
        default=False,
        action='store_true',
        help='Generate a haskell-backend bug report for the execution.',
    )

    smt_args = ArgumentParser(add_help=False)
    smt_args.add_argument(
        '--smt-timeout', dest='smt_timeout', type=int, default=125, help='Timeout in ms to use for SMT queries.'
    )
    smt_args.add_argument(
        '--smt-retry-limit',
        dest='smt_retry_limit',
        type=int,
        default=4,
        help='Number of times to retry SMT queries with scaling timeouts.',
    )

    explore_args = ArgumentParser(add_help=False)
    explore_args.add_argument(
        '--break-every-step',
        dest='break_every_step',
        default=False,
        action='store_true',
        help='Store a node for every EVM opcode step (expensive).',
    )
    explore_args.add_argument(
        '--break-on-jumpi',
        dest='break_on_jumpi',
        default=False,
        action='store_true',
        help='Store a node for every EVM jump opcode.',
    )
    explore_args.add_argument(
        '--break-on-calls',
        dest='break_on_calls',
        default=True,
        action='store_true',
        help='Store a node for every EVM call made.',
    )
    explore_args.add_argument(
        '--no-break-on-calls',
        dest='break_on_calls',
        action='store_false',
        help='Do not store a node for every EVM call made.',
    )
    explore_args.add_argument(
        '--implication-every-block',
        dest='implication_every_block',
        default=True,
        action='store_true',
        help='Check subsumption into target state every basic block, not just at terminal nodes.',
    )
    explore_args.add_argument(
        '--no-implication-every-block',
        dest='implication_every_block',
        action='store_false',
        help='Do not check subsumption into target state every basic block, not just at terminal nodes.',
    )
    explore_args.add_argument(
        '--simplify-init',
        dest='simplify_init',
        default=True,
        action='store_true',
        help='Simplify the initial and target states at startup.',
    )
    explore_args.add_argument(
        '--no-simplify-init',
        dest='simplify_init',
        action='store_false',
        help='Do not simplify the initial and target states at startup.',
    )
    explore_args.add_argument(
        '--max-depth',
        dest='max_depth',
        default=1000,
        type=int,
        help='Store every Nth state in the CFG for inspection.',
    )
    explore_args.add_argument(
        '--max-iterations',
        dest='max_iterations',
        default=None,
        type=int,
        help='Store every Nth state in the CFG for inspection.',
    )
    explore_args.add_argument(
        '--kore-rpc-command',
        dest='kore_rpc_command',
        type=str,
        default='kore-rpc',
        help='Custom command to start RPC server',
    )

    k_args = ArgumentParser(add_help=False)
    k_args.add_argument('--depth', default=None, type=int, help='Maximum depth to execute to.')
    k_args.add_argument(
        '-I', type=str, dest='includes', default=[], action='append', help='Directories to lookup K definitions in.'
    )
    k_args.add_argument('--main-module', default=None, type=str, help='Name of the main module.')
    k_args.add_argument('--syntax-module', default=None, type=str, help='Name of the syntax module.')
    k_args.add_argument('--spec-module', default=None, type=str, help='Name of the spec module.')
    k_args.add_argument('--definition', type=str, dest='definition_dir', help='Path to definition to use.')
    k_args.add_argument(
        '--md-selector',
        type=str,
        help='Code selector expression to use when reading markdown.',
    )

    kprove_args = ArgumentParser(add_help=False)
    kprove_args.add_argument(
        '--debug-equations', type=list_of(str, delim=','), default=[], help='Comma-separate list of equations to debug.'
    )

    k_kompile_args = ArgumentParser(add_help=False)
    k_kompile_args.add_argument('--backend', type=KompileBackend, help='[llvm|haskell]')
    k_kompile_args.add_argument(
        '--emit-json',
        dest='emit_json',
        default=True,
        action='store_true',
        help='Emit JSON definition after compilation.',
    )
    k_kompile_args.add_argument(
        '--no-emit-json', dest='emit_json', action='store_false', help='Do not JSON definition after compilation.'
    )
    k_kompile_args.add_argument(
        '-ccopt',
        dest='ccopts',
        default=[],
        action='append',
        help='Additional arguments to pass to llvm-kompile.',
    )
    k_kompile_args.add_argument(
        '--no-llvm-kompile',
        dest='llvm_kompile',
        default=True,
        action='store_false',
        help='Do not run llvm-kompile process.',
    )
    k_kompile_args.add_argument(
        '--with-llvm-library',
        dest='llvm_library',
        default=False,
        action='store_true',
        help='Make kompile generate a dynamic llvm library.',
    )
    k_kompile_args.add_argument('-O0', dest='o0', default=False, action='store_true', help='Optimization level 0.')
    k_kompile_args.add_argument('-O1', dest='o1', default=False, action='store_true', help='Optimization level 1.')
    k_kompile_args.add_argument('-O2', dest='o2', default=False, action='store_true', help='Optimization level 2.')
    k_kompile_args.add_argument('-O3', dest='o3', default=False, action='store_true', help='Optimization level 3.')

    evm_chain_args = ArgumentParser(add_help=False)
    evm_chain_args.add_argument(
        '--schedule',
        type=str,
        default='LONDON',
        help='KEVM Schedule to use for execution. One of [DEFAULT|FRONTIER|HOMESTEAD|TANGERINE_WHISTLE|SPURIOUS_DRAGON|BYZANTIUM|CONSTANTINOPLE|PETERSBURG|ISTANBUL|BERLIN|LONDON].',
    )
    evm_chain_args.add_argument('--chainid', type=int, default=1, help='Chain ID to use for execution.')
    evm_chain_args.add_argument(
        '--mode', type=str, default='NORMAL', help='Execution mode to use. One of [NORMAL|VMTESTS].'
    )

    k_gen_args = ArgumentParser(add_help=False)
    k_gen_args.add_argument(
        '--require',
        dest='requires',
        default=[],
        action='append',
        help='Extra K requires to include in generated output.',
    )
    k_gen_args.add_argument(
        '--module-import',
        dest='imports',
        default=[],
        action='append',
        help='Extra modules to import into generated main module.',
    )

    spec_args = ArgumentParser(add_help=False)
    spec_args.add_argument('spec_file', type=file_path, help='Path to spec file.')
    spec_args.add_argument('--save-directory', type=ensure_dir_path, help='Path to where CFGs are stored.')
    spec_args.add_argument(
        '--claim', type=str, dest='claim_labels', action='append', help='Only prove listed claims, MODULE_NAME.claim-id'
    )
    spec_args.add_argument(
        '--exclude-claim',
        type=str,
        dest='exclude_claim_labels',
        action='append',
        help='Skip listed claims, MODULE_NAME.claim-id',
    )

    kcfg_show_args = ArgumentParser(add_help=False)
    kcfg_show_args.add_argument(
        '--node',
        type=str,
        dest='nodes',
        default=[],
        action='append',
        help='List of nodes to display as well.',
    )
    kcfg_show_args.add_argument(
        '--node-delta',
        type=arg_pair_of(str, str),
        dest='node_deltas',
        default=[],
        action='append',
        help='List of nodes to display delta for.',
    )
    kcfg_show_args.add_argument(
        '--to-module', dest='to_module', default=False, action='store_true', help='Output edges as a K module.'
    )

    parser = ArgumentParser(prog='python3 -m kevm_pyk')

    command_parser = parser.add_subparsers(dest='command', required=True)

    kompile_args = command_parser.add_parser(
        'kompile', help='Kompile KEVM specification.', parents=[shared_args, k_args, k_kompile_args]
    )
    kompile_args.add_argument('main_file', type=file_path, help='Path to file with main module.')
    kompile_args.add_argument(
        '--kompile-mode',
        type=KEVMKompileMode,
        default=KEVMKompileMode.STANDALONE,
        help='KEVM kompile mode, [standalone|node].',
    )
    kompile_args.add_argument('--plugin-include', type=dir_path, help='Path to plugin include directory.')
    kompile_args.add_argument('--libff-dir', type=dir_path, help='Path to libff include directory.')
    kompile_args.add_argument(
        '--target', type=KompileTarget, default=KompileTarget.LINUX, help='Compilation target, [linux|darwin].'
    )
    kompile_args.add_argument('--libcryptopp-dir', type=dir_path, help='Path to libcryptopp include directory.')
    kompile_args.add_argument(
        '--brew-root', type=dir_path, help='Path to homebrew root directory (only for --target-darwin).'
    )
    kompile_args.add_argument(
        '--openssl-root', type=dir_path, help='Path to openssl root directory (only for --target-darwin).'
    )

    _ = command_parser.add_parser(
        'prove',
        help='Run KEVM proof.',
        parents=[shared_args, k_args, kprove_args, rpc_args, smt_args, explore_args, spec_args],
    )

    _ = command_parser.add_parser(
        'view-kcfg',
        help='Display tree view of CFG',
        parents=[shared_args, k_args, spec_args],
    )

    _ = command_parser.add_parser(
        'show-kcfg',
        help='Display tree show of CFG',
        parents=[shared_args, k_args, kcfg_show_args, spec_args, display_args],
    )

    run_args = command_parser.add_parser(
        'run', help='Run KEVM test/simulation.', parents=[shared_args, evm_chain_args, k_args]
    )
    run_args.add_argument('input_file', type=file_path, help='Path to input file.')
    run_args.add_argument(
        '--term', default=False, action='store_true', help='<input_file> is the entire term to execute.'
    )
    run_args.add_argument('--parser', default=None, type=str, help='Parser to use for $PGM.')
    run_args.add_argument(
        '--output',
        default='pretty',
        type=str,
        help='Output format to use, one of [pretty|program|kast|binary|json|latex|kore|none].',
    )
    run_args.add_argument(
        '--expand-macros',
        dest='expand_macros',
        default=True,
        action='store_true',
        help='Expand macros on the input term before execution.',
    )
    run_args.add_argument(
        '--no-expand-macros',
        dest='expand_macros',
        action='store_false',
        help='Do not expand macros on the input term before execution.',
    )

    solc_args = command_parser.add_parser('compile', help='Generate combined JSON with solc compilation results.')
    solc_args.add_argument('contract_file', type=file_path, help='Path to contract file.')

    solc_to_k_args = command_parser.add_parser(
        'solc-to-k',
        help='Output helper K definition for given JSON output from solc compiler.',
        parents=[shared_args, k_args, k_gen_args],
    )
    solc_to_k_args.add_argument('contract_file', type=file_path, help='Path to contract file.')
    solc_to_k_args.add_argument('contract_name', type=str, help='Name of contract to generate K helpers for.')

    foundry_kompile = command_parser.add_parser(
        'foundry-kompile',
        help='Kompile K definition corresponding to given output directory.',
        parents=[shared_args, k_args, k_gen_args, k_kompile_args, foundry_root_arg],
    )
    foundry_kompile.add_argument(
        '--regen',
        dest='regen',
        default=False,
        action='store_true',
        help='Regenerate foundry.k even if it already exists.',
    )
    foundry_kompile.add_argument(
        '--rekompile',
        dest='rekompile',
        default=False,
        action='store_true',
        help='Rekompile foundry.k even if kompiled definition already exists.',
    )

    foundry_prove_args = command_parser.add_parser(
        'foundry-prove',
        help='Run Foundry Proof.',
        parents=[shared_args, k_args, kprove_args, smt_args, rpc_args, explore_args, foundry_root_arg],
    )
    foundry_prove_args.add_argument(
        '--test',
        type=str,
        dest='tests',
        default=[],
        action='append',
        help='Limit to only listed tests, ContractName.TestName',
    )
    foundry_prove_args.add_argument(
        '--exclude-test',
        type=str,
        dest='exclude_tests',
        default=[],
        action='append',
        help='Skip listed tests, ContractName.TestName',
    )
    foundry_prove_args.add_argument(
        '--reinit',
        dest='reinit',
        default=False,
        action='store_true',
        help='Reinitialize CFGs even if they already exist.',
    )

    foundry_show_args = command_parser.add_parser(
        'foundry-show',
        help='Display a given Foundry CFG.',
        parents=[shared_args, k_args, kcfg_show_args, display_args, foundry_root_arg],
    )
    foundry_show_args.add_argument('test', type=str, help='Display the CFG for this test.')
    foundry_show_args.add_argument(
        '--omit-unstable-output',
        dest='omit_unstable_output',
        default=False,
        action='store_true',
        help='Strip output that is likely to change without the contract logic changing',
    )
    foundry_show_args.add_argument(
        '--frontier', dest='frontier', default=False, action='store_true', help='Also display frontier nodes'
    )
    foundry_show_args.add_argument(
        '--stuck', dest='stuck', default=False, action='store_true', help='Also display stuck nodes'
    )
    foundry_to_dot = command_parser.add_parser(
        'foundry-to-dot',
        help='Dump the given CFG for the test as DOT for visualization.',
        parents=[shared_args, foundry_root_arg],
    )
    foundry_to_dot.add_argument('test', type=str, help='Display the CFG for this test.')

    command_parser.add_parser(
        'foundry-list',
        help='List information about CFGs on disk',
        parents=[shared_args, k_args, foundry_root_arg],
    )

    foundry_view_kcfg_args = command_parser.add_parser(
        'foundry-view-kcfg',
        help='Display tree view of CFG',
        parents=[shared_args, foundry_root_arg],
    )
    foundry_view_kcfg_args.add_argument('test', type=str, help='View the CFG for this test.')

    foundry_remove_node = command_parser.add_parser(
        'foundry-remove-node',
        help='Remove a node and its successors.',
        parents=[shared_args, foundry_root_arg],
    )
    foundry_remove_node.add_argument('test', type=str, help='View the CFG for this test.')
    foundry_remove_node.add_argument('node', type=str, help='Node to remove CFG subgraph from.')

    foundry_simplify_node = command_parser.add_parser(
        'foundry-simplify-node',
        help='Simplify a given node, and potentially replace it.',
        parents=[shared_args, smt_args, rpc_args, display_args, foundry_root_arg],
    )
    foundry_simplify_node.add_argument('test', type=str, help='Simplify node in this CFG.')
    foundry_simplify_node.add_argument('node', type=str, help='Node to simplify in CFG.')
    foundry_simplify_node.add_argument(
        '--replace', default=False, help='Replace the original node with the simplified variant in the graph.'
    )

    foundry_step_node = command_parser.add_parser(
        'foundry-step-node',
        help='Step from a given node, adding it to the CFG.',
        parents=[shared_args, rpc_args, smt_args, foundry_root_arg],
    )
    foundry_step_node.add_argument('test', type=str, help='Step from node in this CFG.')
    foundry_step_node.add_argument('node', type=str, help='Node to step from in CFG.')
    foundry_step_node.add_argument(
        '--repeat', type=int, default=1, help='How many node expansions to do from the given start node (>= 1).'
    )
    foundry_step_node.add_argument(
        '--depth', type=int, default=1, help='How many steps to take from initial node on edge.'
    )

    foundry_section_edge = command_parser.add_parser(
        'foundry-section-edge',
        help='Given an edge in the graph, cut it into sections to get intermediate nodes.',
        parents=[shared_args, rpc_args, smt_args, foundry_root_arg],
    )
    foundry_section_edge.add_argument('test', type=str, help='Section edge in this CFG.')
    foundry_section_edge.add_argument('edge', type=arg_pair_of(str, str), help='Edge to section in CFG.')
    foundry_section_edge.add_argument(
        '--sections', type=int, default=2, help='Number of sections to make from edge (>= 2).'
    )

    return parser


def _loglevel(args: Namespace) -> int:
    if args.debug:
        return logging.DEBUG

    if args.verbose:
        return logging.INFO

    return logging.WARNING


if __name__ == '__main__':
    main()<|MERGE_RESOLUTION|>--- conflicted
+++ resolved
@@ -479,17 +479,9 @@
     foundry_to_dot(foundry_root=foundry_root, test=test)
 
 
-<<<<<<< HEAD
-def exec_foundry_list(foundry_root: Path, details: bool = True, **kwargs: Any) -> None:
-    stats = sorted(foundry_list(foundry_root=foundry_root), key=(lambda stat: stat.cfg_id))
-    delim = '\n\n' if details else '\n'
-    output = delim.join(stat.pretty(details=details) for stat in stats)
-    print(output)
-=======
 def exec_foundry_list(foundry_root: Path, **kwargs: Any) -> None:
     stats = foundry_list(foundry_root=foundry_root)
     print('\n'.join(stats))
->>>>>>> f3ca886f
 
 
 def exec_run(
