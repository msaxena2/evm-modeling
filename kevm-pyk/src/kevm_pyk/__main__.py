--- conflicted
+++ resolved
@@ -36,11 +36,7 @@
 from .kevm import KEVM
 from .kompile import KompileTarget, kevm_kompile
 from .solc_to_k import Contract, contract_to_main_module, solc_compile
-<<<<<<< HEAD
-from .utils import arg_pair_of, ensure_ksequence_on_k_cell, get_apr_proof_for_spec, kevm_prove
-=======
-from .utils import arg_pair_of, ensure_ksequence_on_k_cell, get_apr_proof_for_spec, kevm_apr_prove, print_failure_info
->>>>>>> bc5943c7
+from .utils import arg_pair_of, ensure_ksequence_on_k_cell, get_apr_proof_for_spec, kevm_prove, print_failure_info
 
 if TYPE_CHECKING:
     from argparse import Namespace
@@ -291,17 +287,13 @@
     if isinstance(kore_rpc_command, str):
         kore_rpc_command = kore_rpc_command.split()
 
-<<<<<<< HEAD
     def is_functional(claim: KClaim) -> bool:
         claim_lhs = claim.body
         if type(claim_lhs) is KRewrite:
             claim_lhs = claim_lhs.lhs
         return not (type(claim_lhs) is KApply and claim_lhs.label.name == '<generatedTop>')
 
-    def _init_and_run_proof(claim: KClaim) -> bool:
-=======
     def _init_and_run_proof(claim: KClaim) -> tuple[bool, list[str] | None]:
->>>>>>> bc5943c7
         with KCFGExplore(
             kevm,
             id=claim.label,
@@ -322,7 +314,6 @@
                 else:
                     proof_problem = EqualityProof.from_claim(claim, kevm.definition, proof_dir=save_directory)
             else:
-<<<<<<< HEAD
                 if save_directory is not None and not reinit and APRProof.proof_exists(claim.label, save_directory):
                     proof_problem = APRProof.read_proof(claim.label, save_directory)
 
@@ -356,35 +347,7 @@
 
                     proof_problem = APRProof(claim.label, kcfg, {}, proof_dir=save_directory)
 
-            return kevm_prove(
-=======
-                _LOGGER.info(f'Converting claim to KCFG: {claim.label}')
-                kcfg = KCFG.from_claim(kevm.definition, claim)
-
-                new_init = ensure_ksequence_on_k_cell(kcfg.get_unique_init().cterm)
-                new_target = ensure_ksequence_on_k_cell(kcfg.get_unique_target().cterm)
-
-                _LOGGER.info(f'Computing definedness constraint for initial node: {claim.label}')
-                new_init = kcfg_explore.cterm_assume_defined(new_init)
-
-                if simplify_init:
-                    _LOGGER.info(f'Simplifying initial and target node: {claim.label}')
-                    _new_init, _ = kcfg_explore.cterm_simplify(new_init)
-                    _new_target, _ = kcfg_explore.cterm_simplify(new_target)
-                    if is_bottom(_new_init):
-                        raise ValueError('Simplifying initial node led to #Bottom, are you sure your LHS is defined?')
-                    if is_bottom(_new_target):
-                        raise ValueError('Simplifying target node led to #Bottom, are you sure your RHS is defined?')
-                    new_init = CTerm.from_kast(_new_init)
-                    new_target = CTerm.from_kast(_new_target)
-
-                kcfg.replace_node(kcfg.get_unique_init().id, new_init)
-                kcfg.replace_node(kcfg.get_unique_target().id, new_target)
-
-                proof_problem = APRProof(claim.label, kcfg, {}, proof_dir=save_directory)
-
-            passed = kevm_apr_prove(
->>>>>>> bc5943c7
+            passed = kevm_prove(
                 kevm,
                 claim.label,
                 proof_problem,
@@ -407,7 +370,7 @@
             )
             failure_log = None
             if not passed:
-                failure_log = print_failure_info(proof_problem.kcfg, claim.label, kcfg_explore)
+                failure_log = print_failure_info(proof_problem, kcfg_explore)
 
             return passed, failure_log
 
@@ -509,7 +472,7 @@
 
     if failure_info:
         with KCFGExplore(kevm, id=apr_proof.id) as kcfg_explore:
-            res_lines += print_failure_info(apr_proof.kcfg, apr_proof.id, kcfg_explore)
+            res_lines += print_failure_info(apr_proof, kcfg_explore)
 
     print('\n'.join(res_lines))
 
