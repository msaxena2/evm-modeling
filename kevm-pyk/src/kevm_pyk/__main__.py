--- conflicted
+++ resolved
@@ -481,17 +481,7 @@
 
 def exec_foundry_list(foundry_root: Path, **kwargs: Any) -> None:
     stats = foundry_list(foundry_root=foundry_root)
-<<<<<<< HEAD
-#      delim = '\n\n' if details else '\n'
-    for proof_info in stats:
-        print('\n')
-        for line in proof_info:
-            print(line)
-#      output = delim.join(stat.pretty(details=details) for stat in stats)
-#      print(output)
-=======
     print('\n'.join(stats))
->>>>>>> f2e166bf
 
 
 def exec_run(
