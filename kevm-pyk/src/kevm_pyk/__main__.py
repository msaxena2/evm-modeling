--- conflicted
+++ resolved
@@ -12,15 +12,10 @@
 from pyk.kast.manip import flatten_label, minimize_term, push_down_rewrites
 from pyk.kast.outer import KDefinition, KFlatModule, KImport, KRequire, KRule
 from pyk.kcfg import KCFG
-<<<<<<< HEAD
+from pyk.ktool.kit import KIT
 from pyk.ktool.kompile import KompileBackend
-from pyk.ktool.krun import _krun
-from pyk.prelude.ml import mlTop
-=======
-from pyk.ktool.kit import KIT
 from pyk.ktool.krun import KRunOutput, _krun
 from pyk.prelude.ml import is_top, mlTop
->>>>>>> 437dc6e8
 
 from .gst_to_kore import gst_to_kore
 from .kevm import KEVM, Foundry
