--- conflicted
+++ resolved
@@ -272,24 +272,9 @@
         kore_rpc_command = kore_rpc_command.split()
 
     _LOGGER.info(f'Converting {len(claims)} KClaims to KCFGs')
-<<<<<<< HEAD
     proof_problems = {
         c.label: AGProof(c.label, KCFG.from_claim(kevm.definition, c), proof_dir=save_directory) for c in claims
     }
-    if simplify_init:
-        with KCFGExplore(
-            kevm,
-            bug_report=br,
-            kore_rpc_command=kore_rpc_command,
-            smt_timeout=smt_timeout,
-            smt_retry_limit=smt_retry_limit,
-        ) as kcfg_explore:
-            proof_problems = {
-                claim: AGProof(claim, kcfg_explore.simplify(claim, ag_proof.kcfg), proof_dir=save_directory)
-                for claim, ag_proof in proof_problems.items()
-            }
-=======
-    proof_problems = {c.label: KCFG.from_claim(kevm.definition, c) for c in claims}
     with KCFGExplore(
         kevm,
         bug_report=br,
@@ -299,19 +284,17 @@
     ) as kcfg_explore:
         _proof_problems = {}
 
-        for claim, cfg in proof_problems.items():
+        for claim, ag_proof in proof_problems.items():
             _LOGGER.info(f'Computing definedness constraint for claim: {claim}')
-            init_node = cfg.get_unique_init()
-            cfg.replace_node(init_node.id, kcfg_explore.cterm_assume_defined(init_node.cterm))
+            init_node = ag_proof.kcfg.get_unique_init()
+            ag_proof.kcfg.replace_node(init_node.id, kcfg_explore.cterm_assume_defined(init_node.cterm))
 
             if simplify_init:
                 _LOGGER.info(f'Simplifying KCFG for claim: {claim}')
-                _proof_problems[claim] = kcfg_explore.simplify(claim, cfg)
-            else:
-                _proof_problems[claim] = cfg
+                ag_proof.kcfg = kcfg_explore.simplify(claim, ag_proof.kcfg)
+            _proof_problems[claim] = ag_proof
 
         proof_problems = _proof_problems
->>>>>>> e3f7db11
 
     results = parallel_kcfg_explore(
         kevm,
