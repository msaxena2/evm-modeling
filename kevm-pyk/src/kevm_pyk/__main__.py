from __future__ import annotations

import json
import logging
import sys
from argparse import ArgumentParser
from pathlib import Path
from typing import TYPE_CHECKING

from pathos.pools import ProcessPool  # type: ignore
from pyk.cli.utils import file_path
from pyk.cterm import CTerm
from pyk.kcfg import KCFG, KCFGExplore
from pyk.kore.prelude import int_dv
from pyk.ktool.krun import KRunOutput, _krun
from pyk.prelude.ml import is_bottom
<<<<<<< HEAD
from pyk.proof import APRProof, ProofStatus
from pyk.utils import single
=======
from pyk.proof import APRProof
from pyk.proof.show import APRProofShow
from pyk.proof.tui import APRProofViewer
from pyk.utils import BugReport, single
>>>>>>> e5f87794

from .cli import KEVMCLIArgs, node_id_like
from .foundry import (
    Foundry,
    FoundryNodePrinter,
    foundry_kompile,
    foundry_list,
    foundry_prove,
    foundry_refute_node,
    foundry_remove_node,
    foundry_section_edge,
    foundry_show,
    foundry_simplify_node,
    foundry_step_node,
    foundry_to_dot,
    foundry_unrefute_node,
)
from .gst_to_kore import _mode_to_kore, _schedule_to_kore
from .kevm import KEVM, KEVMNodePrinter
from .kompile import KompileTarget, kevm_kompile
from .solc_to_k import solc_compile, solc_to_k
from .utils import arg_pair_of, ensure_ksequence_on_k_cell, get_apr_proof_for_spec, kevm_apr_prove, print_failure_info

if TYPE_CHECKING:
    from argparse import Namespace
    from collections.abc import Callable, Iterable
    from typing import Any, Final, TypeVar

    from pyk.kast.outer import KClaim
    from pyk.kcfg.kcfg import NodeIdLike
    from pyk.kcfg.tui import KCFGElem

    T = TypeVar('T')

_LOGGER: Final = logging.getLogger(__name__)
_LOG_FORMAT: Final = '%(levelname)s %(asctime)s %(name)s - %(message)s'


def _ignore_arg(args: dict[str, Any], arg: str, cli_option: str) -> None:
    if arg in args:
        if args[arg] is not None:
            _LOGGER.warning(f'Ignoring command-line option: {cli_option}')
        args.pop(arg)


def main() -> None:
    sys.setrecursionlimit(15000000)
    parser = _create_argument_parser()
    args = parser.parse_args()
    logging.basicConfig(level=_loglevel(args), format=_LOG_FORMAT)

    executor_name = 'exec_' + args.command.lower().replace('-', '_')
    if executor_name not in globals():
        raise AssertionError(f'Unimplemented command: {args.command}')

    execute = globals()[executor_name]
    execute(**vars(args))


# Command implementation


def exec_compile(contract_file: Path, **kwargs: Any) -> None:
    res = solc_compile(contract_file)
    print(json.dumps(res))


def exec_kompile(
    target: KompileTarget,
    output_dir: Path | None,
    main_file: Path,
    emit_json: bool,
    includes: list[str],
    main_module: str | None,
    syntax_module: str | None,
    read_only: bool = False,
    ccopts: Iterable[str] = (),
    o0: bool = False,
    o1: bool = False,
    o2: bool = False,
    o3: bool = False,
    debug: bool = False,
    enable_llvm_debug: bool = False,
    **kwargs: Any,
) -> None:
    optimization = 0
    if o1:
        optimization = 1
    if o2:
        optimization = 2
    if o3:
        optimization = 3

    kevm_kompile(
        target,
        output_dir=output_dir,
        main_file=main_file,
        main_module=main_module,
        syntax_module=syntax_module,
        includes=includes,
        emit_json=emit_json,
        read_only=read_only,
        ccopts=ccopts,
        optimization=optimization,
        enable_llvm_debug=enable_llvm_debug,
        debug=debug,
    )


def exec_solc_to_k(
    definition_dir: Path,
    contract_file: Path,
    contract_name: str,
    main_module: str | None,
    requires: list[str],
    imports: list[str],
    **kwargs: Any,
) -> None:
    k_text = solc_to_k(
        definition_dir=definition_dir,
        contract_file=contract_file,
        contract_name=contract_name,
        main_module=main_module,
        requires=requires,
        imports=imports,
    )
    print(k_text)


def exec_foundry_kompile(
    definition_dir: Path,
    foundry_root: Path,
    includes: Iterable[str] = (),
    regen: bool = False,
    rekompile: bool = False,
    requires: Iterable[str] = (),
    imports: Iterable[str] = (),
    ccopts: Iterable[str] = (),
    llvm_kompile: bool = True,
    debug: bool = False,
    llvm_library: bool = False,
    **kwargs: Any,
) -> None:
    _ignore_arg(kwargs, 'main_module', f'--main-module {kwargs["main_module"]}')
    _ignore_arg(kwargs, 'syntax_module', f'--syntax-module {kwargs["syntax_module"]}')
    _ignore_arg(kwargs, 'spec_module', f'--spec-module {kwargs["spec_module"]}')
    _ignore_arg(kwargs, 'o0', '-O0')
    _ignore_arg(kwargs, 'o1', '-O1')
    _ignore_arg(kwargs, 'o2', '-O2')
    _ignore_arg(kwargs, 'o3', '-O3')
    foundry_kompile(
        definition_dir=definition_dir,
        foundry_root=foundry_root,
        includes=includes,
        regen=regen,
        rekompile=rekompile,
        requires=requires,
        imports=imports,
        ccopts=ccopts,
        llvm_kompile=llvm_kompile,
        debug=debug,
        llvm_library=llvm_library,
    )


def exec_prove_legacy(
    definition_dir: Path,
    spec_file: Path,
    includes: Iterable[str] = (),
    bug_report: bool = False,
    save_directory: Path | None = None,
    spec_module: str | None = None,
    claim_labels: Iterable[str] | None = None,
    exclude_claim_labels: Iterable[str] = (),
    debug: bool = False,
    debugger: bool = False,
    max_depth: int | None = None,
    max_counterexamples: int | None = None,
    branching_allowed: int | None = None,
    haskell_backend_args: Iterable[str] = (),
    **kwargs: Any,
) -> None:
    _ignore_arg(kwargs, 'md_selector', f'--md-selector: {kwargs["md_selector"]}')
    md_selector = 'k & ! node'

    kevm = KEVM(definition_dir, use_directory=save_directory)
    args: list[str] = []
    haskell_args: list[str] = []
    if claim_labels:
        args += ['--claims', ','.join(claim_labels)]
    if exclude_claim_labels:
        args += ['--exclude', ','.join(exclude_claim_labels)]
    if debug:
        args.append('--debug')
    if debugger:
        args.append('--debugger')
    if branching_allowed:
        args += ['--branching-allowed', f'{branching_allowed}']
    if max_counterexamples:
        haskell_args += ['--max-counterexamples', f'{max_counterexamples}']
    if bug_report:
        haskell_args += ['--bug-report', f'kevm-bug-{spec_file.name.rstrip("-spec.k")}']
    if haskell_backend_args:
        haskell_args += list(haskell_backend_args)

    kevm.prove(
        spec_file=spec_file,
        spec_module_name=spec_module,
        args=args,
        include_dirs=[Path(i) for i in includes],
        md_selector=md_selector,
        haskell_args=haskell_args,
        depth=max_depth,
    )


def exec_prove(
    definition_dir: Path,
    spec_file: Path,
    includes: Iterable[str],
    bug_report: bool = False,
    save_directory: Path | None = None,
    spec_module: str | None = None,
    claim_labels: Iterable[str] | None = None,
    exclude_claim_labels: Iterable[str] = (),
    reinit: bool = False,
    max_depth: int = 1000,
    max_iterations: int | None = None,
    workers: int = 1,
    simplify_init: bool = True,
    break_every_step: bool = False,
    break_on_jumpi: bool = False,
    break_on_calls: bool = True,
    implication_every_block: bool = True,
    kore_rpc_command: str | Iterable[str] = ('kore-rpc',),
    smt_timeout: int | None = None,
    smt_retry_limit: int | None = None,
    trace_rewrites: bool = False,
    failure_info: bool = True,
    **kwargs: Any,
) -> None:
    _ignore_arg(kwargs, 'md_selector', f'--md-selector: {kwargs["md_selector"]}')
    md_selector = 'k & ! node'

    br = BugReport(spec_file.with_suffix('.bug_report')) if bug_report else None
    kevm = KEVM(definition_dir, use_directory=save_directory, bug_report=br)

    _LOGGER.info(f'Extracting claims from file: {spec_file}')
    claims = kevm.get_claims(
        spec_file,
        spec_module_name=spec_module,
        include_dirs=[Path(i) for i in includes],
        md_selector=md_selector,
        claim_labels=claim_labels,
        exclude_claim_labels=exclude_claim_labels,
    )

    if not claims:
        raise ValueError(f'No claims found in file: {spec_file}')

    if isinstance(kore_rpc_command, str):
        kore_rpc_command = kore_rpc_command.split()

    def _init_and_run_proof(claim: KClaim) -> tuple[bool, list[str] | None]:
        with KCFGExplore(
            kevm,
            id=claim.label,
            bug_report=br,
            kore_rpc_command=kore_rpc_command,
            smt_timeout=smt_timeout,
            smt_retry_limit=smt_retry_limit,
            trace_rewrites=trace_rewrites,
        ) as kcfg_explore:
            proof_problem: APRProof

            if save_directory is not None and not reinit and APRProof.proof_exists(claim.label, save_directory):
                _proof_problem = APRProof.read_proof(claim.label, save_directory)
                assert type(_proof_problem) is APRProof
                proof_problem = _proof_problem

            else:
                _LOGGER.info(f'Converting claim to KCFG: {claim.label}')
                kcfg, init_node_id, target_node_id = KCFG.from_claim(kevm.definition, claim)

                new_init = ensure_ksequence_on_k_cell(kcfg.node(init_node_id).cterm)
                new_target = ensure_ksequence_on_k_cell(kcfg.node(target_node_id).cterm)

                _LOGGER.info(f'Computing definedness constraint for initial node: {claim.label}')
                new_init = kcfg_explore.cterm_assume_defined(new_init)

                if simplify_init:
                    _LOGGER.info(f'Simplifying initial and target node: {claim.label}')
                    _new_init, _ = kcfg_explore.cterm_simplify(new_init)
                    _new_target, _ = kcfg_explore.cterm_simplify(new_target)
                    if is_bottom(_new_init):
                        raise ValueError('Simplifying initial node led to #Bottom, are you sure your LHS is defined?')
                    if is_bottom(_new_target):
                        raise ValueError('Simplifying target node led to #Bottom, are you sure your RHS is defined?')
                    new_init = CTerm.from_kast(_new_init)
                    new_target = CTerm.from_kast(_new_target)

                kcfg.replace_node(init_node_id, new_init)
                kcfg.replace_node(target_node_id, new_target)

                proof_problem = APRProof(claim.label, kcfg, init_node_id, target_node_id, {}, proof_dir=save_directory)

            proof_status = kevm_apr_prove(
                kevm,
                proof_problem,
                kcfg_explore,
                save_directory=save_directory,
                max_depth=max_depth,
                max_iterations=max_iterations,
                workers=workers,
                break_every_step=break_every_step,
                break_on_jumpi=break_on_jumpi,
                break_on_calls=break_on_calls,
                implication_every_block=implication_every_block,
                is_terminal=KEVM.is_terminal,
                extract_branches=KEVM.extract_branches,
                bug_report=br,
                kore_rpc_command=kore_rpc_command,
                smt_timeout=smt_timeout,
                smt_retry_limit=smt_retry_limit,
                trace_rewrites=trace_rewrites,
            )
            failure_log = None
            passed = proof_status == ProofStatus.PASSED
            if not passed:
                failure_log = print_failure_info(proof_problem, kcfg_explore)

            return passed, failure_log

    with ProcessPool(ncpus=workers) as process_pool:
        results = process_pool.map(_init_and_run_proof, claims)

    failed = 0
    for claim, r in zip(claims, results, strict=True):
        passed, failure_log = r
        if passed:
            print(f'PROOF PASSED: {claim.label}')
        else:
            failed += 1
            print(f'PROOF FAILED: {claim.label}')
            if failure_info and failure_log is not None:
                for line in failure_log:
                    print(line)

    if failed:
        sys.exit(failed)


def exec_prune_proof(
    definition_dir: Path,
    spec_file: Path,
    node: NodeIdLike,
    includes: Iterable[str] = (),
    save_directory: Path | None = None,
    spec_module: str | None = None,
    claim_labels: Iterable[str] | None = None,
    exclude_claim_labels: Iterable[str] = (),
    **kwargs: Any,
) -> None:
    _ignore_arg(kwargs, 'md_selector', f'--md-selector: {kwargs["md_selector"]}')
    md_selector = 'k & ! node'

    if save_directory is None:
        raise ValueError('Must pass --save-directory to prune-proof!')

    _LOGGER.warning(f'definition_dir: {definition_dir}')
    kevm = KEVM(definition_dir, use_directory=save_directory)

    _LOGGER.info(f'Extracting claims from file: {spec_file}')
    claim = single(
        kevm.get_claims(
            spec_file,
            spec_module_name=spec_module,
            include_dirs=[Path(i) for i in includes],
            md_selector=md_selector,
            claim_labels=claim_labels,
            exclude_claim_labels=exclude_claim_labels,
        )
    )

    apr_proof = APRProof.read_proof(claim.label, save_directory)
    assert type(apr_proof) is APRProof
    node_ids = apr_proof.kcfg.prune(node)
    _LOGGER.info(f'Pruned nodes: {node_ids}')
    apr_proof.write_proof()


def exec_show_kcfg(
    definition_dir: Path,
    spec_file: Path,
    save_directory: Path | None = None,
    includes: Iterable[str] = (),
    claim_labels: Iterable[str] | None = None,
    exclude_claim_labels: Iterable[str] = (),
    spec_module: str | None = None,
    md_selector: str | None = None,
    nodes: Iterable[NodeIdLike] = (),
    node_deltas: Iterable[tuple[NodeIdLike, NodeIdLike]] = (),
    to_module: bool = False,
    minimize: bool = True,
    failure_info: bool = False,
    sort_collections: bool = False,
    **kwargs: Any,
) -> None:
    kevm = KEVM(definition_dir)
    proof = get_apr_proof_for_spec(
        kevm,
        spec_file,
        save_directory=save_directory,
        spec_module_name=spec_module,
        include_dirs=[Path(i) for i in includes],
        md_selector=md_selector,
        claim_labels=claim_labels,
        exclude_claim_labels=exclude_claim_labels,
    )

    proof_show = APRProofShow(kevm, node_printer=KEVMNodePrinter(kevm))
    res_lines = proof_show.show(
        proof,
        nodes=nodes,
        node_deltas=node_deltas,
        to_module=to_module,
        minimize=minimize,
        sort_collections=sort_collections,
    )

    if failure_info:
        with KCFGExplore(kevm, id=proof.id) as kcfg_explore:
            res_lines += print_failure_info(proof, kcfg_explore)

    print('\n'.join(res_lines))


def exec_view_kcfg(
    definition_dir: Path,
    spec_file: Path,
    save_directory: Path | None = None,
    includes: Iterable[str] = (),
    claim_labels: Iterable[str] | None = None,
    exclude_claim_labels: Iterable[str] = (),
    spec_module: str | None = None,
    md_selector: str | None = None,
    **kwargs: Any,
) -> None:
    kevm = KEVM(definition_dir)
    apr_proof = get_apr_proof_for_spec(
        kevm,
        spec_file,
        save_directory=save_directory,
        spec_module_name=spec_module,
        include_dirs=[Path(i) for i in includes],
        md_selector=md_selector,
        claim_labels=claim_labels,
        exclude_claim_labels=exclude_claim_labels,
    )

    viewer = APRProofViewer(apr_proof, kevm, node_printer=KEVMNodePrinter(kevm))
    viewer.run()


def exec_foundry_prove(
    foundry_root: Path,
    max_depth: int = 1000,
    max_iterations: int | None = None,
    reinit: bool = False,
    tests: Iterable[str] = (),
    exclude_tests: Iterable[str] = (),
    workers: int = 1,
    simplify_init: bool = True,
    break_every_step: bool = False,
    break_on_jumpi: bool = False,
    break_on_calls: bool = True,
    implication_every_block: bool = True,
    bmc_depth: int | None = None,
    bug_report: bool = False,
    kore_rpc_command: str | Iterable[str] = ('kore-rpc',),
    smt_timeout: int | None = None,
    smt_retry_limit: int | None = None,
    failure_info: bool = True,
    trace_rewrites: bool = False,
    **kwargs: Any,
) -> None:
    _ignore_arg(kwargs, 'main_module', f'--main-module: {kwargs["main_module"]}')
    _ignore_arg(kwargs, 'syntax_module', f'--syntax-module: {kwargs["syntax_module"]}')
    _ignore_arg(kwargs, 'definition_dir', f'--definition: {kwargs["definition_dir"]}')
    _ignore_arg(kwargs, 'spec_module', f'--spec-module: {kwargs["spec_module"]}')

    if isinstance(kore_rpc_command, str):
        kore_rpc_command = kore_rpc_command.split()

    results = foundry_prove(
        foundry_root=foundry_root,
        max_depth=max_depth,
        max_iterations=max_iterations,
        reinit=reinit,
        tests=tests,
        exclude_tests=exclude_tests,
        workers=workers,
        simplify_init=simplify_init,
        break_every_step=break_every_step,
        break_on_jumpi=break_on_jumpi,
        break_on_calls=break_on_calls,
        implication_every_block=implication_every_block,
        bmc_depth=bmc_depth,
        bug_report=bug_report,
        kore_rpc_command=kore_rpc_command,
        smt_timeout=smt_timeout,
        smt_retry_limit=smt_retry_limit,
        trace_rewrites=trace_rewrites,
    )
    failed = 0
    for pid, r in results.items():
        passed, failure_log = r
        if passed:
            print(f'PROOF PASSED: {pid}')
        else:
            failed += 1
            print(f'PROOF FAILED: {pid}')
            if failure_info and failure_log is not None:
                failure_log += Foundry.help_info()
                for line in failure_log:
                    print(line)

    sys.exit(failed)


def exec_foundry_show(
    foundry_root: Path,
    test: str,
    nodes: Iterable[NodeIdLike] = (),
    node_deltas: Iterable[tuple[NodeIdLike, NodeIdLike]] = (),
    to_module: bool = False,
    minimize: bool = True,
    sort_collections: bool = False,
    omit_unstable_output: bool = False,
    pending: bool = False,
    failing: bool = False,
    failure_info: bool = False,
    **kwargs: Any,
) -> None:
    output = foundry_show(
        foundry_root=foundry_root,
        test=test,
        nodes=nodes,
        node_deltas=node_deltas,
        to_module=to_module,
        minimize=minimize,
        omit_unstable_output=omit_unstable_output,
        sort_collections=sort_collections,
        pending=pending,
        failing=failing,
        failure_info=failure_info,
    )
    print(output)


def exec_foundry_to_dot(foundry_root: Path, test: str, **kwargs: Any) -> None:
    foundry_to_dot(foundry_root=foundry_root, test=test)


def exec_foundry_list(foundry_root: Path, **kwargs: Any) -> None:
    stats = foundry_list(foundry_root=foundry_root)
    print('\n'.join(stats))


def exec_run(
    definition_dir: Path,
    input_file: Path,
    term: bool,
    parser: str | None,
    expand_macros: str,
    depth: int | None,
    output: str,
    schedule: str,
    mode: str,
    chainid: int,
    **kwargs: Any,
) -> None:
    cmap = {
        'MODE': _mode_to_kore(mode).text,
        'SCHEDULE': _schedule_to_kore(schedule).text,
        'CHAINID': int_dv(chainid).text,
    }
    pmap = {'MODE': 'cat', 'SCHEDULE': 'cat', 'CHAINID': 'cat'}
    krun_result = _krun(
        definition_dir=definition_dir,
        input_file=input_file,
        depth=depth,
        term=term,
        no_expand_macros=not expand_macros,
        parser=parser,
        cmap=cmap,
        pmap=pmap,
        output=KRunOutput[output.upper()],
    )
    print(krun_result.stdout)
    sys.exit(krun_result.returncode)


def exec_foundry_view_kcfg(foundry_root: Path, test: str, **kwargs: Any) -> None:
    foundry = Foundry(foundry_root)
    apr_proofs_dir = foundry.out / 'apr_proofs'
    contract_name, test_name = test.split('.')
    proof_digest = foundry.proof_digest(contract_name, test_name)

    apr_proof = APRProof.read_proof(proof_digest, apr_proofs_dir)
    assert type(apr_proof) is APRProof

    def _short_info(cterm: CTerm) -> Iterable[str]:
        return foundry.short_info_for_contract(contract_name, cterm)

    def _custom_view(elem: KCFGElem) -> Iterable[str]:
        return foundry.custom_view(contract_name, elem)

    viewer = APRProofViewer(
        apr_proof, foundry.kevm, node_printer=FoundryNodePrinter(foundry, contract_name), custom_view=_custom_view
    )
    viewer.run()


def exec_foundry_remove_node(foundry_root: Path, test: str, node: NodeIdLike, **kwargs: Any) -> None:
    foundry_remove_node(foundry_root=foundry_root, test=test, node=node)


def exec_foundry_refute_node(foundry_root: Path, test: str, node: NodeIdLike, **kwargs: Any) -> None:
    foundry_refute_node(foundry_root=foundry_root, test=test, node=node)


def exec_foundry_unrefute_node(foundry_root: Path, test: str, node: NodeIdLike, **kwargs: Any) -> None:
    foundry_unrefute_node(foundry_root=foundry_root, test=test, node=node)


def exec_foundry_simplify_node(
    foundry_root: Path,
    test: str,
    node: NodeIdLike,
    replace: bool = False,
    minimize: bool = True,
    sort_collections: bool = False,
    bug_report: bool = False,
    smt_timeout: int | None = None,
    smt_retry_limit: int | None = None,
    trace_rewrites: bool = False,
    **kwargs: Any,
) -> None:
    pretty_term = foundry_simplify_node(
        foundry_root=foundry_root,
        test=test,
        node=node,
        replace=replace,
        minimize=minimize,
        sort_collections=sort_collections,
        bug_report=bug_report,
        smt_timeout=smt_timeout,
        smt_retry_limit=smt_retry_limit,
        trace_rewrites=trace_rewrites,
    )
    print(f'Simplified:\n{pretty_term}')


def exec_foundry_step_node(
    foundry_root: Path,
    test: str,
    node: NodeIdLike,
    repeat: int = 1,
    depth: int = 1,
    bug_report: bool = False,
    smt_timeout: int | None = None,
    smt_retry_limit: int | None = None,
    trace_rewrites: bool = False,
    **kwargs: Any,
) -> None:
    foundry_step_node(
        foundry_root=foundry_root,
        test=test,
        node=node,
        repeat=repeat,
        depth=depth,
        bug_report=bug_report,
        smt_timeout=smt_timeout,
        smt_retry_limit=smt_retry_limit,
        trace_rewrites=trace_rewrites,
    )


def exec_foundry_section_edge(
    foundry_root: Path,
    test: str,
    edge: tuple[str, str],
    sections: int = 2,
    replace: bool = False,
    bug_report: bool = False,
    smt_timeout: int | None = None,
    smt_retry_limit: int | None = None,
    trace_rewrites: bool = False,
    **kwargs: Any,
) -> None:
    foundry_section_edge(
        foundry_root=foundry_root,
        test=test,
        edge=edge,
        sections=sections,
        replace=replace,
        bug_report=bug_report,
        smt_timeout=smt_timeout,
        smt_retry_limit=smt_retry_limit,
        trace_rewrites=trace_rewrites,
    )


# Helpers


def _create_argument_parser() -> ArgumentParser:
    def list_of(elem_type: Callable[[str], T], delim: str = ';') -> Callable[[str], list[T]]:
        def parse(s: str) -> list[T]:
            return [elem_type(elem) for elem in s.split(delim)]

        return parse

    kevm_cli_args = KEVMCLIArgs()
    parser = ArgumentParser(prog='python3 -m kevm_pyk')

    command_parser = parser.add_subparsers(dest='command', required=True)

    kevm_kompile_args = command_parser.add_parser(
        'kompile',
        help='Kompile KEVM specification.',
        parents=[kevm_cli_args.shared_args, kevm_cli_args.k_args, kevm_cli_args.kompile_args],
    )
    kevm_kompile_args.add_argument('main_file', type=file_path, help='Path to file with main module.')
    kevm_kompile_args.add_argument(
        '--target', type=KompileTarget, help='[llvm|haskell|haskell-standalone|node|foundry]'
    )
    kevm_kompile_args.add_argument(
        '-o', '--output-definition', type=Path, dest='output_dir', help='Path to write kompiled definition to.'
    )

    prove_args = command_parser.add_parser(
        'prove',
        help='Run KEVM proof.',
        parents=[
            kevm_cli_args.shared_args,
            kevm_cli_args.k_args,
            kevm_cli_args.kprove_args,
            kevm_cli_args.rpc_args,
            kevm_cli_args.smt_args,
            kevm_cli_args.explore_args,
            kevm_cli_args.spec_args,
        ],
    )
    prove_args.add_argument(
        '--reinit',
        dest='reinit',
        default=False,
        action='store_true',
        help='Reinitialize CFGs even if they already exist.',
    )

    prune_proof_args = command_parser.add_parser(
        'prune-proof',
        help='Remove a node and its successors from the proof state.',
        parents=[kevm_cli_args.shared_args, kevm_cli_args.k_args, kevm_cli_args.spec_args],
    )
    prune_proof_args.add_argument('node', type=node_id_like, help='Node to remove CFG subgraph from.')

    _ = command_parser.add_parser(
        'prove-legacy',
        help='Run KEVM proof using the legacy kprove binary.',
        parents=[
            kevm_cli_args.shared_args,
            kevm_cli_args.k_args,
            kevm_cli_args.spec_args,
            kevm_cli_args.kprove_legacy_args,
        ],
    )

    _ = command_parser.add_parser(
        'view-kcfg',
        help='Display tree view of CFG',
        parents=[kevm_cli_args.shared_args, kevm_cli_args.k_args, kevm_cli_args.spec_args],
    )

    _ = command_parser.add_parser(
        'show-kcfg',
        help='Display tree show of CFG',
        parents=[
            kevm_cli_args.shared_args,
            kevm_cli_args.k_args,
            kevm_cli_args.kcfg_show_args,
            kevm_cli_args.spec_args,
            kevm_cli_args.display_args,
        ],
    )

    run_args = command_parser.add_parser(
        'run',
        help='Run KEVM test/simulation.',
        parents=[kevm_cli_args.shared_args, kevm_cli_args.evm_chain_args, kevm_cli_args.k_args],
    )
    run_args.add_argument('input_file', type=file_path, help='Path to input file.')
    run_args.add_argument(
        '--term', default=False, action='store_true', help='<input_file> is the entire term to execute.'
    )
    run_args.add_argument('--parser', default=None, type=str, help='Parser to use for $PGM.')
    run_args.add_argument(
        '--output',
        default='pretty',
        type=str,
        help='Output format to use, one of [pretty|program|kast|binary|json|latex|kore|none].',
    )
    run_args.add_argument(
        '--expand-macros',
        dest='expand_macros',
        default=True,
        action='store_true',
        help='Expand macros on the input term before execution.',
    )
    run_args.add_argument(
        '--no-expand-macros',
        dest='expand_macros',
        action='store_false',
        help='Do not expand macros on the input term before execution.',
    )

    solc_args = command_parser.add_parser('compile', help='Generate combined JSON with solc compilation results.')
    solc_args.add_argument('contract_file', type=file_path, help='Path to contract file.')

    solc_to_k_args = command_parser.add_parser(
        'solc-to-k',
        help='Output helper K definition for given JSON output from solc compiler.',
        parents=[kevm_cli_args.shared_args, kevm_cli_args.k_args, kevm_cli_args.k_gen_args],
    )
    solc_to_k_args.add_argument('contract_file', type=file_path, help='Path to contract file.')
    solc_to_k_args.add_argument('contract_name', type=str, help='Name of contract to generate K helpers for.')

    foundry_kompile = command_parser.add_parser(
        'foundry-kompile',
        help='Kompile K definition corresponding to given output directory.',
        parents=[
            kevm_cli_args.shared_args,
            kevm_cli_args.k_args,
            kevm_cli_args.k_gen_args,
            kevm_cli_args.kompile_args,
            kevm_cli_args.foundry_args,
        ],
    )
    foundry_kompile.add_argument(
        '--regen',
        dest='regen',
        default=False,
        action='store_true',
        help='Regenerate foundry.k even if it already exists.',
    )
    foundry_kompile.add_argument(
        '--rekompile',
        dest='rekompile',
        default=False,
        action='store_true',
        help='Rekompile foundry.k even if kompiled definition already exists.',
    )

    foundry_prove_args = command_parser.add_parser(
        'foundry-prove',
        help='Run Foundry Proof.',
        parents=[
            kevm_cli_args.shared_args,
            kevm_cli_args.k_args,
            kevm_cli_args.kprove_args,
            kevm_cli_args.smt_args,
            kevm_cli_args.rpc_args,
            kevm_cli_args.explore_args,
            kevm_cli_args.foundry_args,
        ],
    )
    foundry_prove_args.add_argument(
        '--test',
        type=str,
        dest='tests',
        default=[],
        action='append',
        help='Limit to only listed tests, ContractName.TestName',
    )
    foundry_prove_args.add_argument(
        '--exclude-test',
        type=str,
        dest='exclude_tests',
        default=[],
        action='append',
        help='Skip listed tests, ContractName.TestName',
    )
    foundry_prove_args.add_argument(
        '--reinit',
        dest='reinit',
        default=False,
        action='store_true',
        help='Reinitialize CFGs even if they already exist.',
    )
    foundry_prove_args.add_argument(
        '--bmc-depth',
        dest='bmc_depth',
        default=None,
        type=int,
        help='Max depth of loop unrolling during bounded model checking',
    )

    foundry_show_args = command_parser.add_parser(
        'foundry-show',
        help='Display a given Foundry CFG.',
        parents=[
            kevm_cli_args.shared_args,
            kevm_cli_args.k_args,
            kevm_cli_args.kcfg_show_args,
            kevm_cli_args.display_args,
            kevm_cli_args.foundry_args,
        ],
    )
    foundry_show_args.add_argument('test', type=str, help='Display the CFG for this test.')
    foundry_show_args.add_argument(
        '--omit-unstable-output',
        dest='omit_unstable_output',
        default=False,
        action='store_true',
        help='Strip output that is likely to change without the contract logic changing',
    )
    foundry_show_args.add_argument(
        '--pending', dest='pending', default=False, action='store_true', help='Also display pending nodes'
    )
    foundry_show_args.add_argument(
        '--failing', dest='failing', default=False, action='store_true', help='Also display failing nodes'
    )
    foundry_to_dot = command_parser.add_parser(
        'foundry-to-dot',
        help='Dump the given CFG for the test as DOT for visualization.',
        parents=[kevm_cli_args.shared_args, kevm_cli_args.foundry_args],
    )
    foundry_to_dot.add_argument('test', type=str, help='Display the CFG for this test.')

    command_parser.add_parser(
        'foundry-list',
        help='List information about CFGs on disk',
        parents=[kevm_cli_args.shared_args, kevm_cli_args.k_args, kevm_cli_args.foundry_args],
    )

    foundry_view_kcfg_args = command_parser.add_parser(
        'foundry-view-kcfg',
        help='Display tree view of CFG',
        parents=[kevm_cli_args.shared_args, kevm_cli_args.foundry_args],
    )
    foundry_view_kcfg_args.add_argument('test', type=str, help='View the CFG for this test.')

    foundry_remove_node = command_parser.add_parser(
        'foundry-remove-node',
        help='Remove a node and its successors.',
        parents=[kevm_cli_args.shared_args, kevm_cli_args.foundry_args],
    )
    foundry_remove_node.add_argument('test', type=str, help='Test to remove the subgraph from.')
    foundry_remove_node.add_argument('node', type=node_id_like, help='Node to remove CFG subgraph from.')

    foundry_refute_node = command_parser.add_parser(
        'foundry-refute-node',
        help='Convert node into refutation proof and mark it as expanded.',
        parents=[kevm_cli_args.shared_args, kevm_cli_args.foundry_args],
    )
    foundry_refute_node.add_argument('test', type=str, help='Test to refute node on.')
    foundry_refute_node.add_argument('node', type=node_id_like, help='Node to refute.')

    foundry_unrefute_node = command_parser.add_parser(
        'foundry-unrefute-node',
        help='Removes a refutation proof from a node so the prover will explore it normally.',
        parents=[kevm_cli_args.shared_args, kevm_cli_args.foundry_args],
    )
    foundry_unrefute_node.add_argument('test', type=str, help='Test to unrefute node on.')
    foundry_unrefute_node.add_argument('node', type=node_id_like, help='Node to unrefute.')

    foundry_simplify_node = command_parser.add_parser(
        'foundry-simplify-node',
        help='Simplify a given node, and potentially replace it.',
        parents=[
            kevm_cli_args.shared_args,
            kevm_cli_args.smt_args,
            kevm_cli_args.rpc_args,
            kevm_cli_args.display_args,
            kevm_cli_args.foundry_args,
        ],
    )
    foundry_simplify_node.add_argument('test', type=str, help='Simplify node in this CFG.')
    foundry_simplify_node.add_argument('node', type=node_id_like, help='Node to simplify in CFG.')
    foundry_simplify_node.add_argument(
        '--replace', default=False, help='Replace the original node with the simplified variant in the graph.'
    )

    foundry_step_node = command_parser.add_parser(
        'foundry-step-node',
        help='Step from a given node, adding it to the CFG.',
        parents=[kevm_cli_args.shared_args, kevm_cli_args.rpc_args, kevm_cli_args.smt_args, kevm_cli_args.foundry_args],
    )
    foundry_step_node.add_argument('test', type=str, help='Step from node in this CFG.')
    foundry_step_node.add_argument('node', type=node_id_like, help='Node to step from in CFG.')
    foundry_step_node.add_argument(
        '--repeat', type=int, default=1, help='How many node expansions to do from the given start node (>= 1).'
    )
    foundry_step_node.add_argument(
        '--depth', type=int, default=1, help='How many steps to take from initial node on edge.'
    )

    foundry_section_edge = command_parser.add_parser(
        'foundry-section-edge',
        help='Given an edge in the graph, cut it into sections to get intermediate nodes.',
        parents=[kevm_cli_args.shared_args, kevm_cli_args.rpc_args, kevm_cli_args.smt_args, kevm_cli_args.foundry_args],
    )
    foundry_section_edge.add_argument('test', type=str, help='Section edge in this CFG.')
    foundry_section_edge.add_argument('edge', type=arg_pair_of(str, str), help='Edge to section in CFG.')
    foundry_section_edge.add_argument(
        '--sections', type=int, default=2, help='Number of sections to make from edge (>= 2).'
    )

    return parser


def _loglevel(args: Namespace) -> int:
    if args.debug:
        return logging.DEBUG

    if args.verbose:
        return logging.INFO

    return logging.WARNING


if __name__ == '__main__':
    main()<|MERGE_RESOLUTION|>--- conflicted
+++ resolved
@@ -14,15 +14,10 @@
 from pyk.kore.prelude import int_dv
 from pyk.ktool.krun import KRunOutput, _krun
 from pyk.prelude.ml import is_bottom
-<<<<<<< HEAD
 from pyk.proof import APRProof, ProofStatus
-from pyk.utils import single
-=======
-from pyk.proof import APRProof
 from pyk.proof.show import APRProofShow
 from pyk.proof.tui import APRProofViewer
 from pyk.utils import BugReport, single
->>>>>>> e5f87794
 
 from .cli import KEVMCLIArgs, node_id_like
 from .foundry import (
