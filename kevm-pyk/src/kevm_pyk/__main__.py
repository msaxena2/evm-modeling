from __future__ import annotations

import json
import logging
import sys
from argparse import ArgumentParser
from pathlib import Path
from typing import TYPE_CHECKING

from pathos.pools import ProcessPool  # type: ignore
from pyk.cli.utils import file_path
from pyk.cterm import CTerm
from pyk.kcfg import KCFG, KCFGExplore
from pyk.kore.prelude import int_dv
from pyk.ktool.krun import KRunOutput, _krun
from pyk.prelude.ml import is_bottom
from pyk.proof import APRProof
from pyk.proof.show import APRProofShow
from pyk.proof.tui import APRProofViewer
from pyk.utils import BugReport, single

from .cli import KEVMCLIArgs, node_id_like
from .foundry import (
    Foundry,
    foundry_kompile,
    foundry_list,
    foundry_node_printer,
    foundry_prove,
    foundry_remove_node,
    foundry_section_edge,
    foundry_show,
    foundry_simplify_node,
    foundry_step_node,
    foundry_to_dot,
)
from .gst_to_kore import _mode_to_kore, _schedule_to_kore
from .kevm import KEVM, kevm_node_printer
from .kompile import KompileTarget, kevm_kompile
from .solc_to_k import solc_compile, solc_to_k
from .utils import arg_pair_of, ensure_ksequence_on_k_cell, get_apr_proof_for_spec, kevm_apr_prove, print_failure_info

if TYPE_CHECKING:
    from argparse import Namespace
    from collections.abc import Callable, Iterable
    from typing import Any, Final, TypeVar

    from pyk.kast.outer import KClaim
    from pyk.kcfg.kcfg import NodeIdLike
    from pyk.kcfg.tui import KCFGElem

    T = TypeVar('T')

_LOGGER: Final = logging.getLogger(__name__)
_LOG_FORMAT: Final = '%(levelname)s %(asctime)s %(name)s - %(message)s'


def _ignore_arg(args: dict[str, Any], arg: str, cli_option: str) -> None:
    if arg in args:
        if args[arg] is not None:
            _LOGGER.warning(f'Ignoring command-line option: {cli_option}')
        args.pop(arg)


def main() -> None:
    sys.setrecursionlimit(15000000)
    parser = _create_argument_parser()
    args = parser.parse_args()
    logging.basicConfig(level=_loglevel(args), format=_LOG_FORMAT)

    executor_name = 'exec_' + args.command.lower().replace('-', '_')
    if executor_name not in globals():
        raise AssertionError(f'Unimplemented command: {args.command}')

    execute = globals()[executor_name]
    execute(**vars(args))


# Command implementation


def exec_compile(contract_file: Path, **kwargs: Any) -> None:
    res = solc_compile(contract_file)
    print(json.dumps(res))


def exec_kompile(
    target: KompileTarget,
    output_dir: Path | None,
    main_file: Path,
    emit_json: bool,
    includes: list[str],
    main_module: str | None,
    syntax_module: str | None,
    read_only: bool = False,
    ccopts: Iterable[str] = (),
    o0: bool = False,
    o1: bool = False,
    o2: bool = False,
    o3: bool = False,
    debug: bool = False,
    enable_llvm_debug: bool = False,
    **kwargs: Any,
) -> None:
    optimization = 0
    if o1:
        optimization = 1
    if o2:
        optimization = 2
    if o3:
        optimization = 3

    kevm_kompile(
        target,
        output_dir=output_dir,
        main_file=main_file,
        main_module=main_module,
        syntax_module=syntax_module,
        includes=includes,
        emit_json=emit_json,
        read_only=read_only,
        ccopts=ccopts,
        optimization=optimization,
        enable_llvm_debug=enable_llvm_debug,
        debug=debug,
    )


def exec_solc_to_k(
    definition_dir: Path,
    contract_file: Path,
    contract_name: str,
    main_module: str | None,
    requires: list[str],
    imports: list[str],
    **kwargs: Any,
) -> None:
    k_text = solc_to_k(
        definition_dir=definition_dir,
        contract_file=contract_file,
        contract_name=contract_name,
        main_module=main_module,
        requires=requires,
        imports=imports,
    )
    print(k_text)


def exec_foundry_kompile(
    definition_dir: Path,
    foundry_root: Path,
    includes: Iterable[str] = (),
    regen: bool = False,
    rekompile: bool = False,
    requires: Iterable[str] = (),
    imports: Iterable[str] = (),
    ccopts: Iterable[str] = (),
    llvm_kompile: bool = True,
    debug: bool = False,
    llvm_library: bool = False,
    **kwargs: Any,
) -> None:
    _ignore_arg(kwargs, 'main_module', f'--main-module {kwargs["main_module"]}')
    _ignore_arg(kwargs, 'syntax_module', f'--syntax-module {kwargs["syntax_module"]}')
    _ignore_arg(kwargs, 'spec_module', f'--spec-module {kwargs["spec_module"]}')
    _ignore_arg(kwargs, 'o0', '-O0')
    _ignore_arg(kwargs, 'o1', '-O1')
    _ignore_arg(kwargs, 'o2', '-O2')
    _ignore_arg(kwargs, 'o3', '-O3')
    foundry_kompile(
        definition_dir=definition_dir,
        foundry_root=foundry_root,
        includes=includes,
        regen=regen,
        rekompile=rekompile,
        requires=requires,
        imports=imports,
        ccopts=ccopts,
        llvm_kompile=llvm_kompile,
        debug=debug,
        llvm_library=llvm_library,
    )


def exec_prove_legacy(
    definition_dir: Path,
    spec_file: Path,
    includes: Iterable[str] = (),
    bug_report: bool = False,
    save_directory: Path | None = None,
    spec_module: str | None = None,
    claim_labels: Iterable[str] | None = None,
    exclude_claim_labels: Iterable[str] = (),
    debug: bool = False,
    debugger: bool = False,
    max_depth: int | None = None,
    max_counterexamples: int | None = None,
    branching_allowed: int | None = None,
    haskell_backend_args: Iterable[str] = (),
    **kwargs: Any,
) -> None:
    _ignore_arg(kwargs, 'md_selector', f'--md-selector: {kwargs["md_selector"]}')
    md_selector = 'k & ! node'

    kevm = KEVM(definition_dir, use_directory=save_directory)
    args: list[str] = []
    haskell_args: list[str] = []
    if claim_labels:
        args += ['--claims', ','.join(claim_labels)]
    if exclude_claim_labels:
        args += ['--exclude', ','.join(exclude_claim_labels)]
    if debug:
        args.append('--debug')
    if debugger:
        args.append('--debugger')
    if branching_allowed:
        args += ['--branching-allowed', f'{branching_allowed}']
    if max_counterexamples:
        haskell_args += ['--max-counterexamples', f'{max_counterexamples}']
    if bug_report:
        haskell_args += ['--bug-report', f'kevm-bug-{spec_file.name.rstrip("-spec.k")}']
    if haskell_backend_args:
        haskell_args += list(haskell_backend_args)

    kevm.prove(
        spec_file=spec_file,
        spec_module_name=spec_module,
        args=args,
        include_dirs=[Path(i) for i in includes],
        md_selector=md_selector,
        haskell_args=haskell_args,
        depth=max_depth,
    )


def exec_prove(
    definition_dir: Path,
    spec_file: Path,
    includes: Iterable[str],
    bug_report: bool = False,
    save_directory: Path | None = None,
    spec_module: str | None = None,
    claim_labels: Iterable[str] | None = None,
    exclude_claim_labels: Iterable[str] = (),
    reinit: bool = False,
    max_depth: int = 1000,
    max_iterations: int | None = None,
    workers: int = 1,
    simplify_init: bool = True,
    break_every_step: bool = False,
    break_on_jumpi: bool = False,
    break_on_calls: bool = True,
    implication_every_block: bool = True,
    kore_rpc_command: str | Iterable[str] = ('kore-rpc',),
    smt_timeout: int | None = None,
    smt_retry_limit: int | None = None,
    trace_rewrites: bool = False,
    failure_info: bool = True,
    auto_abstract_gas: bool = False,
    **kwargs: Any,
) -> None:
    _ignore_arg(kwargs, 'md_selector', f'--md-selector: {kwargs["md_selector"]}')
    md_selector = 'k & ! node'

    br = BugReport(spec_file.with_suffix('.bug_report')) if bug_report else None
    kevm = KEVM(definition_dir, use_directory=save_directory, bug_report=br)

    _LOGGER.info(f'Extracting claims from file: {spec_file}')
    claims = kevm.get_claims(
        spec_file,
        spec_module_name=spec_module,
        include_dirs=[Path(i) for i in includes],
        md_selector=md_selector,
        claim_labels=claim_labels,
        exclude_claim_labels=exclude_claim_labels,
    )

    if not claims:
        raise ValueError(f'No claims found in file: {spec_file}')

    if isinstance(kore_rpc_command, str):
        kore_rpc_command = kore_rpc_command.split()

    def _init_and_run_proof(claim: KClaim) -> tuple[bool, list[str] | None]:
        with KCFGExplore(
            kevm,
            id=claim.label,
            bug_report=br,
            kore_rpc_command=kore_rpc_command,
            smt_timeout=smt_timeout,
            smt_retry_limit=smt_retry_limit,
            trace_rewrites=trace_rewrites,
        ) as kcfg_explore:
            proof_problem: APRProof

            if save_directory is not None and not reinit and APRProof.proof_exists(claim.label, save_directory):
                proof_problem = APRProof.read_proof(claim.label, save_directory)

            else:
                _LOGGER.info(f'Converting claim to KCFG: {claim.label}')
                kcfg, init_node_id, target_node_id = KCFG.from_claim(kevm.definition, claim)

                new_init = ensure_ksequence_on_k_cell(kcfg.node(init_node_id).cterm)
                new_target = ensure_ksequence_on_k_cell(kcfg.node(target_node_id).cterm)

                _LOGGER.info(f'Computing definedness constraint for initial node: {claim.label}')
                new_init = kcfg_explore.cterm_assume_defined(new_init)

                if simplify_init:
                    _LOGGER.info(f'Simplifying initial and target node: {claim.label}')
                    _new_init, _ = kcfg_explore.cterm_simplify(new_init)
                    _new_target, _ = kcfg_explore.cterm_simplify(new_target)
                    if is_bottom(_new_init):
                        raise ValueError('Simplifying initial node led to #Bottom, are you sure your LHS is defined?')
                    if is_bottom(_new_target):
                        raise ValueError('Simplifying target node led to #Bottom, are you sure your RHS is defined?')
                    new_init = CTerm.from_kast(_new_init)
                    new_target = CTerm.from_kast(_new_target)

                kcfg.replace_node(init_node_id, new_init)
                kcfg.replace_node(target_node_id, new_target)

                proof_problem = APRProof(claim.label, kcfg, init_node_id, target_node_id, {}, proof_dir=save_directory)

            passed = kevm_apr_prove(
                kevm,
                proof_problem,
                kcfg_explore,
                save_directory=save_directory,
                max_depth=max_depth,
                max_iterations=max_iterations,
                workers=workers,
                break_every_step=break_every_step,
                break_on_jumpi=break_on_jumpi,
                break_on_calls=break_on_calls,
                implication_every_block=implication_every_block,
                is_terminal=KEVM.is_terminal,
                extract_branches=KEVM.extract_branches,
                bug_report=br,
                kore_rpc_command=kore_rpc_command,
                smt_timeout=smt_timeout,
                smt_retry_limit=smt_retry_limit,
                trace_rewrites=trace_rewrites,
                abstract_node=(KEVM.abstract_gas_cell if auto_abstract_gas else None),
            )
            failure_log = None
            if not passed:
                failure_log = print_failure_info(proof_problem, kcfg_explore)

            return passed, failure_log

    results: list[tuple[bool, list[str] | None]]
    if workers > 1:
        with ProcessPool(ncpus=workers) as process_pool:
            results = process_pool.map(_init_and_run_proof, claims)
    else:
        results = []
        for claim in claims:
            results.append(_init_and_run_proof(claim))

    failed = 0
    for claim, r in zip(claims, results, strict=True):
        passed, failure_log = r
        if passed:
            print(f'PROOF PASSED: {claim.label}')
        else:
            failed += 1
            print(f'PROOF FAILED: {claim.label}')
            if failure_info and failure_log is not None:
                for line in failure_log:
                    print(line)

    if failed:
        sys.exit(failed)


def exec_prune_proof(
    definition_dir: Path,
    spec_file: Path,
    node: NodeIdLike,
    includes: Iterable[str] = (),
    save_directory: Path | None = None,
    spec_module: str | None = None,
    claim_labels: Iterable[str] | None = None,
    exclude_claim_labels: Iterable[str] = (),
    **kwargs: Any,
) -> None:
    _ignore_arg(kwargs, 'md_selector', f'--md-selector: {kwargs["md_selector"]}')
    md_selector = 'k & ! node'

    if save_directory is None:
        raise ValueError('Must pass --save-directory to prune-proof!')

    _LOGGER.warning(f'definition_dir: {definition_dir}')
    kevm = KEVM(definition_dir, use_directory=save_directory)

    _LOGGER.info(f'Extracting claims from file: {spec_file}')
    claim = single(
        kevm.get_claims(
            spec_file,
            spec_module_name=spec_module,
            include_dirs=[Path(i) for i in includes],
            md_selector=md_selector,
            claim_labels=claim_labels,
            exclude_claim_labels=exclude_claim_labels,
        )
    )

    apr_proof = APRProof.read_proof(claim.label, save_directory)
    node_ids = apr_proof.kcfg.prune(node)
    _LOGGER.info(f'Pruned nodes: {node_ids}')
    apr_proof.write_proof()


def exec_show_kcfg(
    definition_dir: Path,
    spec_file: Path,
    save_directory: Path | None = None,
    includes: Iterable[str] = (),
    claim_labels: Iterable[str] | None = None,
    exclude_claim_labels: Iterable[str] = (),
    spec_module: str | None = None,
    md_selector: str | None = None,
    nodes: Iterable[NodeIdLike] = (),
    node_deltas: Iterable[tuple[NodeIdLike, NodeIdLike]] = (),
    to_module: bool = False,
    minimize: bool = True,
    failure_info: bool = False,
    sort_collections: bool = False,
    pending: bool = False,
    failing: bool = False,
    **kwargs: Any,
) -> None:
    kevm = KEVM(definition_dir)
    proof = get_apr_proof_for_spec(
        kevm,
        spec_file,
        save_directory=save_directory,
        spec_module_name=spec_module,
        include_dirs=[Path(i) for i in includes],
        md_selector=md_selector,
        claim_labels=claim_labels,
        exclude_claim_labels=exclude_claim_labels,
    )

    if pending:
        nodes = list(nodes) + [node.id for node in proof.pending]
    if failing:
        nodes = list(nodes) + [node.id for node in proof.failing]

<<<<<<< HEAD
    proof_show = APRProofShow(kevm, node_printer=KEVMNodePrinter(kevm))
=======
    node_printer = kevm_node_printer(kevm, proof)
    proof_show = APRProofShow(kevm, node_printer=node_printer)

>>>>>>> 71ab7861
    res_lines = proof_show.show(
        proof,
        nodes=nodes,
        node_deltas=node_deltas,
        to_module=to_module,
        minimize=minimize,
        sort_collections=sort_collections,
    )

    if failure_info:
        with KCFGExplore(kevm, id=proof.id) as kcfg_explore:
            res_lines += print_failure_info(proof, kcfg_explore)

    print('\n'.join(res_lines))


def exec_view_kcfg(
    definition_dir: Path,
    spec_file: Path,
    save_directory: Path | None = None,
    includes: Iterable[str] = (),
    claim_labels: Iterable[str] | None = None,
    exclude_claim_labels: Iterable[str] = (),
    spec_module: str | None = None,
    md_selector: str | None = None,
    **kwargs: Any,
) -> None:
    kevm = KEVM(definition_dir)
    proof = get_apr_proof_for_spec(
        kevm,
        spec_file,
        save_directory=save_directory,
        spec_module_name=spec_module,
        include_dirs=[Path(i) for i in includes],
        md_selector=md_selector,
        claim_labels=claim_labels,
        exclude_claim_labels=exclude_claim_labels,
    )

    node_printer = kevm_node_printer(kevm, proof)
    proof_view = APRProofViewer(proof, kevm, node_printer=node_printer)

    proof_view.run()


def exec_foundry_prove(
    foundry_root: Path,
    max_depth: int = 1000,
    max_iterations: int | None = None,
    reinit: bool = False,
    tests: Iterable[str] = (),
    exclude_tests: Iterable[str] = (),
    workers: int = 1,
    simplify_init: bool = True,
    break_every_step: bool = False,
    break_on_jumpi: bool = False,
    break_on_calls: bool = True,
    implication_every_block: bool = True,
    bmc_depth: int | None = None,
    bug_report: bool = False,
    kore_rpc_command: str | Iterable[str] = ('kore-rpc',),
    use_booster: bool = False,
    smt_timeout: int | None = None,
    smt_retry_limit: int | None = None,
    failure_info: bool = True,
    trace_rewrites: bool = False,
    auto_abstract_gas: bool = False,
    **kwargs: Any,
) -> None:
    _ignore_arg(kwargs, 'main_module', f'--main-module: {kwargs["main_module"]}')
    _ignore_arg(kwargs, 'syntax_module', f'--syntax-module: {kwargs["syntax_module"]}')
    _ignore_arg(kwargs, 'definition_dir', f'--definition: {kwargs["definition_dir"]}')
    _ignore_arg(kwargs, 'spec_module', f'--spec-module: {kwargs["spec_module"]}')

    if isinstance(kore_rpc_command, str):
        kore_rpc_command = kore_rpc_command.split()

    results = foundry_prove(
        foundry_root=foundry_root,
        max_depth=max_depth,
        max_iterations=max_iterations,
        reinit=reinit,
        tests=tests,
        exclude_tests=exclude_tests,
        workers=workers,
        simplify_init=simplify_init,
        break_every_step=break_every_step,
        break_on_jumpi=break_on_jumpi,
        break_on_calls=break_on_calls,
        implication_every_block=implication_every_block,
        bmc_depth=bmc_depth,
        bug_report=bug_report,
        kore_rpc_command=kore_rpc_command,
        use_booster=use_booster,
        smt_timeout=smt_timeout,
        smt_retry_limit=smt_retry_limit,
        trace_rewrites=trace_rewrites,
        auto_abstract_gas=auto_abstract_gas,
    )
    failed = 0
    for pid, r in results.items():
        passed, failure_log = r
        if passed:
            print(f'PROOF PASSED: {pid}')
        else:
            failed += 1
            print(f'PROOF FAILED: {pid}')
            if failure_info and failure_log is not None:
                failure_log += Foundry.help_info()
                for line in failure_log:
                    print(line)

    sys.exit(failed)


def exec_foundry_show(
    foundry_root: Path,
    test: str,
    nodes: Iterable[NodeIdLike] = (),
    node_deltas: Iterable[tuple[NodeIdLike, NodeIdLike]] = (),
    to_module: bool = False,
    minimize: bool = True,
    sort_collections: bool = False,
    omit_unstable_output: bool = False,
    pending: bool = False,
    failing: bool = False,
    failure_info: bool = False,
    **kwargs: Any,
) -> None:
    output = foundry_show(
        foundry_root=foundry_root,
        test=test,
        nodes=nodes,
        node_deltas=node_deltas,
        to_module=to_module,
        minimize=minimize,
        omit_unstable_output=omit_unstable_output,
        sort_collections=sort_collections,
        pending=pending,
        failing=failing,
        failure_info=failure_info,
    )
    print(output)


def exec_foundry_to_dot(foundry_root: Path, test: str, **kwargs: Any) -> None:
    foundry_to_dot(foundry_root=foundry_root, test=test)


def exec_foundry_list(foundry_root: Path, **kwargs: Any) -> None:
    stats = foundry_list(foundry_root=foundry_root)
    print('\n'.join(stats))


def exec_run(
    definition_dir: Path,
    input_file: Path,
    term: bool,
    parser: str | None,
    expand_macros: str,
    depth: int | None,
    output: str,
    schedule: str,
    mode: str,
    chainid: int,
    **kwargs: Any,
) -> None:
    cmap = {
        'MODE': _mode_to_kore(mode).text,
        'SCHEDULE': _schedule_to_kore(schedule).text,
        'CHAINID': int_dv(chainid).text,
    }
    pmap = {'MODE': 'cat', 'SCHEDULE': 'cat', 'CHAINID': 'cat'}
    krun_result = _krun(
        definition_dir=definition_dir,
        input_file=input_file,
        depth=depth,
        term=term,
        no_expand_macros=not expand_macros,
        parser=parser,
        cmap=cmap,
        pmap=pmap,
        output=KRunOutput[output.upper()],
    )
    print(krun_result.stdout)
    sys.exit(krun_result.returncode)


def exec_foundry_view_kcfg(foundry_root: Path, test: str, **kwargs: Any) -> None:
    foundry = Foundry(foundry_root)
<<<<<<< HEAD
    apr_proofs_dir = foundry.out / 'apr_proofs'
    contract_name = test.split('.')[0]
    test_sig = foundry.matching_sig(test).split('.')[1]
    proof_digest = foundry.proof_digest(contract_name, test_sig)
=======
    proofs_dir = foundry.out / 'apr_proofs'
    contract_name, test_name = test.split('.')
    proof_digest = foundry.proof_digest(contract_name, test_name)
>>>>>>> 71ab7861

    proof = APRProof.read_proof(proof_digest, proofs_dir)

    def _short_info(cterm: CTerm) -> Iterable[str]:
        return foundry.short_info_for_contract(contract_name, cterm)

    def _custom_view(elem: KCFGElem) -> Iterable[str]:
        return foundry.custom_view(contract_name, elem)

    node_printer = foundry_node_printer(foundry, contract_name, proof)
    viewer = APRProofViewer(proof, foundry.kevm, node_printer=node_printer, custom_view=_custom_view)
    viewer.run()


def exec_foundry_remove_node(foundry_root: Path, test: str, node: NodeIdLike, **kwargs: Any) -> None:
    foundry_remove_node(foundry_root=foundry_root, test=test, node=node)


def exec_foundry_simplify_node(
    foundry_root: Path,
    test: str,
    node: NodeIdLike,
    replace: bool = False,
    minimize: bool = True,
    sort_collections: bool = False,
    bug_report: bool = False,
    smt_timeout: int | None = None,
    smt_retry_limit: int | None = None,
    trace_rewrites: bool = False,
    **kwargs: Any,
) -> None:
    pretty_term = foundry_simplify_node(
        foundry_root=foundry_root,
        test=test,
        node=node,
        replace=replace,
        minimize=minimize,
        sort_collections=sort_collections,
        bug_report=bug_report,
        smt_timeout=smt_timeout,
        smt_retry_limit=smt_retry_limit,
        trace_rewrites=trace_rewrites,
    )
    print(f'Simplified:\n{pretty_term}')


def exec_foundry_step_node(
    foundry_root: Path,
    test: str,
    node: NodeIdLike,
    repeat: int = 1,
    depth: int = 1,
    bug_report: bool = False,
    smt_timeout: int | None = None,
    smt_retry_limit: int | None = None,
    trace_rewrites: bool = False,
    **kwargs: Any,
) -> None:
    foundry_step_node(
        foundry_root=foundry_root,
        test=test,
        node=node,
        repeat=repeat,
        depth=depth,
        bug_report=bug_report,
        smt_timeout=smt_timeout,
        smt_retry_limit=smt_retry_limit,
        trace_rewrites=trace_rewrites,
    )


def exec_foundry_section_edge(
    foundry_root: Path,
    test: str,
    edge: tuple[str, str],
    sections: int = 2,
    replace: bool = False,
    bug_report: bool = False,
    smt_timeout: int | None = None,
    smt_retry_limit: int | None = None,
    trace_rewrites: bool = False,
    **kwargs: Any,
) -> None:
    foundry_section_edge(
        foundry_root=foundry_root,
        test=test,
        edge=edge,
        sections=sections,
        replace=replace,
        bug_report=bug_report,
        smt_timeout=smt_timeout,
        smt_retry_limit=smt_retry_limit,
        trace_rewrites=trace_rewrites,
    )


# Helpers


def _create_argument_parser() -> ArgumentParser:
    def list_of(elem_type: Callable[[str], T], delim: str = ';') -> Callable[[str], list[T]]:
        def parse(s: str) -> list[T]:
            return [elem_type(elem) for elem in s.split(delim)]

        return parse

    kevm_cli_args = KEVMCLIArgs()
    parser = ArgumentParser(prog='python3 -m kevm_pyk')

    command_parser = parser.add_subparsers(dest='command', required=True)

    kevm_kompile_args = command_parser.add_parser(
        'kompile',
        help='Kompile KEVM specification.',
        parents=[kevm_cli_args.logging_args, kevm_cli_args.k_args, kevm_cli_args.kompile_args],
    )
    kevm_kompile_args.add_argument('main_file', type=file_path, help='Path to file with main module.')
    kevm_kompile_args.add_argument(
        '--target', type=KompileTarget, help='[llvm|haskell|haskell-standalone|node|foundry]'
    )
    kevm_kompile_args.add_argument(
        '-o', '--output-definition', type=Path, dest='output_dir', help='Path to write kompiled definition to.'
    )

    prove_args = command_parser.add_parser(
        'prove',
        help='Run KEVM proof.',
        parents=[
            kevm_cli_args.logging_args,
            kevm_cli_args.parallel_args,
            kevm_cli_args.k_args,
            kevm_cli_args.kprove_args,
            kevm_cli_args.rpc_args,
            kevm_cli_args.smt_args,
            kevm_cli_args.explore_args,
            kevm_cli_args.spec_args,
        ],
    )
    prove_args.add_argument(
        '--reinit',
        dest='reinit',
        default=False,
        action='store_true',
        help='Reinitialize CFGs even if they already exist.',
    )

    prune_proof_args = command_parser.add_parser(
        'prune-proof',
        help='Remove a node and its successors from the proof state.',
        parents=[
            kevm_cli_args.logging_args,
            kevm_cli_args.k_args,
            kevm_cli_args.spec_args,
        ],
    )
    prune_proof_args.add_argument('node', type=node_id_like, help='Node to remove CFG subgraph from.')

    _ = command_parser.add_parser(
        'prove-legacy',
        help='Run KEVM proof using the legacy kprove binary.',
        parents=[
            kevm_cli_args.logging_args,
            kevm_cli_args.k_args,
            kevm_cli_args.spec_args,
            kevm_cli_args.kprove_legacy_args,
        ],
    )

    _ = command_parser.add_parser(
        'view-kcfg',
        help='Display tree view of CFG',
        parents=[kevm_cli_args.logging_args, kevm_cli_args.k_args, kevm_cli_args.spec_args],
    )

    _ = command_parser.add_parser(
        'show-kcfg',
        help='Display tree show of CFG',
        parents=[
            kevm_cli_args.logging_args,
            kevm_cli_args.k_args,
            kevm_cli_args.kcfg_show_args,
            kevm_cli_args.spec_args,
            kevm_cli_args.display_args,
        ],
    )

    run_args = command_parser.add_parser(
        'run',
        help='Run KEVM test/simulation.',
        parents=[kevm_cli_args.logging_args, kevm_cli_args.evm_chain_args, kevm_cli_args.k_args],
    )
    run_args.add_argument('input_file', type=file_path, help='Path to input file.')
    run_args.add_argument(
        '--term', default=False, action='store_true', help='<input_file> is the entire term to execute.'
    )
    run_args.add_argument('--parser', default=None, type=str, help='Parser to use for $PGM.')
    run_args.add_argument(
        '--output',
        default='pretty',
        type=str,
        help='Output format to use, one of [pretty|program|kast|binary|json|latex|kore|none].',
    )
    run_args.add_argument(
        '--expand-macros',
        dest='expand_macros',
        default=True,
        action='store_true',
        help='Expand macros on the input term before execution.',
    )
    run_args.add_argument(
        '--no-expand-macros',
        dest='expand_macros',
        action='store_false',
        help='Do not expand macros on the input term before execution.',
    )

    solc_args = command_parser.add_parser('compile', help='Generate combined JSON with solc compilation results.')
    solc_args.add_argument('contract_file', type=file_path, help='Path to contract file.')

    solc_to_k_args = command_parser.add_parser(
        'solc-to-k',
        help='Output helper K definition for given JSON output from solc compiler.',
        parents=[kevm_cli_args.logging_args, kevm_cli_args.k_args, kevm_cli_args.k_gen_args],
    )
    solc_to_k_args.add_argument('contract_file', type=file_path, help='Path to contract file.')
    solc_to_k_args.add_argument('contract_name', type=str, help='Name of contract to generate K helpers for.')

    foundry_kompile = command_parser.add_parser(
        'foundry-kompile',
        help='Kompile K definition corresponding to given output directory.',
        parents=[
            kevm_cli_args.logging_args,
            kevm_cli_args.k_args,
            kevm_cli_args.k_gen_args,
            kevm_cli_args.kompile_args,
            kevm_cli_args.foundry_args,
        ],
    )
    foundry_kompile.add_argument(
        '--regen',
        dest='regen',
        default=False,
        action='store_true',
        help='Regenerate foundry.k even if it already exists.',
    )
    foundry_kompile.add_argument(
        '--rekompile',
        dest='rekompile',
        default=False,
        action='store_true',
        help='Rekompile foundry.k even if kompiled definition already exists.',
    )

    foundry_prove_args = command_parser.add_parser(
        'foundry-prove',
        help='Run Foundry Proof.',
        parents=[
            kevm_cli_args.logging_args,
            kevm_cli_args.parallel_args,
            kevm_cli_args.k_args,
            kevm_cli_args.kprove_args,
            kevm_cli_args.smt_args,
            kevm_cli_args.rpc_args,
            kevm_cli_args.explore_args,
            kevm_cli_args.foundry_args,
        ],
    )
    foundry_prove_args.add_argument(
        '--test',
        type=str,
        dest='tests',
        default=[],
        action='append',
        help='Limit to only listed tests, ContractName.TestName',
    )
    foundry_prove_args.add_argument(
        '--exclude-test',
        type=str,
        dest='exclude_tests',
        default=[],
        action='append',
        help='Skip listed tests, ContractName.TestName',
    )
    foundry_prove_args.add_argument(
        '--reinit',
        dest='reinit',
        default=False,
        action='store_true',
        help='Reinitialize CFGs even if they already exist.',
    )
    foundry_prove_args.add_argument(
        '--bmc-depth',
        dest='bmc_depth',
        default=None,
        type=int,
        help='Max depth of loop unrolling during bounded model checking',
    )
    foundry_prove_args.add_argument(
        '--use-booster',
        dest='use_booster',
        default=False,
        action='store_true',
        help="Use the booster RPC server instead of kore-rpc. Requires calling foundry-kompile with the '--with-llvm-library' flag",
    )

    foundry_show_args = command_parser.add_parser(
        'foundry-show',
        help='Display a given Foundry CFG.',
        parents=[
            kevm_cli_args.logging_args,
            kevm_cli_args.k_args,
            kevm_cli_args.kcfg_show_args,
            kevm_cli_args.display_args,
            kevm_cli_args.foundry_args,
        ],
    )
    foundry_show_args.add_argument('test', type=str, help='Display the CFG for this test.')
    foundry_show_args.add_argument(
        '--omit-unstable-output',
        dest='omit_unstable_output',
        default=False,
        action='store_true',
        help='Strip output that is likely to change without the contract logic changing',
    )
    foundry_to_dot = command_parser.add_parser(
        'foundry-to-dot',
        help='Dump the given CFG for the test as DOT for visualization.',
        parents=[kevm_cli_args.logging_args, kevm_cli_args.foundry_args],
    )
    foundry_to_dot.add_argument('test', type=str, help='Display the CFG for this test.')

    command_parser.add_parser(
        'foundry-list',
        help='List information about CFGs on disk',
        parents=[kevm_cli_args.logging_args, kevm_cli_args.k_args, kevm_cli_args.foundry_args],
    )

    foundry_view_kcfg_args = command_parser.add_parser(
        'foundry-view-kcfg',
        help='Display tree view of CFG',
        parents=[kevm_cli_args.logging_args, kevm_cli_args.foundry_args],
    )
    foundry_view_kcfg_args.add_argument('test', type=str, help='View the CFG for this test.')

    foundry_remove_node = command_parser.add_parser(
        'foundry-remove-node',
        help='Remove a node and its successors.',
        parents=[kevm_cli_args.logging_args, kevm_cli_args.foundry_args],
    )
    foundry_remove_node.add_argument('test', type=str, help='View the CFG for this test.')
    foundry_remove_node.add_argument('node', type=node_id_like, help='Node to remove CFG subgraph from.')

    foundry_simplify_node = command_parser.add_parser(
        'foundry-simplify-node',
        help='Simplify a given node, and potentially replace it.',
        parents=[
            kevm_cli_args.logging_args,
            kevm_cli_args.smt_args,
            kevm_cli_args.rpc_args,
            kevm_cli_args.display_args,
            kevm_cli_args.foundry_args,
        ],
    )
    foundry_simplify_node.add_argument('test', type=str, help='Simplify node in this CFG.')
    foundry_simplify_node.add_argument('node', type=node_id_like, help='Node to simplify in CFG.')
    foundry_simplify_node.add_argument(
        '--replace', default=False, help='Replace the original node with the simplified variant in the graph.'
    )

    foundry_step_node = command_parser.add_parser(
        'foundry-step-node',
        help='Step from a given node, adding it to the CFG.',
        parents=[
            kevm_cli_args.logging_args,
            kevm_cli_args.rpc_args,
            kevm_cli_args.smt_args,
            kevm_cli_args.foundry_args,
        ],
    )
    foundry_step_node.add_argument('test', type=str, help='Step from node in this CFG.')
    foundry_step_node.add_argument('node', type=node_id_like, help='Node to step from in CFG.')
    foundry_step_node.add_argument(
        '--repeat', type=int, default=1, help='How many node expansions to do from the given start node (>= 1).'
    )
    foundry_step_node.add_argument(
        '--depth', type=int, default=1, help='How many steps to take from initial node on edge.'
    )

    foundry_section_edge = command_parser.add_parser(
        'foundry-section-edge',
        help='Given an edge in the graph, cut it into sections to get intermediate nodes.',
        parents=[
            kevm_cli_args.logging_args,
            kevm_cli_args.rpc_args,
            kevm_cli_args.smt_args,
            kevm_cli_args.foundry_args,
        ],
    )
    foundry_section_edge.add_argument('test', type=str, help='Section edge in this CFG.')
    foundry_section_edge.add_argument('edge', type=arg_pair_of(str, str), help='Edge to section in CFG.')
    foundry_section_edge.add_argument(
        '--sections', type=int, default=2, help='Number of sections to make from edge (>= 2).'
    )

    return parser


def _loglevel(args: Namespace) -> int:
    if args.debug:
        return logging.DEBUG

    if args.verbose:
        return logging.INFO

    return logging.WARNING


if __name__ == '__main__':
    main()<|MERGE_RESOLUTION|>--- conflicted
+++ resolved
@@ -447,13 +447,9 @@
     if failing:
         nodes = list(nodes) + [node.id for node in proof.failing]
 
-<<<<<<< HEAD
-    proof_show = APRProofShow(kevm, node_printer=KEVMNodePrinter(kevm))
-=======
     node_printer = kevm_node_printer(kevm, proof)
     proof_show = APRProofShow(kevm, node_printer=node_printer)
 
->>>>>>> 71ab7861
     res_lines = proof_show.show(
         proof,
         nodes=nodes,
@@ -644,16 +640,9 @@
 
 def exec_foundry_view_kcfg(foundry_root: Path, test: str, **kwargs: Any) -> None:
     foundry = Foundry(foundry_root)
-<<<<<<< HEAD
-    apr_proofs_dir = foundry.out / 'apr_proofs'
-    contract_name = test.split('.')[0]
-    test_sig = foundry.matching_sig(test).split('.')[1]
-    proof_digest = foundry.proof_digest(contract_name, test_sig)
-=======
     proofs_dir = foundry.out / 'apr_proofs'
     contract_name, test_name = test.split('.')
     proof_digest = foundry.proof_digest(contract_name, test_name)
->>>>>>> 71ab7861
 
     proof = APRProof.read_proof(proof_digest, proofs_dir)
 
