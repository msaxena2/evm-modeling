--- conflicted
+++ resolved
@@ -10,22 +10,15 @@
 from pathos.pools import ProcessPool  # type: ignore
 from pyk.cli.utils import file_path
 from pyk.cterm import CTerm
-<<<<<<< HEAD
 from pyk.kast.outer import KApply, KRewrite
-from pyk.kcfg import KCFG, KCFGExplore, KCFGShow, KCFGViewer
-=======
 from pyk.kcfg import KCFG, KCFGExplore
->>>>>>> e5f87794
 from pyk.kore.prelude import int_dv
 from pyk.ktool.krun import KRunOutput, _krun
 from pyk.prelude.ml import is_bottom
 from pyk.proof import APRProof
-<<<<<<< HEAD
 from pyk.proof.equality import EqualityProof
-=======
 from pyk.proof.show import APRProofShow
 from pyk.proof.tui import APRProofViewer
->>>>>>> e5f87794
 from pyk.utils import BugReport, single
 
 from .cli import KEVMCLIArgs, node_id_like
