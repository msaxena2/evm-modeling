--- conflicted
+++ resolved
@@ -11,11 +11,6 @@
 from pyk.cterm import CTerm
 from pyk.kast.outer import KDefinition, KFlatModule, KImport, KRequire
 from pyk.kcfg import KCFG, KCFGExplore, KCFGShow, KCFGViewer
-<<<<<<< HEAD
-=======
-from pyk.kore.prelude import int_dv
-from pyk.ktool.krun import KRunOutput, _krun
->>>>>>> 77490fc0
 from pyk.prelude.ml import is_bottom
 from pyk.proof import APRProof
 
@@ -32,11 +27,7 @@
     foundry_step_node,
     foundry_to_dot,
 )
-<<<<<<< HEAD
 from .interpret import _exec_interpret
-=======
-from .gst_to_kore import _mode_to_kore, _schedule_to_kore
->>>>>>> 77490fc0
 from .kevm import KEVM
 from .kompile import KompileTarget, kevm_kompile
 from .solc_to_k import Contract, contract_to_main_module, solc_compile
@@ -469,7 +460,6 @@
     parser: str | None,
     expand_macros: str,
     depth: int | None,
-<<<<<<< HEAD
     output: KRunOutput,
     schedule: str,
     mode: str,
@@ -488,30 +478,6 @@
         mode,
         chainid,
         unparse,
-=======
-    output: str,
-    schedule: str,
-    mode: str,
-    chainid: int,
-    **kwargs: Any,
-) -> None:
-    cmap = {
-        'MODE': _mode_to_kore(mode).text,
-        'SCHEDULE': _schedule_to_kore(schedule).text,
-        'CHAINID': int_dv(chainid).text,
-    }
-    pmap = {'MODE': 'cat', 'SCHEDULE': 'cat', 'CHAINID': 'cat'}
-    krun_result = _krun(
-        definition_dir=definition_dir,
-        input_file=input_file,
-        depth=depth,
-        term=term,
-        no_expand_macros=not expand_macros,
-        parser=parser,
-        cmap=cmap,
-        pmap=pmap,
-        output=KRunOutput[output.upper()],
->>>>>>> 77490fc0
     )
 
 
