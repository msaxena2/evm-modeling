--- conflicted
+++ resolved
@@ -376,11 +376,8 @@
     kore_rpc_command: str | Iterable[str] = ('kore-rpc',),
     smt_timeout: int | None = None,
     smt_retry_limit: int | None = None,
-<<<<<<< HEAD
     failure_info: bool = True,
-=======
     trace_rewrites: bool = False,
->>>>>>> 8d7117cf
     **kwargs: Any,
 ) -> None:
     _ignore_arg(kwargs, 'main_module', f'--main-module: {kwargs["main_module"]}')
@@ -409,11 +406,8 @@
         kore_rpc_command=kore_rpc_command,
         smt_timeout=smt_timeout,
         smt_retry_limit=smt_retry_limit,
-<<<<<<< HEAD
         failure_info=failure_info,
-=======
         trace_rewrites=trace_rewrites,
->>>>>>> 8d7117cf
     )
     failed = 0
     for pid, r in results.items():
