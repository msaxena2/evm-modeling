import json
import logging
import sys
from argparse import ArgumentParser, Namespace
from enum import Enum
from pathlib import Path
from typing import Any, Callable, Dict, Final, Iterable, List, Optional, Tuple, TypeVar

from pyk.cli_utils import BugReport, dir_path, file_path
from pyk.cterm import CTerm
from pyk.kast.outer import KDefinition, KFlatModule, KImport, KRequire
from pyk.kcfg import KCFG, KCFGExplore, KCFGShow, KCFGViewer
from pyk.kcfg.tui import KCFGElem
from pyk.ktool.kompile import KompileBackend
from pyk.ktool.krun import KRunOutput, _krun

from .foundry import (
    Foundry,
    foundry_kompile,
    foundry_list,
    foundry_prove,
    foundry_remove_node,
    foundry_section_edge,
    foundry_show,
    foundry_simplify_node,
    foundry_step_node,
    foundry_to_dot,
)
from .gst_to_kore import gst_to_kore
from .kevm import KEVM, KEVMKompileMode
from .solc_to_k import Contract, contract_to_main_module, solc_compile
from .utils import arg_pair_of, find_free_port, get_cfg_for_spec, parallel_kcfg_explore

T = TypeVar('T')

_LOGGER: Final = logging.getLogger(__name__)
_LOG_FORMAT: Final = '%(levelname)s %(asctime)s %(name)s - %(message)s'


class KompileTarget(Enum):
    LINUX = 'linux'
    DARWIN = 'darwin'


def _ignore_arg(args: Dict[str, Any], arg: str, cli_option: str) -> None:
    if arg in args:
        if args[arg] is not None:
            _LOGGER.warning(f'Ignoring command-line option: {cli_option}')
        args.pop(arg)


def main() -> None:
    sys.setrecursionlimit(15000000)
    parser = _create_argument_parser()
    args = parser.parse_args()
    logging.basicConfig(level=_loglevel(args), format=_LOG_FORMAT)

    executor_name = 'exec_' + args.command.lower().replace('-', '_')
    if executor_name not in globals():
        raise AssertionError(f'Unimplemented command: {args.command}')

    execute = globals()[executor_name]
    execute(**vars(args))


# Command implementation


def exec_compile(contract_file: Path, **kwargs: Any) -> None:
    res = solc_compile(contract_file)
    print(json.dumps(res))


def exec_gst_to_kore(input_file: Path, schedule: str, mode: str, chainid: int, **kwargs: Any) -> None:
    gst_data = json.loads(input_file.read_text())
    kore = gst_to_kore(gst_data, schedule, mode, chainid)
    print(kore.text)
    _LOGGER.info('Finished writing kore')


def exec_kompile(
    definition_dir: Path,
    backend: KompileBackend,
    main_file: Path,
    emit_json: bool,
    kompile_mode: KEVMKompileMode,
    includes: List[str],
    main_module: Optional[str],
    syntax_module: Optional[str],
    ccopts: Iterable[str] = (),
    llvm_kompile: bool = True,
    target: Optional[KompileTarget] = None,
    o0: bool = False,
    o1: bool = False,
    o2: bool = False,
    o3: bool = False,
    debug: bool = False,
    plugin_include: Optional[Path] = None,
    libff_dir: Optional[Path] = None,
    brew_root: Optional[Path] = None,
    libcryptopp_dir: Optional[Path] = None,
    openssl_root: Optional[Path] = None,
    **kwargs: Any,
) -> None:
    _ignore_arg(kwargs, 'md_selector', f'--md-selector {kwargs["md_selector"]}')

    optimization = 0
    if o1:
        optimization = 1
    if o2:
        optimization = 2
    if o3:
        optimization = 3

    md_selector = 'k & ! node'
    if kompile_mode == KEVMKompileMode.NODE:
        md_selector = 'k & ! standalone'

    if backend == KompileBackend.LLVM:
        ccopts = list(ccopts)
        if libff_dir is not None:
            ccopts += [f'-L{libff_dir}/lib', f'-I{libff_dir}/include']
        if plugin_include is not None:
            ccopts += [
                f'{plugin_include}/c/plugin_util.cpp',
                f'{plugin_include}/c/crypto.cpp',
                f'{plugin_include}/c/blake2.cpp',
            ]
        ccopts += ['-g', '-std=c++14', '-lff', '-lcryptopp', '-lsecp256k1', '-lssl', '-lcrypto']
        if target == KompileTarget.DARWIN:
            if brew_root is not None:
                ccopts += [
                    f'-I{brew_root}/include',
                    f'-L{brew_root}/lib',
                ]
            if openssl_root is not None:
                ccopts += [
                    f'-I{openssl_root}/include',
                    f'-L{openssl_root}/lib',
                ]
            if libcryptopp_dir is not None:
                ccopts += [
                    f'-I{libcryptopp_dir}/include',
                    f'-L{libcryptopp_dir}/lib',
                ]
        elif target == KompileTarget.LINUX:
            ccopts += ['-lprocps']

    KEVM.kompile(
        definition_dir,
        backend,
        main_file,
        emit_json=emit_json,
        includes=includes,
        main_module_name=main_module,
        syntax_module_name=syntax_module,
        md_selector=md_selector,
        debug=debug,
        ccopts=ccopts,
        llvm_kompile=llvm_kompile,
        optimization=optimization,
    )


def exec_solc_to_k(
    definition_dir: Path,
    contract_file: Path,
    contract_name: str,
    main_module: Optional[str],
    requires: List[str],
    imports: List[str],
    **kwargs: Any,
) -> None:
    kevm = KEVM(definition_dir)
    empty_config = kevm.definition.empty_config(KEVM.Sorts.KEVM_CELL)
    solc_json = solc_compile(contract_file)
    contract_json = solc_json['contracts'][contract_file.name][contract_name]
    if 'sources' in solc_json and contract_file.name in solc_json['sources']:
        contract_source = solc_json['sources'][contract_file.name]
        for key in ['id', 'ast']:
            if key not in contract_json and key in contract_source:
                contract_json[key] = contract_source[key]
    contract = Contract(contract_name, contract_json, foundry=False)
    contract_module = contract_to_main_module(contract, empty_config, imports=['EDSL'] + imports)
    _main_module = KFlatModule(
        main_module if main_module else 'MAIN', [], [KImport(mname) for mname in [contract_module.name] + imports]
    )
    modules = (contract_module, _main_module)
    bin_runtime_definition = KDefinition(
        _main_module.name, modules, requires=[KRequire(req) for req in ['edsl.md'] + requires]
    )
    _kprint = KEVM(definition_dir, extra_unparsing_modules=modules)
    print(_kprint.pretty_print(bin_runtime_definition) + '\n')


def exec_foundry_kompile(
    definition_dir: Path,
    foundry_out: Path,
    md_selector: Optional[str] = None,
    includes: Iterable[str] = (),
    regen: bool = False,
    rekompile: bool = False,
    requires: Iterable[str] = (),
    imports: Iterable[str] = (),
    ccopts: Iterable[str] = (),
    llvm_kompile: bool = True,
    debug: bool = False,
    llvm_library: bool = False,
    **kwargs: Any,
) -> None:
    _ignore_arg(kwargs, 'main_module', f'--main-module {kwargs["main_module"]}')
    _ignore_arg(kwargs, 'syntax_module', f'--syntax-module {kwargs["syntax_module"]}')
    _ignore_arg(kwargs, 'spec_module', f'--spec-module {kwargs["spec_module"]}')
    _ignore_arg(kwargs, 'backend', f'--backend {kwargs["backend"]}')
    _ignore_arg(kwargs, 'o0', '-O0')
    _ignore_arg(kwargs, 'o1', '-O1')
    _ignore_arg(kwargs, 'o2', '-O2')
    _ignore_arg(kwargs, 'o3', '-O3')
    foundry_kompile(
        definition_dir=definition_dir,
        foundry_out=foundry_out,
        includes=includes,
        md_selector=md_selector,
        regen=regen,
        rekompile=rekompile,
        requires=requires,
        imports=imports,
        ccopts=ccopts,
        llvm_kompile=llvm_kompile,
        debug=debug,
        llvm_library=llvm_library,
    )


def exec_prove(
    definition_dir: Path,
    spec_file: Path,
    includes: List[str],
    bug_report: bool = False,
    save_directory: Optional[Path] = None,
    spec_module: Optional[str] = None,
    md_selector: Optional[str] = None,
    claim_labels: Iterable[str] = (),
    exclude_claim_labels: Iterable[str] = (),
    max_depth: int = 1000,
    max_iterations: Optional[int] = None,
    workers: int = 1,
    simplify_init: bool = True,
    break_every_step: bool = False,
    break_on_jumpi: bool = False,
    break_on_calls: bool = True,
    implication_every_block: bool = True,
    rpc_base_port: Optional[int] = None,
    **kwargs: Any,
) -> None:
    br = BugReport(spec_file.with_suffix('.bug_report')) if bug_report else None
    kevm = KEVM(definition_dir, use_directory=save_directory, bug_report=br)

    _LOGGER.info(f'Extracting claims from file: {spec_file}')
    claims = kevm.get_claims(
        spec_file,
        spec_module_name=spec_module,
        include_dirs=[Path(i) for i in includes],
        md_selector=md_selector,
        claim_labels=claim_labels,
        exclude_claim_labels=exclude_claim_labels,
    )

    _LOGGER.info(f'Converting {len(claims)} KClaims to KCFGs')
    proof_problems = {c.label: KCFG.from_claim(kevm.definition, c) for c in claims}
    if simplify_init:
        with KCFGExplore(kevm, port=find_free_port(), bug_report=br) as kcfg_explore:
            proof_problems = {claim: kcfg_explore.simplify(claim, cfg) for claim, cfg in proof_problems.items()}

    results = parallel_kcfg_explore(
        kevm,
        proof_problems,
        save_directory=save_directory,
        max_depth=max_depth,
        max_iterations=max_iterations,
        workers=workers,
        break_every_step=break_every_step,
        break_on_jumpi=break_on_jumpi,
        break_on_calls=break_on_calls,
        implication_every_block=implication_every_block,
        rpc_base_port=rpc_base_port,
        is_terminal=KEVM.is_terminal,
        extract_branches=KEVM.extract_branches,
        bug_report=br,
    )
    failed = 0
    for pid, r in results.items():
        if r:
            print(f'PROOF PASSED: {pid}')
        else:
            failed += 1
            print(f'PROOF FAILED: {pid}')
    sys.exit(failed)


def exec_show_kcfg(
    definition_dir: Path,
    spec_file: Path,
    save_directory: Optional[Path] = None,
    includes: Iterable[str] = (),
    claim_labels: Iterable[str] = (),
    exclude_claim_labels: Iterable[str] = (),
    spec_module: Optional[str] = None,
    md_selector: Optional[str] = None,
    nodes: Iterable[str] = (),
    node_deltas: Iterable[Tuple[str, str]] = (),
    to_module: bool = False,
    minimize: bool = True,
    **kwargs: Any,
) -> None:
    kevm = KEVM(definition_dir)
    cfgid, kcfg = get_cfg_for_spec(
        kevm,
        spec_file,
        save_directory=save_directory,
        spec_module_name=spec_module,
        include_dirs=[Path(i) for i in includes],
        md_selector=md_selector,
        claim_labels=claim_labels,
        exclude_claim_labels=exclude_claim_labels,
    )

    kcfg_show = KCFGShow(kevm)
    res_lines = kcfg_show.show(
        cfgid,
        kcfg,
        nodes=nodes,
        node_deltas=node_deltas,
        to_module=to_module,
        minimize=minimize,
        node_printer=kevm.short_info,
    )
    print('\n'.join(res_lines))


def exec_view_kcfg(
    definition_dir: Path,
    spec_file: Path,
    save_directory: Optional[Path] = None,
    includes: Iterable[str] = (),
    claim_labels: Iterable[str] = (),
    exclude_claim_labels: Iterable[str] = (),
    spec_module: Optional[str] = None,
    md_selector: Optional[str] = None,
    **kwargs: Any,
) -> None:
    kevm = KEVM(definition_dir)
    _, kcfg = get_cfg_for_spec(
        kevm,
        spec_file,
        save_directory=save_directory,
        spec_module_name=spec_module,
        include_dirs=[Path(i) for i in includes],
        md_selector=md_selector,
        claim_labels=claim_labels,
        exclude_claim_labels=exclude_claim_labels,
    )

    viewer = KCFGViewer(kcfg, kevm, node_printer=kevm.short_info)
    viewer.run()


def exec_foundry_prove(
    foundry_out: Path,
    max_depth: int = 1000,
    max_iterations: Optional[int] = None,
    reinit: bool = False,
    tests: Iterable[str] = (),
    exclude_tests: Iterable[str] = (),
    workers: int = 1,
    simplify_init: bool = True,
    break_every_step: bool = False,
    break_on_jumpi: bool = False,
    break_on_calls: bool = True,
    implication_every_block: bool = True,
    rpc_base_port: Optional[int] = None,
    bug_report: bool = False,
    rpc_command: Optional[str] = None,
    **kwargs: Any,
) -> None:
    _ignore_arg(kwargs, 'main_module', f'--main-module: {kwargs["main_module"]}')
    _ignore_arg(kwargs, 'syntax_module', f'--syntax-module: {kwargs["syntax_module"]}')
    _ignore_arg(kwargs, 'definition_dir', f'--definition: {kwargs["definition_dir"]}')
    _ignore_arg(kwargs, 'spec_module', f'--spec-module: {kwargs["spec_module"]}')
    results = foundry_prove(
        foundry_out=foundry_out,
        max_depth=max_depth,
        max_iterations=max_iterations,
        reinit=reinit,
        tests=tests,
        exclude_tests=exclude_tests,
        workers=workers,
        simplify_init=simplify_init,
        break_every_step=break_every_step,
        break_on_jumpi=break_on_jumpi,
        break_on_calls=break_on_calls,
        implication_every_block=implication_every_block,
        rpc_base_port=rpc_base_port,
        bug_report=bug_report,
        rpc_command=rpc_command,
    )
    failed = 0
    for pid, r in results.items():
        if r:
            print(f'PROOF PASSED: {pid}')
        else:
            failed += 1
            print(f'PROOF FAILED: {pid}')
    sys.exit(failed)


def exec_foundry_show(
    foundry_out: Path,
    test: str,
    nodes: Iterable[str] = (),
    node_deltas: Iterable[Tuple[str, str]] = (),
    to_module: bool = False,
    minimize: bool = True,
    omit_unstable_output: bool = False,
    frontier: bool = False,
    stuck: bool = False,
    **kwargs: Any,
) -> None:
    output = foundry_show(
        foundry_out=foundry_out,
        test=test,
        nodes=nodes,
        node_deltas=node_deltas,
        to_module=to_module,
        minimize=minimize,
        omit_unstable_output=omit_unstable_output,
        frontier=frontier,
        stuck=stuck,
    )
    print(output)


def exec_foundry_to_dot(foundry_out: Path, test: str, **kwargs: Any) -> None:
    foundry_to_dot(foundry_out=foundry_out, test=test)


def exec_foundry_list(foundry_out: Path, details: bool = True, **kwargs: Any) -> None:
    stats = foundry_list(foundry_out=foundry_out)
    delim = '\n\n' if details else '\n'
    output = delim.join(stat.pretty(details=details) for stat in stats)
    print(output)


def exec_run(
    definition_dir: Path,
    input_file: Path,
    term: bool,
    parser: Optional[str],
    expand_macros: str,
    depth: Optional[int],
    output: str,
    **kwargs: Any,
) -> None:
    krun_result = _krun(
        definition_dir=Path(definition_dir),
        input_file=Path(input_file),
        depth=depth,
        term=term,
        no_expand_macros=not expand_macros,
        parser=parser,
        output=KRunOutput[output.upper()],
    )
    print(krun_result.stdout)
    sys.exit(krun_result.returncode)


def exec_foundry_view_kcfg(foundry_out: Path, test: str, **kwargs: Any) -> None:
    kcfgs_dir = foundry_out / 'kcfgs'
    contract_name = test.split('.')[0]
    foundry = Foundry(foundry_out)
    kcfg = KCFGExplore.read_cfg(test, kcfgs_dir)
    if kcfg is None:
        raise ValueError(f'Could not load CFG {test} from {kcfgs_dir}')

    def _short_info(cterm: CTerm) -> Iterable[str]:
        return foundry.short_info_for_contract(contract_name, cterm)

    def _custom_view(elem: KCFGElem) -> Iterable[str]:
        return foundry.custom_view(contract_name, elem)

    viewer = KCFGViewer(kcfg, foundry.kevm, node_printer=_short_info, custom_view=_custom_view)
    viewer.run()


def exec_foundry_remove_node(foundry_out: Path, test: str, node: str, **kwargs: Any) -> None:
    foundry_remove_node(foundry_out=foundry_out, test=test, node=node)


def exec_foundry_simplify_node(
    foundry_out: Path,
    test: str,
    node: str,
    replace: bool = False,
    minimize: bool = True,
    bug_report: bool = False,
    **kwargs: Any,
) -> None:
    pretty_term = foundry_simplify_node(
        foundry_out=foundry_out,
        test=test,
        node=node,
        replace=replace,
        minimize=minimize,
        bug_report=bug_report,
    )
    print(f'Simplified:\n{pretty_term}')


def exec_foundry_step_node(
    foundry_out: Path,
    test: str,
    node: str,
    repeat: int = 1,
    depth: int = 1,
    bug_report: bool = False,
    **kwargs: Any,
) -> None:
    foundry_step_node(
        foundry_out=foundry_out,
        test=test,
        node=node,
        repeat=repeat,
        depth=depth,
        bug_report=bug_report,
    )


def exec_foundry_section_edge(
    foundry_out: Path,
    test: str,
    edge: Tuple[str, str],
    sections: int = 2,
    replace: bool = False,
    bug_report: bool = False,
    **kwargs: Any,
) -> None:
    foundry_section_edge(
        foundry_out=foundry_out,
        test=test,
        edge=edge,
        sections=sections,
        replace=replace,
        bug_report=bug_report,
    )


# Helpers


def _create_argument_parser() -> ArgumentParser:
    def list_of(elem_type: Callable[[str], T], delim: str = ';') -> Callable[[str], List[T]]:
        def parse(s: str) -> List[T]:
            return [elem_type(elem) for elem in s.split(delim)]

        return parse

    shared_args = ArgumentParser(add_help=False)
    shared_args.add_argument('--verbose', '-v', default=False, action='store_true', help='Verbose output.')
    shared_args.add_argument('--debug', default=False, action='store_true', help='Debug output.')
    shared_args.add_argument('--workers', '-j', default=1, type=int, help='Number of processes to run in parallel.')

    display_args = ArgumentParser(add_help=False)
    display_args.add_argument('--minimize', dest='minimize', default=True, action='store_true', help='Minimize output.')
    display_args.add_argument('--no-minimize', dest='minimize', action='store_false', help='Do not minimize output.')

    rpc_args = ArgumentParser(add_help=False)
    rpc_args.add_argument(
        '--rpc-base-port',
        dest='rpc_base_port',
        type=int,
        help='Base port to use for RPC server invocations.',
    )
    rpc_args.add_argument(
        '--bug-report',
        default=False,
        action='store_true',
        help='Generate a haskell-backend bug report for the execution.',
    )

    explore_args = ArgumentParser(add_help=False)
    explore_args.add_argument(
        '--break-every-step',
        dest='break_every_step',
        default=False,
        action='store_true',
        help='Store a node for every EVM opcode step (expensive).',
    )
    explore_args.add_argument(
        '--break-on-jumpi',
        dest='break_on_jumpi',
        default=False,
        action='store_true',
        help='Store a node for every EVM jump opcode.',
    )
    explore_args.add_argument(
        '--break-on-calls',
        dest='break_on_calls',
        default=True,
        action='store_true',
        help='Store a node for every EVM call made.',
    )
    explore_args.add_argument(
        '--no-break-on-calls',
        dest='break_on_calls',
        action='store_false',
        help='Do not store a node for every EVM call made.',
    )
    explore_args.add_argument(
        '--implication-every-block',
        dest='implication_every_block',
        default=True,
        action='store_true',
        help='Check subsumption into target state every basic block, not just at terminal nodes.',
    )
    explore_args.add_argument(
        '--no-implication-every-block',
        dest='implication_every_block',
        action='store_false',
        help='Do not check subsumption into target state every basic block, not just at terminal nodes.',
    )
    explore_args.add_argument(
        '--simplify-init',
        dest='simplify_init',
        default=True,
        action='store_true',
        help='Simplify the initial and target states at startup.',
    )
    explore_args.add_argument(
        '--no-simplify-init',
        dest='simplify_init',
        action='store_false',
        help='Do not simplify the initial and target states at startup.',
    )
    explore_args.add_argument(
        '--max-depth',
        dest='max_depth',
        default=1000,
        type=int,
        help='Store every Nth state in the CFG for inspection.',
    )
    explore_args.add_argument(
        '--max-iterations',
        dest='max_iterations',
        default=None,
        type=int,
        help='Store every Nth state in the CFG for inspection.',
    )

    explore_args.add_argument(
        '--with-custom-rpc',
        dest='rpc_command',
        type=str,
        help='Custom command to start RPC server',
    )

    k_args = ArgumentParser(add_help=False)
    k_args.add_argument('--depth', default=None, type=int, help='Maximum depth to execute to.')
    k_args.add_argument(
        '-I', type=str, dest='includes', default=[], action='append', help='Directories to lookup K definitions in.'
    )
    k_args.add_argument('--main-module', default=None, type=str, help='Name of the main module.')
    k_args.add_argument('--syntax-module', default=None, type=str, help='Name of the syntax module.')
    k_args.add_argument('--spec-module', default=None, type=str, help='Name of the spec module.')
    k_args.add_argument('--definition', type=str, dest='definition_dir', help='Path to definition to use.')
    k_args.add_argument(
        '--md-selector',
        type=str,
        help='Code selector expression to use when reading markdown.',
    )

    kprove_args = ArgumentParser(add_help=False)
    kprove_args.add_argument(
        '--debug-equations', type=list_of(str, delim=','), default=[], help='Comma-separate list of equations to debug.'
    )

    k_kompile_args = ArgumentParser(add_help=False)
    k_kompile_args.add_argument('--backend', type=KompileBackend, help='[llvm|haskell]')
    k_kompile_args.add_argument(
        '--emit-json',
        dest='emit_json',
        default=True,
        action='store_true',
        help='Emit JSON definition after compilation.',
    )
    k_kompile_args.add_argument(
        '--no-emit-json', dest='emit_json', action='store_false', help='Do not JSON definition after compilation.'
    )
    k_kompile_args.add_argument(
        '-ccopt',
        dest='ccopts',
        default=[],
        action='append',
        help='Additional arguments to pass to llvm-kompile.',
    )
    k_kompile_args.add_argument(
        '--no-llvm-kompile',
        dest='llvm_kompile',
        default=True,
        action='store_false',
        help='Do not run llvm-kompile process.',
    )
    k_kompile_args.add_argument(
        '--with-llvm-library',
        dest='llvm_library',
        default=False,
        action='store_true',
        help='Make kompile generate a dynamic llvm library.',
    )
    k_kompile_args.add_argument('-O0', dest='o0', default=False, action='store_true', help='Optimization level 0.')
    k_kompile_args.add_argument('-O1', dest='o1', default=False, action='store_true', help='Optimization level 1.')
    k_kompile_args.add_argument('-O2', dest='o2', default=False, action='store_true', help='Optimization level 2.')
    k_kompile_args.add_argument('-O3', dest='o3', default=False, action='store_true', help='Optimization level 3.')

    evm_chain_args = ArgumentParser(add_help=False)
    evm_chain_args.add_argument(
        '--schedule',
        type=str,
        default='LONDON',
        help='KEVM Schedule to use for execution. One of [DEFAULT|FRONTIER|HOMESTEAD|TANGERINE_WHISTLE|SPURIOUS_DRAGON|BYZANTIUM|CONSTANTINOPLE|PETERSBURG|ISTANBUL|BERLIN|LONDON].',
    )
    evm_chain_args.add_argument('--chainid', type=int, default=1, help='Chain ID to use for execution.')
    evm_chain_args.add_argument(
        '--mode', type=str, default='NORMAL', help='Execution mode to use. One of [NORMAL|VMTESTS].'
    )

    k_gen_args = ArgumentParser(add_help=False)
    k_gen_args.add_argument(
        '--require',
        dest='requires',
        default=[],
        action='append',
        help='Extra K requires to include in generated output.',
    )
    k_gen_args.add_argument(
        '--module-import',
        dest='imports',
        default=[],
        action='append',
        help='Extra modules to import into generated main module.',
    )

    spec_args = ArgumentParser(add_help=False)
    spec_args.add_argument('spec_file', type=file_path, help='Path to spec file.')
    spec_args.add_argument('--save-directory', type=dir_path, help='Path to where CFGs are stored.')
    spec_args.add_argument(
        '--claim', type=str, dest='claim_labels', action='append', help='Only prove listed claims, MODULE_NAME.claim-id'
    )
    spec_args.add_argument(
        '--exclude-claim',
        type=str,
        dest='exclude_claim_labels',
        action='append',
        help='Skip listed claims, MODULE_NAME.claim-id',
    )

    kcfg_show_args = ArgumentParser(add_help=False)
    kcfg_show_args.add_argument(
        '--node',
        type=str,
        dest='nodes',
        default=[],
        action='append',
        help='List of nodes to display as well.',
    )
    kcfg_show_args.add_argument(
        '--node-delta',
        type=arg_pair_of(str, str),
        dest='node_deltas',
        default=[],
        action='append',
        help='List of nodes to display delta for.',
    )
    kcfg_show_args.add_argument(
        '--to-module', dest='to_module', default=False, action='store_true', help='Output edges as a K module.'
    )

    parser = ArgumentParser(prog='python3 -m kevm_pyk')

    command_parser = parser.add_subparsers(dest='command', required=True)

    kompile_args = command_parser.add_parser(
        'kompile', help='Kompile KEVM specification.', parents=[shared_args, k_args, k_kompile_args]
    )
    kompile_args.add_argument('main_file', type=file_path, help='Path to file with main module.')
    kompile_args.add_argument(
        '--kompile-mode',
        type=KEVMKompileMode,
        default=KEVMKompileMode.STANDALONE,
        help='KEVM kompile mode, [standalone|node].',
    )
    kompile_args.add_argument('--plugin-include', type=dir_path, help='Path to plugin include directory.')
    kompile_args.add_argument('--libff-dir', type=dir_path, help='Path to libff include directory.')
    kompile_args.add_argument(
        '--target', type=KompileTarget, default=KompileTarget.LINUX, help='Compilation target, [linux|darwin].'
    )
    kompile_args.add_argument('--libcryptopp-dir', type=dir_path, help='Path to libcryptopp include directory.')
    kompile_args.add_argument(
        '--brew-root', type=dir_path, help='Path to homebrew root directory (only for --target-darwin).'
    )
    kompile_args.add_argument(
        '--openssl-root', type=dir_path, help='Path to openssl root directory (only for --target-darwin).'
    )

    _ = command_parser.add_parser(
        'prove',
        help='Run KEVM proof.',
        parents=[shared_args, k_args, kprove_args, rpc_args, explore_args, spec_args],
    )

    _ = command_parser.add_parser(
        'view-kcfg',
        help='Display tree view of CFG',
        parents=[shared_args, k_args, spec_args],
    )

    _ = command_parser.add_parser(
        'show-kcfg',
        help='Display tree show of CFG',
        parents=[shared_args, k_args, kcfg_show_args, spec_args, display_args],
    )

    run_args = command_parser.add_parser(
        'run', help='Run KEVM test/simulation.', parents=[shared_args, evm_chain_args, k_args]
    )
    run_args.add_argument('input_file', type=file_path, help='Path to input file.')
    run_args.add_argument(
        '--term', default=False, action='store_true', help='<input_file> is the entire term to execute.'
    )
    run_args.add_argument('--parser', default=None, type=str, help='Parser to use for $PGM.')
    run_args.add_argument(
        '--output',
        default='pretty',
        type=str,
        help='Output format to use, one of [pretty|program|kast|binary|json|latex|kore|none].',
    )
    run_args.add_argument(
        '--expand-macros',
        dest='expand_macros',
        default=True,
        action='store_true',
        help='Expand macros on the input term before execution.',
    )
    run_args.add_argument(
        '--no-expand-macros',
        dest='expand_macros',
        action='store_false',
        help='Do not expand macros on the input term before execution.',
    )

    solc_args = command_parser.add_parser('compile', help='Generate combined JSON with solc compilation results.')
    solc_args.add_argument('contract_file', type=file_path, help='Path to contract file.')

    gst_to_kore_args = command_parser.add_parser(
        'gst-to-kore',
        help='Convert a GeneralStateTest to Kore for compsumption by KEVM.',
        parents=[shared_args, evm_chain_args],
    )
    gst_to_kore_args.add_argument('input_file', type=file_path, help='Path to GST.')

    solc_to_k_args = command_parser.add_parser(
        'solc-to-k',
        help='Output helper K definition for given JSON output from solc compiler.',
        parents=[shared_args, k_args, k_gen_args],
    )
    solc_to_k_args.add_argument('contract_file', type=file_path, help='Path to contract file.')
    solc_to_k_args.add_argument('contract_name', type=str, help='Name of contract to generate K helpers for.')

    foundry_kompile = command_parser.add_parser(
        'foundry-kompile',
        help='Kompile K definition corresponding to given output directory.',
        parents=[shared_args, k_args, k_gen_args, k_kompile_args],
    )
    foundry_kompile.add_argument('foundry_out', type=dir_path, help='Path to Foundry output directory.')
    foundry_kompile.add_argument(
        '--regen',
        dest='regen',
        default=False,
        action='store_true',
        help='Regenerate foundry.k even if it already exists.',
    )
    foundry_kompile.add_argument(
        '--rekompile',
        dest='rekompile',
        default=False,
        action='store_true',
        help='Rekompile foundry.k even if kompiled definition already exists.',
    )

    foundry_prove_args = command_parser.add_parser(
        'foundry-prove',
        help='Run Foundry Proof.',
        parents=[shared_args, k_args, kprove_args, rpc_args, explore_args],
    )
    foundry_prove_args.add_argument('foundry_out', type=dir_path, help='Path to Foundry output directory.')
    foundry_prove_args.add_argument(
        '--test',
        type=str,
        dest='tests',
        default=[],
        action='append',
        help='Limit to only listed tests, ContractName.TestName',
    )
    foundry_prove_args.add_argument(
        '--exclude-test',
        type=str,
        dest='exclude_tests',
        default=[],
        action='append',
        help='Skip listed tests, ContractName.TestName',
    )
    foundry_prove_args.add_argument(
        '--reinit',
        dest='reinit',
        default=False,
        action='store_true',
        help='Reinitialize CFGs even if they already exist.',
    )

    foundry_show_args = command_parser.add_parser(
        'foundry-show',
        help='Display a given Foundry CFG.',
        parents=[shared_args, k_args, kcfg_show_args, display_args],
    )
    foundry_show_args.add_argument('foundry_out', type=dir_path, help='Path to Foundry output directory.')
    foundry_show_args.add_argument('test', type=str, help='Display the CFG for this test.')
<<<<<<< HEAD
    foundry_show_args.add_argument(
        '--node',
        type=str,
        dest='nodes',
        default=[],
        action='append',
        help='List of nodes to display as well.',
    )
    foundry_show_args.add_argument(
        '--node-delta',
        type=arg_pair_of(str, str),
        dest='node_deltas',
        default=[],
        action='append',
        help='List of nodes to display delta for.',
    )
    foundry_show_args.add_argument(
        '--minimize', dest='minimize', default=True, action='store_true', help='Minimize output.'
    )
    foundry_show_args.add_argument(
        '--no-minimize', dest='minimize', action='store_false', help='Do not minimize output.'
    )
    foundry_show_args.add_argument(
        '--to-module', dest='to_module', default=False, action='store_true', help='Output edges as a K module.'
    )
    foundry_show_args.add_argument(
        '--omit-unstable-output', dest='omit_unstable_output', default=False, action='store_true', help='Strip output that is likely to change without the contract logic changing'
    )
    foundry_show_args.add_argument(
        '--frontier', dest='frontier', default=False, action='store_true', help='Also display frontier nodes'
    )
    foundry_show_args.add_argument(
        '--stuck', dest='stuck', default=False, action='store_true', help='Also display stuck nodes'
    )
=======

>>>>>>> 28be1686
    foundry_to_dot = command_parser.add_parser(
        'foundry-to-dot',
        help='Dump the given CFG for the test as DOT for visualization.',
        parents=[shared_args],
    )
    foundry_to_dot.add_argument('foundry_out', type=dir_path, help='Path to Foundry output directory.')
    foundry_to_dot.add_argument('test', type=str, help='Display the CFG for this test.')

    foundry_list_args = command_parser.add_parser(
        'foundry-list',
        help='List information about CFGs on disk',
        parents=[shared_args, k_args],
    )
    foundry_list_args.add_argument('foundry_out', type=dir_path, help='Path to Foundry output directory.')
    foundry_list_args.add_argument(
        '--details', dest='details', default=True, action='store_true', help='Information about progress on each CFG.'
    )
    foundry_list_args.add_argument('--no-details', dest='details', action='store_false', help='Just list the CFGs.')

    foundry_view_kcfg_args = command_parser.add_parser(
        'foundry-view-kcfg',
        help='Display tree view of CFG',
        parents=[shared_args],
    )
    foundry_view_kcfg_args.add_argument('foundry_out', type=dir_path, help='Path to Foundry output directory.')
    foundry_view_kcfg_args.add_argument('test', type=str, help='View the CFG for this test.')

    foundry_remove_node = command_parser.add_parser(
        'foundry-remove-node',
        help='Remove a node and its successors.',
        parents=[shared_args],
    )
    foundry_remove_node.add_argument('foundry_out', type=dir_path, help='Path to Foundry output directory.')
    foundry_remove_node.add_argument('test', type=str, help='View the CFG for this test.')
    foundry_remove_node.add_argument('node', type=str, help='Node to remove CFG subgraph from.')

    foundry_simplify_node = command_parser.add_parser(
        'foundry-simplify-node',
        help='Simplify a given node, and potentially replace it.',
        parents=[shared_args, rpc_args, display_args],
    )
    foundry_simplify_node.add_argument('foundry_out', type=dir_path, help='Path to Foundry output directory.')
    foundry_simplify_node.add_argument('test', type=str, help='Simplify node in this CFG.')
    foundry_simplify_node.add_argument('node', type=str, help='Node to simplify in CFG.')
    foundry_simplify_node.add_argument(
        '--replace', default=False, help='Replace the original node with the simplified variant in the graph.'
    )

    foundry_step_node = command_parser.add_parser(
        'foundry-step-node',
        help='Step from a given node, adding it to the CFG.',
        parents=[shared_args, rpc_args],
    )
    foundry_step_node.add_argument('foundry_out', type=dir_path, help='Path to Foundry output directory.')
    foundry_step_node.add_argument('test', type=str, help='Step from node in this CFG.')
    foundry_step_node.add_argument('node', type=str, help='Node to step from in CFG.')
    foundry_step_node.add_argument(
        '--repeat', type=int, default=1, help='How many node expansions to do from the given start node (>= 1).'
    )
    foundry_step_node.add_argument(
        '--depth', type=int, default=1, help='How many steps to take from initial node on edge.'
    )

    foundry_section_edge = command_parser.add_parser(
        'foundry-section-edge',
        help='Given an edge in the graph, cut it into sections to get intermediate nodes.',
        parents=[shared_args, rpc_args],
    )
    foundry_section_edge.add_argument('foundry_out', type=dir_path, help='Path to Foundry output directory.')
    foundry_section_edge.add_argument('test', type=str, help='Section edge in this CFG.')
    foundry_section_edge.add_argument('edge', type=arg_pair_of(str, str), help='Edge to section in CFG.')
    foundry_section_edge.add_argument(
        '--sections', type=int, default=2, help='Number of sections to make from edge (>= 2).'
    )

    return parser


def _loglevel(args: Namespace) -> int:
    if args.debug:
        return logging.DEBUG

    if args.verbose:
        return logging.INFO

    return logging.WARNING


if __name__ == '__main__':
    main()<|MERGE_RESOLUTION|>--- conflicted
+++ resolved
@@ -933,32 +933,6 @@
     )
     foundry_show_args.add_argument('foundry_out', type=dir_path, help='Path to Foundry output directory.')
     foundry_show_args.add_argument('test', type=str, help='Display the CFG for this test.')
-<<<<<<< HEAD
-    foundry_show_args.add_argument(
-        '--node',
-        type=str,
-        dest='nodes',
-        default=[],
-        action='append',
-        help='List of nodes to display as well.',
-    )
-    foundry_show_args.add_argument(
-        '--node-delta',
-        type=arg_pair_of(str, str),
-        dest='node_deltas',
-        default=[],
-        action='append',
-        help='List of nodes to display delta for.',
-    )
-    foundry_show_args.add_argument(
-        '--minimize', dest='minimize', default=True, action='store_true', help='Minimize output.'
-    )
-    foundry_show_args.add_argument(
-        '--no-minimize', dest='minimize', action='store_false', help='Do not minimize output.'
-    )
-    foundry_show_args.add_argument(
-        '--to-module', dest='to_module', default=False, action='store_true', help='Output edges as a K module.'
-    )
     foundry_show_args.add_argument(
         '--omit-unstable-output', dest='omit_unstable_output', default=False, action='store_true', help='Strip output that is likely to change without the contract logic changing'
     )
@@ -968,9 +942,6 @@
     foundry_show_args.add_argument(
         '--stuck', dest='stuck', default=False, action='store_true', help='Also display stuck nodes'
     )
-=======
-
->>>>>>> 28be1686
     foundry_to_dot = command_parser.add_parser(
         'foundry-to-dot',
         help='Dump the given CFG for the test as DOT for visualization.',
