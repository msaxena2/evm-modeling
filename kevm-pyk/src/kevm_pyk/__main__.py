--- conflicted
+++ resolved
@@ -416,11 +416,8 @@
     node_deltas: Iterable[tuple[NodeIdLike, NodeIdLike]] = (),
     to_module: bool = False,
     minimize: bool = True,
-<<<<<<< HEAD
     failure_info: bool = False,
-=======
     sort_collections: bool = False,
->>>>>>> 0597da85
     **kwargs: Any,
 ) -> None:
     kevm = KEVM(definition_dir)
