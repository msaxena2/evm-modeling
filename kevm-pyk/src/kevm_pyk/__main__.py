--- conflicted
+++ resolved
@@ -25,19 +25,7 @@
 from .gst_to_kore import _mode_to_kore, _schedule_to_kore
 from .kevm import KEVM, KEVMSemantics, kevm_node_printer
 from .kompile import KompileTarget, kevm_kompile
-<<<<<<< HEAD
-from .utils import ensure_ksequence_on_k_cell, get_apr_proof_for_spec, kevm_prove, print_failure_info
-=======
-from .solc_to_k import solc_compile, solc_to_k
-from .utils import (
-    arg_pair_of,
-    ensure_ksequence_on_k_cell,
-    get_apr_proof_for_spec,
-    kevm_prove,
-    legacy_explore,
-    print_failure_info,
-)
->>>>>>> 62996ec2
+from .utils import ensure_ksequence_on_k_cell, get_apr_proof_for_spec, kevm_prove, legacy_explore, print_failure_info
 
 if TYPE_CHECKING:
     from argparse import Namespace
@@ -473,128 +461,6 @@
     sys.exit(krun_result.returncode)
 
 
-<<<<<<< HEAD
-=======
-def exec_foundry_view_kcfg(foundry_root: Path, test: str, **kwargs: Any) -> None:
-    foundry = Foundry(foundry_root)
-    proofs_dir = foundry.out / 'apr_proofs'
-    contract_name, test_name = test.split('.')
-    proof_digest = foundry.proof_digest(contract_name, test_name)
-
-    proof = APRProof.read_proof_data(proofs_dir, proof_digest)
-
-    def _short_info(cterm: CTerm) -> Iterable[str]:
-        return foundry.short_info_for_contract(contract_name, cterm)
-
-    def _custom_view(elem: KCFGElem) -> Iterable[str]:
-        return foundry.custom_view(contract_name, elem)
-
-    node_printer = foundry_node_printer(foundry, contract_name, proof)
-    viewer = APRProofViewer(proof, foundry.kevm, node_printer=node_printer, custom_view=_custom_view)
-    viewer.run()
-
-
-def exec_foundry_remove_node(foundry_root: Path, test: str, node: NodeIdLike, **kwargs: Any) -> None:
-    foundry_remove_node(foundry_root=foundry_root, test=test, node=node)
-
-
-def exec_foundry_simplify_node(
-    foundry_root: Path,
-    test: str,
-    node: NodeIdLike,
-    replace: bool = False,
-    minimize: bool = True,
-    sort_collections: bool = False,
-    bug_report: bool = False,
-    smt_timeout: int | None = None,
-    smt_retry_limit: int | None = None,
-    trace_rewrites: bool = False,
-    **kwargs: Any,
-) -> None:
-    pretty_term = foundry_simplify_node(
-        foundry_root=foundry_root,
-        test=test,
-        node=node,
-        replace=replace,
-        minimize=minimize,
-        sort_collections=sort_collections,
-        bug_report=bug_report,
-        smt_timeout=smt_timeout,
-        smt_retry_limit=smt_retry_limit,
-        trace_rewrites=trace_rewrites,
-    )
-    print(f'Simplified:\n{pretty_term}')
-
-
-def exec_foundry_step_node(
-    foundry_root: Path,
-    test: str,
-    node: NodeIdLike,
-    repeat: int = 1,
-    depth: int = 1,
-    bug_report: bool = False,
-    smt_timeout: int | None = None,
-    smt_retry_limit: int | None = None,
-    trace_rewrites: bool = False,
-    **kwargs: Any,
-) -> None:
-    foundry_step_node(
-        foundry_root=foundry_root,
-        test=test,
-        node=node,
-        repeat=repeat,
-        depth=depth,
-        bug_report=bug_report,
-        smt_timeout=smt_timeout,
-        smt_retry_limit=smt_retry_limit,
-        trace_rewrites=trace_rewrites,
-    )
-
-
-def exec_foundry_section_edge(
-    foundry_root: Path,
-    test: str,
-    edge: tuple[str, str],
-    sections: int = 2,
-    replace: bool = False,
-    bug_report: bool = False,
-    smt_timeout: int | None = None,
-    smt_retry_limit: int | None = None,
-    trace_rewrites: bool = False,
-    **kwargs: Any,
-) -> None:
-    foundry_section_edge(
-        foundry_root=foundry_root,
-        test=test,
-        edge=edge,
-        sections=sections,
-        replace=replace,
-        bug_report=bug_report,
-        smt_timeout=smt_timeout,
-        smt_retry_limit=smt_retry_limit,
-        trace_rewrites=trace_rewrites,
-    )
-
-
-def exec_foundry_get_model(
-    foundry_root: Path,
-    test: str,
-    nodes: Iterable[NodeIdLike] = (),
-    pending: bool = False,
-    failing: bool = False,
-    **kwargs: Any,
-) -> None:
-    output = foundry_get_model(
-        foundry_root=foundry_root,
-        test=test,
-        nodes=nodes,
-        pending=pending,
-        failing=failing,
-    )
-    print(output)
-
-
->>>>>>> 62996ec2
 # Helpers
 
 
