from __future__ import annotations

import json
import logging
import sys
from argparse import ArgumentParser
from pathlib import Path
from typing import TYPE_CHECKING

from pathos.pools import ProcessPool  # type: ignore
from pyk.cli_utils import BugReport, file_path
from pyk.cterm import CTerm
from pyk.kast.outer import KApply, KDefinition, KFlatModule, KImport, KRequire, KRewrite
from pyk.kcfg import KCFG, KCFGExplore, KCFGShow, KCFGViewer
from pyk.kore.prelude import int_dv
from pyk.ktool.krun import KRunOutput, _krun
from pyk.prelude.ml import is_bottom
from pyk.proof import APRProof
<<<<<<< HEAD
from pyk.proof.equality import EqualityProof
=======
from pyk.utils import single
>>>>>>> 6318b2ae

from .cli import KEVMCLIArgs, node_id_like
from .foundry import (
    Foundry,
    foundry_kompile,
    foundry_list,
    foundry_prove,
    foundry_remove_node,
    foundry_section_edge,
    foundry_show,
    foundry_simplify_node,
    foundry_step_node,
    foundry_to_dot,
)
from .gst_to_kore import _mode_to_kore, _schedule_to_kore
from .kevm import KEVM
from .kompile import KompileTarget, kevm_kompile
from .solc_to_k import Contract, contract_to_main_module, solc_compile
from .utils import arg_pair_of, ensure_ksequence_on_k_cell, get_apr_proof_for_spec, kevm_apr_prove

if TYPE_CHECKING:
    from argparse import Namespace
    from collections.abc import Callable, Iterable
    from typing import Any, Final, TypeVar

    from pyk.kast.outer import KClaim
    from pyk.kcfg.kcfg import NodeIdLike
    from pyk.kcfg.tui import KCFGElem
    from pyk.proof.proof import Proof

    T = TypeVar('T')

_LOGGER: Final = logging.getLogger(__name__)
_LOG_FORMAT: Final = '%(levelname)s %(asctime)s %(name)s - %(message)s'


def _ignore_arg(args: dict[str, Any], arg: str, cli_option: str) -> None:
    if arg in args:
        if args[arg] is not None:
            _LOGGER.warning(f'Ignoring command-line option: {cli_option}')
        args.pop(arg)


def main() -> None:
    sys.setrecursionlimit(15000000)
    parser = _create_argument_parser()
    args = parser.parse_args()
    logging.basicConfig(level=_loglevel(args), format=_LOG_FORMAT)

    executor_name = 'exec_' + args.command.lower().replace('-', '_')
    if executor_name not in globals():
        raise AssertionError(f'Unimplemented command: {args.command}')

    execute = globals()[executor_name]
    execute(**vars(args))


# Command implementation


def exec_compile(contract_file: Path, **kwargs: Any) -> None:
    res = solc_compile(contract_file)
    print(json.dumps(res))


def exec_kompile(
    target: KompileTarget,
    output_dir: Path | None,
    main_file: Path,
    emit_json: bool,
    includes: list[str],
    main_module: str | None,
    syntax_module: str | None,
    read_only: bool = False,
    ccopts: Iterable[str] = (),
    o0: bool = False,
    o1: bool = False,
    o2: bool = False,
    o3: bool = False,
    debug: bool = False,
    enable_llvm_debug: bool = False,
    **kwargs: Any,
) -> None:
    optimization = 0
    if o1:
        optimization = 1
    if o2:
        optimization = 2
    if o3:
        optimization = 3

    kevm_kompile(
        target,
        output_dir=output_dir,
        main_file=main_file,
        main_module=main_module,
        syntax_module=syntax_module,
        includes=includes,
        emit_json=emit_json,
        read_only=read_only,
        ccopts=ccopts,
        optimization=optimization,
        enable_llvm_debug=enable_llvm_debug,
        debug=debug,
    )


def exec_solc_to_k(
    definition_dir: Path,
    contract_file: Path,
    contract_name: str,
    main_module: str | None,
    requires: list[str],
    imports: list[str],
    **kwargs: Any,
) -> None:
    kevm = KEVM(definition_dir)
    empty_config = kevm.definition.empty_config(KEVM.Sorts.KEVM_CELL)
    solc_json = solc_compile(contract_file)
    contract_json = solc_json['contracts'][contract_file.name][contract_name]
    if 'sources' in solc_json and contract_file.name in solc_json['sources']:
        contract_source = solc_json['sources'][contract_file.name]
        for key in ['id', 'ast']:
            if key not in contract_json and key in contract_source:
                contract_json[key] = contract_source[key]
    contract = Contract(contract_name, contract_json, foundry=False)
    contract_module = contract_to_main_module(contract, empty_config, imports=['EDSL'] + imports)
    _main_module = KFlatModule(
        main_module if main_module else 'MAIN', [], [KImport(mname) for mname in [contract_module.name] + imports]
    )
    modules = (contract_module, _main_module)
    bin_runtime_definition = KDefinition(
        _main_module.name, modules, requires=[KRequire(req) for req in ['edsl.md'] + requires]
    )
    _kprint = KEVM(definition_dir, extra_unparsing_modules=modules)
    print(_kprint.pretty_print(bin_runtime_definition) + '\n')


def exec_foundry_kompile(
    definition_dir: Path,
    foundry_root: Path,
    md_selector: str | None = None,
    includes: Iterable[str] = (),
    regen: bool = False,
    rekompile: bool = False,
    requires: Iterable[str] = (),
    imports: Iterable[str] = (),
    ccopts: Iterable[str] = (),
    llvm_kompile: bool = True,
    debug: bool = False,
    llvm_library: bool = False,
    **kwargs: Any,
) -> None:
    _ignore_arg(kwargs, 'main_module', f'--main-module {kwargs["main_module"]}')
    _ignore_arg(kwargs, 'syntax_module', f'--syntax-module {kwargs["syntax_module"]}')
    _ignore_arg(kwargs, 'spec_module', f'--spec-module {kwargs["spec_module"]}')
    _ignore_arg(kwargs, 'o0', '-O0')
    _ignore_arg(kwargs, 'o1', '-O1')
    _ignore_arg(kwargs, 'o2', '-O2')
    _ignore_arg(kwargs, 'o3', '-O3')
    foundry_kompile(
        definition_dir=definition_dir,
        foundry_root=foundry_root,
        includes=includes,
        md_selector=md_selector,
        regen=regen,
        rekompile=rekompile,
        requires=requires,
        imports=imports,
        ccopts=ccopts,
        llvm_kompile=llvm_kompile,
        debug=debug,
        llvm_library=llvm_library,
    )


def exec_prove_legacy(
    definition_dir: Path,
    spec_file: Path,
    includes: Iterable[str] = (),
    bug_report: bool = False,
    save_directory: Path | None = None,
    spec_module: str | None = None,
    claim_labels: Iterable[str] = (),
    exclude_claim_labels: Iterable[str] = (),
    debug: bool = False,
    debugger: bool = False,
    max_depth: int | None = None,
    max_counterexamples: int | None = None,
    branching_allowed: int | None = None,
    haskell_backend_args: Iterable[str] = (),
    **kwargs: Any,
) -> None:
    _ignore_arg(kwargs, 'md_selector', f'--md-selector: {kwargs["md_selector"]}')
    md_selector = 'k & ! node'

    kevm = KEVM(definition_dir, use_directory=save_directory)
    args: list[str] = []
    haskell_args: list[str] = []
    if claim_labels:
        args += ['--claims', ','.join(claim_labels)]
    if exclude_claim_labels:
        args += ['--exclude', ','.join(exclude_claim_labels)]
    if debug:
        args.append('--debug')
    if debugger:
        args.append('--debugger')
    if branching_allowed:
        args += ['--branching-allowed', f'{branching_allowed}']
    if max_counterexamples:
        haskell_args += ['--max-counterexamples', f'{max_counterexamples}']
    if bug_report:
        haskell_args += ['--bug-report', f'kevm-bug-{spec_file.name.rstrip("-spec.k")}']
    if haskell_backend_args:
        haskell_args += list(haskell_backend_args)

    kevm.prove(
        spec_file=spec_file,
        spec_module_name=spec_module,
        args=args,
        include_dirs=[Path(i) for i in includes],
        md_selector=md_selector,
        haskell_args=haskell_args,
        depth=max_depth,
    )


def exec_prove(
    definition_dir: Path,
    spec_file: Path,
    includes: Iterable[str],
    bug_report: bool = False,
    save_directory: Path | None = None,
    spec_module: str | None = None,
    claim_labels: Iterable[str] = (),
    exclude_claim_labels: Iterable[str] = (),
    reinit: bool = False,
    max_depth: int = 1000,
    max_iterations: int | None = None,
    workers: int = 1,
    simplify_init: bool = True,
    break_every_step: bool = False,
    break_on_jumpi: bool = False,
    break_on_calls: bool = True,
    implication_every_block: bool = True,
    kore_rpc_command: str | Iterable[str] = ('kore-rpc',),
    smt_timeout: int | None = None,
    smt_retry_limit: int | None = None,
    trace_rewrites: bool = False,
    **kwargs: Any,
) -> None:
    _ignore_arg(kwargs, 'md_selector', f'--md-selector: {kwargs["md_selector"]}')
    md_selector = 'k & ! node'

    br = BugReport(spec_file.with_suffix('.bug_report')) if bug_report else None
    kevm = KEVM(definition_dir, use_directory=save_directory, bug_report=br)

    _LOGGER.info(f'Extracting claims from file: {spec_file}')
    claims = kevm.get_claims(
        spec_file,
        spec_module_name=spec_module,
        include_dirs=[Path(i) for i in includes],
        md_selector=md_selector,
        claim_labels=claim_labels,
        exclude_claim_labels=exclude_claim_labels,
    )

    if isinstance(kore_rpc_command, str):
        kore_rpc_command = kore_rpc_command.split()

    def is_functional(claim: KClaim) -> bool:
        _LOGGER.warning(f'claim:{claim}')
        return not (
            type(claim.body) is KApply
            and claim.body.label.name == '<generatedTop>'
            or type(claim.body) is KRewrite
            and type(claim.body.lhs) is KApply
            and claim.body.lhs.label.name == '<generatedTop'
        )

    def _init_and_run_proof(claim: KClaim) -> bool:
        with KCFGExplore(
            kevm,
            id=claim.label,
            bug_report=br,
            kore_rpc_command=kore_rpc_command,
            smt_timeout=smt_timeout,
            smt_retry_limit=smt_retry_limit,
            trace_rewrites=trace_rewrites,
        ) as kcfg_explore:
<<<<<<< HEAD
            proof_problem: Proof
            if is_functional(claim):
                _LOGGER.warning('claim is functional.')
                proof_problem = EqualityProof.from_claim(claim, kevm.definition)
            else:
                _LOGGER.warning('claim is not functional.')

=======
            proof_problem: APRProof

            if save_directory is not None and not reinit and APRProof.proof_exists(claim.label, save_directory):
                proof_problem = APRProof.read_proof(claim.label, save_directory)

            else:
>>>>>>> 6318b2ae
                _LOGGER.info(f'Converting claim to KCFG: {claim.label}')
                kcfg = KCFG.from_claim(kevm.definition, claim)

                new_init = ensure_ksequence_on_k_cell(kcfg.get_unique_init().cterm)
                new_target = ensure_ksequence_on_k_cell(kcfg.get_unique_target().cterm)

                _LOGGER.info(f'Computing definedness constraint for initial node: {claim.label}')
                new_init = kcfg_explore.cterm_assume_defined(new_init)

                if simplify_init:
                    _LOGGER.info(f'Simplifying initial and target node: {claim.label}')
                    _new_init, _ = kcfg_explore.cterm_simplify(new_init)
                    _new_target, _ = kcfg_explore.cterm_simplify(new_target)
                    if is_bottom(_new_init):
                        raise ValueError('Simplifying initial node led to #Bottom, are you sure your LHS is defined?')
                    if is_bottom(_new_target):
                        raise ValueError('Simplifying target node led to #Bottom, are you sure your RHS is defined?')
                    new_init = CTerm.from_kast(_new_init)
                    new_target = CTerm.from_kast(_new_target)

                kcfg.replace_node(kcfg.get_unique_init().id, new_init)
                kcfg.replace_node(kcfg.get_unique_target().id, new_target)

                proof_problem = APRProof(claim.label, kcfg, {}, proof_dir=save_directory)

            return kevm_apr_prove(
                kevm,
                claim.label,
                proof_problem,
                kcfg_explore,
                save_directory=save_directory,
                max_depth=max_depth,
                max_iterations=max_iterations,
                workers=workers,
                break_every_step=break_every_step,
                break_on_jumpi=break_on_jumpi,
                break_on_calls=break_on_calls,
                implication_every_block=implication_every_block,
                is_terminal=KEVM.is_terminal,
                extract_branches=KEVM.extract_branches,
                bug_report=br,
                kore_rpc_command=kore_rpc_command,
                smt_timeout=smt_timeout,
                smt_retry_limit=smt_retry_limit,
                trace_rewrites=trace_rewrites,
            )

    with ProcessPool(ncpus=workers) as process_pool:
        results = process_pool.map(_init_and_run_proof, claims)

    failed = 0
    for claim, result in zip(claims, results, strict=True):
        if result:
            print(f'PROOF PASSED: {claim.label}')
        else:
            failed += 1
            print(f'PROOF FAILED: {claim.label}')
    sys.exit(failed)


def exec_prune_proof(
    definition_dir: Path,
    spec_file: Path,
    node: NodeIdLike,
    includes: Iterable[str] = (),
    save_directory: Path | None = None,
    spec_module: str | None = None,
    claim_labels: Iterable[str] = (),
    exclude_claim_labels: Iterable[str] = (),
    **kwargs: Any,
) -> None:
    _ignore_arg(kwargs, 'md_selector', f'--md-selector: {kwargs["md_selector"]}')
    md_selector = 'k & ! node'

    if save_directory is None:
        raise ValueError('Must pass --save-directory to prune-proof!')

    _LOGGER.warning(f'definition_dir: {definition_dir}')
    kevm = KEVM(definition_dir, use_directory=save_directory)

    _LOGGER.info(f'Extracting claims from file: {spec_file}')
    claim = single(
        kevm.get_claims(
            spec_file,
            spec_module_name=spec_module,
            include_dirs=[Path(i) for i in includes],
            md_selector=md_selector,
            claim_labels=claim_labels,
            exclude_claim_labels=exclude_claim_labels,
        )
    )

    apr_proof = APRProof.read_proof(claim.label, save_directory)
    node_ids = apr_proof.kcfg.prune(node)
    _LOGGER.info(f'Pruned nodes: {node_ids}')
    apr_proof.write_proof()


def exec_show_kcfg(
    definition_dir: Path,
    spec_file: Path,
    save_directory: Path | None = None,
    includes: Iterable[str] = (),
    claim_labels: Iterable[str] = (),
    exclude_claim_labels: Iterable[str] = (),
    spec_module: str | None = None,
    md_selector: str | None = None,
    nodes: Iterable[NodeIdLike] = (),
    node_deltas: Iterable[tuple[NodeIdLike, NodeIdLike]] = (),
    to_module: bool = False,
    minimize: bool = True,
    **kwargs: Any,
) -> None:
    kevm = KEVM(definition_dir)
    apr_proof = get_apr_proof_for_spec(
        kevm,
        spec_file,
        save_directory=save_directory,
        spec_module_name=spec_module,
        include_dirs=[Path(i) for i in includes],
        md_selector=md_selector,
        claim_labels=claim_labels,
        exclude_claim_labels=exclude_claim_labels,
    )

    kcfg_show = KCFGShow(kevm)
    res_lines = kcfg_show.show(
        apr_proof.id,
        apr_proof.kcfg,
        nodes=nodes,
        node_deltas=node_deltas,
        to_module=to_module,
        minimize=minimize,
        node_printer=kevm.short_info,
    )
    print('\n'.join(res_lines))


def exec_view_kcfg(
    definition_dir: Path,
    spec_file: Path,
    save_directory: Path | None = None,
    includes: Iterable[str] = (),
    claim_labels: Iterable[str] = (),
    exclude_claim_labels: Iterable[str] = (),
    spec_module: str | None = None,
    md_selector: str | None = None,
    **kwargs: Any,
) -> None:
    kevm = KEVM(definition_dir)
    apr_proof = get_apr_proof_for_spec(
        kevm,
        spec_file,
        save_directory=save_directory,
        spec_module_name=spec_module,
        include_dirs=[Path(i) for i in includes],
        md_selector=md_selector,
        claim_labels=claim_labels,
        exclude_claim_labels=exclude_claim_labels,
    )

    viewer = KCFGViewer(apr_proof.kcfg, kevm, node_printer=kevm.short_info)
    viewer.run()


def exec_foundry_prove(
    foundry_root: Path,
    max_depth: int = 1000,
    max_iterations: int | None = None,
    reinit: bool = False,
    tests: Iterable[str] = (),
    exclude_tests: Iterable[str] = (),
    workers: int = 1,
    simplify_init: bool = True,
    break_every_step: bool = False,
    break_on_jumpi: bool = False,
    break_on_calls: bool = True,
    implication_every_block: bool = True,
    bmc_depth: int | None = None,
    bug_report: bool = False,
    kore_rpc_command: str | Iterable[str] = ('kore-rpc',),
    smt_timeout: int | None = None,
    smt_retry_limit: int | None = None,
    trace_rewrites: bool = False,
    **kwargs: Any,
) -> None:
    _ignore_arg(kwargs, 'main_module', f'--main-module: {kwargs["main_module"]}')
    _ignore_arg(kwargs, 'syntax_module', f'--syntax-module: {kwargs["syntax_module"]}')
    _ignore_arg(kwargs, 'definition_dir', f'--definition: {kwargs["definition_dir"]}')
    _ignore_arg(kwargs, 'spec_module', f'--spec-module: {kwargs["spec_module"]}')

    if isinstance(kore_rpc_command, str):
        kore_rpc_command = kore_rpc_command.split()

    results = foundry_prove(
        foundry_root=foundry_root,
        max_depth=max_depth,
        max_iterations=max_iterations,
        reinit=reinit,
        tests=tests,
        exclude_tests=exclude_tests,
        workers=workers,
        simplify_init=simplify_init,
        break_every_step=break_every_step,
        break_on_jumpi=break_on_jumpi,
        break_on_calls=break_on_calls,
        implication_every_block=implication_every_block,
        bmc_depth=bmc_depth,
        bug_report=bug_report,
        kore_rpc_command=kore_rpc_command,
        smt_timeout=smt_timeout,
        smt_retry_limit=smt_retry_limit,
        trace_rewrites=trace_rewrites,
    )
    failed = 0
    for pid, r in results.items():
        if r:
            print(f'PROOF PASSED: {pid}')
        else:
            failed += 1
            print(f'PROOF FAILED: {pid}')
    sys.exit(failed)


def exec_foundry_show(
    foundry_root: Path,
    test: str,
    nodes: Iterable[NodeIdLike] = (),
    node_deltas: Iterable[tuple[NodeIdLike, NodeIdLike]] = (),
    to_module: bool = False,
    minimize: bool = True,
    omit_unstable_output: bool = False,
    frontier: bool = False,
    stuck: bool = False,
    **kwargs: Any,
) -> None:
    output = foundry_show(
        foundry_root=foundry_root,
        test=test,
        nodes=nodes,
        node_deltas=node_deltas,
        to_module=to_module,
        minimize=minimize,
        omit_unstable_output=omit_unstable_output,
        frontier=frontier,
        stuck=stuck,
    )
    print(output)


def exec_foundry_to_dot(foundry_root: Path, test: str, **kwargs: Any) -> None:
    foundry_to_dot(foundry_root=foundry_root, test=test)


def exec_foundry_list(foundry_root: Path, **kwargs: Any) -> None:
    stats = foundry_list(foundry_root=foundry_root)
    print('\n'.join(stats))


def exec_run(
    definition_dir: Path,
    input_file: Path,
    term: bool,
    parser: str | None,
    expand_macros: str,
    depth: int | None,
    output: str,
    schedule: str,
    mode: str,
    chainid: int,
    **kwargs: Any,
) -> None:
    cmap = {
        'MODE': _mode_to_kore(mode).text,
        'SCHEDULE': _schedule_to_kore(schedule).text,
        'CHAINID': int_dv(chainid).text,
    }
    pmap = {'MODE': 'cat', 'SCHEDULE': 'cat', 'CHAINID': 'cat'}
    krun_result = _krun(
        definition_dir=definition_dir,
        input_file=input_file,
        depth=depth,
        term=term,
        no_expand_macros=not expand_macros,
        parser=parser,
        cmap=cmap,
        pmap=pmap,
        output=KRunOutput[output.upper()],
    )
    print(krun_result.stdout)
    sys.exit(krun_result.returncode)


def exec_foundry_view_kcfg(foundry_root: Path, test: str, **kwargs: Any) -> None:
    foundry = Foundry(foundry_root)
    apr_proofs_dir = foundry.out / 'apr_proofs'
    contract_name, test_name = test.split('.')
    proof_digest = foundry.proof_digest(contract_name, test_name)

    apr_proof = APRProof.read_proof(proof_digest, apr_proofs_dir)

    def _short_info(cterm: CTerm) -> Iterable[str]:
        return foundry.short_info_for_contract(contract_name, cterm)

    def _custom_view(elem: KCFGElem) -> Iterable[str]:
        return foundry.custom_view(contract_name, elem)

    viewer = KCFGViewer(apr_proof.kcfg, foundry.kevm, node_printer=_short_info, custom_view=_custom_view)
    viewer.run()


def exec_foundry_remove_node(foundry_root: Path, test: str, node: NodeIdLike, **kwargs: Any) -> None:
    foundry_remove_node(foundry_root=foundry_root, test=test, node=node)


def exec_foundry_simplify_node(
    foundry_root: Path,
    test: str,
    node: NodeIdLike,
    replace: bool = False,
    minimize: bool = True,
    bug_report: bool = False,
    smt_timeout: int | None = None,
    smt_retry_limit: int | None = None,
    trace_rewrites: bool = False,
    **kwargs: Any,
) -> None:
    pretty_term = foundry_simplify_node(
        foundry_root=foundry_root,
        test=test,
        node=node,
        replace=replace,
        minimize=minimize,
        bug_report=bug_report,
        smt_timeout=smt_timeout,
        smt_retry_limit=smt_retry_limit,
        trace_rewrites=trace_rewrites,
    )
    print(f'Simplified:\n{pretty_term}')


def exec_foundry_step_node(
    foundry_root: Path,
    test: str,
    node: NodeIdLike,
    repeat: int = 1,
    depth: int = 1,
    bug_report: bool = False,
    smt_timeout: int | None = None,
    smt_retry_limit: int | None = None,
    trace_rewrites: bool = False,
    **kwargs: Any,
) -> None:
    foundry_step_node(
        foundry_root=foundry_root,
        test=test,
        node=node,
        repeat=repeat,
        depth=depth,
        bug_report=bug_report,
        smt_timeout=smt_timeout,
        smt_retry_limit=smt_retry_limit,
        trace_rewrites=trace_rewrites,
    )


def exec_foundry_section_edge(
    foundry_root: Path,
    test: str,
    edge: tuple[str, str],
    sections: int = 2,
    replace: bool = False,
    bug_report: bool = False,
    smt_timeout: int | None = None,
    smt_retry_limit: int | None = None,
    trace_rewrites: bool = False,
    **kwargs: Any,
) -> None:
    foundry_section_edge(
        foundry_root=foundry_root,
        test=test,
        edge=edge,
        sections=sections,
        replace=replace,
        bug_report=bug_report,
        smt_timeout=smt_timeout,
        smt_retry_limit=smt_retry_limit,
        trace_rewrites=trace_rewrites,
    )


# Helpers


def _create_argument_parser() -> ArgumentParser:
    def list_of(elem_type: Callable[[str], T], delim: str = ';') -> Callable[[str], list[T]]:
        def parse(s: str) -> list[T]:
            return [elem_type(elem) for elem in s.split(delim)]

        return parse

    kevm_cli_args = KEVMCLIArgs()

    parser = ArgumentParser(prog='python3 -m kevm_pyk')

    command_parser = parser.add_subparsers(dest='command', required=True)

    kevm_kompile_args = command_parser.add_parser(
        'kompile',
        help='Kompile KEVM specification.',
        parents=[kevm_cli_args.shared_args, kevm_cli_args.k_args, kevm_cli_args.kompile_args],
    )
    kevm_kompile_args.add_argument('main_file', type=file_path, help='Path to file with main module.')
    kevm_kompile_args.add_argument(
        '--target', type=KompileTarget, help='[llvm|haskell|haskell-standalone|node|foundry]'
    )
    kevm_kompile_args.add_argument(
        '-o', '--output-definition', type=Path, dest='output_dir', help='Path to write kompiled definition to.'
    )

    prove_args = command_parser.add_parser(
        'prove',
        help='Run KEVM proof.',
        parents=[
            kevm_cli_args.shared_args,
            kevm_cli_args.k_args,
            kevm_cli_args.kprove_args,
            kevm_cli_args.rpc_args,
            kevm_cli_args.smt_args,
            kevm_cli_args.explore_args,
            kevm_cli_args.spec_args,
        ],
    )
    prove_args.add_argument(
        '--reinit',
        dest='reinit',
        default=False,
        action='store_true',
        help='Reinitialize CFGs even if they already exist.',
    )

    prune_proof_args = command_parser.add_parser(
        'prune-proof',
        help='Remove a node and its successors from the proof state.',
        parents=[kevm_cli_args.shared_args, kevm_cli_args.k_args, kevm_cli_args.spec_args],
    )
    prune_proof_args.add_argument('node', type=node_id_like, help='Node to remove CFG subgraph from.')

    _ = command_parser.add_parser(
        'prove-legacy',
        help='Run KEVM proof using the legacy kprove binary.',
        parents=[
            kevm_cli_args.shared_args,
            kevm_cli_args.k_args,
            kevm_cli_args.spec_args,
            kevm_cli_args.kprove_legacy_args,
        ],
    )

    _ = command_parser.add_parser(
        'view-kcfg',
        help='Display tree view of CFG',
        parents=[kevm_cli_args.shared_args, kevm_cli_args.k_args, kevm_cli_args.spec_args],
    )

    _ = command_parser.add_parser(
        'show-kcfg',
        help='Display tree show of CFG',
        parents=[
            kevm_cli_args.shared_args,
            kevm_cli_args.k_args,
            kevm_cli_args.kcfg_show_args,
            kevm_cli_args.spec_args,
            kevm_cli_args.display_args,
        ],
    )

    run_args = command_parser.add_parser(
        'run',
        help='Run KEVM test/simulation.',
        parents=[kevm_cli_args.shared_args, kevm_cli_args.evm_chain_args, kevm_cli_args.k_args],
    )
    run_args.add_argument('input_file', type=file_path, help='Path to input file.')
    run_args.add_argument(
        '--term', default=False, action='store_true', help='<input_file> is the entire term to execute.'
    )
    run_args.add_argument('--parser', default=None, type=str, help='Parser to use for $PGM.')
    run_args.add_argument(
        '--output',
        default='pretty',
        type=str,
        help='Output format to use, one of [pretty|program|kast|binary|json|latex|kore|none].',
    )
    run_args.add_argument(
        '--expand-macros',
        dest='expand_macros',
        default=True,
        action='store_true',
        help='Expand macros on the input term before execution.',
    )
    run_args.add_argument(
        '--no-expand-macros',
        dest='expand_macros',
        action='store_false',
        help='Do not expand macros on the input term before execution.',
    )

    solc_args = command_parser.add_parser('compile', help='Generate combined JSON with solc compilation results.')
    solc_args.add_argument('contract_file', type=file_path, help='Path to contract file.')

    solc_to_k_args = command_parser.add_parser(
        'solc-to-k',
        help='Output helper K definition for given JSON output from solc compiler.',
        parents=[kevm_cli_args.shared_args, kevm_cli_args.k_args, kevm_cli_args.k_gen_args],
    )
    solc_to_k_args.add_argument('contract_file', type=file_path, help='Path to contract file.')
    solc_to_k_args.add_argument('contract_name', type=str, help='Name of contract to generate K helpers for.')

    foundry_kompile = command_parser.add_parser(
        'foundry-kompile',
        help='Kompile K definition corresponding to given output directory.',
        parents=[
            kevm_cli_args.shared_args,
            kevm_cli_args.k_args,
            kevm_cli_args.k_gen_args,
            kevm_cli_args.kompile_args,
            kevm_cli_args.foundry_args,
        ],
    )
    foundry_kompile.add_argument(
        '--regen',
        dest='regen',
        default=False,
        action='store_true',
        help='Regenerate foundry.k even if it already exists.',
    )
    foundry_kompile.add_argument(
        '--rekompile',
        dest='rekompile',
        default=False,
        action='store_true',
        help='Rekompile foundry.k even if kompiled definition already exists.',
    )

    foundry_prove_args = command_parser.add_parser(
        'foundry-prove',
        help='Run Foundry Proof.',
        parents=[
            kevm_cli_args.shared_args,
            kevm_cli_args.k_args,
            kevm_cli_args.kprove_args,
            kevm_cli_args.smt_args,
            kevm_cli_args.rpc_args,
            kevm_cli_args.explore_args,
            kevm_cli_args.foundry_args,
        ],
    )
    foundry_prove_args.add_argument(
        '--test',
        type=str,
        dest='tests',
        default=[],
        action='append',
        help='Limit to only listed tests, ContractName.TestName',
    )
    foundry_prove_args.add_argument(
        '--exclude-test',
        type=str,
        dest='exclude_tests',
        default=[],
        action='append',
        help='Skip listed tests, ContractName.TestName',
    )
    foundry_prove_args.add_argument(
        '--reinit',
        dest='reinit',
        default=False,
        action='store_true',
        help='Reinitialize CFGs even if they already exist.',
    )
    foundry_prove_args.add_argument(
        '--bmc-depth',
        dest='bmc_depth',
        default=None,
        type=int,
        help='Max depth of loop unrolling during bounded model checking',
    )

    foundry_show_args = command_parser.add_parser(
        'foundry-show',
        help='Display a given Foundry CFG.',
        parents=[
            kevm_cli_args.shared_args,
            kevm_cli_args.k_args,
            kevm_cli_args.kcfg_show_args,
            kevm_cli_args.display_args,
            kevm_cli_args.foundry_args,
        ],
    )
    foundry_show_args.add_argument('test', type=str, help='Display the CFG for this test.')
    foundry_show_args.add_argument(
        '--omit-unstable-output',
        dest='omit_unstable_output',
        default=False,
        action='store_true',
        help='Strip output that is likely to change without the contract logic changing',
    )
    foundry_show_args.add_argument(
        '--frontier', dest='frontier', default=False, action='store_true', help='Also display frontier nodes'
    )
    foundry_show_args.add_argument(
        '--stuck', dest='stuck', default=False, action='store_true', help='Also display stuck nodes'
    )
    foundry_to_dot = command_parser.add_parser(
        'foundry-to-dot',
        help='Dump the given CFG for the test as DOT for visualization.',
        parents=[kevm_cli_args.shared_args, kevm_cli_args.foundry_args],
    )
    foundry_to_dot.add_argument('test', type=str, help='Display the CFG for this test.')

    command_parser.add_parser(
        'foundry-list',
        help='List information about CFGs on disk',
        parents=[kevm_cli_args.shared_args, kevm_cli_args.k_args, kevm_cli_args.foundry_args],
    )

    foundry_view_kcfg_args = command_parser.add_parser(
        'foundry-view-kcfg',
        help='Display tree view of CFG',
        parents=[kevm_cli_args.shared_args, kevm_cli_args.foundry_args],
    )
    foundry_view_kcfg_args.add_argument('test', type=str, help='View the CFG for this test.')

    foundry_remove_node = command_parser.add_parser(
        'foundry-remove-node',
        help='Remove a node and its successors.',
        parents=[kevm_cli_args.shared_args, kevm_cli_args.foundry_args],
    )
    foundry_remove_node.add_argument('test', type=str, help='View the CFG for this test.')
    foundry_remove_node.add_argument('node', type=node_id_like, help='Node to remove CFG subgraph from.')

    foundry_simplify_node = command_parser.add_parser(
        'foundry-simplify-node',
        help='Simplify a given node, and potentially replace it.',
        parents=[
            kevm_cli_args.shared_args,
            kevm_cli_args.smt_args,
            kevm_cli_args.rpc_args,
            kevm_cli_args.display_args,
            kevm_cli_args.foundry_args,
        ],
    )
    foundry_simplify_node.add_argument('test', type=str, help='Simplify node in this CFG.')
    foundry_simplify_node.add_argument('node', type=node_id_like, help='Node to simplify in CFG.')
    foundry_simplify_node.add_argument(
        '--replace', default=False, help='Replace the original node with the simplified variant in the graph.'
    )

    foundry_step_node = command_parser.add_parser(
        'foundry-step-node',
        help='Step from a given node, adding it to the CFG.',
        parents=[kevm_cli_args.shared_args, kevm_cli_args.rpc_args, kevm_cli_args.smt_args, kevm_cli_args.foundry_args],
    )
    foundry_step_node.add_argument('test', type=str, help='Step from node in this CFG.')
    foundry_step_node.add_argument('node', type=node_id_like, help='Node to step from in CFG.')
    foundry_step_node.add_argument(
        '--repeat', type=int, default=1, help='How many node expansions to do from the given start node (>= 1).'
    )
    foundry_step_node.add_argument(
        '--depth', type=int, default=1, help='How many steps to take from initial node on edge.'
    )

    foundry_section_edge = command_parser.add_parser(
        'foundry-section-edge',
        help='Given an edge in the graph, cut it into sections to get intermediate nodes.',
        parents=[kevm_cli_args.shared_args, kevm_cli_args.rpc_args, kevm_cli_args.smt_args, kevm_cli_args.foundry_args],
    )
    foundry_section_edge.add_argument('test', type=str, help='Section edge in this CFG.')
    foundry_section_edge.add_argument('edge', type=arg_pair_of(str, str), help='Edge to section in CFG.')
    foundry_section_edge.add_argument(
        '--sections', type=int, default=2, help='Number of sections to make from edge (>= 2).'
    )

    return parser


def _loglevel(args: Namespace) -> int:
    if args.debug:
        return logging.DEBUG

    if args.verbose:
        return logging.INFO

    return logging.WARNING


if __name__ == '__main__':
    main()<|MERGE_RESOLUTION|>--- conflicted
+++ resolved
@@ -16,11 +16,8 @@
 from pyk.ktool.krun import KRunOutput, _krun
 from pyk.prelude.ml import is_bottom
 from pyk.proof import APRProof
-<<<<<<< HEAD
 from pyk.proof.equality import EqualityProof
-=======
 from pyk.utils import single
->>>>>>> 6318b2ae
 
 from .cli import KEVMCLIArgs, node_id_like
 from .foundry import (
@@ -311,46 +308,38 @@
             smt_retry_limit=smt_retry_limit,
             trace_rewrites=trace_rewrites,
         ) as kcfg_explore:
-<<<<<<< HEAD
             proof_problem: Proof
             if is_functional(claim):
-                _LOGGER.warning('claim is functional.')
                 proof_problem = EqualityProof.from_claim(claim, kevm.definition)
             else:
-                _LOGGER.warning('claim is not functional.')
-
-=======
-            proof_problem: APRProof
-
-            if save_directory is not None and not reinit and APRProof.proof_exists(claim.label, save_directory):
-                proof_problem = APRProof.read_proof(claim.label, save_directory)
-
-            else:
->>>>>>> 6318b2ae
-                _LOGGER.info(f'Converting claim to KCFG: {claim.label}')
-                kcfg = KCFG.from_claim(kevm.definition, claim)
-
-                new_init = ensure_ksequence_on_k_cell(kcfg.get_unique_init().cterm)
-                new_target = ensure_ksequence_on_k_cell(kcfg.get_unique_target().cterm)
-
-                _LOGGER.info(f'Computing definedness constraint for initial node: {claim.label}')
-                new_init = kcfg_explore.cterm_assume_defined(new_init)
-
-                if simplify_init:
-                    _LOGGER.info(f'Simplifying initial and target node: {claim.label}')
-                    _new_init, _ = kcfg_explore.cterm_simplify(new_init)
-                    _new_target, _ = kcfg_explore.cterm_simplify(new_target)
-                    if is_bottom(_new_init):
-                        raise ValueError('Simplifying initial node led to #Bottom, are you sure your LHS is defined?')
-                    if is_bottom(_new_target):
-                        raise ValueError('Simplifying target node led to #Bottom, are you sure your RHS is defined?')
-                    new_init = CTerm.from_kast(_new_init)
-                    new_target = CTerm.from_kast(_new_target)
-
-                kcfg.replace_node(kcfg.get_unique_init().id, new_init)
-                kcfg.replace_node(kcfg.get_unique_target().id, new_target)
-
-                proof_problem = APRProof(claim.label, kcfg, {}, proof_dir=save_directory)
+                if save_directory is not None and not reinit and APRProof.proof_exists(claim.label, save_directory):
+                    proof_problem = APRProof.read_proof(claim.label, save_directory)
+
+                else:
+                    _LOGGER.info(f'Converting claim to KCFG: {claim.label}')
+                    kcfg = KCFG.from_claim(kevm.definition, claim)
+
+                    new_init = ensure_ksequence_on_k_cell(kcfg.get_unique_init().cterm)
+                    new_target = ensure_ksequence_on_k_cell(kcfg.get_unique_target().cterm)
+
+                    _LOGGER.info(f'Computing definedness constraint for initial node: {claim.label}')
+                    new_init = kcfg_explore.cterm_assume_defined(new_init)
+
+                    if simplify_init:
+                        _LOGGER.info(f'Simplifying initial and target node: {claim.label}')
+                        _new_init, _ = kcfg_explore.cterm_simplify(new_init)
+                        _new_target, _ = kcfg_explore.cterm_simplify(new_target)
+                        if is_bottom(_new_init):
+                            raise ValueError('Simplifying initial node led to #Bottom, are you sure your LHS is defined?')
+                        if is_bottom(_new_target):
+                            raise ValueError('Simplifying target node led to #Bottom, are you sure your RHS is defined?')
+                        new_init = CTerm.from_kast(_new_init)
+                        new_target = CTerm.from_kast(_new_target)
+
+                    kcfg.replace_node(kcfg.get_unique_init().id, new_init)
+                    kcfg.replace_node(kcfg.get_unique_target().id, new_target)
+
+                    proof_problem = APRProof(claim.label, kcfg, {}, proof_dir=save_directory)
 
             return kevm_apr_prove(
                 kevm,
