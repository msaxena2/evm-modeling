from __future__ import annotations

import json
import logging
import sys
from argparse import ArgumentParser
from pathlib import Path
from typing import TYPE_CHECKING

from pathos.pools import ProcessPool  # type: ignore
from pyk.cli.utils import file_path
from pyk.cterm import CTerm
from pyk.kast.outer import KApply, KRewrite, KSort, KToken
from pyk.kcfg import KCFG
from pyk.kore.tools import PrintOutput, kore_print
from pyk.ktool.kompile import LLVMKompileType
from pyk.ktool.krun import KRunOutput
<<<<<<< HEAD
from pyk.prelude.ml import is_top, mlAnd
=======
from pyk.prelude.ml import is_top, mlOr
>>>>>>> de1182a2
from pyk.proof import APRProof
from pyk.proof.equality import EqualityProof
from pyk.proof.show import APRProofShow
from pyk.proof.tui import APRProofViewer
from pyk.utils import BugReport, single

from .cli import KEVMCLIArgs, node_id_like
from .config import INCLUDE_DIR, KEVM_LIB
from .gst_to_kore import SORT_ETHEREUM_SIMULATION, gst_to_kore, kore_pgm_to_kore
from .kevm import KEVM, KEVMSemantics, kevm_node_printer
from .kompile import KompileTarget, kevm_kompile
from .utils import ensure_ksequence_on_k_cell, get_apr_proof_for_spec, kevm_prove, legacy_explore, print_failure_info

if TYPE_CHECKING:
    from argparse import Namespace
    from collections.abc import Callable, Iterable
    from typing import Any, Final, TypeVar

    from pyk.kast.outer import KClaim
    from pyk.kcfg.kcfg import NodeIdLike
    from pyk.proof.proof import Proof

    T = TypeVar('T')

_LOGGER: Final = logging.getLogger(__name__)
_LOG_FORMAT: Final = '%(levelname)s %(asctime)s %(name)s - %(message)s'


def _ignore_arg(args: dict[str, Any], arg: str, cli_option: str) -> None:
    if arg in args:
        if args[arg] is not None:
            _LOGGER.warning(f'Ignoring command-line option: {cli_option}')
        args.pop(arg)


def main() -> None:
    sys.setrecursionlimit(15000000)
    parser = _create_argument_parser()
    args = parser.parse_args()
    logging.basicConfig(level=_loglevel(args), format=_LOG_FORMAT)

    executor_name = 'exec_' + args.command.lower().replace('-', '_')
    if executor_name not in globals():
        raise AssertionError(f'Unimplemented command: {args.command}')

    execute = globals()[executor_name]
    execute(**vars(args))


# Command implementation


def exec_version(**kwargs: Any) -> None:
    version_file = KEVM_LIB / 'version'
    version = version_file.read_text().strip()
    print(f'KEVM Version: {version}')


def exec_kompile(
    output_dir: Path | None,
    main_file: Path,
    emit_json: bool,
    includes: list[str],
    main_module: str | None,
    syntax_module: str | None,
    target: KompileTarget | None = None,
    read_only: bool = False,
    ccopts: Iterable[str] = (),
    o0: bool = False,
    o1: bool = False,
    o2: bool = False,
    o3: bool = False,
    debug: bool = False,
    enable_llvm_debug: bool = False,
    llvm_library: bool = False,
    verbose: bool = False,
    **kwargs: Any,
) -> None:
    if target is None:
        target = KompileTarget.LLVM

    optimization = 0
    if o1:
        optimization = 1
    if o2:
        optimization = 2
    if o3:
        optimization = 3

    kevm_kompile(
        target,
        output_dir=output_dir,
        main_file=main_file,
        main_module=main_module,
        syntax_module=syntax_module,
        includes=includes,
        emit_json=emit_json,
        read_only=read_only,
        ccopts=ccopts,
        optimization=optimization,
        enable_llvm_debug=enable_llvm_debug,
        llvm_kompile_type=LLVMKompileType.C if llvm_library else LLVMKompileType.MAIN,
        debug=debug,
        verbose=verbose,
    )


def exec_prove_legacy(
    spec_file: Path,
    definition_dir: Path | None = None,
    includes: Iterable[str] = (),
    bug_report: bool = False,
    save_directory: Path | None = None,
    spec_module: str | None = None,
    claim_labels: Iterable[str] | None = None,
    exclude_claim_labels: Iterable[str] = (),
    debug: bool = False,
    debugger: bool = False,
    max_depth: int | None = None,
    max_counterexamples: int | None = None,
    branching_allowed: int | None = None,
    haskell_backend_args: Iterable[str] = (),
    **kwargs: Any,
) -> None:
    _ignore_arg(kwargs, 'md_selector', f'--md-selector: {kwargs["md_selector"]}')

    if definition_dir is None:
        definition_dir = KompileTarget.HASKELL.definition_dir

    kevm = KEVM(definition_dir, use_directory=save_directory)

    include_dirs = [Path(include) for include in includes]
    include_dirs += [INCLUDE_DIR]

    final_state = kevm.prove_legacy(
        spec_file=spec_file,
        includes=include_dirs,
        bug_report=bug_report,
        spec_module=spec_module,
        claim_labels=claim_labels,
        exclude_claim_labels=exclude_claim_labels,
        debug=debug,
        debugger=debugger,
        max_depth=max_depth,
        max_counterexamples=max_counterexamples,
        branching_allowed=branching_allowed,
        haskell_backend_args=haskell_backend_args,
    )
<<<<<<< HEAD
    final_kast = mlAnd([state.kast for state in final_state])
=======
    final_kast = mlOr([state.kast for state in final_state])
>>>>>>> de1182a2
    print(kevm.pretty_print(final_kast))
    if not is_top(final_kast):
        raise SystemExit(1)


def exec_prove(
    spec_file: Path,
    includes: Iterable[str],
    definition_dir: Path | None = None,
    bug_report: bool = False,
    save_directory: Path | None = None,
    spec_module: str | None = None,
    claim_labels: Iterable[str] | None = None,
    exclude_claim_labels: Iterable[str] = (),
    reinit: bool = False,
    max_depth: int = 1000,
    max_iterations: int | None = None,
    workers: int = 1,
    simplify_init: bool = True,
    break_every_step: bool = False,
    break_on_jumpi: bool = False,
    break_on_calls: bool = True,
    kore_rpc_command: str | Iterable[str] | None = None,
    use_booster: bool = False,
    smt_timeout: int | None = None,
    smt_retry_limit: int | None = None,
    trace_rewrites: bool = False,
    failure_info: bool = True,
    auto_abstract_gas: bool = False,
    **kwargs: Any,
) -> None:
    _ignore_arg(kwargs, 'md_selector', f'--md-selector: {kwargs["md_selector"]}')
    md_selector = 'k & ! node'

    if definition_dir is None:
        definition_dir = KompileTarget.HASKELL.definition_dir

    if smt_timeout is None:
        smt_timeout = 300
    if smt_retry_limit is None:
        smt_retry_limit = 10

    br = BugReport(spec_file.with_suffix('.bug_report')) if bug_report else None
    kevm = KEVM(definition_dir, use_directory=save_directory, bug_report=br)

    include_dirs = [Path(include) for include in includes]
    include_dirs += [INCLUDE_DIR]

    _LOGGER.info(f'Extracting claims from file: {spec_file}')
    claims = kevm.get_claims(
        spec_file,
        spec_module_name=spec_module,
        include_dirs=include_dirs,
        md_selector=md_selector,
        claim_labels=claim_labels,
        exclude_claim_labels=exclude_claim_labels,
    )

    if not claims:
        raise ValueError(f'No claims found in file: {spec_file}')

    if kore_rpc_command is None:
        kore_rpc_command = ('kore-rpc-booster',) if use_booster else ('kore-rpc',)
    elif isinstance(kore_rpc_command, str):
        kore_rpc_command = kore_rpc_command.split()

    def is_functional(claim: KClaim) -> bool:
        claim_lhs = claim.body
        if type(claim_lhs) is KRewrite:
            claim_lhs = claim_lhs.lhs
        return not (type(claim_lhs) is KApply and claim_lhs.label.name == '<generatedTop>')

    def _init_and_run_proof(claim: KClaim) -> tuple[bool, list[str] | None]:
        with legacy_explore(
            kevm,
            kcfg_semantics=KEVMSemantics(auto_abstract_gas=auto_abstract_gas),
            id=claim.label,
            bug_report=br,
            kore_rpc_command=kore_rpc_command,
            smt_timeout=smt_timeout,
            smt_retry_limit=smt_retry_limit,
            trace_rewrites=trace_rewrites,
        ) as kcfg_explore:
            proof_problem: Proof
            if is_functional(claim):
                if (
                    save_directory is not None
                    and not reinit
                    and EqualityProof.proof_exists(claim.label, save_directory)
                ):
                    proof_problem = EqualityProof.read_proof_data(save_directory, claim.label)
                else:
                    proof_problem = EqualityProof.from_claim(claim, kevm.definition, proof_dir=save_directory)
            else:
                if (
                    save_directory is not None
                    and not reinit
                    and APRProof.proof_data_exists(claim.label, save_directory)
                ):
                    proof_problem = APRProof.read_proof_data(save_directory, claim.label)

                else:
                    _LOGGER.info(f'Converting claim to KCFG: {claim.label}')
                    kcfg, init_node_id, target_node_id = KCFG.from_claim(kevm.definition, claim)

                    new_init = ensure_ksequence_on_k_cell(kcfg.node(init_node_id).cterm)
                    new_target = ensure_ksequence_on_k_cell(kcfg.node(target_node_id).cterm)

                    _LOGGER.info(f'Computing definedness constraint for initial node: {claim.label}')
                    new_init = kcfg_explore.cterm_assume_defined(new_init)

                    if simplify_init:
                        _LOGGER.info(f'Simplifying initial and target node: {claim.label}')
                        new_init, _ = kcfg_explore.cterm_simplify(new_init)
                        new_target, _ = kcfg_explore.cterm_simplify(new_target)
                        if CTerm._is_bottom(new_init.kast):
                            raise ValueError(
                                'Simplifying initial node led to #Bottom, are you sure your LHS is defined?'
                            )
                        if CTerm._is_top(new_target.kast):
                            raise ValueError(
                                'Simplifying target node led to #Bottom, are you sure your RHS is defined?'
                            )

                    kcfg.replace_node(init_node_id, new_init)
                    kcfg.replace_node(target_node_id, new_target)

                    proof_problem = APRProof(
                        claim.label, kcfg, [], init_node_id, target_node_id, {}, proof_dir=save_directory
                    )

            passed = kevm_prove(
                kevm,
                proof_problem,
                kcfg_explore,
                max_depth=max_depth,
                max_iterations=max_iterations,
                break_every_step=break_every_step,
                break_on_jumpi=break_on_jumpi,
                break_on_calls=break_on_calls,
            )
            failure_log = None
            if not passed:
                failure_log = print_failure_info(proof_problem, kcfg_explore)

            return passed, failure_log

    results: list[tuple[bool, list[str] | None]]
    if workers > 1:
        with ProcessPool(ncpus=workers) as process_pool:
            results = process_pool.map(_init_and_run_proof, claims)
    else:
        results = []
        for claim in claims:
            results.append(_init_and_run_proof(claim))

    failed = 0
    for claim, r in zip(claims, results, strict=True):
        passed, failure_log = r
        if passed:
            print(f'PROOF PASSED: {claim.label}')
        else:
            failed += 1
            print(f'PROOF FAILED: {claim.label}')
            if failure_info and failure_log is not None:
                for line in failure_log:
                    print(line)

    if failed:
        sys.exit(failed)


def exec_prune_proof(
    definition_dir: Path,
    spec_file: Path,
    node: NodeIdLike,
    includes: Iterable[str] = (),
    save_directory: Path | None = None,
    spec_module: str | None = None,
    claim_labels: Iterable[str] | None = None,
    exclude_claim_labels: Iterable[str] = (),
    **kwargs: Any,
) -> None:
    _ignore_arg(kwargs, 'md_selector', f'--md-selector: {kwargs["md_selector"]}')
    md_selector = 'k & ! node'

    if save_directory is None:
        raise ValueError('Must pass --save-directory to prune-proof!')

    _LOGGER.warning(f'definition_dir: {definition_dir}')
    kevm = KEVM(definition_dir, use_directory=save_directory)

    include_dirs = [Path(include) for include in includes]
    include_dirs += [INCLUDE_DIR]

    _LOGGER.info(f'Extracting claims from file: {spec_file}')
    claim = single(
        kevm.get_claims(
            spec_file,
            spec_module_name=spec_module,
            include_dirs=include_dirs,
            md_selector=md_selector,
            claim_labels=claim_labels,
            exclude_claim_labels=exclude_claim_labels,
        )
    )

    apr_proof = APRProof.read_proof_data(save_directory, claim.label)
    node_ids = apr_proof.prune(node)
    _LOGGER.info(f'Pruned nodes: {node_ids}')
    apr_proof.write_proof_data()


def exec_show_kcfg(
    definition_dir: Path,
    spec_file: Path,
    save_directory: Path | None = None,
    includes: Iterable[str] = (),
    claim_labels: Iterable[str] | None = None,
    exclude_claim_labels: Iterable[str] = (),
    spec_module: str | None = None,
    md_selector: str | None = None,
    nodes: Iterable[NodeIdLike] = (),
    node_deltas: Iterable[tuple[NodeIdLike, NodeIdLike]] = (),
    to_module: bool = False,
    minimize: bool = True,
    failure_info: bool = False,
    sort_collections: bool = False,
    pending: bool = False,
    failing: bool = False,
    **kwargs: Any,
) -> None:
    kevm = KEVM(definition_dir)
    include_dirs = [Path(include) for include in includes]
    include_dirs += [INCLUDE_DIR]
    proof = get_apr_proof_for_spec(
        kevm,
        spec_file,
        save_directory=save_directory,
        spec_module_name=spec_module,
        include_dirs=include_dirs,
        md_selector=md_selector,
        claim_labels=claim_labels,
        exclude_claim_labels=exclude_claim_labels,
    )

    if pending:
        nodes = list(nodes) + [node.id for node in proof.pending]
    if failing:
        nodes = list(nodes) + [node.id for node in proof.failing]

    node_printer = kevm_node_printer(kevm, proof)
    proof_show = APRProofShow(kevm, node_printer=node_printer)

    res_lines = proof_show.show(
        proof,
        nodes=nodes,
        node_deltas=node_deltas,
        to_module=to_module,
        minimize=minimize,
        sort_collections=sort_collections,
    )

    if failure_info:
        with legacy_explore(kevm, kcfg_semantics=KEVMSemantics(), id=proof.id) as kcfg_explore:
            res_lines += print_failure_info(proof, kcfg_explore)

    print('\n'.join(res_lines))


def exec_view_kcfg(
    definition_dir: Path,
    spec_file: Path,
    save_directory: Path | None = None,
    includes: Iterable[str] = (),
    claim_labels: Iterable[str] | None = None,
    exclude_claim_labels: Iterable[str] = (),
    spec_module: str | None = None,
    md_selector: str | None = None,
    **kwargs: Any,
) -> None:
    kevm = KEVM(definition_dir)
    include_dirs = [Path(include) for include in includes]
    include_dirs += [INCLUDE_DIR]
    proof = get_apr_proof_for_spec(
        kevm,
        spec_file,
        save_directory=save_directory,
        spec_module_name=spec_module,
        include_dirs=include_dirs,
        md_selector=md_selector,
        claim_labels=claim_labels,
        exclude_claim_labels=exclude_claim_labels,
    )

    node_printer = kevm_node_printer(kevm, proof)
    proof_view = APRProofViewer(proof, kevm, node_printer=node_printer)

    proof_view.run()


def exec_run(
    input_file: Path,
    expand_macros: bool,
    depth: int | None,
    output: KRunOutput,
    schedule: str,
    mode: str,
    chainid: int,
    target: KompileTarget | None = None,
    save_directory: Path | None = None,
    debugger: bool = False,
    **kwargs: Any,
) -> None:
    if target is None:
        target = KompileTarget.LLVM

    _ignore_arg(kwargs, 'definition_dir', f'--definition: {kwargs["definition_dir"]}')
    kevm = KEVM(target.definition_dir, use_directory=save_directory)

    try:
        json_read = json.loads(input_file.read_text())
        kore_pattern = gst_to_kore(json_read, schedule, mode, chainid)
    except json.JSONDecodeError:
        pgm_token = KToken(input_file.read_text(), KSort('EthereumSimulation'))
        kast_pgm = kevm.parse_token(pgm_token)
        kore_pgm = kevm.kast_to_kore(kast_pgm, sort=KSort('EthereumSimulation'))
        kore_pattern = kore_pgm_to_kore(kore_pgm, SORT_ETHEREUM_SIMULATION, schedule, mode, chainid)

    kevm.run_kore(
        kore_pattern,
        depth=depth,
        term=True,
        expand_macros=expand_macros,
        output=output,
        check=True,
        debugger=debugger,
    )


def exec_kast(
    input_file: Path,
    output: PrintOutput,
    schedule: str,
    mode: str,
    chainid: int,
    target: KompileTarget | None = None,
    save_directory: Path | None = None,
    **kwargs: Any,
) -> None:
    if target is None:
        target = KompileTarget.LLVM

    _ignore_arg(kwargs, 'definition_dir', f'--definition: {kwargs["definition_dir"]}')
    kevm = KEVM(target.definition_dir, use_directory=save_directory)

    try:
        json_read = json.loads(input_file.read_text())
        kore_pattern = gst_to_kore(json_read, schedule, mode, chainid)
    except json.JSONDecodeError:
        pgm_token = KToken(input_file.read_text(), KSort('EthereumSimulation'))
        kast_pgm = kevm.parse_token(pgm_token)
        kore_pgm = kevm.kast_to_kore(kast_pgm)
        kore_pattern = kore_pgm_to_kore(kore_pgm, SORT_ETHEREUM_SIMULATION, schedule, mode, chainid)

    output_text = kore_print(kore_pattern, kevm.definition_dir, output)
    print(output_text)


# Helpers


def _create_argument_parser() -> ArgumentParser:
    def list_of(elem_type: Callable[[str], T], delim: str = ';') -> Callable[[str], list[T]]:
        def parse(s: str) -> list[T]:
            return [elem_type(elem) for elem in s.split(delim)]

        return parse

    kevm_cli_args = KEVMCLIArgs()
    parser = ArgumentParser(prog='kevm-pyk')

    command_parser = parser.add_subparsers(dest='command', required=True)

    command_parser.add_parser('version', help='Print KEVM version and exit.', parents=[kevm_cli_args.logging_args])

    kevm_kompile_args = command_parser.add_parser(
        'kompile',
        help='Kompile KEVM specification.',
        parents=[kevm_cli_args.logging_args, kevm_cli_args.k_args, kevm_cli_args.kompile_args],
    )
    kevm_kompile_args.add_argument('main_file', type=file_path, help='Path to file with main module.')
    kevm_kompile_args.add_argument(
        '--target', type=KompileTarget, help='[llvm|haskell|haskell-standalone|node|foundry]'
    )
    kevm_kompile_args.add_argument(
        '-o', '--output-definition', type=Path, dest='output_dir', help='Path to write kompiled definition to.'
    )

    prove_args = command_parser.add_parser(
        'prove',
        help='Run KEVM proof.',
        parents=[
            kevm_cli_args.logging_args,
            kevm_cli_args.parallel_args,
            kevm_cli_args.k_args,
            kevm_cli_args.kprove_args,
            kevm_cli_args.rpc_args,
            kevm_cli_args.smt_args,
            kevm_cli_args.explore_args,
            kevm_cli_args.spec_args,
        ],
    )
    prove_args.add_argument(
        '--reinit',
        dest='reinit',
        default=False,
        action='store_true',
        help='Reinitialize CFGs even if they already exist.',
    )
    prove_args.add_argument(
        '--use-booster',
        dest='use_booster',
        default=False,
        action='store_true',
        help="Use the booster RPC server instead of kore-rpc. Requires calling kompile with '--target haskell-booster' flag",
    )

    prune_proof_args = command_parser.add_parser(
        'prune-proof',
        help='Remove a node and its successors from the proof state.',
        parents=[
            kevm_cli_args.logging_args,
            kevm_cli_args.k_args,
            kevm_cli_args.spec_args,
        ],
    )
    prune_proof_args.add_argument('node', type=node_id_like, help='Node to remove CFG subgraph from.')

    command_parser.add_parser(
        'prove-legacy',
        help='Run KEVM proof using the legacy kprove binary.',
        parents=[
            kevm_cli_args.logging_args,
            kevm_cli_args.k_args,
            kevm_cli_args.spec_args,
            kevm_cli_args.kprove_legacy_args,
        ],
    )

    command_parser.add_parser(
        'view-kcfg',
        help='Display tree view of CFG',
        parents=[kevm_cli_args.logging_args, kevm_cli_args.k_args, kevm_cli_args.spec_args],
    )

    command_parser.add_parser(
        'show-kcfg',
        help='Display tree show of CFG',
        parents=[
            kevm_cli_args.logging_args,
            kevm_cli_args.k_args,
            kevm_cli_args.kcfg_show_args,
            kevm_cli_args.spec_args,
            kevm_cli_args.display_args,
        ],
    )

    run_args = command_parser.add_parser(
        'run',
        help='Run KEVM test/simulation.',
        parents=[
            kevm_cli_args.logging_args,
            kevm_cli_args.target_args,
            kevm_cli_args.evm_chain_args,
            kevm_cli_args.k_args,
        ],
    )
    run_args.add_argument('input_file', type=file_path, help='Path to input file.')
    run_args.add_argument(
        '--output',
        default=KRunOutput.PRETTY,
        type=KRunOutput,
        choices=list(KRunOutput),
    )
    run_args.add_argument(
        '--expand-macros',
        dest='expand_macros',
        default=True,
        action='store_true',
        help='Expand macros on the input term before execution.',
    )
    run_args.add_argument(
        '--no-expand-macros',
        dest='expand_macros',
        action='store_false',
        help='Do not expand macros on the input term before execution.',
    )
    run_args.add_argument(
        '--debugger',
        dest='debugger',
        action='store_true',
        help='Run GDB debugger for execution.',
    )

    kast_args = command_parser.add_parser(
        'kast',
        help='Run KEVM program.',
        parents=[
            kevm_cli_args.logging_args,
            kevm_cli_args.target_args,
            kevm_cli_args.evm_chain_args,
            kevm_cli_args.k_args,
        ],
    )
    kast_args.add_argument('input_file', type=file_path, help='Path to input file.')
    kast_args.add_argument(
        '--output',
        default=PrintOutput.KORE,
        type=PrintOutput,
        choices=list(PrintOutput),
    )

    return parser


def _loglevel(args: Namespace) -> int:
    if args.debug:
        return logging.DEBUG

    if args.verbose:
        return logging.INFO

    return logging.WARNING


if __name__ == '__main__':
    main()<|MERGE_RESOLUTION|>--- conflicted
+++ resolved
@@ -15,11 +15,7 @@
 from pyk.kore.tools import PrintOutput, kore_print
 from pyk.ktool.kompile import LLVMKompileType
 from pyk.ktool.krun import KRunOutput
-<<<<<<< HEAD
-from pyk.prelude.ml import is_top, mlAnd
-=======
-from pyk.prelude.ml import is_top, mlOr
->>>>>>> de1182a2
+from pyk.prelude.ml import is_top, mlAnd, mlOr
 from pyk.proof import APRProof
 from pyk.proof.equality import EqualityProof
 from pyk.proof.show import APRProofShow
@@ -168,11 +164,7 @@
         branching_allowed=branching_allowed,
         haskell_backend_args=haskell_backend_args,
     )
-<<<<<<< HEAD
-    final_kast = mlAnd([state.kast for state in final_state])
-=======
     final_kast = mlOr([state.kast for state in final_state])
->>>>>>> de1182a2
     print(kevm.pretty_print(final_kast))
     if not is_top(final_kast):
         raise SystemExit(1)
