from __future__ import annotations

import contextlib
import graphlib
import json
import logging
import os
import sys
import tempfile
import time
from argparse import ArgumentParser
from collections.abc import Iterable
from dataclasses import dataclass
from functools import cached_property
from pathlib import Path
from typing import TYPE_CHECKING

from pathos.pools import ProcessPool  # type: ignore
from pyk.cli.args import (
    BugReportOptions,
    KompileOptions,
    LoggingOptions,
    ParallelOptions,
    SaveDirOptions,
    SMTOptions,
    SpecOptions,
)
from pyk.cli.utils import file_path
from pyk.cterm import CTerm
from pyk.kast.outer import KApply, KRewrite, KSort, KToken
from pyk.kcfg import KCFG
from pyk.kdist import kdist
from pyk.kore.tools import PrintOutput, kore_print
from pyk.ktool.kompile import LLVMKompileType
from pyk.ktool.krun import KRunOutput
from pyk.prelude.ml import is_top, mlOr
from pyk.proof import APRProof
from pyk.proof.implies import EqualityProof
from pyk.proof.show import APRProofShow
from pyk.proof.tui import APRProofViewer
from pyk.utils import FrozenDict, hash_str, single

from . import VERSION, config
from .cli import (
    DisplayOptions,
    EVMChainOptions,
    ExploreOptions,
    KCFGShowOptions,
    KEVMCLIArgs,
    KOptions,
    KProveLegacyOptions,
    KProveOptions,
    RPCOptions,
    TargetOptions,
    node_id_like,
)
from .gst_to_kore import SORT_ETHEREUM_SIMULATION, gst_to_kore, kore_pgm_to_kore
from .kevm import KEVM, KEVMSemantics, kevm_node_printer
from .kompile import KompileTarget, kevm_kompile
from .utils import (
    arg_pair_of,
    claim_dependency_dict,
    ensure_ksequence_on_k_cell,
    get_apr_proof_for_spec,
    legacy_explore,
    print_failure_info,
    run_prover,
)

if TYPE_CHECKING:
    from argparse import Namespace
    from collections.abc import Callable, Iterator
    from typing import Any, Final, TypeVar

    from pyk.kast.outer import KClaim
    from pyk.kcfg.kcfg import NodeIdLike
    from pyk.kcfg.tui import KCFGElem
    from pyk.proof.proof import Proof

    T = TypeVar('T')

_LOGGER: Final = logging.getLogger(__name__)
_LOG_FORMAT: Final = '%(levelname)s %(asctime)s %(name)s - %(message)s'


def _ignore_arg(args: dict[str, Any], arg: str, cli_option: str) -> None:
    if arg in args:
        if args[arg] is not None:
            _LOGGER.warning(f'Ignoring command-line option: {cli_option}')
        args.pop(arg)


def main() -> None:
    sys.setrecursionlimit(15000000)
    parser = _create_argument_parser()
    args = parser.parse_args()
    logging.basicConfig(level=_loglevel(args), format=_LOG_FORMAT)

    stripped_args = {
        key: val for (key, val) in vars(args).items() if val is not None and not (isinstance(val, Iterable) and not val)
    }
    options = generate_options(stripped_args)

    executor_name = 'exec_' + args.command.lower().replace('-', '_')
    if executor_name not in globals():
        raise AssertionError(f'Unimplemented command: {args.command}')

    execute = globals()[executor_name]
    execute(options)


def generate_options(args: dict[str, Any]) -> LoggingOptions:
    command = args['command']
    match command:
        case 'version':
            return VersionOptions(args)
        case 'kompile-spec':
            return KompileSpecOptions(args)
        case 'prove-legacy':
            return ProveLegacyOptions(args)
        case 'prove':
            return ProveOptions(args)
        case 'prune':
            return PruneOptions(args)
        case 'section-edge':
            return SectionEdgeOptions(args)
        case 'show-kcfg':
            return ShowKCFGOptions(args)
        case 'view-kcfg':
            return ViewKCFGOptions(args)
        case 'kast':
            return KastOptions(args)
        case 'run':
            return RunOptions(args)
        case _:
            raise ValueError(f'Unrecognized command: {command}')


# Command implementation


class VersionOptions(LoggingOptions): ...


def exec_version(options: VersionOptions) -> None:
    print(f'KEVM Version: {VERSION}')


<<<<<<< HEAD
def exec_kompile_spec(
    definition_dir: Path | None,
    main_file: Path,
    emit_json: bool,
    includes: list[str],
    main_module: str | None,
    syntax_module: str | None,
    target: KompileTarget | None = None,
    read_only: bool = False,
    ccopts: Iterable[str] = (),
    o0: bool = False,
    o1: bool = False,
    o2: bool = False,
    o3: bool = False,
    enable_llvm_debug: bool = False,
    llvm_library: bool = False,
    debug_build: bool = False,
    debug: bool = False,
    verbose: bool = False,
    **kwargs: Any,
) -> None:
    if target is None:
        target = KompileTarget.HASKELL

    if target not in [KompileTarget.HASKELL, KompileTarget.MAUDE]:
        raise ValueError(f'Can only call kevm kompile-spec with --target [haskell,maude], got: {target.value}')

    definition_dir = definition_dir or Path()
=======
class KompileSpecOptions(LoggingOptions, KOptions, KompileOptions):
    main_file: Path
    target: KompileTarget
    output_dir: Path | None
    debug_build: bool

    @staticmethod
    def default() -> dict[str, Any]:
        return {
            'target': KompileTarget.HASKELL,
            'output_dir': None,
            'debug_build': False,
        }


def exec_kompile_spec(options: KompileSpecOptions) -> None:
    if options.target not in [KompileTarget.HASKELL, KompileTarget.MAUDE]:
        raise ValueError(f'Can only call kevm kompile-spec with --target [haskell,maude], got: {options.target.value}')

    output_dir = options.output_dir or Path()
>>>>>>> ec4a4260

    optimization = 0
    if options.o1:
        optimization = 1
    if options.o2:
        optimization = 2
    if options.o3:
        optimization = 3
    if options.debug_build:
        optimization = 0

    kevm_kompile(
<<<<<<< HEAD
        target,
        output_dir=definition_dir,
        main_file=main_file,
        main_module=main_module,
        syntax_module=syntax_module,
        includes=includes,
        emit_json=emit_json,
        read_only=read_only,
        ccopts=ccopts,
=======
        options.target,
        output_dir=output_dir,
        main_file=options.main_file,
        main_module=options.main_module,
        syntax_module=options.syntax_module,
        includes=options.includes,
        emit_json=options.emit_json,
        read_only=options.read_only,
        ccopts=options.ccopts,
>>>>>>> ec4a4260
        optimization=optimization,
        enable_llvm_debug=options.enable_llvm_debug,
        llvm_kompile_type=LLVMKompileType.C if options.llvm_library else LLVMKompileType.MAIN,
        debug_build=options.debug_build,
        debug=options.debug,
        verbose=options.verbose,
    )


class ProveLegacyOptions(LoggingOptions, KOptions, SpecOptions, KProveLegacyOptions):
    bug_report_legacy: bool

    @staticmethod
    def default() -> dict[str, Any]:
        return {
            'bug_report_legacy': False,
        }


def exec_prove_legacy(options: ProveLegacyOptions) -> None:
    definition_dir = options.definition_dir or kdist.get('evm-semantics.haskell')

    kevm = KEVM(definition_dir, use_directory=options.save_directory)

    include_dirs = [Path(include) for include in options.includes]
    include_dirs += config.INCLUDE_DIRS

    final_state = kevm.prove_legacy(
        spec_file=options.spec_file,
        includes=include_dirs,
        bug_report=options.bug_report_legacy,
        spec_module=options.spec_module,
        claim_labels=options.claim_labels,
        exclude_claim_labels=options.exclude_claim_labels,
        debug=options.debug,
        debugger=options.debugger,
        max_depth=options.max_depth,
        max_counterexamples=options.max_counterexamples,
        branching_allowed=options.branching_allowed,
        haskell_backend_args=options.haskell_backend_args,
    )
    final_kast = mlOr([state.kast for state in final_state])
    print(kevm.pretty_print(final_kast))
    if not is_top(final_kast):
        raise SystemExit(1)


class ZeroProcessPool:
    def map(self, f: Callable[[Any], Any], xs: list[Any]) -> list[Any]:
        return [f(x) for x in xs]


@contextlib.contextmanager
def wrap_process_pool(workers: int) -> Iterator[ZeroProcessPool | ProcessPool]:
    if workers <= 1:
        yield ZeroProcessPool()
    else:
        with ProcessPool(ncpus=workers) as pp:
            yield pp


class JSONEncoder(json.JSONEncoder):
    def default(self, obj: Any) -> Any:
        if isinstance(obj, FrozenDict):
            return json.JSONEncoder.encode(self, dict(obj))
        return json.JSONEncoder.default(self, obj)


@dataclass(frozen=True)
class KClaimJob:
    claim: KClaim
    dependencies: frozenset[KClaimJob]

    @cached_property
    def digest(self) -> str:
        deps_digest = ''.join([dep.digest for dep in self.dependencies])
        claim_hash = hash_str(json.dumps(self.claim.to_dict(), sort_keys=True, cls=JSONEncoder))
        return hash_str(f'{claim_hash}{deps_digest}')

    def up_to_date(self, digest_file: Path | None) -> bool:
        if not isinstance(digest_file, Path) or not digest_file.exists():
            return False
        digest_dict = json.loads(digest_file.read_text())
        if 'claims' not in digest_dict:
            digest_dict['claims'] = {}
            digest_file.write_text(json.dumps(digest_dict, indent=4))
        if self.claim.label not in digest_dict['claims']:
            return False
        return digest_dict['claims'][self.claim.label] == self.digest

    def update_digest(self, digest_file: Path | None) -> None:
        if digest_file is None:
            return
        digest_dict = {}
        if digest_file.exists():
            digest_dict = json.loads(digest_file.read_text())
        if 'claims' not in digest_dict:
            digest_dict['claims'] = {}
        digest_dict['claims'][self.claim.label] = self.digest
        digest_file.write_text(json.dumps(digest_dict, indent=4))

        _LOGGER.info(f'Updated claim {self.claim.label} in digest file: {digest_file}')


def init_claim_jobs(spec_module_name: str, claims: list[KClaim]) -> frozenset[KClaimJob]:
    labels_to_claims = {claim.label: claim for claim in claims}
    labels_to_claim_jobs: dict[str, KClaimJob] = {}

    def get_or_load_claim_job(claim_label: str) -> KClaimJob:
        if claim_label not in labels_to_claim_jobs:
            if claim_label in labels_to_claims:
                claim = labels_to_claims[claim_label]
            elif f'{spec_module_name}.{claim_label}' in labels_to_claims:
                claim = labels_to_claims[f'{spec_module_name}.{claim_label}']
            else:
                raise ValueError(f'Claim with label {claim_label} not found.')
            deps = frozenset({get_or_load_claim_job(dep_label) for dep_label in claim.dependencies})
            claim_job = KClaimJob(claim, deps)
            labels_to_claim_jobs[claim_label] = claim_job
        return labels_to_claim_jobs[claim_label]

    return frozenset({get_or_load_claim_job(claim.label) for claim in claims})


class ProveOptions(
    LoggingOptions,
    ParallelOptions,
    KOptions,
    RPCOptions,
    BugReportOptions,
    SMTOptions,
    ExploreOptions,
    SpecOptions,
    KProveOptions,
):
    reinit: bool

    @staticmethod
    def default() -> dict[str, Any]:
        return {
            'reinit': False,
        }


def exec_prove(options: ProveOptions) -> None:
    md_selector = 'k'

    save_directory = options.save_directory or Path(tempfile.mkdtemp())

    digest_file = save_directory / 'digest'

    definition_dir = options.definition_dir or kdist.get('evm-semantics.haskell')

    kevm = KEVM(definition_dir, use_directory=save_directory, bug_report=options.bug_report)

    include_dirs = [Path(include) for include in options.includes]
    include_dirs += config.INCLUDE_DIRS

    kore_rpc_command: tuple[str, ...]
    if options.kore_rpc_command is None:
        kore_rpc_command = ('kore-rpc-booster',) if options.use_booster else ('kore-rpc',)
    elif isinstance(options.kore_rpc_command, str):
        kore_rpc_command = tuple(options.kore_rpc_command.split())
    else:
        kore_rpc_command = options.kore_rpc_command

    def is_functional(claim: KClaim) -> bool:
        claim_lhs = claim.body
        if type(claim_lhs) is KRewrite:
            claim_lhs = claim_lhs.lhs
        return not (type(claim_lhs) is KApply and claim_lhs.label.name == '<generatedTop>')

    llvm_definition_dir = definition_dir / 'llvm-library' if options.use_booster else None

    _LOGGER.info(f'Extracting claims from file: {options.spec_file}')
    all_claims = kevm.get_claims(
        options.spec_file,
        spec_module_name=options.spec_module,
        include_dirs=include_dirs,
        md_selector=md_selector,
        claim_labels=options.claim_labels,
        exclude_claim_labels=options.exclude_claim_labels,
    )
    if all_claims is None:
        raise ValueError(f'No claims found in file: {options.spec_file}')
    spec_module_name = (
        options.spec_module if options.spec_module is not None else os.path.splitext(options.spec_file.name)[0].upper()
    )
    all_claim_jobs = init_claim_jobs(spec_module_name, all_claims)
    all_claim_jobs_by_label = {c.claim.label: c for c in all_claim_jobs}
    claims_graph = claim_dependency_dict(all_claims, spec_module_name=spec_module_name)

    def _init_and_run_proof(claim_job: KClaimJob) -> tuple[bool, list[str] | None]:
        claim = claim_job.claim
        up_to_date = claim_job.up_to_date(digest_file)
        if up_to_date:
            _LOGGER.info(f'Claim is up to date: {claim.label}')
        else:
            _LOGGER.info(f'Claim reinitialized because it is out of date: {claim.label}')
        claim_job.update_digest(digest_file)
        with legacy_explore(
            kevm,
            kcfg_semantics=KEVMSemantics(auto_abstract_gas=options.auto_abstract_gas),
            id=claim.label,
            llvm_definition_dir=llvm_definition_dir,
            bug_report=options.bug_report,
            kore_rpc_command=kore_rpc_command,
            smt_timeout=options.smt_timeout,
            smt_retry_limit=options.smt_retry_limit,
            trace_rewrites=options.trace_rewrites,
            fallback_on=options.fallback_on,
            interim_simplification=options.interim_simplification,
            no_post_exec_simplify=(not options.post_exec_simplify),
        ) as kcfg_explore:
            proof_problem: Proof
            if is_functional(claim):
                if not options.reinit and up_to_date and EqualityProof.proof_exists(claim.label, save_directory):
                    proof_problem = EqualityProof.read_proof_data(save_directory, claim.label)
                else:
                    proof_problem = EqualityProof.from_claim(claim, kevm.definition, proof_dir=save_directory)
            else:
                if not options.reinit and up_to_date and APRProof.proof_data_exists(claim.label, save_directory):
                    proof_problem = APRProof.read_proof_data(save_directory, claim.label)

                else:
                    _LOGGER.info(f'Converting claim to KCFG: {claim.label}')
                    kcfg, init_node_id, target_node_id = KCFG.from_claim(kevm.definition, claim)

                    new_init = ensure_ksequence_on_k_cell(kcfg.node(init_node_id).cterm)
                    new_target = ensure_ksequence_on_k_cell(kcfg.node(target_node_id).cterm)

                    _LOGGER.info(f'Computing definedness constraint for initial node: {claim.label}')
                    new_init = kcfg_explore.cterm_symbolic.assume_defined(new_init)

                    _LOGGER.info(f'Simplifying initial and target node: {claim.label}')
                    new_init, _ = kcfg_explore.cterm_symbolic.simplify(new_init)
                    new_target, _ = kcfg_explore.cterm_symbolic.simplify(new_target)
                    if CTerm._is_bottom(new_init.kast):
                        raise ValueError('Simplifying initial node led to #Bottom, are you sure your LHS is defined?')
                    if CTerm._is_top(new_target.kast):
                        raise ValueError('Simplifying target node led to #Bottom, are you sure your RHS is defined?')

                    kcfg.replace_node(init_node_id, new_init)
                    kcfg.replace_node(target_node_id, new_target)

                    proof_problem = APRProof(
                        claim.label,
                        kcfg,
                        [],
                        init_node_id,
                        target_node_id,
                        {},
                        proof_dir=save_directory,
                        subproof_ids=claims_graph[claim.label],
                        admitted=claim.is_trusted,
                    )

            if proof_problem.admitted:
                proof_problem.write_proof_data()
                _LOGGER.info(f'Skipping execution of proof because it is marked as admitted: {proof_problem.id}')
                return True, None

            start_time = time.time()
            passed = run_prover(
                proof_problem,
                kcfg_explore,
                max_depth=options.max_depth,
                max_iterations=options.max_iterations,
                cut_point_rules=KEVMSemantics.cut_point_rules(
                    options.break_on_jumpi,
                    options.break_on_calls,
                    options.break_on_storage,
                    options.break_on_basic_blocks,
                ),
                terminal_rules=KEVMSemantics.terminal_rules(options.break_every_step),
                fail_fast=options.fail_fast,
                always_check_subsumption=options.always_check_subsumption,
                fast_check_subsumption=options.fast_check_subsumption,
            )
            end_time = time.time()
            _LOGGER.info(f'Proof timing {proof_problem.id}: {end_time - start_time}s')
            failure_log = None
            if not passed:
                failure_log = print_failure_info(proof_problem, kcfg_explore)

            return passed, failure_log

    topological_sorter = graphlib.TopologicalSorter(claims_graph)
    topological_sorter.prepare()
    with wrap_process_pool(workers=options.workers) as process_pool:
        selected_results: list[tuple[bool, list[str] | None]] = []
        selected_claims = []
        while topological_sorter.is_active():
            ready = topological_sorter.get_ready()
            _LOGGER.info(f'Discharging proof obligations: {ready}')
            curr_claim_list = [all_claim_jobs_by_label[label] for label in ready]
            results: list[tuple[bool, list[str] | None]] = process_pool.map(_init_and_run_proof, curr_claim_list)
            for label in ready:
                topological_sorter.done(label)
            selected_results.extend(results)
            selected_claims.extend(curr_claim_list)

    failed = 0
    for job, r in zip(selected_claims, selected_results, strict=True):
        passed, failure_log = r
        if passed:
            print(f'PROOF PASSED: {job.claim.label}')
        else:
            failed += 1
            print(f'PROOF FAILED: {job.claim.label}')
            if options.failure_info and failure_log is not None:
                for line in failure_log:
                    print(line)

    if failed:
        sys.exit(failed)


class PruneOptions(LoggingOptions, KOptions, SpecOptions):
    node: NodeIdLike


def exec_prune(options: PruneOptions) -> None:
    md_selector = 'k'

    if options.save_directory is None:
        raise ValueError('Must pass --save-directory to prune!')

    if options.definition_dir is None:
        raise ValueError('Must pass --definition to prune!')

    kevm = KEVM(options.definition_dir, use_directory=options.save_directory)

    include_dirs = [Path(include) for include in options.includes]
    include_dirs += config.INCLUDE_DIRS

    _LOGGER.info(f'Extracting claims from file: {options.spec_file}')
    claim = single(
        kevm.get_claims(
            options.spec_file,
            spec_module_name=options.spec_module,
            include_dirs=include_dirs,
            md_selector=md_selector,
            claim_labels=options.claim_labels,
            exclude_claim_labels=options.exclude_claim_labels,
        )
    )

    apr_proof = APRProof.read_proof_data(options.save_directory, claim.label)
    node_ids = apr_proof.prune(options.node)
    _LOGGER.info(f'Pruned nodes: {node_ids}')
    apr_proof.write_proof_data()


class SectionEdgeOptions(
    LoggingOptions,
    KOptions,
    RPCOptions,
    SMTOptions,
    SpecOptions,
    BugReportOptions,
):
    edge: tuple[str, str]
    sections: int

    @staticmethod
    def default() -> dict[str, Any]:
        return {
            'sections': 2,
            'use_booster': False,
        }


def exec_section_edge(options: SectionEdgeOptions) -> None:
    md_selector = 'k'

    if options.save_directory is None:
        raise ValueError('Must pass --save-directory to section-edge!')

    if options.definition_dir is None:
        raise ValueError('Must pass --definition to section-edge!')

    kore_rpc_command: tuple[str, ...]
    if options.kore_rpc_command is None:
        kore_rpc_command = ('kore-rpc-booster',) if options.use_booster else ('kore-rpc',)
    elif isinstance(options.kore_rpc_command, str):
        kore_rpc_command = tuple(options.kore_rpc_command.split())
    else:
        kore_rpc_command = options.kore_rpc_command

    kevm = KEVM(options.definition_dir, use_directory=options.save_directory)
    llvm_definition_dir = options.definition_dir / 'llvm-library' if options.use_booster else None

    include_dirs = [Path(include) for include in options.includes]
    include_dirs += config.INCLUDE_DIRS

    claim = single(
        kevm.get_claims(
            options.spec_file,
            spec_module_name=options.spec_module,
            include_dirs=include_dirs,
            md_selector=md_selector,
            claim_labels=options.claim_labels,
            exclude_claim_labels=options.exclude_claim_labels,
        )
    )

    proof = APRProof.read_proof_data(options.save_directory, claim.label)
    source_id, target_id = options.edge
    with legacy_explore(
        kevm,
        kcfg_semantics=KEVMSemantics(),
        id=proof.id,
        bug_report=options.bug_report,
        kore_rpc_command=kore_rpc_command,
        smt_timeout=options.smt_timeout,
        smt_retry_limit=options.smt_retry_limit,
        trace_rewrites=options.trace_rewrites,
        llvm_definition_dir=llvm_definition_dir,
    ) as kcfg_explore:
        kcfg, _ = kcfg_explore.section_edge(
            proof.kcfg, source_id=int(source_id), target_id=int(target_id), logs=proof.logs, sections=options.sections
        )
    proof.write_proof_data()


class ShowKCFGOptions(
    LoggingOptions,
    KCFGShowOptions,
    KOptions,
    SpecOptions,
    DisplayOptions,
): ...


def exec_show_kcfg(options: ShowKCFGOptions) -> None:

    if options.definition_dir is None:
        raise ValueError('Must pass --definition to show-kcfg!')

    kevm = KEVM(options.definition_dir)
    include_dirs = [Path(include) for include in options.includes]
    include_dirs += config.INCLUDE_DIRS
    proof = get_apr_proof_for_spec(
        kevm,
        options.spec_file,
        save_directory=options.save_directory,
        spec_module_name=options.spec_module,
        include_dirs=include_dirs,
        md_selector=options.md_selector,
        claim_labels=options.claim_labels,
        exclude_claim_labels=options.exclude_claim_labels,
    )

    nodes = options.nodes

    if options.pending:
        nodes = list(nodes) + [node.id for node in proof.pending]
    if options.failing:
        nodes = list(nodes) + [node.id for node in proof.failing]

    node_printer = kevm_node_printer(kevm, proof)
    proof_show = APRProofShow(kevm, node_printer=node_printer)

    res_lines = proof_show.show(
        proof,
        nodes=nodes,
        node_deltas=options.node_deltas,
        to_module=options.to_module,
        minimize=options.minimize,
        sort_collections=options.sort_collections,
    )

    if options.failure_info:
        with legacy_explore(kevm, kcfg_semantics=KEVMSemantics(), id=proof.id) as kcfg_explore:
            res_lines += print_failure_info(proof, kcfg_explore)

    print('\n'.join(res_lines))


class ViewKCFGOptions(
    LoggingOptions,
    KOptions,
    SpecOptions,
): ...


def exec_view_kcfg(options: ViewKCFGOptions) -> None:

    if options.definition_dir is None:
        raise ValueError('Must pass --definition to view-kcfg!')

    kevm = KEVM(options.definition_dir)
    include_dirs = [Path(include) for include in options.includes]
    include_dirs += config.INCLUDE_DIRS
    proof = get_apr_proof_for_spec(
        kevm,
        options.spec_file,
        save_directory=options.save_directory,
        spec_module_name=options.spec_module,
        include_dirs=include_dirs,
        md_selector=options.md_selector,
        claim_labels=options.claim_labels,
        exclude_claim_labels=options.exclude_claim_labels,
    )

    node_printer = kevm_node_printer(kevm, proof)

    def custom_view(element: KCFGElem) -> list[str]:
        if type(element) is KCFG.Edge:
            return list(element.rules)
        if type(element) is KCFG.NDBranch:
            return list(element.rules)
        return []

    proof_view = APRProofViewer(proof, kevm, node_printer=node_printer, custom_view=custom_view)

    proof_view.run()


class RunOptions(
    LoggingOptions,
    KOptions,
    EVMChainOptions,
    TargetOptions,
    SaveDirOptions,
):
    input_file: Path
    output: KRunOutput
    expand_macros: bool
    debugger: bool

    @staticmethod
    def default() -> dict[str, Any]:
        return {
            'output': KRunOutput.PRETTY,
            'expand_macros': True,
            'debugger': False,
        }


def exec_run(options: RunOptions) -> None:
    target = options.target or 'llvm'

    target_fqn = f'evm-semantics.{target}'

    kevm = KEVM(kdist.get(target_fqn), use_directory=options.save_directory)

    try:
        json_read = json.loads(options.input_file.read_text())
        kore_pattern = gst_to_kore(json_read, options.schedule, options.mode, options.chainid, options.usegas)
    except json.JSONDecodeError:
        pgm_token = KToken(options.input_file.read_text(), KSort('EthereumSimulation'))
        kast_pgm = kevm.parse_token(pgm_token)
        kore_pgm = kevm.kast_to_kore(kast_pgm, sort=KSort('EthereumSimulation'))
        kore_pattern = kore_pgm_to_kore(
            kore_pgm, SORT_ETHEREUM_SIMULATION, options.schedule, options.mode, options.chainid, options.usegas
        )

    kevm.run(
        kore_pattern,
        depth=options.depth,
        term=True,
        expand_macros=options.expand_macros,
        output=options.output,
        check=True,
        debugger=options.debugger,
    )


class KastOptions(
    LoggingOptions,
    TargetOptions,
    EVMChainOptions,
    KOptions,
    SaveDirOptions,
):
    input_file: Path
    output: PrintOutput

    @staticmethod
    def default() -> dict[str, Any]:
        return {
            'output': PrintOutput.KORE,
        }


def exec_kast(options: KastOptions) -> None:
    target = options.target or 'llvm'

    target_fqn = f'evm-semantics.{target}'

    kevm = KEVM(kdist.get(target_fqn), use_directory=options.save_directory)

    try:
        json_read = json.loads(options.input_file.read_text())
        kore_pattern = gst_to_kore(json_read, options.schedule, options.mode, options.chainid, options.usegas)
    except json.JSONDecodeError:
        pgm_token = KToken(options.input_file.read_text(), KSort('EthereumSimulation'))
        kast_pgm = kevm.parse_token(pgm_token)
        kore_pgm = kevm.kast_to_kore(kast_pgm)
        kore_pattern = kore_pgm_to_kore(
            kore_pgm, SORT_ETHEREUM_SIMULATION, options.schedule, options.mode, options.chainid, options.usegas
        )

    output_text = kore_print(kore_pattern, definition_dir=kevm.definition_dir, output=options.output)
    print(output_text)


# Helpers


def _create_argument_parser() -> ArgumentParser:
    def list_of(elem_type: Callable[[str], T], delim: str = ';') -> Callable[[str], list[T]]:
        def parse(s: str) -> list[T]:
            return [elem_type(elem) for elem in s.split(delim)]

        return parse

    kevm_cli_args = KEVMCLIArgs()
    parser = ArgumentParser(prog='kevm-pyk')

    command_parser = parser.add_subparsers(dest='command', required=True)

    command_parser.add_parser('version', help='Print KEVM version and exit.', parents=[kevm_cli_args.logging_args])

    kevm_kompile_spec_args = command_parser.add_parser(
        'kompile-spec',
        help='Kompile KEVM specification.',
        parents=[kevm_cli_args.logging_args, kevm_cli_args.k_args, kevm_cli_args.kompile_args],
    )
    kevm_kompile_spec_args.add_argument('main_file', type=file_path, help='Path to file with main module.')
    kevm_kompile_spec_args.add_argument('--target', type=KompileTarget, help='[haskell|maude]')
    kevm_kompile_spec_args.add_argument(
<<<<<<< HEAD
        '--debug-build', dest='debug_build', default=False, help='Enable debug symbols in LLVM builds.'
=======
        '-o', '--output-definition', type=Path, dest='output_dir', help='Path to write kompiled definition to.'
    )
    kevm_kompile_spec_args.add_argument(
        '--debug-build', dest='debug_build', default=None, help='Enable debug symbols in LLVM builds.'
>>>>>>> ec4a4260
    )

    prove_args = command_parser.add_parser(
        'prove',
        help='Run KEVM proof.',
        parents=[
            kevm_cli_args.logging_args,
            kevm_cli_args.parallel_args,
            kevm_cli_args.k_args,
            kevm_cli_args.kprove_args,
            kevm_cli_args.rpc_args,
            kevm_cli_args.bug_report_args,
            kevm_cli_args.smt_args,
            kevm_cli_args.explore_args,
            kevm_cli_args.spec_args,
        ],
    )
    prove_args.add_argument(
        '--reinit',
        dest='reinit',
        default=None,
        action='store_true',
        help='Reinitialize CFGs even if they already exist.',
    )

    prune_args = command_parser.add_parser(
        'prune',
        help='Remove a node and its successors from the proof state.',
        parents=[
            kevm_cli_args.logging_args,
            kevm_cli_args.k_args,
            kevm_cli_args.spec_args,
        ],
    )
    prune_args.add_argument('node', type=node_id_like, help='Node to remove CFG subgraph from.')

    section_edge_args = command_parser.add_parser(
        'section-edge',
        help='Break an edge into sections.',
        parents=[
            kevm_cli_args.logging_args,
            kevm_cli_args.k_args,
            kevm_cli_args.spec_args,
        ],
    )
    section_edge_args.add_argument('edge', type=arg_pair_of(str, str), help='Edge to section in CFG.')
    section_edge_args.add_argument('--sections', type=int, help='Number of sections to make from edge (>= 2).')
    section_edge_args.add_argument(
        '--use-booster',
        dest='use_booster',
        default=None,
        action='store_true',
        help="Use the booster RPC server instead of kore-rpc. Requires calling kompile with '--target haskell-booster' flag",
    )

    prove_legacy_args = command_parser.add_parser(
        'prove-legacy',
        help='Run KEVM proof using the legacy kprove binary.',
        parents=[
            kevm_cli_args.logging_args,
            kevm_cli_args.k_args,
            kevm_cli_args.spec_args,
            kevm_cli_args.kprove_legacy_args,
        ],
    )
    prove_legacy_args.add_argument(
        '--bug-report-legacy', default=None, action='store_true', help='Generate a legacy bug report.'
    )

    command_parser.add_parser(
        'view-kcfg',
        help='Explore a given proof in the KCFG visualizer.',
        parents=[kevm_cli_args.logging_args, kevm_cli_args.k_args, kevm_cli_args.spec_args],
    )

    command_parser.add_parser(
        'show-kcfg',
        help='Print the CFG for a given proof.',
        parents=[
            kevm_cli_args.logging_args,
            kevm_cli_args.k_args,
            kevm_cli_args.kcfg_show_args,
            kevm_cli_args.spec_args,
            kevm_cli_args.display_args,
        ],
    )

    run_args = command_parser.add_parser(
        'run',
        help='Run KEVM test/simulation.',
        parents=[
            kevm_cli_args.logging_args,
            kevm_cli_args.target_args,
            kevm_cli_args.evm_chain_args,
            kevm_cli_args.k_args,
        ],
    )
    run_args.add_argument('input_file', type=file_path, help='Path to input file.')
    run_args.add_argument(
        '--output',
        type=KRunOutput,
        choices=list(KRunOutput),
    )
    run_args.add_argument(
        '--expand-macros',
        dest='expand_macros',
        default=None,
        action='store_true',
        help='Expand macros on the input term before execution.',
    )
    run_args.add_argument(
        '--no-expand-macros',
        dest='expand_macros',
        action='store_false',
        help='Do not expand macros on the input term before execution.',
    )
    run_args.add_argument(
        '--debugger',
        dest='debugger',
        action='store_true',
        help='Run GDB debugger for execution.',
    )

    kast_args = command_parser.add_parser(
        'kast',
        help='Run KEVM program.',
        parents=[
            kevm_cli_args.logging_args,
            kevm_cli_args.target_args,
            kevm_cli_args.evm_chain_args,
            kevm_cli_args.k_args,
        ],
    )
    kast_args.add_argument('input_file', type=file_path, help='Path to input file.')
    kast_args.add_argument(
        '--output',
        type=PrintOutput,
        choices=list(PrintOutput),
    )

    return parser


def _loglevel(args: Namespace) -> int:
    if args.debug:
        return logging.DEBUG

    if args.verbose:
        return logging.INFO

    return logging.WARNING


if __name__ == '__main__':
    main()<|MERGE_RESOLUTION|>--- conflicted
+++ resolved
@@ -146,36 +146,6 @@
     print(f'KEVM Version: {VERSION}')
 
 
-<<<<<<< HEAD
-def exec_kompile_spec(
-    definition_dir: Path | None,
-    main_file: Path,
-    emit_json: bool,
-    includes: list[str],
-    main_module: str | None,
-    syntax_module: str | None,
-    target: KompileTarget | None = None,
-    read_only: bool = False,
-    ccopts: Iterable[str] = (),
-    o0: bool = False,
-    o1: bool = False,
-    o2: bool = False,
-    o3: bool = False,
-    enable_llvm_debug: bool = False,
-    llvm_library: bool = False,
-    debug_build: bool = False,
-    debug: bool = False,
-    verbose: bool = False,
-    **kwargs: Any,
-) -> None:
-    if target is None:
-        target = KompileTarget.HASKELL
-
-    if target not in [KompileTarget.HASKELL, KompileTarget.MAUDE]:
-        raise ValueError(f'Can only call kevm kompile-spec with --target [haskell,maude], got: {target.value}')
-
-    definition_dir = definition_dir or Path()
-=======
 class KompileSpecOptions(LoggingOptions, KOptions, KompileOptions):
     main_file: Path
     target: KompileTarget
@@ -196,7 +166,6 @@
         raise ValueError(f'Can only call kevm kompile-spec with --target [haskell,maude], got: {options.target.value}')
 
     output_dir = options.output_dir or Path()
->>>>>>> ec4a4260
 
     optimization = 0
     if options.o1:
@@ -209,17 +178,6 @@
         optimization = 0
 
     kevm_kompile(
-<<<<<<< HEAD
-        target,
-        output_dir=definition_dir,
-        main_file=main_file,
-        main_module=main_module,
-        syntax_module=syntax_module,
-        includes=includes,
-        emit_json=emit_json,
-        read_only=read_only,
-        ccopts=ccopts,
-=======
         options.target,
         output_dir=output_dir,
         main_file=options.main_file,
@@ -229,7 +187,6 @@
         emit_json=options.emit_json,
         read_only=options.read_only,
         ccopts=options.ccopts,
->>>>>>> ec4a4260
         optimization=optimization,
         enable_llvm_debug=options.enable_llvm_debug,
         llvm_kompile_type=LLVMKompileType.C if options.llvm_library else LLVMKompileType.MAIN,
@@ -864,14 +821,10 @@
     kevm_kompile_spec_args.add_argument('main_file', type=file_path, help='Path to file with main module.')
     kevm_kompile_spec_args.add_argument('--target', type=KompileTarget, help='[haskell|maude]')
     kevm_kompile_spec_args.add_argument(
-<<<<<<< HEAD
-        '--debug-build', dest='debug_build', default=False, help='Enable debug symbols in LLVM builds.'
-=======
         '-o', '--output-definition', type=Path, dest='output_dir', help='Path to write kompiled definition to.'
     )
     kevm_kompile_spec_args.add_argument(
         '--debug-build', dest='debug_build', default=None, help='Enable debug symbols in LLVM builds.'
->>>>>>> ec4a4260
     )
 
     prove_args = command_parser.add_parser(
