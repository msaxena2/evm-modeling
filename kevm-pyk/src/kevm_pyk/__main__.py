--- conflicted
+++ resolved
@@ -1,11 +1,8 @@
 from __future__ import annotations
 
-<<<<<<< HEAD
 import contextlib
 import graphlib
 import json
-=======
->>>>>>> 2be4f953
 import logging
 import os
 import sys
