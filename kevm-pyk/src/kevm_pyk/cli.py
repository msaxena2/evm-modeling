from __future__ import annotations

import logging
from argparse import ArgumentParser
from functools import cached_property
from pathlib import Path
from typing import TYPE_CHECKING, Any

from pyk.cli.args import BugReportOptions
from pyk.cli.args import DisplayOptions as PykDisplayOptions
from pyk.cli.args import (
    KCLIArgs,
    KDefinitionOptions,
    KompileOptions,
    LoggingOptions,
    Options,
    ParallelOptions,
    SaveDirOptions,
    SMTOptions,
    SpecOptions,
)
from pyk.cli.utils import file_path
from pyk.kore.rpc import FallbackReason
from pyk.kore.tools import PrintOutput
from pyk.ktool.krun import KRunOutput

from .kompile import KompileTarget
from .utils import arg_pair_of

if TYPE_CHECKING:
    from collections.abc import Callable
    from typing import Final, TypeVar

    from pyk.kcfg.kcfg import NodeIdLike

    T = TypeVar('T')

_LOGGER: Final = logging.getLogger(__name__)


def list_of(elem_type: Callable[[str], T], delim: str = ';') -> Callable[[str], list[T]]:
    def parse(s: str | list[str]) -> list[T]:
        s_list = s.split(delim) if not isinstance(s, list) else s
        return [elem_type(elem) for elem in s_list]

    return parse


def node_id_like(s: str) -> NodeIdLike:
    try:
        return int(s)
    except ValueError:
        return s


def generate_options(args: dict[str, Any]) -> LoggingOptions:
    command = args['command']
    match command:
        case 'version':
            return VersionOptions(args)
        case 'kompile-spec':
            return KompileSpecOptions(args)
        case 'prove-legacy':
            return ProveLegacyOptions(args)
        case 'prove':
            return ProveOptions(args)
        case 'prune':
            return PruneOptions(args)
        case 'section-edge':
            return SectionEdgeOptions(args)
        case 'show-kcfg':
            return ShowKCFGOptions(args)
        case 'view-kcfg':
            return ViewKCFGOptions(args)
        case 'kast':
            return KastOptions(args)
        case 'run':
            return RunOptions(args)
        case _:
            raise ValueError(f'Unrecognized command: {command}')


def get_option_string_destination(command: str, option_string: str) -> str:
    option_string_destinations = {}
    match command:
        case 'version':
            option_string_destinations = VersionOptions.from_option_string()
        case 'kompile-spec':
            option_string_destinations = KompileSpecOptions.from_option_string()
        case 'prove-legacy':
            option_string_destinations = ProveLegacyOptions.from_option_string()
        case 'prove':
            option_string_destinations = ProveOptions.from_option_string()
        case 'prune':
            option_string_destinations = PruneOptions.from_option_string()
        case 'section-edge':
            option_string_destinations = SectionEdgeOptions.from_option_string()
        case 'show-kcfg':
            option_string_destinations = ShowKCFGOptions.from_option_string()
        case 'view-kcfg':
            option_string_destinations = ViewKCFGOptions.from_option_string()
        case 'kast':
            option_string_destinations = KastOptions.from_option_string()
        case 'run':
            option_string_destinations = RunOptions.from_option_string()

    return option_string_destinations.get(option_string, option_string.replace('-', '_'))


def get_argument_type_setter(command: str, option_string: str) -> Callable[[str], Any]:
    def func(par: str) -> str:
        return par

    option_types = {}
    match command:
        case 'version':
            option_types = VersionOptions.get_argument_type()
        case 'kompile-spec':
            option_types = KompileSpecOptions.get_argument_type()
        case 'prove-legacy':
            option_types = ProveLegacyOptions.get_argument_type()
        case 'prove':
            option_types = ProveOptions.get_argument_type()
        case 'prune':
            option_types = PruneOptions.get_argument_type()
        case 'section-edge':
            option_types = SectionEdgeOptions.get_argument_type()
        case 'show-kcfg':
            option_types = ShowKCFGOptions.get_argument_type()
        case 'view-kcfg':
            option_types = ViewKCFGOptions.get_argument_type()
        case 'kast':
            option_types = KastOptions.get_argument_type()
        case 'run':
            option_types = RunOptions.get_argument_type()

    return option_types.get(option_string, func)


def _create_argument_parser() -> ArgumentParser:
    kevm_cli_args = KEVMCLIArgs()
    config_args = ConfigArgs()
    parser = ArgumentParser(prog='kevm-pyk')

    command_parser = parser.add_subparsers(dest='command', required=True)

    command_parser.add_parser(
        'version', help='Print KEVM version and exit.', parents=[kevm_cli_args.logging_args, config_args.config_args]
    )

    kevm_kompile_spec_args = command_parser.add_parser(
        'kompile-spec',
        help='Kompile KEVM specification.',
        parents=[kevm_cli_args.logging_args, kevm_cli_args.k_args, kevm_cli_args.kompile_args, config_args.config_args],
    )
    kevm_kompile_spec_args.add_argument('main_file', type=file_path, help='Path to file with main module.')
    kevm_kompile_spec_args.add_argument('--target', type=KompileTarget, help='[haskell|maude]')

    kevm_kompile_spec_args.add_argument(
        '--debug-build', dest='debug_build', help='Enable debug symbols in LLVM builds.'
    )

    prove_args = command_parser.add_parser(
        'prove',
        help='Run KEVM proof.',
        parents=[
            kevm_cli_args.logging_args,
            kevm_cli_args.parallel_args,
            kevm_cli_args.k_args,
            kevm_cli_args.kprove_args,
            kevm_cli_args.rpc_args,
            kevm_cli_args.bug_report_args,
            kevm_cli_args.smt_args,
            kevm_cli_args.explore_args,
            kevm_cli_args.spec_args,
            config_args.config_args,
        ],
    )
    prove_args.add_argument(
        '--reinit',
        dest='reinit',
        default=None,
        action='store_true',
        help='Reinitialize CFGs even if they already exist.',
    )

    prune_args = command_parser.add_parser(
        'prune',
        help='Remove a node and its successors from the proof state.',
        parents=[kevm_cli_args.logging_args, kevm_cli_args.k_args, kevm_cli_args.spec_args, config_args.config_args],
    )
    prune_args.add_argument('node', type=node_id_like, help='Node to remove CFG subgraph from.')

    section_edge_args = command_parser.add_parser(
        'section-edge',
        help='Break an edge into sections.',
        parents=[kevm_cli_args.logging_args, kevm_cli_args.k_args, kevm_cli_args.spec_args, config_args.config_args],
    )
    section_edge_args.add_argument('edge', type=arg_pair_of(str, str), help='Edge to section in CFG.')
    section_edge_args.add_argument('--sections', type=int, help='Number of sections to make from edge (>= 2).')

    prove_legacy_args = command_parser.add_parser(
        'prove-legacy',
        help='Run KEVM proof using the legacy kprove binary.',
        parents=[
            kevm_cli_args.logging_args,
            kevm_cli_args.k_args,
            kevm_cli_args.spec_args,
            kevm_cli_args.kprove_legacy_args,
            config_args.config_args,
        ],
    )
    prove_legacy_args.add_argument(
        '--bug-report-legacy', default=None, action='store_true', help='Generate a legacy bug report.'
    )

    command_parser.add_parser(
        'view-kcfg',
        help='Explore a given proof in the KCFG visualizer.',
        parents=[kevm_cli_args.logging_args, kevm_cli_args.k_args, kevm_cli_args.spec_args, config_args.config_args],
    )

    command_parser.add_parser(
        'show-kcfg',
        help='Print the CFG for a given proof.',
        parents=[
            kevm_cli_args.logging_args,
            kevm_cli_args.k_args,
            kevm_cli_args.kcfg_show_args,
            kevm_cli_args.spec_args,
            kevm_cli_args.display_args,
            config_args.config_args,
        ],
    )

    run_args = command_parser.add_parser(
        'run',
        help='Run KEVM test/simulation.',
        parents=[
            kevm_cli_args.logging_args,
            kevm_cli_args.target_args,
            kevm_cli_args.evm_chain_args,
            kevm_cli_args.k_args,
            config_args.config_args,
        ],
    )
    run_args.add_argument('input_file', type=file_path, help='Path to input file.')
    run_args.add_argument(
        '--output',
        type=KRunOutput,
        choices=list(KRunOutput),
    )
    run_args.add_argument(
        '--expand-macros',
        dest='expand_macros',
        default=None,
        action='store_true',
        help='Expand macros on the input term before execution.',
    )
    run_args.add_argument(
        '--no-expand-macros',
        dest='expand_macros',
        default=None,
        action='store_false',
        help='Do not expand macros on the input term before execution.',
    )
    run_args.add_argument(
        '--debugger',
        dest='debugger',
        default=None,
        action='store_true',
        help='Run GDB debugger for execution.',
    )

    kast_args = command_parser.add_parser(
        'kast',
        help='Run KEVM program.',
        parents=[
            kevm_cli_args.logging_args,
            kevm_cli_args.target_args,
            kevm_cli_args.evm_chain_args,
            kevm_cli_args.k_args,
            config_args.config_args,
        ],
    )
    kast_args.add_argument('input_file', type=file_path, help='Path to input file.')
    kast_args.add_argument(
        '--output',
        type=PrintOutput,
        choices=list(PrintOutput),
    )

    return parser


class KOptions(KDefinitionOptions):
    definition_dir: Path | None
    depth: int | None

    @staticmethod
    def default() -> dict[str, Any]:
        return {
            'definition_dir': None,
            'depth': None,
        }

    @staticmethod
    def from_option_string() -> dict[str, str]:
        return KDefinitionOptions.from_option_string() | {
            'definition': 'definition_dir',
        }

    @staticmethod
    def get_argument_type() -> dict[str, Callable]:
        return KDefinitionOptions.get_argument_type()


class KProveLegacyOptions(Options):
    bug_report: bool
    debugger: bool
    max_depth: int | None
    max_counterexamples: int | None
    branching_allowed: int | None
    haskell_backend_args: list[str]

    @staticmethod
    def default() -> dict[str, Any]:
        return {
            'bug_report': False,
            'debugger': False,
            'max_depth': None,
            'max_counterexamples': None,
            'branching_allowed': None,
            'haskell_backend_args': [],
        }

    @staticmethod
    def from_option_string() -> dict[str, str]:
        return KDefinitionOptions.from_option_string() | {
            'haskell-backend-arg': 'haskell_backend_args',
        }

    @staticmethod
    def get_argument_type() -> dict[str, Callable]:
        return {'haskell-backend-arg': list_of(str)}


class RPCOptions(Options):
    trace_rewrites: bool
    kore_rpc_command: str | None
    use_booster: bool
    fallback_on: list[FallbackReason]
    post_exec_simplify: bool
    interim_simplification: int | None
    port: int | None
    maude_port: int | None

    @staticmethod
    def default() -> dict[str, Any]:
        return {
            'trace_rewrites': False,
            'kore_rpc_command': None,
            'use_booster': True,
            'fallback_on': [],
            'post_exec_simplify': True,
            'interim_simplification': None,
            'port': None,
            'maude_port': None,
        }

    @staticmethod
    def get_argument_type() -> dict[str, Callable]:
        return {'fallback-on': list_of(FallbackReason, delim=',')}


class ExploreOptions(Options):
    break_every_step: bool
    break_on_jumpi: bool
    break_on_calls: bool
    break_on_storage: bool
    break_on_basic_blocks: bool
    max_depth: int
    max_iterations: int | None
    failure_info: bool
    auto_abstract_gas: bool
    counterexample_info: bool
    fail_fast: bool

    @staticmethod
    def default() -> dict[str, Any]:
        return {
            'break_every_step': False,
            'break_on_jumpi': False,
            'break_on_calls': False,
            'break_on_storage': False,
            'break_on_basic_blocks': False,
            'max_depth': 1000,
            'max_iterations': None,
            'failure_info': True,
            'auto_abstract_gas': False,
            'counterexample_info': True,
            'fail_fast': True,
        }

    @staticmethod
    def from_option_string() -> dict[str, str]:
        return {
            'failure-information': 'failure_info',
            'no-failure-information': 'no_failure_info',
        }


class KProveOptions(Options):
    debug_equations: list[str]
    always_check_subsumption: bool
    fast_check_subsumption: bool

    @staticmethod
    def default() -> dict[str, Any]:
        return {
            'debug_equations': [],
            'always_check_subsumption': True,
            'fast_check_subsumption': False,
        }


class KCFGShowOptions(Options):
    nodes: list[NodeIdLike]
    node_deltas: list[tuple[NodeIdLike, NodeIdLike]]
    failure_info: bool
    to_module: bool
    pending: bool
    failing: bool
    counterexample_info: bool

    @staticmethod
    def default() -> dict[str, Any]:
        return {
            'nodes': [],
            'node_deltas': [],
            'failure_info': False,
            'to_module': False,
            'pending': False,
            'failing': False,
            'counterexample_info': False,
        }

    @staticmethod
    def from_option_string() -> dict[str, str]:
        return {
            'counterexample-information': 'counterexample_info',
            'no-counterexample-information': 'no_counterexample_info',
            'node': 'nodes',
            'node-delta': 'node_deltas',
        }

    @staticmethod
    def get_argument_type() -> dict[str, Callable]:
        return {
            'node': list_of(node_id_like, delim=','),
            'node-delta': list_of(arg_pair_of(node_id_like, node_id_like)),
        }


class TargetOptions(Options):
    target: str | None

    @staticmethod
    def default() -> dict[str, Any]:
        return {
            'target': None,
        }


class EVMChainOptions(Options):
    schedule: str
    chainid: int
    mode: str
    usegas: bool

    @staticmethod
    def default() -> dict[str, Any]:
        return {
            'schedule': 'SHANGHAI',
            'chainid': 1,
            'mode': 'NORMAL',
            'usegas': True,
        }

    @staticmethod
    def from_option_string() -> dict[str, str]:
        return {
            'no-gas': 'no_usegas',
        }


class DisplayOptions(PykDisplayOptions):
    sort_collections: bool

    @staticmethod
    def default() -> dict[str, Any]:
        return {
            'sort_collections': False,
        }

    @staticmethod
    def from_option_string() -> dict[str, str]:
        return PykDisplayOptions.from_option_string()

    @staticmethod
    def get_argument_type() -> dict[str, Callable]:
        return PykDisplayOptions.get_argument_type()


class KGenOptions(Options):
    requires: list[str]
    imports: list[str]

    @staticmethod
    def default() -> dict[str, Any]:
        return {
            'requires': [],
            'imports': [],
        }

    @staticmethod
    def from_option_string() -> dict[str, str]:
        return {
            'require': 'requires',
            'module-import': 'imports',
        }

    @staticmethod
    def get_argument_type() -> dict[str, Callable]:
        return {
            'require': list_of(str),
            'module-import': list_of(str),
        }


class VersionOptions(LoggingOptions):
    @staticmethod
    def from_option_string() -> dict[str, str]:
        return LoggingOptions.from_option_string()

    @staticmethod
    def get_argument_type() -> dict[str, Callable]:
        return LoggingOptions.get_argument_type()


class KompileSpecOptions(LoggingOptions, KOptions, KompileOptions):
    main_file: Path
    target: KompileTarget
    debug_build: bool

    @staticmethod
    def default() -> dict[str, Any]:
        return {
            'target': KompileTarget.HASKELL,
            'debug_build': False,
        }

    @staticmethod
    def from_option_string() -> dict[str, str]:
        return LoggingOptions.from_option_string() | KOptions.from_option_string() | KompileOptions.from_option_string()

    @staticmethod
    def get_argument_type() -> dict[str, Callable]:
        return (
            LoggingOptions.get_argument_type()
            | KOptions.get_argument_type()
            | KompileOptions.get_argument_type()
            | {'target': KompileTarget, 'main_file': file_path}
        )


class ProveLegacyOptions(LoggingOptions, KOptions, SpecOptions, KProveLegacyOptions):
    bug_report_legacy: bool

    @staticmethod
    def default() -> dict[str, Any]:
        return {
            'bug_report_legacy': False,
        }

    @staticmethod
    def from_option_string() -> dict[str, str]:
        return (
            LoggingOptions.from_option_string()
            | KOptions.from_option_string()
            | SpecOptions.from_option_string()
            | KProveLegacyOptions.from_option_string()
        )

    @staticmethod
    def get_argument_type() -> dict[str, Callable]:
        return (
            LoggingOptions.get_argument_type()
            | KOptions.get_argument_type()
            | SpecOptions.get_argument_type()
            | KProveLegacyOptions.get_argument_type()
        )


class ProveOptions(
    LoggingOptions,
    ParallelOptions,
    KOptions,
    RPCOptions,
    BugReportOptions,
    SMTOptions,
    ExploreOptions,
    SpecOptions,
    KProveOptions,
):
    reinit: bool
    max_frontier_parallel: int

    @staticmethod
    def default() -> dict[str, Any]:
        return {
            'reinit': False,
            'max_frontier_parallel': 1,
        }

    @staticmethod
    def from_option_string() -> dict[str, str]:
        return (
            LoggingOptions.from_option_string()
            | ParallelOptions.from_option_string()
            | KOptions.from_option_string()
            | RPCOptions.from_option_string()
            | BugReportOptions.from_option_string()
            | SMTOptions.from_option_string()
            | ExploreOptions.from_option_string()
            | SpecOptions.from_option_string()
            | KProveOptions.from_option_string()
        )

    @staticmethod
    def get_argument_type() -> dict[str, Callable]:
        return (
            LoggingOptions.get_argument_type()
            | ParallelOptions.get_argument_type()
            | KOptions.get_argument_type()
            | RPCOptions.get_argument_type()
            | BugReportOptions.get_argument_type()
            | SMTOptions.get_argument_type()
            | ExploreOptions.get_argument_type()
            | SpecOptions.get_argument_type()
            | KProveOptions.get_argument_type()
        )


class PruneOptions(LoggingOptions, KOptions, SpecOptions):
    node: NodeIdLike

    @staticmethod
    def from_option_string() -> dict[str, str]:
        return LoggingOptions.from_option_string() | KOptions.from_option_string() | SpecOptions.from_option_string()

    @staticmethod
    def get_argument_type() -> dict[str, Callable]:
        return (
            LoggingOptions.get_argument_type()
            | KOptions.get_argument_type()
            | SpecOptions.get_argument_type()
            | {
                'node': node_id_like,
            }
        )


class SectionEdgeOptions(
    LoggingOptions,
    KOptions,
    RPCOptions,
    SMTOptions,
    SpecOptions,
    BugReportOptions,
):
    edge: tuple[str, str]
    sections: int

    @staticmethod
    def default() -> dict[str, Any]:
        return {
            'sections': 2,
        }

    @staticmethod
    def from_option_string() -> dict[str, str]:
        return (
            LoggingOptions.from_option_string()
            | KOptions.from_option_string()
            | RPCOptions.from_option_string()
            | SMTOptions.from_option_string()
            | SpecOptions.from_option_string()
            | BugReportOptions.from_option_string()
        )

    @staticmethod
    def get_argument_type() -> dict[str, Callable]:
        return (
            LoggingOptions.get_argument_type()
            | KOptions.get_argument_type()
            | RPCOptions.get_argument_type()
            | SMTOptions.get_argument_type()
            | SpecOptions.get_argument_type()
            | BugReportOptions.get_argument_type()
            | {
                'edge': arg_pair_of(str, str),
            }
        )


class ShowKCFGOptions(
    LoggingOptions,
    KCFGShowOptions,
    KOptions,
    SpecOptions,
    DisplayOptions,
):
    @staticmethod
    def from_option_string() -> dict[str, str]:
        return (
            LoggingOptions.from_option_string()
            | KCFGShowOptions.from_option_string()
            | KOptions.from_option_string()
            | SpecOptions.from_option_string()
            | DisplayOptions.from_option_string()
        )

    @staticmethod
    def get_argument_type() -> dict[str, Callable]:
        return (
            LoggingOptions.get_argument_type()
            | KCFGShowOptions.get_argument_type()
            | KOptions.get_argument_type()
            | SpecOptions.get_argument_type()
            | DisplayOptions.get_argument_type()
        )


class ViewKCFGOptions(
    LoggingOptions,
    KOptions,
    SpecOptions,
):
    @staticmethod
    def from_option_string() -> dict[str, str]:
        return LoggingOptions.from_option_string() | KOptions.from_option_string() | SpecOptions.from_option_string()

    @staticmethod
    def get_argument_type() -> dict[str, Callable]:
        return LoggingOptions.get_argument_type() | KOptions.get_argument_type() | SpecOptions.get_argument_type()


class RunOptions(
    LoggingOptions,
    KOptions,
    EVMChainOptions,
    TargetOptions,
    SaveDirOptions,
):
    input_file: Path
    output: KRunOutput
    expand_macros: bool
    debugger: bool

    @staticmethod
    def default() -> dict[str, Any]:
        return {
            'output': KRunOutput.PRETTY,
            'expand_macros': True,
            'debugger': False,
        }

    @staticmethod
    def from_option_string() -> dict[str, str]:
        return (
            LoggingOptions.from_option_string()
            | KOptions.from_option_string()
            | EVMChainOptions.from_option_string()
            | TargetOptions.from_option_string()
            | SaveDirOptions.from_option_string()
        )

    @staticmethod
    def get_argument_type() -> dict[str, Callable]:
        return (
            LoggingOptions.get_argument_type()
            | KOptions.get_argument_type()
            | EVMChainOptions.get_argument_type()
            | TargetOptions.get_argument_type()
            | SaveDirOptions.get_argument_type()
            | {
                'input_file': file_path,
                'output': KRunOutput,
            }
        )


class KastOptions(
    LoggingOptions,
    TargetOptions,
    EVMChainOptions,
    KOptions,
    SaveDirOptions,
):
    input_file: Path
    output: PrintOutput

    @staticmethod
    def default() -> dict[str, Any]:
        return {
            'output': PrintOutput.KORE,
        }

    @staticmethod
    def from_option_string() -> dict[str, str]:
        return (
            LoggingOptions.from_option_string()
            | TargetOptions.from_option_string()
            | EVMChainOptions.from_option_string()
            | KOptions.from_option_string()
            | SaveDirOptions.from_option_string()
        )

    @staticmethod
    def get_argument_type() -> dict[str, Callable]:
        return (
            LoggingOptions.get_argument_type()
            | KOptions.get_argument_type()
            | EVMChainOptions.get_argument_type()
            | TargetOptions.get_argument_type()
            | SaveDirOptions.get_argument_type()
            | {
                'input_file': file_path,
            }
        )


class ConfigArgs:
    @cached_property
    def config_args(self) -> ArgumentParser:
        args = ArgumentParser(add_help=False)
        args.add_argument(
            '--config-file',
            dest='config_file',
            type=file_path,
            default=Path('./kevm-pyk.toml'),
            help='Path to Pyk config file.',
        )
        args.add_argument(
            '--config-profile',
            dest='config_profile',
            default='default',
            help='Config profile to be used.',
        )
        return args


class KEVMCLIArgs(KCLIArgs):
    @cached_property
    def target_args(self) -> ArgumentParser:
        args = ArgumentParser(add_help=False)
        args.add_argument('--target', choices=['llvm', 'haskell', 'haskell-standalone', 'foundry'])
        return args

    @cached_property
    def k_args(self) -> ArgumentParser:
        args = super().definition_args
        args.add_argument('--depth', type=int, help='Maximum depth to execute to.')
        return args

    @cached_property
    def kprove_args(self) -> ArgumentParser:
        args = ArgumentParser(add_help=False)
        args.add_argument(
            '--debug-equations',
            type=list_of(str, delim=','),
            help='Comma-separate list of equations to debug.',
        )
        args.add_argument(
            '--always-check-subsumption',
            dest='always_check_subsumption',
            default=None,
            action='store_true',
            help='Check subsumption even on non-terminal nodes (default, experimental).',
        )
        args.add_argument(
            '--no-always-check-subsumption',
            dest='always_check_subsumption',
            default=None,
            action='store_false',
            help='Do not check subsumption on non-terminal nodes (experimental).',
        )
        args.add_argument(
            '--fast-check-subsumption',
            dest='fast_check_subsumption',
            default=None,
            action='store_true',
            help='Use fast-check on k-cell to determine subsumption (experimental).',
        )
        return args

    @cached_property
    def kprove_legacy_args(self) -> ArgumentParser:
        args = ArgumentParser(add_help=False)
        args.add_argument(
            '--bug-report',
            default=None,
            action='store_true',
            help='Generate a haskell-backend bug report for the execution.',
        )
        args.add_argument(
            '--debugger',
            dest='debugger',
            default=None,
            action='store_true',
            help='Launch proof in an interactive debugger.',
        )
        args.add_argument(
            '--max-depth',
            dest='max_depth',
            type=int,
            help='The maximum number of computational steps to prove.',
        )
        args.add_argument(
            '--max-counterexamples',
            type=int,
            dest='max_counterexamples',
            help='Maximum number of counterexamples reported before a forcible stop.',
        )
        args.add_argument(
            '--branching-allowed',
            type=int,
            dest='branching_allowed',
            help='Number of branching events allowed before a forcible stop.',
        )
        args.add_argument(
            '--haskell-backend-arg',
            dest='haskell_backend_args',
            action='append',
            help='Arguments passed to the Haskell backend execution engine.',
        )
        return args

    @cached_property
    def evm_chain_args(self) -> ArgumentParser:
        schedules = (
            'DEFAULT',
            'FRONTIER',
            'HOMESTEAD',
            'TANGERINE_WHISTLE',
            'SPURIOUS_DRAGON',
            'BYZANTIUM',
            'CONSTANTINOPLE',
            'PETERSBURG',
            'ISTANBUL',
            'BERLIN',
            'LONDON',
            'MERGE',
            'SHANGHAI',
        )
        modes = ('NORMAL', 'VMTESTS')

        args = ArgumentParser(add_help=False)
        args.add_argument(
            '--schedule',
            choices=schedules,
            help=f"schedule to use for execution [{'|'.join(schedules)}].",
        )
        args.add_argument('--chainid', type=int, help='chain ID to use for execution.')
        args.add_argument(
            '--mode',
            choices=modes,
            help="execution mode to use [{'|'.join(modes)}].",
        )
        args.add_argument(
            '--no-gas', default=None, action='store_false', dest='usegas', help='omit gas cost computations.'
        )
        return args

    @cached_property
    def display_args(self) -> ArgumentParser:
        args = super().display_args
        args.add_argument(
            '--sort-collections',
            dest='sort_collections',
            default=None,
            action='store_true',
            help='Sort collections before outputting term.',
        )
        return args

    @cached_property
    def rpc_args(self) -> ArgumentParser:
        args = ArgumentParser(add_help=False)
        args.add_argument(
            '--trace-rewrites',
            dest='trace_rewrites',
            default=None,
            action='store_true',
            help='Log traces of all simplification and rewrite rule applications.',
        )
        args.add_argument(
            '--kore-rpc-command',
            dest='kore_rpc_command',
            type=str,
            help='Custom command to start RPC server.',
        )
        args.add_argument(
            '--use-booster',
            dest='use_booster',
<<<<<<< HEAD
            default=True,
=======
            default=None,
>>>>>>> 3094eeeb
            action='store_true',
            help='Use the booster RPC server instead of kore-rpc.',
        )
        args.add_argument(
            '--no-use-booster',
            dest='use_booster',
            default=True,
            action='store_false',
            help='Do not use the booster RPC server instead of kore-rpc.',
        )
        args.add_argument(
            '--fallback-on',
            dest='fallback_on',
            type=list_of(FallbackReason, delim=','),
            help='Comma-separated reasons to fallback from booster to kore, only usable with --use-booster. Options [Branching,Aborted,Stuck].',
        )
        args.add_argument(
            '--post-exec-simplify',
            dest='post_exec_simplify',
            default=None,
            action='store_true',
            help='Always simplify states with kore backend after booster execution, only usable with --use-booster.',
        )
        args.add_argument(
            '--no-post-exec-simplify',
            dest='post_exec_simplify',
            default=None,
            action='store_false',
            help='Do not simplify states with kore backend after booster execution, only usable with --use-booster.',
        )
        args.add_argument(
            '--interim-simplification',
            dest='interim_simplification',
            type=int,
            help='Max number of steps to execute before applying simplifier to term in booster backend, only usable with --use-booster.',
        )
        args.add_argument(
            '--port',
            dest='port',
            type=int,
            help='Use existing RPC server on named port.',
        )
        args.add_argument(
            '--maude-port',
            dest='maude_port',
            type=int,
            help='Use existing Maude RPC server on named port.',
        )
        return args

    @cached_property
    def explore_args(self) -> ArgumentParser:
        args = ArgumentParser(add_help=False)
        args.add_argument(
            '--break-every-step',
            dest='break_every_step',
            default=None,
            action='store_true',
            help='Store a node for every EVM opcode step (expensive).',
        )
        args.add_argument(
            '--break-on-jumpi',
            dest='break_on_jumpi',
            default=None,
            action='store_true',
            help='Store a node for every EVM jump opcode.',
        )
        args.add_argument(
            '--break-on-calls',
            dest='break_on_calls',
            default=None,
            action='store_true',
            help='Store a node for every EVM call made.',
        )
        args.add_argument(
            '--no-break-on-calls',
            dest='break_on_calls',
            default=None,
            action='store_false',
            help='Do not store a node for every EVM call made (default).',
        )
        args.add_argument(
            '--break-on-storage',
            dest='break_on_storage',
            default=None,
            action='store_true',
            help='Store a node for every EVM SSTORE/SLOAD made.',
        )
        args.add_argument(
            '--break-on-basic-blocks',
            dest='break_on_basic_blocks',
            default=None,
            action='store_true',
            help='Store a node for every EVM basic block (implies --break-on-calls).',
        )
        args.add_argument(
            '--max-depth',
            dest='max_depth',
            type=int,
            help='Maximum number of K steps before the state is saved in a new node in the CFG. Branching will cause this to happen earlier.',
        )
        args.add_argument(
            '--max-iterations',
            dest='max_iterations',
            type=int,
            help='Number of times to expand the next pending node in the CFG.',
        )
        args.add_argument(
            '--failure-information',
            dest='failure_info',
            default=None,
            action='store_true',
            help='Show failure summary for all failing tests (default).',
        )
        args.add_argument(
            '--no-failure-information',
            dest='failure_info',
            default=None,
            action='store_false',
            help='Do not show failure summary for failing tests.',
        )
        args.add_argument(
            '--auto-abstract-gas',
            dest='auto_abstract_gas',
            default=None,
            action='store_true',
            help='Automatically extract gas cell when infinite gas is enabled.',
        )
        args.add_argument(
            '--counterexample-information',
            dest='counterexample_info',
            default=None,
            action='store_true',
            help='Show models for failing nodes (default).',
        )
        args.add_argument(
            '--no-counterexample-information',
            dest='counterexample_info',
            default=None,
            action='store_false',
            help='Do not show models for failing nodes.',
        )
        args.add_argument(
            '--fail-fast',
            dest='fail_fast',
            default=None,
            action='store_true',
            help='Stop execution on other branches if a failing node is detected (default).',
        )
        args.add_argument(
            '--no-fail-fast',
            dest='fail_fast',
            default=None,
            action='store_false',
            help='Continue execution on other branches if a failing node is detected.',
        )
        return args

    @cached_property
    def k_gen_args(self) -> ArgumentParser:
        args = ArgumentParser(add_help=False)
        args.add_argument(
            '--require',
            dest='requires',
            action='append',
            help='Extra K requires to include in generated output.',
        )
        args.add_argument(
            '--module-import',
            dest='imports',
            action='append',
            help='Extra modules to import into generated main module.',
        )
        return args

    @cached_property
    def kcfg_show_args(self) -> ArgumentParser:
        args = ArgumentParser(add_help=False)
        args.add_argument(
            '--node',
            type=node_id_like,
            dest='nodes',
            action='append',
            help='List of nodes to display as well.',
        )
        args.add_argument(
            '--node-delta',
            type=arg_pair_of(node_id_like, node_id_like),
            dest='node_deltas',
            action='append',
            help='List of nodes to display delta for.',
        )
        args.add_argument(
            '--failure-information',
            dest='failure_info',
            default=None,
            action='store_true',
            help='Show failure summary for cfg.',
        )
        args.add_argument(
            '--no-failure-information',
            dest='failure_info',
            default=None,
            action='store_false',
            help='Do not show failure summary for cfg.',
        )
        args.add_argument(
            '--to-module', dest='to_module', default=None, action='store_true', help='Output edges as a K module.'
        )
        args.add_argument(
            '--pending', dest='pending', default=None, action='store_true', help='Also display pending nodes.'
        )
        args.add_argument(
            '--failing', dest='failing', default=None, action='store_true', help='Also display failing nodes.'
        )
        args.add_argument(
            '--counterexample-information',
            dest='counterexample_info',
            default=None,
            action='store_true',
            help="Show models for failing nodes. Should be called with the '--failure-information' flag.",
        )
        return args<|MERGE_RESOLUTION|>--- conflicted
+++ resolved
@@ -1014,18 +1014,14 @@
         args.add_argument(
             '--use-booster',
             dest='use_booster',
-<<<<<<< HEAD
-            default=True,
-=======
-            default=None,
->>>>>>> 3094eeeb
+            default=None,
             action='store_true',
             help='Use the booster RPC server instead of kore-rpc.',
         )
         args.add_argument(
             '--no-use-booster',
             dest='use_booster',
-            default=True,
+            default=None,
             action='store_false',
             help='Do not use the booster RPC server instead of kore-rpc.',
         )
