--- conflicted
+++ resolved
@@ -163,8 +163,6 @@
         return args
 
     @cached_property
-<<<<<<< HEAD
-=======
     def foundry_test_args(self) -> ArgumentParser:
         args = ArgumentParser(add_help=False)
         args.add_argument('test', type=str, help='Test to run')
@@ -175,12 +173,6 @@
     def rpc_args(self) -> ArgumentParser:
         args = ArgumentParser(add_help=False)
         args.add_argument(
-            '--bug-report',
-            default=False,
-            action='store_true',
-            help='Generate a haskell-backend bug report for the execution.',
-        )
-        args.add_argument(
             '--trace-rewrites',
             default=False,
             action='store_true',
@@ -189,7 +181,6 @@
         return args
 
     @cached_property
->>>>>>> eb5f2a46
     def explore_args(self) -> ArgumentParser:
         args = ArgumentParser(add_help=False)
         args.add_argument(
