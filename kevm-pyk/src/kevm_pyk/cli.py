--- conflicted
+++ resolved
@@ -1021,19 +1021,18 @@
             help='Use the booster RPC server instead of kore-rpc.',
         )
         args.add_argument(
-<<<<<<< HEAD
+            '--no-use-booster',
+            dest='use_booster',
+            default=None,
+            action='store_false',
+            help='Do not the booster RPC server instead of kore-rpc.',
+        )
+        args.add_argument(
             '--use-booster-dev',
             dest='use_booster_dev',
             default=None,
             action='store_true',
             help='Use the development booster RPC server instead of kore-rpc.',
-=======
-            '--no-use-booster',
-            dest='use_booster',
-            default=None,
-            action='store_false',
-            help='Do not the booster RPC server instead of kore-rpc.',
->>>>>>> 20a29241
         )
         args.add_argument(
             '--fallback-on',
