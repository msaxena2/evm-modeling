--- conflicted
+++ resolved
@@ -73,7 +73,6 @@
         return args
 
     @cached_property
-<<<<<<< HEAD
     def krun_args(self) -> ArgumentParser:
         args = ArgumentParser(add_help=False)
         args.add_argument('--parser', default=None, type=str, help='Parser to use for $PGM.')
@@ -101,7 +100,10 @@
             dest='expand_macros',
             action='store_false',
             help='Do not expand macros on the input term before execution.',
-=======
+        )
+        return args
+
+    @cached_property
     def kprove_legacy_args(self) -> ArgumentParser:
         args = ArgumentParser(add_help=False)
         args.add_argument(
@@ -144,7 +146,6 @@
             default=[],
             action='append',
             help='Arguments passed to the Haskell backend execution engine.',
->>>>>>> 6318b2ae
         )
         return args
 
