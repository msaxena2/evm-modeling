from __future__ import annotations

from argparse import ArgumentParser
from functools import cached_property
from pathlib import Path
from typing import TYPE_CHECKING

from pyk.cli.args import KCLIArgs
from pyk.cli.utils import dir_path

from .utils import arg_pair_of

if TYPE_CHECKING:
    from collections.abc import Callable
    from typing import TypeVar

    from pyk.kcfg.kcfg import NodeIdLike

    T = TypeVar('T')


def list_of(elem_type: Callable[[str], T], delim: str = ';') -> Callable[[str], list[T]]:
    def parse(s: str) -> list[T]:
        return [elem_type(elem) for elem in s.split(delim)]

    return parse


def node_id_like(s: str) -> NodeIdLike:
    try:
        return int(s)
    except ValueError:
        return s


class KEVMCLIArgs(KCLIArgs):
    @cached_property
    def k_args(self) -> ArgumentParser:
        args = super().definition_args
        args.add_argument('--depth', default=None, type=int, help='Maximum depth to execute to.')
        return args

    @cached_property
    def kprove_args(self) -> ArgumentParser:
        args = ArgumentParser(add_help=False)
        args.add_argument(
            '--debug-equations',
            type=list_of(str, delim=','),
            default=[],
            help='Comma-separate list of equations to debug.',
        )
        return args

    @cached_property
    def kprove_legacy_args(self) -> ArgumentParser:
        args = ArgumentParser(add_help=False)
        args.add_argument(
            '--bug-report',
            default=False,
            action='store_true',
            help='Generate a haskell-backend bug report for the execution.',
        )
        args.add_argument(
            '--debugger',
            dest='debugger',
            default=False,
            action='store_true',
            help='Launch proof in an interactive debugger.',
        )
        args.add_argument(
            '--max-depth',
            dest='max_depth',
            default=None,
            type=int,
            help='The maximum number of computational steps to prove.',
        )
        args.add_argument(
            '--max-counterexamples',
            type=int,
            dest='max_counterexamples',
            default=None,
            help='Maximum number of counterexamples reported before a forcible stop.',
        )
        args.add_argument(
            '--branching-allowed',
            type=int,
            dest='branching_allowed',
            default=None,
            help='Number of branching events allowed before a forcible stop.',
        )
        args.add_argument(
            '--haskell-backend-arg',
            dest='haskell_backend_args',
            default=[],
            action='append',
            help='Arguments passed to the Haskell backend execution engine.',
        )
        return args

    @cached_property
    def evm_chain_args(self) -> ArgumentParser:
        schedules = (
            'DEFAULT',
            'FRONTIER',
            'HOMESTEAD',
            'TANGERINE_WHISTLE',
            'SPURIOUS_DRAGON',
            'BYZANTIUM',
            'CONSTANTINOPLE',
            'PETERSBURG',
            'ISTANBUL',
            'BERLIN',
            'LONDON',
            'MERGE',
            'SHANGHAI',
        )
        modes = ('NORMAL', 'VMTESTS')

        args = ArgumentParser(add_help=False)
        args.add_argument(
            '--schedule',
            choices=schedules,
<<<<<<< HEAD
            default='SHANGHAI',
=======
            default='MERGE',
>>>>>>> 915a2a38
            help=f"schedule to use for execution [{'|'.join(schedules)}]",
        )
        args.add_argument('--chainid', type=int, default=1, help='chain ID to use for execution')
        args.add_argument(
            '--mode',
            choices=modes,
            default='NORMAL',
            help="execution mode to use [{'|'.join(modes)}]",
        )
        return args

    @cached_property
    def display_args(self) -> ArgumentParser:
        args = super().display_args
        args.add_argument(
            '--sort-collections',
            dest='sort_collections',
            default=False,
            action='store_true',
            help='Sort collections before outputting term.',
        )
        return args

    @cached_property
    def foundry_args(self) -> ArgumentParser:
        args = ArgumentParser(add_help=False)
        args.add_argument(
            '--foundry-project-root',
            dest='foundry_root',
            type=dir_path,
            default=Path('.'),
            help='Path to Foundry project root directory.',
        )
        return args

    @cached_property
    def rpc_args(self) -> ArgumentParser:
        args = ArgumentParser(add_help=False)
        args.add_argument(
            '--bug-report',
            default=False,
            action='store_true',
            help='Generate a haskell-backend bug report for the execution.',
        )
        args.add_argument(
            '--trace-rewrites',
            default=False,
            action='store_true',
            help='Log traces of all simplification and rewrite rule applications.',
        )
        return args

    @cached_property
    def smt_args(self) -> ArgumentParser:
        args = ArgumentParser(add_help=False)
        args.add_argument(
            '--smt-timeout', dest='smt_timeout', type=int, default=125, help='Timeout in ms to use for SMT queries.'
        )
        args.add_argument(
            '--smt-retry-limit',
            dest='smt_retry_limit',
            type=int,
            default=4,
            help='Number of times to retry SMT queries with scaling timeouts.',
        )
        return args

    @cached_property
    def explore_args(self) -> ArgumentParser:
        args = ArgumentParser(add_help=False)
        args.add_argument(
            '--break-every-step',
            dest='break_every_step',
            default=False,
            action='store_true',
            help='Store a node for every EVM opcode step (expensive).',
        )
        args.add_argument(
            '--break-on-jumpi',
            dest='break_on_jumpi',
            default=False,
            action='store_true',
            help='Store a node for every EVM jump opcode.',
        )
        args.add_argument(
            '--break-on-calls',
            dest='break_on_calls',
            default=True,
            action='store_true',
            help='Store a node for every EVM call made.',
        )
        args.add_argument(
            '--no-break-on-calls',
            dest='break_on_calls',
            action='store_false',
            help='Do not store a node for every EVM call made.',
        )
        args.add_argument(
            '--implication-every-block',
            dest='implication_every_block',
            default=True,
            action='store_true',
            help='Check subsumption into target state every basic block, not just at terminal nodes.',
        )
        args.add_argument(
            '--no-implication-every-block',
            dest='implication_every_block',
            action='store_false',
            help='Do not check subsumption into target state every basic block, not just at terminal nodes.',
        )
        args.add_argument(
            '--simplify-init',
            dest='simplify_init',
            default=True,
            action='store_true',
            help='Simplify the initial and target states at startup.',
        )
        args.add_argument(
            '--no-simplify-init',
            dest='simplify_init',
            action='store_false',
            help='Do not simplify the initial and target states at startup.',
        )
        args.add_argument(
            '--max-depth',
            dest='max_depth',
            default=1000,
            type=int,
            help='Store every Nth state in the CFG for inspection.',
        )
        args.add_argument(
            '--max-iterations',
            dest='max_iterations',
            default=None,
            type=int,
            help='Store every Nth state in the CFG for inspection.',
        )
        args.add_argument(
            '--kore-rpc-command',
            dest='kore_rpc_command',
            type=str,
            default='kore-rpc',
            help='Custom command to start RPC server',
        )
        args.add_argument(
            '--failure-information',
            dest='failure_info',
            default=True,
            action='store_true',
            help='Show failure summary for all failing tests',
        )
        args.add_argument(
            '--no-failure-information',
            dest='failure_info',
            action='store_false',
            help='Do not show failure summary for failing tests',
        )
        args.add_argument(
            '--auto-abstract-gas',
            dest='auto_abstract_gas',
            action='store_true',
            help='Automatically extract gas cell when infinite gas is enabled',
        )
        return args

    @cached_property
    def k_gen_args(self) -> ArgumentParser:
        args = ArgumentParser(add_help=False)
        args.add_argument(
            '--require',
            dest='requires',
            default=[],
            action='append',
            help='Extra K requires to include in generated output.',
        )
        args.add_argument(
            '--module-import',
            dest='imports',
            default=[],
            action='append',
            help='Extra modules to import into generated main module.',
        )
        return args

    @cached_property
    def kcfg_show_args(self) -> ArgumentParser:
        args = ArgumentParser(add_help=False)
        args.add_argument(
            '--node',
            type=node_id_like,
            dest='nodes',
            default=[],
            action='append',
            help='List of nodes to display as well.',
        )
        args.add_argument(
            '--node-delta',
            type=arg_pair_of(node_id_like, node_id_like),
            dest='node_deltas',
            default=[],
            action='append',
            help='List of nodes to display delta for.',
        )
        args.add_argument(
            '--failure-information',
            dest='failure_info',
            default=False,
            action='store_true',
            help='Show failure summary for cfg',
        )
        args.add_argument(
            '--no-failure-information',
            dest='failure_info',
            action='store_false',
            help='Do not show failure summary for cfg',
        )
        args.add_argument(
            '--to-module', dest='to_module', default=False, action='store_true', help='Output edges as a K module.'
        )
        args.add_argument(
            '--pending', dest='pending', default=False, action='store_true', help='Also display pending nodes'
        )
        args.add_argument(
            '--failing', dest='failing', default=False, action='store_true', help='Also display failing nodes'
        )
        return args<|MERGE_RESOLUTION|>--- conflicted
+++ resolved
@@ -120,11 +120,7 @@
         args.add_argument(
             '--schedule',
             choices=schedules,
-<<<<<<< HEAD
             default='SHANGHAI',
-=======
-            default='MERGE',
->>>>>>> 915a2a38
             help=f"schedule to use for execution [{'|'.join(schedules)}]",
         )
         args.add_argument('--chainid', type=int, default=1, help='chain ID to use for execution')
