--- conflicted
+++ resolved
@@ -293,10 +293,6 @@
 
 
 
-<<<<<<< HEAD
-module SUMMARY-ASSERTTEST.TEST-REVERT-BRANCH:4FF4BDEE7211F3F230B07D314784F87BBB4FB3518AC72705C3CE9476F335A8E0
-=======
->>>>>>> 62996ec2
     
     
     rule [BASIC-BLOCK-1-TO-3]: <foundry>
