--- conflicted
+++ resolved
@@ -293,10 +293,6 @@
 
 
 
-<<<<<<< HEAD
-module SUMMARY-ASSERTTEST.TEST-REVERT-BRANCH:80E29FA31FAB13240B669D08C849A6E04E2C01D8BDDF0AAC97F22E3430852790
-=======
->>>>>>> 767d1fc3
     
     
     rule [BASIC-BLOCK-1-TO-3]: <foundry>
