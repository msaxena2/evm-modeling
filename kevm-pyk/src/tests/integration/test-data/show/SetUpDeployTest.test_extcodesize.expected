--- conflicted
+++ resolved
@@ -37,10 +37,6 @@
 
 
 
-<<<<<<< HEAD
-module SUMMARY-SETUPDEPLOYTEST.TEST-EXTCODESIZE:B531A926861E419837B07FE6ACB146F1F7AC8BF0D6F3A2E0CE6DF49E0EAF691A
-=======
->>>>>>> 62996ec2
     
     
     rule [BASIC-BLOCK-1-TO-3]: <foundry>
