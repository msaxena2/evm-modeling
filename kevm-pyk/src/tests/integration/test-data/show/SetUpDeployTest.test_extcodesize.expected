
┌─ 1 (root, init)
│   k: #execute ~> CONTINUATION
│   pc: 0
│   callDepth: 0
│   statusCode: STATUSCODE
│
│  (435 steps)
├─ 3
│   k: #end EVMC_SUCCESS ~> #pc [ STOP ] ~> #execute ~> CONTINUATION:K
│   pc: 112
│   callDepth: 0
│   statusCode: STATUSCODE:StatusCode
│
│  (1 step)
├─ 4
│   k: #halt ~> #pc [ STOP ] ~> #execute ~> CONTINUATION:K
│   pc: 112
│   callDepth: 0
│   statusCode: EVMC_SUCCESS
│
│  (2 steps)
├─ 5
│   k: #halt ~> CONTINUATION:K
│   pc: 112
│   callDepth: 0
│   statusCode: EVMC_SUCCESS
│
┊  constraint: true
┊  subst: OMITTED SUBST
└─ 2 (leaf, target)
    k: #halt ~> CONTINUATION
    pc: PC_CELL_5d410f2a
    callDepth: CALLDEPTH_CELL_5d410f2a
    statusCode: STATUSCODE_FINAL




<<<<<<< HEAD
module SUMMARY-SETUPDEPLOYTEST.TEST-EXTCODESIZE:B11BF5850C2C846A7F1CAD76FA8A6B8AE36C396416A46B77329EC79D27E9744C
=======
>>>>>>> 767d1fc3
    
    
    rule [BASIC-BLOCK-1-TO-3]: <foundry>
           <kevm>
             <k>
               ( #execute
               ~> CONTINUATION => #end EVMC_SUCCESS
               ~> #pc [ STOP ]
               ~> #execute
               ~> CONTINUATION:K )
             </k>
             <mode>
               NORMAL
             </mode>
             <schedule>
               LONDON
             </schedule>
             <ethereum>
               <evm>
                 <output>
                   ( _OUTPUT_CELL => b"" )
                 </output>
                 <callStack>
                   .List
                 </callStack>
                 <interimStates>
                   .List
                 </interimStates>
                 <callState>
                   ...
                   ...
                   <id>
                     728815563385977040452943777879061427756277306518
                   </id>
                   <caller>
                     CALLER_ID
                   </caller>
                   <callData>
                     ( SetUpDeployTest . test_extcodesize ( ) => b"b\xc9\xea\xc5" )
                   </callData>
                   <callValue>
                     0
                   </callValue>
                   <wordStack>
                     ( .WordStack => ( selector ( "test_extcodesize()" ) : .WordStack ) )
                   </wordStack>
                   <localMem>
                     ( .Bytes => b"\x00\x00\x00\x00\x00\x00\x00\x00\x00\x00\x00\x00\x00\x00\x00\x00\x00\x00\x00\x00\x00\x00\x00\x00\x00\x00\x00\x00\x00\x00\x00\x00\x00\x00\x00\x00\x00\x00\x00\x00\x00\x00\x00\x00\x00\x00\x00\x00\x00\x00\x00\x00\x00\x00\x00\x00\x00\x00\x00\x00\x00\x00\x00\x00\x00\x00\x00\x00\x00\x00\x00\x00\x00\x00\x00\x00\x00\x00\x00\x00\x00\x00\x00\x00\x00\x00\x00\x00\x00\x00\x00\x00\x00\x00\x00\x80" )
                   </localMem>
                   ...
                   ...
                   <memoryUsed>
                     ( 0 => 3 )
                   </memoryUsed>
                   <static>
                     false
                   </static>
                   <callDepth>
                     0
                   </callDepth>
                   ...
                 </callState>
                 <substate>
                   <log>
                     .List
                   </log>
                   <accessedAccounts>
                     ( .Set => SetItem ( 491460923342184218035706888008750043977755113263 ) )
                   </accessedAccounts>
                   <accessedStorage>
                     ( .Map => ( 728815563385977040452943777879061427756277306518 |-> SetItem ( 8 ) ) )
                   </accessedStorage>
                   ...
                 </substate>
                 <origin>
                   ORIGIN_ID
                 </origin>
                 <block>
                   <number>
                     NUMBER_CELL
                   </number>
                   ...
                 </block>
                 ...
               </evm>
               <network>
                 <accounts>
                   ( <account>
                     <acctID>
                       491460923342184218035706888008750043977755113263
                     </acctID>
                     <balance>
                       0
                     </balance>
                     ...
                     <storage>
                       ( 0 |-> 0 )
                     </storage>
                     <origStorage>
                       .Map
                     </origStorage>
                     <nonce>
                       1
                     </nonce>
                   </account>
                   ( <account>
                     <acctID>
                       645326474426547203313410069153905908525362434349
                     </acctID>
                     <balance>
                       0
                     </balance>
                     ...
                     <storage>
                       .Map
                     </storage>
                     <origStorage>
                       .Map
                     </origStorage>
                     <nonce>
                       0
                     </nonce>
                   </account>
                   <account>
                     <acctID>
                       728815563385977040452943777879061427756277306518
                     </acctID>
                     <balance>
                       0
                     </balance>
                     ...
                     <storage>
                       ( 8 |-> 491460923342184218035706888008750043977755113263 )
                     </storage>
                     <origStorage>
                       .Map
                     </origStorage>
                     <nonce>
                       2
                     </nonce>
                   </account> ) )
                 </accounts>
                 ...
               </network>
             </ethereum>
             ...
           </kevm>
           <cheatcodes>
             <prank>
               <prevCaller>
                 .Account
               </prevCaller>
               <prevOrigin>
                 .Account
               </prevOrigin>
               <newCaller>
                 .Account
               </newCaller>
               <newOrigin>
                 .Account
               </newOrigin>
               <active>
                 false
               </active>
               <singleCall>
                 false
               </singleCall>
               ...
             </prank>
             <expectedRevert>
               <isRevertExpected>
                 false
               </isRevertExpected>
               ...
             </expectedRevert>
             <expectedOpcode>
               <isOpcodeExpected>
                 false
               </isOpcodeExpected>
               <expectedAddress>
                 .Account
               </expectedAddress>
               <expectedValue>
                 0
               </expectedValue>
               <expectedData>
                 ( .Bytes => b"" )
               </expectedData>
               <opcodeType>
                 .OpcodeType
               </opcodeType>
             </expectedOpcode>
             <expectEmit>
               <recordEvent>
                 false
               </recordEvent>
               <isEventExpected>
                 false
               </isEventExpected>
               ...
             </expectEmit>
             <whitelist>
               <isCallWhitelistActive>
                 false
               </isCallWhitelistActive>
               <isStorageWhitelistActive>
                 false
               </isStorageWhitelistActive>
               <addressSet>
                 .Set
               </addressSet>
               <storageSlotSet>
                 .Set
               </storageSlotSet>
             </whitelist>
           </cheatcodes>
         </foundry>
      requires ( 0 <=Int CALLER_ID
       andBool ( CALLER_ID <Int pow160
       andBool ( 0 <=Int ORIGIN_ID
       andBool ( ORIGIN_ID <Int pow160
       andBool ( 0 <=Int NUMBER_CELL
       andBool ( NUMBER_CELL <=Int maxSInt256
       andBool ( 0 <=Int 9223372036854775807
       andBool ( 9223372036854775807 <Int pow256
       andBool ( lengthBytes ( SetUpDeployTest . test_extcodesize ( ) ) <Int pow128
       andBool ( 0 <=Int 728815563385977040452943777879061427756277306518
       andBool ( 728815563385977040452943777879061427756277306518 <Int pow160
               )))))))))))
       ensures ( 0 <=Int CALLER_ID:Int
       andBool ( 0 <=Int ORIGIN_ID:Int
       andBool ( 0 <=Int NUMBER_CELL:Int
       andBool ( CALLER_ID:Int <Int pow160
       andBool ( ORIGIN_ID:Int <Int pow160
       andBool ( NUMBER_CELL:Int <=Int maxSInt256
               ))))))
      [label(BASIC-BLOCK-1-TO-3)]
    
    rule [BASIC-BLOCK-3-TO-4]: <foundry>
           <kevm>
             <k>
               ( #end EVMC_SUCCESS => #halt )
               ~> #pc [ STOP ]
               ~> #execute
               ~> _CONTINUATION
             </k>
             <mode>
               NORMAL
             </mode>
             <schedule>
               LONDON
             </schedule>
             <ethereum>
               <evm>
                 <output>
                   b""
                 </output>
                 <statusCode>
                   ( _STATUSCODE => EVMC_SUCCESS )
                 </statusCode>
                 <callStack>
                   .List
                 </callStack>
                 <interimStates>
                   .List
                 </interimStates>
                 <callState>
                   ...
                   ...
                   <id>
                     728815563385977040452943777879061427756277306518
                   </id>
                   <caller>
                     CALLER_ID:Int
                   </caller>
                   <callData>
                     b"b\xc9\xea\xc5"
                   </callData>
                   <callValue>
                     0
                   </callValue>
                   <wordStack>
                     ( selector ( "test_extcodesize()" ) : .WordStack )
                   </wordStack>
                   <localMem>
                     b"\x00\x00\x00\x00\x00\x00\x00\x00\x00\x00\x00\x00\x00\x00\x00\x00\x00\x00\x00\x00\x00\x00\x00\x00\x00\x00\x00\x00\x00\x00\x00\x00\x00\x00\x00\x00\x00\x00\x00\x00\x00\x00\x00\x00\x00\x00\x00\x00\x00\x00\x00\x00\x00\x00\x00\x00\x00\x00\x00\x00\x00\x00\x00\x00\x00\x00\x00\x00\x00\x00\x00\x00\x00\x00\x00\x00\x00\x00\x00\x00\x00\x00\x00\x00\x00\x00\x00\x00\x00\x00\x00\x00\x00\x00\x00\x80"
                   </localMem>
                   ...
                   ...
                   <memoryUsed>
                     3
                   </memoryUsed>
                   <static>
                     false
                   </static>
                   <callDepth>
                     0
                   </callDepth>
                   ...
                 </callState>
                 <substate>
                   <log>
                     .List
                   </log>
                   <accessedAccounts>
                     SetItem ( 491460923342184218035706888008750043977755113263 )
                   </accessedAccounts>
                   <accessedStorage>
                     ( 728815563385977040452943777879061427756277306518 |-> SetItem ( 8 ) )
                   </accessedStorage>
                   ...
                 </substate>
                 <origin>
                   ORIGIN_ID:Int
                 </origin>
                 <block>
                   <number>
                     NUMBER_CELL:Int
                   </number>
                   ...
                 </block>
                 ...
               </evm>
               <network>
                 <accounts>
                   ( <account>
                     <acctID>
                       491460923342184218035706888008750043977755113263
                     </acctID>
                     <balance>
                       0
                     </balance>
                     ...
                     <storage>
                       ( 0 |-> 0 )
                     </storage>
                     <origStorage>
                       .Map
                     </origStorage>
                     <nonce>
                       1
                     </nonce>
                   </account>
                   ( <account>
                     <acctID>
                       645326474426547203313410069153905908525362434349
                     </acctID>
                     <balance>
                       0
                     </balance>
                     ...
                     <storage>
                       .Map
                     </storage>
                     <origStorage>
                       .Map
                     </origStorage>
                     <nonce>
                       0
                     </nonce>
                   </account>
                   <account>
                     <acctID>
                       728815563385977040452943777879061427756277306518
                     </acctID>
                     <balance>
                       0
                     </balance>
                     ...
                     <storage>
                       ( 8 |-> 491460923342184218035706888008750043977755113263 )
                     </storage>
                     <origStorage>
                       .Map
                     </origStorage>
                     <nonce>
                       2
                     </nonce>
                   </account> ) )
                 </accounts>
                 ...
               </network>
             </ethereum>
             ...
           </kevm>
           <cheatcodes>
             <prank>
               <prevCaller>
                 .Account
               </prevCaller>
               <prevOrigin>
                 .Account
               </prevOrigin>
               <newCaller>
                 .Account
               </newCaller>
               <newOrigin>
                 .Account
               </newOrigin>
               <active>
                 false
               </active>
               <singleCall>
                 false
               </singleCall>
               ...
             </prank>
             <expectedRevert>
               <isRevertExpected>
                 false
               </isRevertExpected>
               ...
             </expectedRevert>
             <expectedOpcode>
               <isOpcodeExpected>
                 false
               </isOpcodeExpected>
               <expectedAddress>
                 .Account
               </expectedAddress>
               <expectedValue>
                 0
               </expectedValue>
               <expectedData>
                 b""
               </expectedData>
               <opcodeType>
                 .OpcodeType
               </opcodeType>
             </expectedOpcode>
             <expectEmit>
               <recordEvent>
                 false
               </recordEvent>
               <isEventExpected>
                 false
               </isEventExpected>
               ...
             </expectEmit>
             <whitelist>
               <isCallWhitelistActive>
                 false
               </isCallWhitelistActive>
               <isStorageWhitelistActive>
                 false
               </isStorageWhitelistActive>
               <addressSet>
                 .Set
               </addressSet>
               <storageSlotSet>
                 .Set
               </storageSlotSet>
             </whitelist>
           </cheatcodes>
         </foundry>
      requires ( 0 <=Int CALLER_ID:Int
       andBool ( 0 <=Int ORIGIN_ID:Int
       andBool ( 0 <=Int NUMBER_CELL:Int
       andBool ( CALLER_ID:Int <Int pow160
       andBool ( ORIGIN_ID:Int <Int pow160
       andBool ( NUMBER_CELL:Int <=Int maxSInt256
               ))))))
      [label(BASIC-BLOCK-3-TO-4)]
    
    rule [BASIC-BLOCK-4-TO-5]: <foundry>
           <kevm>
             <k>
               #halt
               ~> ( #pc [ STOP ]
               ~> #execute => .K )
               ~> _CONTINUATION
             </k>
             <mode>
               NORMAL
             </mode>
             <schedule>
               LONDON
             </schedule>
             <ethereum>
               <evm>
                 <output>
                   b""
                 </output>
                 <statusCode>
                   EVMC_SUCCESS
                 </statusCode>
                 <callStack>
                   .List
                 </callStack>
                 <interimStates>
                   .List
                 </interimStates>
                 <callState>
                   ...
                   ...
                   <id>
                     728815563385977040452943777879061427756277306518
                   </id>
                   <caller>
                     CALLER_ID:Int
                   </caller>
                   <callData>
                     b"b\xc9\xea\xc5"
                   </callData>
                   <callValue>
                     0
                   </callValue>
                   <wordStack>
                     ( selector ( "test_extcodesize()" ) : .WordStack )
                   </wordStack>
                   <localMem>
                     b"\x00\x00\x00\x00\x00\x00\x00\x00\x00\x00\x00\x00\x00\x00\x00\x00\x00\x00\x00\x00\x00\x00\x00\x00\x00\x00\x00\x00\x00\x00\x00\x00\x00\x00\x00\x00\x00\x00\x00\x00\x00\x00\x00\x00\x00\x00\x00\x00\x00\x00\x00\x00\x00\x00\x00\x00\x00\x00\x00\x00\x00\x00\x00\x00\x00\x00\x00\x00\x00\x00\x00\x00\x00\x00\x00\x00\x00\x00\x00\x00\x00\x00\x00\x00\x00\x00\x00\x00\x00\x00\x00\x00\x00\x00\x00\x80"
                   </localMem>
                   ...
                   ...
                   <memoryUsed>
                     3
                   </memoryUsed>
                   <static>
                     false
                   </static>
                   <callDepth>
                     0
                   </callDepth>
                   ...
                 </callState>
                 <substate>
                   <log>
                     .List
                   </log>
                   <accessedAccounts>
                     SetItem ( 491460923342184218035706888008750043977755113263 )
                   </accessedAccounts>
                   <accessedStorage>
                     ( 728815563385977040452943777879061427756277306518 |-> SetItem ( 8 ) )
                   </accessedStorage>
                   ...
                 </substate>
                 <origin>
                   ORIGIN_ID:Int
                 </origin>
                 <block>
                   <number>
                     NUMBER_CELL:Int
                   </number>
                   ...
                 </block>
                 ...
               </evm>
               <network>
                 <accounts>
                   ( <account>
                     <acctID>
                       491460923342184218035706888008750043977755113263
                     </acctID>
                     <balance>
                       0
                     </balance>
                     ...
                     <storage>
                       ( 0 |-> 0 )
                     </storage>
                     <origStorage>
                       .Map
                     </origStorage>
                     <nonce>
                       1
                     </nonce>
                   </account>
                   ( <account>
                     <acctID>
                       645326474426547203313410069153905908525362434349
                     </acctID>
                     <balance>
                       0
                     </balance>
                     ...
                     <storage>
                       .Map
                     </storage>
                     <origStorage>
                       .Map
                     </origStorage>
                     <nonce>
                       0
                     </nonce>
                   </account>
                   <account>
                     <acctID>
                       728815563385977040452943777879061427756277306518
                     </acctID>
                     <balance>
                       0
                     </balance>
                     ...
                     <storage>
                       ( 8 |-> 491460923342184218035706888008750043977755113263 )
                     </storage>
                     <origStorage>
                       .Map
                     </origStorage>
                     <nonce>
                       2
                     </nonce>
                   </account> ) )
                 </accounts>
                 ...
               </network>
             </ethereum>
             ...
           </kevm>
           <cheatcodes>
             <prank>
               <prevCaller>
                 .Account
               </prevCaller>
               <prevOrigin>
                 .Account
               </prevOrigin>
               <newCaller>
                 .Account
               </newCaller>
               <newOrigin>
                 .Account
               </newOrigin>
               <active>
                 false
               </active>
               <singleCall>
                 false
               </singleCall>
               ...
             </prank>
             <expectedRevert>
               <isRevertExpected>
                 false
               </isRevertExpected>
               ...
             </expectedRevert>
             <expectedOpcode>
               <isOpcodeExpected>
                 false
               </isOpcodeExpected>
               <expectedAddress>
                 .Account
               </expectedAddress>
               <expectedValue>
                 0
               </expectedValue>
               <expectedData>
                 b""
               </expectedData>
               <opcodeType>
                 .OpcodeType
               </opcodeType>
             </expectedOpcode>
             <expectEmit>
               <recordEvent>
                 false
               </recordEvent>
               <isEventExpected>
                 false
               </isEventExpected>
               ...
             </expectEmit>
             <whitelist>
               <isCallWhitelistActive>
                 false
               </isCallWhitelistActive>
               <isStorageWhitelistActive>
                 false
               </isStorageWhitelistActive>
               <addressSet>
                 .Set
               </addressSet>
               <storageSlotSet>
                 .Set
               </storageSlotSet>
             </whitelist>
           </cheatcodes>
         </foundry>
      requires ( 0 <=Int CALLER_ID:Int
       andBool ( 0 <=Int ORIGIN_ID:Int
       andBool ( 0 <=Int NUMBER_CELL:Int
       andBool ( CALLER_ID:Int <Int pow160
       andBool ( ORIGIN_ID:Int <Int pow160
       andBool ( NUMBER_CELL:Int <=Int maxSInt256
               ))))))
      [label(BASIC-BLOCK-4-TO-5)]

endmodule
0 Failure nodes. (0 pending and 0 failing)

Join the Runtime Verification Discord server for support: https://discord.com/invite/CurfmXNtbN

Access documentation for KEVM foundry integration at https://docs.runtimeverification.com/kevm-integration-for-foundry/<|MERGE_RESOLUTION|>--- conflicted
+++ resolved
@@ -37,10 +37,6 @@
 
 
 
-<<<<<<< HEAD
-module SUMMARY-SETUPDEPLOYTEST.TEST-EXTCODESIZE:B11BF5850C2C846A7F1CAD76FA8A6B8AE36C396416A46B77329EC79D27E9744C
-=======
->>>>>>> 767d1fc3
     
     
     rule [BASIC-BLOCK-1-TO-3]: <foundry>
