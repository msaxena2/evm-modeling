
┌─ 1 (root, init)
│   k: #execute ~> CONTINUATION
│   pc: 0
│   callDepth: 0
│   statusCode: STATUSCODE
│
│  (258 steps)
├─ 3
│   k: #end EVMC_SUCCESS ~> #pc [ STOP ] ~> #execute ~> CONTINUATION:K
│   pc: 251
│   callDepth: 0
│   statusCode: STATUSCODE:StatusCode
│
│  (1 step)
├─ 4
│   k: #halt ~> #pc [ STOP ] ~> #execute ~> CONTINUATION:K
│   pc: 251
│   callDepth: 0
│   statusCode: EVMC_SUCCESS
│
│  (2 steps)
├─ 5 (terminal)
│   k: #halt ~> CONTINUATION:K
│   pc: 251
│   callDepth: 0
│   statusCode: EVMC_SUCCESS
│
┊  constraint: true
┊  subst: OMITTED SUBST
└─ 2 (leaf, target)
    k: #halt ~> CONTINUATION
    pc: PC_CELL_5d410f2a
    callDepth: CALLDEPTH_CELL_5d410f2a
    statusCode: STATUSCODE_FINAL




<<<<<<< HEAD
module SUMMARY-ASSERTTEST.TEST-ASSERT-TRUE:23EAA9322B219141518A8673516D4E15D66EE7AFB46E142CD1FEA934461C438A
=======
>>>>>>> 62996ec2
    
    
    rule [BASIC-BLOCK-1-TO-3]: <foundry>
           <kevm>
             <k>
               ( #execute
               ~> CONTINUATION => #end EVMC_SUCCESS
               ~> #pc [ STOP ]
               ~> #execute
               ~> CONTINUATION:K )
             </k>
             <mode>
               NORMAL
             </mode>
             <schedule>
               LONDON
             </schedule>
             <ethereum>
               <evm>
                 <output>
                   ( _OUTPUT_CELL => b"" )
                 </output>
                 <callStack>
                   .List
                 </callStack>
                 <interimStates>
                   .List
                 </interimStates>
                 <callState>
                   ...
                   ...
                   <id>
                     728815563385977040452943777879061427756277306518
                   </id>
                   <caller>
                     CALLER_ID
                   </caller>
                   <callData>
                     ( AssertTest . test_assert_true ( ) => b"6\r\xa4\xd2" )
                   </callData>
                   <callValue>
                     0
                   </callValue>
                   <wordStack>
                     ( .WordStack => ( selector ( "test_assert_true()" ) : .WordStack ) )
                   </wordStack>
                   <localMem>
                     ( .Bytes => b"\x00\x00\x00\x00\x00\x00\x00\x00\x00\x00\x00\x00\x00\x00\x00\x00\x00\x00\x00\x00\x00\x00\x00\x00\x00\x00\x00\x00\x00\x00\x00\x00\x00\x00\x00\x00\x00\x00\x00\x00\x00\x00\x00\x00\x00\x00\x00\x00\x00\x00\x00\x00\x00\x00\x00\x00\x00\x00\x00\x00\x00\x00\x00\x00\x00\x00\x00\x00\x00\x00\x00\x00\x00\x00\x00\x00\x00\x00\x00\x00\x00\x00\x00\x00\x00\x00\x00\x00\x00\x00\x00\x00\x00\x00\x00\x80" )
                   </localMem>
                   ...
                   ...
                   <memoryUsed>
                     ( 0 => 3 )
                   </memoryUsed>
                   <static>
                     false
                   </static>
                   <callDepth>
                     0
                   </callDepth>
                   ...
                 </callState>
                 <substate>
                   <log>
                     .List
                   </log>
                   <accessedAccounts>
                     .Set
                   </accessedAccounts>
                   <accessedStorage>
                     .Map
                   </accessedStorage>
                   ...
                 </substate>
                 <origin>
                   ORIGIN_ID
                 </origin>
                 <block>
                   <number>
                     NUMBER_CELL
                   </number>
                   ...
                 </block>
                 ...
               </evm>
               <network>
                 <accounts>
                   ( <account>
                     <acctID>
                       645326474426547203313410069153905908525362434349
                     </acctID>
                     <balance>
                       0
                     </balance>
                     ...
                     <storage>
                       .Map
                     </storage>
                     <origStorage>
                       .Map
                     </origStorage>
                     <nonce>
                       0
                     </nonce>
                   </account>
                   <account>
                     <acctID>
                       728815563385977040452943777879061427756277306518
                     </acctID>
                     <balance>
                       0
                     </balance>
                     ...
                     <storage>
                       .Map
                     </storage>
                     <origStorage>
                       .Map
                     </origStorage>
                     <nonce>
                       1
                     </nonce>
                   </account> )
                 </accounts>
                 ...
               </network>
             </ethereum>
             ...
           </kevm>
           <cheatcodes>
             <prank>
               <prevCaller>
                 .Account
               </prevCaller>
               <prevOrigin>
                 .Account
               </prevOrigin>
               <newCaller>
                 .Account
               </newCaller>
               <newOrigin>
                 .Account
               </newOrigin>
               <active>
                 false
               </active>
               <singleCall>
                 false
               </singleCall>
               ...
             </prank>
             <expectedRevert>
               <isRevertExpected>
                 false
               </isRevertExpected>
               ...
             </expectedRevert>
             <expectedOpcode>
               <isOpcodeExpected>
                 false
               </isOpcodeExpected>
               <expectedAddress>
                 .Account
               </expectedAddress>
               <expectedValue>
                 0
               </expectedValue>
               <expectedData>
                 ( .Bytes => b"" )
               </expectedData>
               <opcodeType>
                 .OpcodeType
               </opcodeType>
             </expectedOpcode>
             <expectEmit>
               <recordEvent>
                 false
               </recordEvent>
               <isEventExpected>
                 false
               </isEventExpected>
               ...
             </expectEmit>
             <whitelist>
               <isCallWhitelistActive>
                 false
               </isCallWhitelistActive>
               <isStorageWhitelistActive>
                 false
               </isStorageWhitelistActive>
               <addressSet>
                 .Set
               </addressSet>
               <storageSlotSet>
                 .Set
               </storageSlotSet>
             </whitelist>
           </cheatcodes>
         </foundry>
      requires ( 0 <=Int CALLER_ID
       andBool ( CALLER_ID <Int pow160
       andBool ( 0 <=Int ORIGIN_ID
       andBool ( ORIGIN_ID <Int pow160
       andBool ( 0 <=Int NUMBER_CELL
       andBool ( NUMBER_CELL <=Int maxSInt256
       andBool ( lengthBytes ( AssertTest . test_assert_true ( ) ) <Int pow128
       andBool ( 0 <=Int 9223372036854775807
       andBool ( 9223372036854775807 <Int pow256
       andBool ( 0 <=Int 728815563385977040452943777879061427756277306518
       andBool ( 728815563385977040452943777879061427756277306518 <Int pow160
               )))))))))))
       ensures ( 0 <=Int CALLER_ID:Int
       andBool ( 0 <=Int ORIGIN_ID:Int
       andBool ( 0 <=Int NUMBER_CELL:Int
       andBool ( CALLER_ID:Int <Int pow160
       andBool ( ORIGIN_ID:Int <Int pow160
       andBool ( NUMBER_CELL:Int <=Int maxSInt256
               ))))))
      [label(BASIC-BLOCK-1-TO-3)]
    
    rule [BASIC-BLOCK-3-TO-4]: <foundry>
           <kevm>
             <k>
               ( #end EVMC_SUCCESS => #halt )
               ~> #pc [ STOP ]
               ~> #execute
               ~> _CONTINUATION
             </k>
             <mode>
               NORMAL
             </mode>
             <schedule>
               LONDON
             </schedule>
             <ethereum>
               <evm>
                 <output>
                   b""
                 </output>
                 <statusCode>
                   ( _STATUSCODE => EVMC_SUCCESS )
                 </statusCode>
                 <callStack>
                   .List
                 </callStack>
                 <interimStates>
                   .List
                 </interimStates>
                 <callState>
                   ...
                   ...
                   <id>
                     728815563385977040452943777879061427756277306518
                   </id>
                   <caller>
                     CALLER_ID:Int
                   </caller>
                   <callData>
                     b"6\r\xa4\xd2"
                   </callData>
                   <callValue>
                     0
                   </callValue>
                   <wordStack>
                     ( selector ( "test_assert_true()" ) : .WordStack )
                   </wordStack>
                   <localMem>
                     b"\x00\x00\x00\x00\x00\x00\x00\x00\x00\x00\x00\x00\x00\x00\x00\x00\x00\x00\x00\x00\x00\x00\x00\x00\x00\x00\x00\x00\x00\x00\x00\x00\x00\x00\x00\x00\x00\x00\x00\x00\x00\x00\x00\x00\x00\x00\x00\x00\x00\x00\x00\x00\x00\x00\x00\x00\x00\x00\x00\x00\x00\x00\x00\x00\x00\x00\x00\x00\x00\x00\x00\x00\x00\x00\x00\x00\x00\x00\x00\x00\x00\x00\x00\x00\x00\x00\x00\x00\x00\x00\x00\x00\x00\x00\x00\x80"
                   </localMem>
                   ...
                   ...
                   <memoryUsed>
                     3
                   </memoryUsed>
                   <static>
                     false
                   </static>
                   <callDepth>
                     0
                   </callDepth>
                   ...
                 </callState>
                 <substate>
                   <log>
                     .List
                   </log>
                   <accessedAccounts>
                     .Set
                   </accessedAccounts>
                   <accessedStorage>
                     .Map
                   </accessedStorage>
                   ...
                 </substate>
                 <origin>
                   ORIGIN_ID:Int
                 </origin>
                 <block>
                   <number>
                     NUMBER_CELL:Int
                   </number>
                   ...
                 </block>
                 ...
               </evm>
               <network>
                 <accounts>
                   ( <account>
                     <acctID>
                       645326474426547203313410069153905908525362434349
                     </acctID>
                     <balance>
                       0
                     </balance>
                     ...
                     <storage>
                       .Map
                     </storage>
                     <origStorage>
                       .Map
                     </origStorage>
                     <nonce>
                       0
                     </nonce>
                   </account>
                   <account>
                     <acctID>
                       728815563385977040452943777879061427756277306518
                     </acctID>
                     <balance>
                       0
                     </balance>
                     ...
                     <storage>
                       .Map
                     </storage>
                     <origStorage>
                       .Map
                     </origStorage>
                     <nonce>
                       1
                     </nonce>
                   </account> )
                 </accounts>
                 ...
               </network>
             </ethereum>
             ...
           </kevm>
           <cheatcodes>
             <prank>
               <prevCaller>
                 .Account
               </prevCaller>
               <prevOrigin>
                 .Account
               </prevOrigin>
               <newCaller>
                 .Account
               </newCaller>
               <newOrigin>
                 .Account
               </newOrigin>
               <active>
                 false
               </active>
               <singleCall>
                 false
               </singleCall>
               ...
             </prank>
             <expectedRevert>
               <isRevertExpected>
                 false
               </isRevertExpected>
               ...
             </expectedRevert>
             <expectedOpcode>
               <isOpcodeExpected>
                 false
               </isOpcodeExpected>
               <expectedAddress>
                 .Account
               </expectedAddress>
               <expectedValue>
                 0
               </expectedValue>
               <expectedData>
                 b""
               </expectedData>
               <opcodeType>
                 .OpcodeType
               </opcodeType>
             </expectedOpcode>
             <expectEmit>
               <recordEvent>
                 false
               </recordEvent>
               <isEventExpected>
                 false
               </isEventExpected>
               ...
             </expectEmit>
             <whitelist>
               <isCallWhitelistActive>
                 false
               </isCallWhitelistActive>
               <isStorageWhitelistActive>
                 false
               </isStorageWhitelistActive>
               <addressSet>
                 .Set
               </addressSet>
               <storageSlotSet>
                 .Set
               </storageSlotSet>
             </whitelist>
           </cheatcodes>
         </foundry>
      requires ( 0 <=Int CALLER_ID:Int
       andBool ( 0 <=Int ORIGIN_ID:Int
       andBool ( 0 <=Int NUMBER_CELL:Int
       andBool ( CALLER_ID:Int <Int pow160
       andBool ( ORIGIN_ID:Int <Int pow160
       andBool ( NUMBER_CELL:Int <=Int maxSInt256
               ))))))
      [label(BASIC-BLOCK-3-TO-4)]
    
    rule [BASIC-BLOCK-4-TO-5]: <foundry>
           <kevm>
             <k>
               #halt
               ~> ( #pc [ STOP ]
               ~> #execute => .K )
               ~> _CONTINUATION
             </k>
             <mode>
               NORMAL
             </mode>
             <schedule>
               LONDON
             </schedule>
             <ethereum>
               <evm>
                 <output>
                   b""
                 </output>
                 <statusCode>
                   EVMC_SUCCESS
                 </statusCode>
                 <callStack>
                   .List
                 </callStack>
                 <interimStates>
                   .List
                 </interimStates>
                 <callState>
                   ...
                   ...
                   <id>
                     728815563385977040452943777879061427756277306518
                   </id>
                   <caller>
                     CALLER_ID:Int
                   </caller>
                   <callData>
                     b"6\r\xa4\xd2"
                   </callData>
                   <callValue>
                     0
                   </callValue>
                   <wordStack>
                     ( selector ( "test_assert_true()" ) : .WordStack )
                   </wordStack>
                   <localMem>
                     b"\x00\x00\x00\x00\x00\x00\x00\x00\x00\x00\x00\x00\x00\x00\x00\x00\x00\x00\x00\x00\x00\x00\x00\x00\x00\x00\x00\x00\x00\x00\x00\x00\x00\x00\x00\x00\x00\x00\x00\x00\x00\x00\x00\x00\x00\x00\x00\x00\x00\x00\x00\x00\x00\x00\x00\x00\x00\x00\x00\x00\x00\x00\x00\x00\x00\x00\x00\x00\x00\x00\x00\x00\x00\x00\x00\x00\x00\x00\x00\x00\x00\x00\x00\x00\x00\x00\x00\x00\x00\x00\x00\x00\x00\x00\x00\x80"
                   </localMem>
                   ...
                   ...
                   <memoryUsed>
                     3
                   </memoryUsed>
                   <static>
                     false
                   </static>
                   <callDepth>
                     0
                   </callDepth>
                   ...
                 </callState>
                 <substate>
                   <log>
                     .List
                   </log>
                   <accessedAccounts>
                     .Set
                   </accessedAccounts>
                   <accessedStorage>
                     .Map
                   </accessedStorage>
                   ...
                 </substate>
                 <origin>
                   ORIGIN_ID:Int
                 </origin>
                 <block>
                   <number>
                     NUMBER_CELL:Int
                   </number>
                   ...
                 </block>
                 ...
               </evm>
               <network>
                 <accounts>
                   ( <account>
                     <acctID>
                       645326474426547203313410069153905908525362434349
                     </acctID>
                     <balance>
                       0
                     </balance>
                     ...
                     <storage>
                       .Map
                     </storage>
                     <origStorage>
                       .Map
                     </origStorage>
                     <nonce>
                       0
                     </nonce>
                   </account>
                   <account>
                     <acctID>
                       728815563385977040452943777879061427756277306518
                     </acctID>
                     <balance>
                       0
                     </balance>
                     ...
                     <storage>
                       .Map
                     </storage>
                     <origStorage>
                       .Map
                     </origStorage>
                     <nonce>
                       1
                     </nonce>
                   </account> )
                 </accounts>
                 ...
               </network>
             </ethereum>
             ...
           </kevm>
           <cheatcodes>
             <prank>
               <prevCaller>
                 .Account
               </prevCaller>
               <prevOrigin>
                 .Account
               </prevOrigin>
               <newCaller>
                 .Account
               </newCaller>
               <newOrigin>
                 .Account
               </newOrigin>
               <active>
                 false
               </active>
               <singleCall>
                 false
               </singleCall>
               ...
             </prank>
             <expectedRevert>
               <isRevertExpected>
                 false
               </isRevertExpected>
               ...
             </expectedRevert>
             <expectedOpcode>
               <isOpcodeExpected>
                 false
               </isOpcodeExpected>
               <expectedAddress>
                 .Account
               </expectedAddress>
               <expectedValue>
                 0
               </expectedValue>
               <expectedData>
                 b""
               </expectedData>
               <opcodeType>
                 .OpcodeType
               </opcodeType>
             </expectedOpcode>
             <expectEmit>
               <recordEvent>
                 false
               </recordEvent>
               <isEventExpected>
                 false
               </isEventExpected>
               ...
             </expectEmit>
             <whitelist>
               <isCallWhitelistActive>
                 false
               </isCallWhitelistActive>
               <isStorageWhitelistActive>
                 false
               </isStorageWhitelistActive>
               <addressSet>
                 .Set
               </addressSet>
               <storageSlotSet>
                 .Set
               </storageSlotSet>
             </whitelist>
           </cheatcodes>
         </foundry>
      requires ( 0 <=Int CALLER_ID:Int
       andBool ( 0 <=Int ORIGIN_ID:Int
       andBool ( 0 <=Int NUMBER_CELL:Int
       andBool ( CALLER_ID:Int <Int pow160
       andBool ( ORIGIN_ID:Int <Int pow160
       andBool ( NUMBER_CELL:Int <=Int maxSInt256
               ))))))
      [label(BASIC-BLOCK-4-TO-5)]

endmodule
0 Failure nodes. (0 pending and 0 failing)

Join the Runtime Verification Discord server for support: https://discord.com/invite/CurfmXNtbN

Access documentation for KEVM foundry integration at https://docs.runtimeverification.com/kevm-integration-for-foundry/<|MERGE_RESOLUTION|>--- conflicted
+++ resolved
@@ -37,10 +37,6 @@
 
 
 
-<<<<<<< HEAD
-module SUMMARY-ASSERTTEST.TEST-ASSERT-TRUE:23EAA9322B219141518A8673516D4E15D66EE7AFB46E142CD1FEA934461C438A
-=======
->>>>>>> 62996ec2
     
     
     rule [BASIC-BLOCK-1-TO-3]: <foundry>
