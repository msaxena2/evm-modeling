--- conflicted
+++ resolved
@@ -37,10 +37,6 @@
 
 
 
-<<<<<<< HEAD
-module SUMMARY-ASSERTTEST.TEST-ASSERT-TRUE:D8A424518EAE72E82AFD0ED12612CFD1CE58CA7DD2B7B97849FDA1EEF86C8FBF
-=======
->>>>>>> 62996ec2
     
     
     rule [BASIC-BLOCK-1-TO-3]: <foundry>
