
┌─ 1 (root, init)
│   k: #execute ~> CONTINUATION
│   pc: 0
│   callDepth: 0
│   statusCode: STATUSCODE
│
│  (269 steps)
├─ 3
│   k: #end EVMC_SUCCESS ~> #pc [ STOP ] ~> #execute ~> CONTINUATION:K
│   pc: 213
│   callDepth: 0
│   statusCode: STATUSCODE:StatusCode
│
│  (1 step)
├─ 4
│   k: #halt ~> #pc [ STOP ] ~> #execute ~> CONTINUATION:K
│   pc: 213
│   callDepth: 0
│   statusCode: EVMC_SUCCESS
│
│  (2 steps)
└─ 5 (leaf, terminal)
    k: #halt ~> CONTINUATION:K
    pc: 213
    callDepth: 0
    statusCode: EVMC_SUCCESS


┌─ 2 (root, leaf, target)
│   k: #halt ~> CONTINUATION
│   pc: PC_CELL_5d410f2a
│   callDepth: CALLDEPTH_CELL_5d410f2a
│   statusCode: STATUSCODE_FINAL


Node 5:

( <generatedTop>
  <foundry>
    <kevm>
      <k>
        #halt
        ~> CONTINUATION:K
      </k>
      <mode>
        NORMAL
      </mode>
      <schedule>
        LONDON
      </schedule>
      <ethereum>
        <evm>
          <output>
            b""
          </output>
          <statusCode>
            EVMC_SUCCESS
          </statusCode>
          <callStack>
            .List
          </callStack>
          <interimStates>
            .List
          </interimStates>
          <callState>
            <id>
              728815563385977040452943777879061427756277306518
            </id>
            <caller>
              CALLER_ID:Int
            </caller>
            <callData>
              b"\x18g]B"
            </callData>
            <callValue>
              0
            </callValue>
            <wordStack>
              ( selector ( "testFail_assert_true()" ) : .WordStack )
            </wordStack>
            <localMem>
              b"\x00\x00\x00\x00\x00\x00\x00\x00\x00\x00\x00\x00\x00\x00\x00\x00\x00\x00\x00\x00\x00\x00\x00\x00\x00\x00\x00\x00\x00\x00\x00\x00\x00\x00\x00\x00\x00\x00\x00\x00\x00\x00\x00\x00\x00\x00\x00\x00\x00\x00\x00\x00\x00\x00\x00\x00\x00\x00\x00\x00\x00\x00\x00\x00\x00\x00\x00\x00\x00\x00\x00\x00\x00\x00\x00\x00\x00\x00\x00\x00\x00\x00\x00\x00\x00\x00\x00\x00\x00\x00\x00\x00\x00\x00\x00\x80"
            </localMem>
            <memoryUsed>
              3
            </memoryUsed>
            <static>
              false
            </static>
            <callDepth>
              0
            </callDepth>
            ...
          </callState>
          <substate>
            <log>
              .List
            </log>
            <accessedAccounts>
              .Set
            </accessedAccounts>
            <accessedStorage>
              .Map
            </accessedStorage>
            ...
          </substate>
          <origin>
            ORIGIN_ID:Int
          </origin>
          <block>
            <number>
              NUMBER_CELL:Int
            </number>
            ...
          </block>
          ...
        </evm>
        <network>
          <accounts>
            ( <account>
              <acctID>
                645326474426547203313410069153905908525362434349
              </acctID>
              <balance>
                0
              </balance>
              <storage>
                .Map
              </storage>
              <origStorage>
                .Map
              </origStorage>
              <nonce>
                0
              </nonce>
              ...
            </account>
            <account>
              <acctID>
                728815563385977040452943777879061427756277306518
              </acctID>
              <balance>
                0
              </balance>
              <storage>
                .Map
              </storage>
              <origStorage>
                .Map
              </origStorage>
              <nonce>
                1
              </nonce>
              ...
            </account> )
          </accounts>
          ...
        </network>
      </ethereum>
      ...
    </kevm>
    <cheatcodes>
      <prank>
        <prevCaller>
          .Account
        </prevCaller>
        <prevOrigin>
          .Account
        </prevOrigin>
        <newCaller>
          .Account
        </newCaller>
        <newOrigin>
          .Account
        </newOrigin>
        <active>
          false
        </active>
        <singleCall>
          false
        </singleCall>
        ...
      </prank>
      <expectedRevert>
        <isRevertExpected>
          false
        </isRevertExpected>
        ...
      </expectedRevert>
      <expectedOpcode>
        <isOpcodeExpected>
          false
        </isOpcodeExpected>
        <expectedAddress>
          .Account
        </expectedAddress>
        <expectedValue>
          0
        </expectedValue>
        <expectedData>
          b""
        </expectedData>
        <opcodeType>
          .OpcodeType
        </opcodeType>
      </expectedOpcode>
      <expectEmit>
        <recordEvent>
          false
        </recordEvent>
        <isEventExpected>
          false
        </isEventExpected>
        ...
      </expectEmit>
      <whitelist>
        <isCallWhitelistActive>
          false
        </isCallWhitelistActive>
        <isStorageWhitelistActive>
          false
        </isStorageWhitelistActive>
        <addressSet>
          .Set
        </addressSet>
        <storageSlotSet>
          .Set
        </storageSlotSet>
      </whitelist>
    </cheatcodes>
  </foundry>
  ...
</generatedTop>
#And ( { true #Equals 0 <=Int CALLER_ID:Int }
#And ( { true #Equals 0 <=Int ORIGIN_ID:Int }
#And ( { true #Equals 0 <=Int NUMBER_CELL:Int }
#And ( { true #Equals CALLER_ID:Int <Int pow160 }
#And ( { true #Equals ORIGIN_ID:Int <Int pow160 }
#And { true #Equals NUMBER_CELL:Int <=Int maxSInt256 } ) ) ) ) ) )



<<<<<<< HEAD
module SUMMARY-ASSERTTEST.TESTFAIL-ASSERT-TRUE:DF20BF9B5A13BCD303E644D29C92FAB6BCD623E32BFEAE5BF6424B5B12D48A05
=======
>>>>>>> 62996ec2
    
    
    rule [BASIC-BLOCK-1-TO-3]: <foundry>
           <kevm>
             <k>
               ( #execute
               ~> CONTINUATION => #end EVMC_SUCCESS
               ~> #pc [ STOP ]
               ~> #execute
               ~> CONTINUATION:K )
             </k>
             <mode>
               NORMAL
             </mode>
             <schedule>
               LONDON
             </schedule>
             <ethereum>
               <evm>
                 <output>
                   ( _OUTPUT_CELL => b"" )
                 </output>
                 <callStack>
                   .List
                 </callStack>
                 <interimStates>
                   .List
                 </interimStates>
                 <callState>
                   ...
                   ...
                   <id>
                     728815563385977040452943777879061427756277306518
                   </id>
                   <caller>
                     CALLER_ID
                   </caller>
                   <callData>
                     ( AssertTest . testFail_assert_true ( ) => b"\x18g]B" )
                   </callData>
                   <callValue>
                     0
                   </callValue>
                   <wordStack>
                     ( .WordStack => ( selector ( "testFail_assert_true()" ) : .WordStack ) )
                   </wordStack>
                   <localMem>
                     ( .Bytes => b"\x00\x00\x00\x00\x00\x00\x00\x00\x00\x00\x00\x00\x00\x00\x00\x00\x00\x00\x00\x00\x00\x00\x00\x00\x00\x00\x00\x00\x00\x00\x00\x00\x00\x00\x00\x00\x00\x00\x00\x00\x00\x00\x00\x00\x00\x00\x00\x00\x00\x00\x00\x00\x00\x00\x00\x00\x00\x00\x00\x00\x00\x00\x00\x00\x00\x00\x00\x00\x00\x00\x00\x00\x00\x00\x00\x00\x00\x00\x00\x00\x00\x00\x00\x00\x00\x00\x00\x00\x00\x00\x00\x00\x00\x00\x00\x80" )
                   </localMem>
                   ...
                   ...
                   <memoryUsed>
                     ( 0 => 3 )
                   </memoryUsed>
                   <static>
                     false
                   </static>
                   <callDepth>
                     0
                   </callDepth>
                   ...
                 </callState>
                 <substate>
                   <log>
                     .List
                   </log>
                   <accessedAccounts>
                     .Set
                   </accessedAccounts>
                   <accessedStorage>
                     .Map
                   </accessedStorage>
                   ...
                 </substate>
                 <origin>
                   ORIGIN_ID
                 </origin>
                 <block>
                   <number>
                     NUMBER_CELL
                   </number>
                   ...
                 </block>
                 ...
               </evm>
               <network>
                 <accounts>
                   ( <account>
                     <acctID>
                       645326474426547203313410069153905908525362434349
                     </acctID>
                     <balance>
                       0
                     </balance>
                     ...
                     <storage>
                       .Map
                     </storage>
                     <origStorage>
                       .Map
                     </origStorage>
                     <nonce>
                       0
                     </nonce>
                   </account>
                   <account>
                     <acctID>
                       728815563385977040452943777879061427756277306518
                     </acctID>
                     <balance>
                       0
                     </balance>
                     ...
                     <storage>
                       .Map
                     </storage>
                     <origStorage>
                       .Map
                     </origStorage>
                     <nonce>
                       1
                     </nonce>
                   </account> )
                 </accounts>
                 ...
               </network>
             </ethereum>
             ...
           </kevm>
           <cheatcodes>
             <prank>
               <prevCaller>
                 .Account
               </prevCaller>
               <prevOrigin>
                 .Account
               </prevOrigin>
               <newCaller>
                 .Account
               </newCaller>
               <newOrigin>
                 .Account
               </newOrigin>
               <active>
                 false
               </active>
               <singleCall>
                 false
               </singleCall>
               ...
             </prank>
             <expectedRevert>
               <isRevertExpected>
                 false
               </isRevertExpected>
               ...
             </expectedRevert>
             <expectedOpcode>
               <isOpcodeExpected>
                 false
               </isOpcodeExpected>
               <expectedAddress>
                 .Account
               </expectedAddress>
               <expectedValue>
                 0
               </expectedValue>
               <expectedData>
                 ( .Bytes => b"" )
               </expectedData>
               <opcodeType>
                 .OpcodeType
               </opcodeType>
             </expectedOpcode>
             <expectEmit>
               <recordEvent>
                 false
               </recordEvent>
               <isEventExpected>
                 false
               </isEventExpected>
               ...
             </expectEmit>
             <whitelist>
               <isCallWhitelistActive>
                 false
               </isCallWhitelistActive>
               <isStorageWhitelistActive>
                 false
               </isStorageWhitelistActive>
               <addressSet>
                 .Set
               </addressSet>
               <storageSlotSet>
                 .Set
               </storageSlotSet>
             </whitelist>
           </cheatcodes>
         </foundry>
      requires ( 0 <=Int CALLER_ID
       andBool ( CALLER_ID <Int pow160
       andBool ( 0 <=Int ORIGIN_ID
       andBool ( ORIGIN_ID <Int pow160
       andBool ( 0 <=Int NUMBER_CELL
       andBool ( NUMBER_CELL <=Int maxSInt256
       andBool ( lengthBytes ( AssertTest . testFail_assert_true ( ) ) <Int pow128
       andBool ( 0 <=Int 9223372036854775807
       andBool ( 9223372036854775807 <Int pow256
       andBool ( 0 <=Int 728815563385977040452943777879061427756277306518
       andBool ( 728815563385977040452943777879061427756277306518 <Int pow160
               )))))))))))
       ensures ( 0 <=Int CALLER_ID:Int
       andBool ( 0 <=Int ORIGIN_ID:Int
       andBool ( 0 <=Int NUMBER_CELL:Int
       andBool ( CALLER_ID:Int <Int pow160
       andBool ( ORIGIN_ID:Int <Int pow160
       andBool ( NUMBER_CELL:Int <=Int maxSInt256
               ))))))
      [label(BASIC-BLOCK-1-TO-3)]
    
    rule [BASIC-BLOCK-3-TO-4]: <foundry>
           <kevm>
             <k>
               ( #end EVMC_SUCCESS => #halt )
               ~> #pc [ STOP ]
               ~> #execute
               ~> _CONTINUATION
             </k>
             <mode>
               NORMAL
             </mode>
             <schedule>
               LONDON
             </schedule>
             <ethereum>
               <evm>
                 <output>
                   b""
                 </output>
                 <statusCode>
                   ( _STATUSCODE => EVMC_SUCCESS )
                 </statusCode>
                 <callStack>
                   .List
                 </callStack>
                 <interimStates>
                   .List
                 </interimStates>
                 <callState>
                   ...
                   ...
                   <id>
                     728815563385977040452943777879061427756277306518
                   </id>
                   <caller>
                     CALLER_ID:Int
                   </caller>
                   <callData>
                     b"\x18g]B"
                   </callData>
                   <callValue>
                     0
                   </callValue>
                   <wordStack>
                     ( selector ( "testFail_assert_true()" ) : .WordStack )
                   </wordStack>
                   <localMem>
                     b"\x00\x00\x00\x00\x00\x00\x00\x00\x00\x00\x00\x00\x00\x00\x00\x00\x00\x00\x00\x00\x00\x00\x00\x00\x00\x00\x00\x00\x00\x00\x00\x00\x00\x00\x00\x00\x00\x00\x00\x00\x00\x00\x00\x00\x00\x00\x00\x00\x00\x00\x00\x00\x00\x00\x00\x00\x00\x00\x00\x00\x00\x00\x00\x00\x00\x00\x00\x00\x00\x00\x00\x00\x00\x00\x00\x00\x00\x00\x00\x00\x00\x00\x00\x00\x00\x00\x00\x00\x00\x00\x00\x00\x00\x00\x00\x80"
                   </localMem>
                   ...
                   ...
                   <memoryUsed>
                     3
                   </memoryUsed>
                   <static>
                     false
                   </static>
                   <callDepth>
                     0
                   </callDepth>
                   ...
                 </callState>
                 <substate>
                   <log>
                     .List
                   </log>
                   <accessedAccounts>
                     .Set
                   </accessedAccounts>
                   <accessedStorage>
                     .Map
                   </accessedStorage>
                   ...
                 </substate>
                 <origin>
                   ORIGIN_ID:Int
                 </origin>
                 <block>
                   <number>
                     NUMBER_CELL:Int
                   </number>
                   ...
                 </block>
                 ...
               </evm>
               <network>
                 <accounts>
                   ( <account>
                     <acctID>
                       645326474426547203313410069153905908525362434349
                     </acctID>
                     <balance>
                       0
                     </balance>
                     ...
                     <storage>
                       .Map
                     </storage>
                     <origStorage>
                       .Map
                     </origStorage>
                     <nonce>
                       0
                     </nonce>
                   </account>
                   <account>
                     <acctID>
                       728815563385977040452943777879061427756277306518
                     </acctID>
                     <balance>
                       0
                     </balance>
                     ...
                     <storage>
                       .Map
                     </storage>
                     <origStorage>
                       .Map
                     </origStorage>
                     <nonce>
                       1
                     </nonce>
                   </account> )
                 </accounts>
                 ...
               </network>
             </ethereum>
             ...
           </kevm>
           <cheatcodes>
             <prank>
               <prevCaller>
                 .Account
               </prevCaller>
               <prevOrigin>
                 .Account
               </prevOrigin>
               <newCaller>
                 .Account
               </newCaller>
               <newOrigin>
                 .Account
               </newOrigin>
               <active>
                 false
               </active>
               <singleCall>
                 false
               </singleCall>
               ...
             </prank>
             <expectedRevert>
               <isRevertExpected>
                 false
               </isRevertExpected>
               ...
             </expectedRevert>
             <expectedOpcode>
               <isOpcodeExpected>
                 false
               </isOpcodeExpected>
               <expectedAddress>
                 .Account
               </expectedAddress>
               <expectedValue>
                 0
               </expectedValue>
               <expectedData>
                 b""
               </expectedData>
               <opcodeType>
                 .OpcodeType
               </opcodeType>
             </expectedOpcode>
             <expectEmit>
               <recordEvent>
                 false
               </recordEvent>
               <isEventExpected>
                 false
               </isEventExpected>
               ...
             </expectEmit>
             <whitelist>
               <isCallWhitelistActive>
                 false
               </isCallWhitelistActive>
               <isStorageWhitelistActive>
                 false
               </isStorageWhitelistActive>
               <addressSet>
                 .Set
               </addressSet>
               <storageSlotSet>
                 .Set
               </storageSlotSet>
             </whitelist>
           </cheatcodes>
         </foundry>
      requires ( 0 <=Int CALLER_ID:Int
       andBool ( 0 <=Int ORIGIN_ID:Int
       andBool ( 0 <=Int NUMBER_CELL:Int
       andBool ( CALLER_ID:Int <Int pow160
       andBool ( ORIGIN_ID:Int <Int pow160
       andBool ( NUMBER_CELL:Int <=Int maxSInt256
               ))))))
      [label(BASIC-BLOCK-3-TO-4)]
    
    rule [BASIC-BLOCK-4-TO-5]: <foundry>
           <kevm>
             <k>
               #halt
               ~> ( #pc [ STOP ]
               ~> #execute => .K )
               ~> _CONTINUATION
             </k>
             <mode>
               NORMAL
             </mode>
             <schedule>
               LONDON
             </schedule>
             <ethereum>
               <evm>
                 <output>
                   b""
                 </output>
                 <statusCode>
                   EVMC_SUCCESS
                 </statusCode>
                 <callStack>
                   .List
                 </callStack>
                 <interimStates>
                   .List
                 </interimStates>
                 <callState>
                   ...
                   ...
                   <id>
                     728815563385977040452943777879061427756277306518
                   </id>
                   <caller>
                     CALLER_ID:Int
                   </caller>
                   <callData>
                     b"\x18g]B"
                   </callData>
                   <callValue>
                     0
                   </callValue>
                   <wordStack>
                     ( selector ( "testFail_assert_true()" ) : .WordStack )
                   </wordStack>
                   <localMem>
                     b"\x00\x00\x00\x00\x00\x00\x00\x00\x00\x00\x00\x00\x00\x00\x00\x00\x00\x00\x00\x00\x00\x00\x00\x00\x00\x00\x00\x00\x00\x00\x00\x00\x00\x00\x00\x00\x00\x00\x00\x00\x00\x00\x00\x00\x00\x00\x00\x00\x00\x00\x00\x00\x00\x00\x00\x00\x00\x00\x00\x00\x00\x00\x00\x00\x00\x00\x00\x00\x00\x00\x00\x00\x00\x00\x00\x00\x00\x00\x00\x00\x00\x00\x00\x00\x00\x00\x00\x00\x00\x00\x00\x00\x00\x00\x00\x80"
                   </localMem>
                   ...
                   ...
                   <memoryUsed>
                     3
                   </memoryUsed>
                   <static>
                     false
                   </static>
                   <callDepth>
                     0
                   </callDepth>
                   ...
                 </callState>
                 <substate>
                   <log>
                     .List
                   </log>
                   <accessedAccounts>
                     .Set
                   </accessedAccounts>
                   <accessedStorage>
                     .Map
                   </accessedStorage>
                   ...
                 </substate>
                 <origin>
                   ORIGIN_ID:Int
                 </origin>
                 <block>
                   <number>
                     NUMBER_CELL:Int
                   </number>
                   ...
                 </block>
                 ...
               </evm>
               <network>
                 <accounts>
                   ( <account>
                     <acctID>
                       645326474426547203313410069153905908525362434349
                     </acctID>
                     <balance>
                       0
                     </balance>
                     ...
                     <storage>
                       .Map
                     </storage>
                     <origStorage>
                       .Map
                     </origStorage>
                     <nonce>
                       0
                     </nonce>
                   </account>
                   <account>
                     <acctID>
                       728815563385977040452943777879061427756277306518
                     </acctID>
                     <balance>
                       0
                     </balance>
                     ...
                     <storage>
                       .Map
                     </storage>
                     <origStorage>
                       .Map
                     </origStorage>
                     <nonce>
                       1
                     </nonce>
                   </account> )
                 </accounts>
                 ...
               </network>
             </ethereum>
             ...
           </kevm>
           <cheatcodes>
             <prank>
               <prevCaller>
                 .Account
               </prevCaller>
               <prevOrigin>
                 .Account
               </prevOrigin>
               <newCaller>
                 .Account
               </newCaller>
               <newOrigin>
                 .Account
               </newOrigin>
               <active>
                 false
               </active>
               <singleCall>
                 false
               </singleCall>
               ...
             </prank>
             <expectedRevert>
               <isRevertExpected>
                 false
               </isRevertExpected>
               ...
             </expectedRevert>
             <expectedOpcode>
               <isOpcodeExpected>
                 false
               </isOpcodeExpected>
               <expectedAddress>
                 .Account
               </expectedAddress>
               <expectedValue>
                 0
               </expectedValue>
               <expectedData>
                 b""
               </expectedData>
               <opcodeType>
                 .OpcodeType
               </opcodeType>
             </expectedOpcode>
             <expectEmit>
               <recordEvent>
                 false
               </recordEvent>
               <isEventExpected>
                 false
               </isEventExpected>
               ...
             </expectEmit>
             <whitelist>
               <isCallWhitelistActive>
                 false
               </isCallWhitelistActive>
               <isStorageWhitelistActive>
                 false
               </isStorageWhitelistActive>
               <addressSet>
                 .Set
               </addressSet>
               <storageSlotSet>
                 .Set
               </storageSlotSet>
             </whitelist>
           </cheatcodes>
         </foundry>
      requires ( 0 <=Int CALLER_ID:Int
       andBool ( 0 <=Int ORIGIN_ID:Int
       andBool ( 0 <=Int NUMBER_CELL:Int
       andBool ( CALLER_ID:Int <Int pow160
       andBool ( ORIGIN_ID:Int <Int pow160
       andBool ( NUMBER_CELL:Int <=Int maxSInt256
               ))))))
      [label(BASIC-BLOCK-4-TO-5)]

endmodule
1 Failure nodes. (0 pending and 1 failing)

Failing nodes:

  Node id: 5
  Failure reason:
    Implication check failed, the following is the remaining implication:
    ( ( { true #Equals 0 <=Int CALLER_ID:Int }
    #And ( { true #Equals 0 <=Int ORIGIN_ID:Int }
    #And ( { true #Equals 0 <=Int NUMBER_CELL:Int }
    #And ( { true #Equals CALLER_ID:Int <Int pow160 }
    #And ( { true #Equals ORIGIN_ID:Int <Int pow160 }
    #And { true #Equals NUMBER_CELL:Int <=Int maxSInt256 } ) ) ) ) ) #Implies { false #Equals foundry_success ( ... statusCode: EVMC_SUCCESS , failed: #lookup ( .Map , 46308022326495007027972728677917914892729792999299745830475596687180801507328 ) , revertExpected: false , opcodeExpected: false , recordEventExpected: false , eventExpected: false ) } )
  Path condition:
    #Top
  Model:
    CALLER_ID = 0
    NUMBER_CELL = 0
    ORIGIN_ID = 0

Join the Runtime Verification Discord server for support: https://discord.com/invite/CurfmXNtbN

Access documentation for KEVM foundry integration at https://docs.runtimeverification.com/kevm-integration-for-foundry/<|MERGE_RESOLUTION|>--- conflicted
+++ resolved
@@ -241,10 +241,6 @@
 
 
 
-<<<<<<< HEAD
-module SUMMARY-ASSERTTEST.TESTFAIL-ASSERT-TRUE:DF20BF9B5A13BCD303E644D29C92FAB6BCD623E32BFEAE5BF6424B5B12D48A05
-=======
->>>>>>> 62996ec2
     
     
     rule [BASIC-BLOCK-1-TO-3]: <foundry>
