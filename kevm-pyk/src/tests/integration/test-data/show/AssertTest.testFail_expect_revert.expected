
┌─ 1 (root, init)
│   k: #execute ~> CONTINUATION
│   pc: 0
│   callDepth: 0
│   statusCode: STATUSCODE
│
│  (554 steps)
├─ 3
│   k: CALL 9223372036854772901 645326474426547203313410069153905908525362434349 0 128  ...
│   pc: 480
│   callDepth: 0
│   statusCode: STATUSCODE:StatusCode
│
│  (1 step)
├─ 4
│   k: #checkCall 728815563385977040452943777879061427756277306518 0 ~> #call 728815563 ...
│   pc: 480
│   callDepth: 0
│   statusCode: STATUSCODE:StatusCode
│
│  (212 steps)
├─ 5
│   k: #end EVMC_REVERT ~> #pc [ REVERT ] ~> #execute ~> CONTINUATION:K
│   pc: 992
│   callDepth: 0
│   statusCode: STATUSCODE:StatusCode
│
│  (1 step)
├─ 6
│   k: #halt ~> #pc [ REVERT ] ~> #execute ~> CONTINUATION:K
│   pc: 992
│   callDepth: 0
│   statusCode: EVMC_REVERT
│
│  (5 steps)
└─ 7 (leaf, terminal)
    k: #halt ~> CONTINUATION:K
    pc: 992
    callDepth: 0
    statusCode: EVMC_SUCCESS


┌─ 2 (root, leaf, target)
│   k: #halt ~> CONTINUATION
│   pc: PC_CELL_5d410f2a
│   callDepth: CALLDEPTH_CELL_5d410f2a
│   statusCode: STATUSCODE_FINAL


Node 7:

( <generatedTop>
  <foundry>
    <kevm>
      <k>
        #halt
        ~> CONTINUATION:K
      </k>
      <mode>
        NORMAL
      </mode>
      <schedule>
        LONDON
      </schedule>
      <ethereum>
        <evm>
          <output>
            b"\x00\x00\x00\x00\x00\x00\x00\x00\x00\x00\x00\x00\x00\x00\x00\x00\x00\x00\x00\x00\x00\x00\x00\x00\x00\x00\x00\x00\x00\x00\x00\x00\x00\x00\x00\x00\x00\x00\x00\x00\x00\x00\x00\x00\x00\x00\x00\x00\x00\x00\x00\x00\x00\x00\x00\x00\x00\x00\x00\x00\x00\x00\x00\x00\x00\x00\x00\x00\x00\x00\x00\x00\x00\x00\x00\x00\x00\x00\x00\x00\x00\x00\x00\x00\x00\x00\x00\x00\x00\x00\x00\x00\x00\x00\x00\x00\x00\x00\x00\x00\x00\x00\x00\x00\x00\x00\x00\x00\x00\x00\x00\x00\x00\x00\x00\x00\x00\x00\x00\x00\x00\x00\x00\x00\x00\x00\x00\x00\x00\x00\x00\x00\x00\x00\x00\x00\x00\x00\x00\x00\x00\x00\x00\x00\x00\x00\x00\x00\x00\x00\x00\x00\x00\x00\x00\x00\x00\x00\x00\x00\x00\x00\x00\x00\x00\x00\x00\x00\x00\x00\x00\x00\x00\x00\x00\x00\x00\x00\x00\x00\x00\x00\x00\x00\x00\x00\x00\x00\x00\x00\x00\x00\x00\x00\x00\x00\x00\x00\x00\x00\x00\x00\x00\x00\x00\x00\x00\x00\x00\x00\x00\x00\x00\x00\x00\x00\x00\x00\x00\x00\x00\x00\x00\x00\x00\x00\x00\x00\x00\x00\x00\x00\x00\x00\x00\x00\x00\x00\x00\x00\x00\x00\x00\x00\x00\x00\x00\x00\x00\x00\x00\x00\x00\x00\x00\x00\x00\x00\x00\x00\x00\x00\x00\x00\x00\x00\x00\x00\x00\x00\x00\x00\x00\x00\x00\x00\x00\x00\x00\x00\x00\x00\x00\x00\x00\x00\x00\x00\x00\x00\x00\x00\x00\x00\x00\x00\x00\x00\x00\x00\x00\x00\x00\x00\x00\x00\x00\x00\x00\x00\x00\x00\x00\x00\x00\x00\x00\x00\x00\x00\x00\x00\x00\x00\x00\x00\x00\x00\x00\x00\x00\x00\x00\x00\x00\x00\x00\x00\x00\x00\x00\x00\x00\x00\x00\x00\x00\x00\x00\x00\x00\x00\x00\x00\x00\x00\x00\x00\x00\x00\x00\x00\x00\x00\x00\x00\x00\x00\x00\x00\x00\x00\x00\x00\x00\x00\x00\x00\x00\x00\x00\x00\x00\x00\x00\x00\x00\x00\x00\x00\x00\x00\x00\x00\x00\x00\x00\x00\x00\x00\x00\x00\x00\x00\x00\x00\x00\x00\x00\x00\x00\x00\x00\x00\x00\x00\x00\x00\x00\x00\x00\x00\x00\x00\x00\x00\x00\x00\x00\x00\x00\x00\x00\x00\x00\x00\x00\x00\x00\x00\x00\x00\x00\x00\x00\x00\x00\x00\x00\x00\x00\x00\x00\x00\x00\x00\x00\x00\x00\x00\x00\x00\x00\x00\x00\x00\x00\x00\x00\x00\x00\x00\x00\x00\x00\x00\x00\x00\x00\x00\x00\x00\x00\x00\x00\x00\x00\x00\x00\x00\x00\x00\x00\x00\x00\x00\x00\x00\x00\x00\x00\x00\x00\x00\x00\x00\x00\x00\x00\x00\x00\x00"
          </output>
          <statusCode>
            EVMC_SUCCESS
          </statusCode>
          <callStack>
            .List
          </callStack>
          <interimStates>
            .List
          </interimStates>
          <callState>
            <id>
              728815563385977040452943777879061427756277306518
            </id>
            <caller>
              CALLER_ID:Int
            </caller>
            <callData>
              b"*M\xe1\xa1"
            </callData>
            <callValue>
              0
            </callValue>
            <wordStack>
              ( 399 : ( 212 : ( selector ( "testFail_expect_revert()" ) : .WordStack ) ) )
            </wordStack>
            <localMem>
              b"NH{q\x00\x00\x00\x00\x00\x00\x00\x00\x00\x00\x00\x00\x00\x00\x00\x00\x00\x00\x00\x00\x00\x00\x00\x00\x00\x00\x00\x00\x00\x00\x00\x01\x00\x00\x00\x00\x00\x00\x00\x00\x00\x00\x00\x00\x00\x00\x00\x00\x00\x00\x00\x00\x00\x00\x00\x00\x00\x00\x00\x00\x00\x00\x00\x00\x00\x00\x00\x00\x00\x00\x00\x00\x00\x00\x00\x00\x00\x00\x00\x00\x00\x00\x00\x00\x00\x00\x00\x00\x00\x00\x00\x80\x00\x00\x00\x00\x00\x00\x00\x00\x00\x00\x00\x00\x00\x00\x00\x00\x00\x00\x00\x00\x00\x00\x00\x00\x00\x00\x00\x00\x00\x00\x00\x00\xf4\x84H\x14\x00\x00\x00\x00\x00\x00\x00\x00\x00\x00\x00\x00\x00\x00\x00\x00\x00\x00\x00\x00\x00\x00\x00\x00\x00\x00\x00\x00"
            </localMem>
            <memoryUsed>
              5
            </memoryUsed>
            <callGas>
              9079256848778916976
            </callGas>
            <static>
              false
            </static>
            <callDepth>
              0
            </callDepth>
            ...
          </callState>
          <substate>
            <log>
              .List
            </log>
            <accessedAccounts>
              SetItem ( 645326474426547203313410069153905908525362434349 )
            </accessedAccounts>
            <accessedStorage>
              .Map
            </accessedStorage>
            ...
          </substate>
          <origin>
            ORIGIN_ID:Int
          </origin>
          <block>
            <number>
              NUMBER_CELL:Int
            </number>
            ...
          </block>
          ...
        </evm>
        <network>
          <accounts>
            ( <account>
              <acctID>
                645326474426547203313410069153905908525362434349
              </acctID>
              <balance>
                0
              </balance>
              <storage>
                .Map
              </storage>
              <origStorage>
                .Map
              </origStorage>
              <nonce>
                0
              </nonce>
              ...
            </account>
            <account>
              <acctID>
                728815563385977040452943777879061427756277306518
              </acctID>
              <balance>
                0
              </balance>
              <storage>
                .Map
              </storage>
              <origStorage>
                .Map
              </origStorage>
              <nonce>
                1
              </nonce>
              ...
            </account> )
          </accounts>
          ...
        </network>
      </ethereum>
      ...
    </kevm>
    <cheatcodes>
      <prank>
        <prevCaller>
          .Account
        </prevCaller>
        <prevOrigin>
          .Account
        </prevOrigin>
        <newCaller>
          .Account
        </newCaller>
        <newOrigin>
          .Account
        </newOrigin>
        <active>
          false
        </active>
        <singleCall>
          false
        </singleCall>
        ...
      </prank>
      <expectedRevert>
        <isRevertExpected>
          false
        </isRevertExpected>
        <expectedReason>
          b""
        </expectedReason>
        <expectedDepth>
          0
        </expectedDepth>
      </expectedRevert>
      <expectedOpcode>
        <isOpcodeExpected>
          false
        </isOpcodeExpected>
        <expectedAddress>
          .Account
        </expectedAddress>
        <expectedValue>
          0
        </expectedValue>
        <expectedData>
          b""
        </expectedData>
        <opcodeType>
          .OpcodeType
        </opcodeType>
      </expectedOpcode>
      <expectEmit>
        <recordEvent>
          false
        </recordEvent>
        <isEventExpected>
          false
        </isEventExpected>
        ...
      </expectEmit>
      <whitelist>
        <isCallWhitelistActive>
          false
        </isCallWhitelistActive>
        <isStorageWhitelistActive>
          false
        </isStorageWhitelistActive>
        <addressSet>
          .Set
        </addressSet>
        <storageSlotSet>
          .Set
        </storageSlotSet>
      </whitelist>
    </cheatcodes>
  </foundry>
  ...
</generatedTop>
#And ( { true #Equals 0 <=Int CALLER_ID:Int }
#And ( { true #Equals 0 <=Int ORIGIN_ID:Int }
#And ( { true #Equals 0 <=Int NUMBER_CELL:Int }
#And ( { true #Equals CALLER_ID:Int <Int pow160 }
#And ( { true #Equals ORIGIN_ID:Int <Int pow160 }
#And { true #Equals NUMBER_CELL:Int <=Int maxSInt256 } ) ) ) ) ) )



<<<<<<< HEAD
module SUMMARY-ASSERTTEST.TESTFAIL-EXPECT-REVERT:8C9460863E423C69EA28E6D7F6167F2A22510258C6D8534A5BF5102B7DC057BD
=======
>>>>>>> 767d1fc3
    
    
    rule [BASIC-BLOCK-1-TO-3]: <foundry>
           <kevm>
             <k>
               ( #execute
               ~> CONTINUATION => CALL 9223372036854772901 645326474426547203313410069153905908525362434349 0 128 4 128 0
               ~> #pc [ CALL ]
               ~> #execute
               ~> CONTINUATION:K )
             </k>
             <mode>
               NORMAL
             </mode>
             <schedule>
               LONDON
             </schedule>
             <ethereum>
               <evm>
                 <callStack>
                   .List
                 </callStack>
                 <interimStates>
                   .List
                 </interimStates>
                 <callState>
                   ...
                   ...
                   <id>
                     728815563385977040452943777879061427756277306518
                   </id>
                   <caller>
                     CALLER_ID
                   </caller>
                   <callData>
                     ( AssertTest . testFail_expect_revert ( ) => b"*M\xe1\xa1" )
                   </callData>
                   <callValue>
                     0
                   </callValue>
                   <wordStack>
                     ( .WordStack => ( 132 : ( selector ( "expectRevert()" ) : ( 645326474426547203313410069153905908525362434349 : ( 212 : ( selector ( "testFail_expect_revert()" ) : .WordStack ) ) ) ) ) )
                   </wordStack>
                   <localMem>
                     ( .Bytes => b"\x00\x00\x00\x00\x00\x00\x00\x00\x00\x00\x00\x00\x00\x00\x00\x00\x00\x00\x00\x00\x00\x00\x00\x00\x00\x00\x00\x00\x00\x00\x00\x00\x00\x00\x00\x00\x00\x00\x00\x00\x00\x00\x00\x00\x00\x00\x00\x00\x00\x00\x00\x00\x00\x00\x00\x00\x00\x00\x00\x00\x00\x00\x00\x00\x00\x00\x00\x00\x00\x00\x00\x00\x00\x00\x00\x00\x00\x00\x00\x00\x00\x00\x00\x00\x00\x00\x00\x00\x00\x00\x00\x00\x00\x00\x00\x80\x00\x00\x00\x00\x00\x00\x00\x00\x00\x00\x00\x00\x00\x00\x00\x00\x00\x00\x00\x00\x00\x00\x00\x00\x00\x00\x00\x00\x00\x00\x00\x00\xf4\x84H\x14\x00\x00\x00\x00\x00\x00\x00\x00\x00\x00\x00\x00\x00\x00\x00\x00\x00\x00\x00\x00\x00\x00\x00\x00\x00\x00\x00\x00" )
                   </localMem>
                   ...
                   ...
                   <memoryUsed>
                     ( 0 => 5 )
                   </memoryUsed>
                   <callGas>
                     ( _CALLGAS_CELL => 9079256848778916976 )
                   </callGas>
                   <static>
                     false
                   </static>
                   <callDepth>
                     0
                   </callDepth>
                 </callState>
                 <substate>
                   <log>
                     .List
                   </log>
                   <accessedAccounts>
                     ( .Set => SetItem ( 645326474426547203313410069153905908525362434349 ) )
                   </accessedAccounts>
                   <accessedStorage>
                     .Map
                   </accessedStorage>
                   ...
                 </substate>
                 <origin>
                   ORIGIN_ID
                 </origin>
                 <block>
                   <number>
                     NUMBER_CELL
                   </number>
                   ...
                 </block>
                 ...
               </evm>
               <network>
                 <accounts>
                   ( <account>
                     <acctID>
                       645326474426547203313410069153905908525362434349
                     </acctID>
                     <balance>
                       0
                     </balance>
                     ...
                     <storage>
                       .Map
                     </storage>
                     <origStorage>
                       .Map
                     </origStorage>
                     <nonce>
                       0
                     </nonce>
                   </account>
                   <account>
                     <acctID>
                       728815563385977040452943777879061427756277306518
                     </acctID>
                     <balance>
                       0
                     </balance>
                     ...
                     <storage>
                       .Map
                     </storage>
                     <origStorage>
                       .Map
                     </origStorage>
                     <nonce>
                       1
                     </nonce>
                   </account> )
                 </accounts>
                 ...
               </network>
             </ethereum>
             ...
           </kevm>
           <cheatcodes>
             <prank>
               <prevCaller>
                 .Account
               </prevCaller>
               <prevOrigin>
                 .Account
               </prevOrigin>
               <newCaller>
                 .Account
               </newCaller>
               <newOrigin>
                 .Account
               </newOrigin>
               <active>
                 false
               </active>
               <singleCall>
                 false
               </singleCall>
               ...
             </prank>
             <expectedRevert>
               <isRevertExpected>
                 false
               </isRevertExpected>
               ...
             </expectedRevert>
             <expectedOpcode>
               <isOpcodeExpected>
                 false
               </isOpcodeExpected>
               <expectedAddress>
                 .Account
               </expectedAddress>
               <expectedValue>
                 0
               </expectedValue>
               <expectedData>
                 ( .Bytes => b"" )
               </expectedData>
               <opcodeType>
                 .OpcodeType
               </opcodeType>
             </expectedOpcode>
             <expectEmit>
               <recordEvent>
                 false
               </recordEvent>
               <isEventExpected>
                 false
               </isEventExpected>
               ...
             </expectEmit>
             <whitelist>
               <isCallWhitelistActive>
                 false
               </isCallWhitelistActive>
               <isStorageWhitelistActive>
                 false
               </isStorageWhitelistActive>
               <addressSet>
                 .Set
               </addressSet>
               <storageSlotSet>
                 .Set
               </storageSlotSet>
             </whitelist>
           </cheatcodes>
         </foundry>
      requires ( 0 <=Int CALLER_ID
       andBool ( CALLER_ID <Int pow160
       andBool ( 0 <=Int ORIGIN_ID
       andBool ( ORIGIN_ID <Int pow160
       andBool ( 0 <=Int NUMBER_CELL
       andBool ( NUMBER_CELL <=Int maxSInt256
       andBool ( lengthBytes ( AssertTest . testFail_expect_revert ( ) ) <Int pow128
       andBool ( 0 <=Int 9223372036854775807
       andBool ( 9223372036854775807 <Int pow256
       andBool ( 0 <=Int 728815563385977040452943777879061427756277306518
       andBool ( 728815563385977040452943777879061427756277306518 <Int pow160
               )))))))))))
       ensures ( 0 <=Int CALLER_ID:Int
       andBool ( 0 <=Int ORIGIN_ID:Int
       andBool ( 0 <=Int NUMBER_CELL:Int
       andBool ( CALLER_ID:Int <Int pow160
       andBool ( ORIGIN_ID:Int <Int pow160
       andBool ( NUMBER_CELL:Int <=Int maxSInt256
               ))))))
      [label(BASIC-BLOCK-1-TO-3)]
    
    rule [BASIC-BLOCK-3-TO-4]: <foundry>
           <kevm>
             <k>
               ( CALL 9223372036854772901 645326474426547203313410069153905908525362434349 0 128 4 128 0 => #checkCall 728815563385977040452943777879061427756277306518 0
               ~> #call 728815563385977040452943777879061427756277306518 645326474426547203313410069153905908525362434349 645326474426547203313410069153905908525362434349 0 0 b"\xf4\x84H\x14" false
               ~> #return 128 0 )
               ~> #pc [ CALL ]
               ~> #execute
               ~> _CONTINUATION
             </k>
             <mode>
               NORMAL
             </mode>
             <schedule>
               LONDON
             </schedule>
             <ethereum>
               <evm>
                 <callStack>
                   .List
                 </callStack>
                 <interimStates>
                   .List
                 </interimStates>
                 <callState>
                   ...
                   ...
                   <id>
                     728815563385977040452943777879061427756277306518
                   </id>
                   <caller>
                     CALLER_ID:Int
                   </caller>
                   <callData>
                     b"*M\xe1\xa1"
                   </callData>
                   <callValue>
                     0
                   </callValue>
                   <wordStack>
                     ( 132 : ( selector ( "expectRevert()" ) : ( 645326474426547203313410069153905908525362434349 : ( 212 : ( selector ( "testFail_expect_revert()" ) : .WordStack ) ) ) ) )
                   </wordStack>
                   <localMem>
                     b"\x00\x00\x00\x00\x00\x00\x00\x00\x00\x00\x00\x00\x00\x00\x00\x00\x00\x00\x00\x00\x00\x00\x00\x00\x00\x00\x00\x00\x00\x00\x00\x00\x00\x00\x00\x00\x00\x00\x00\x00\x00\x00\x00\x00\x00\x00\x00\x00\x00\x00\x00\x00\x00\x00\x00\x00\x00\x00\x00\x00\x00\x00\x00\x00\x00\x00\x00\x00\x00\x00\x00\x00\x00\x00\x00\x00\x00\x00\x00\x00\x00\x00\x00\x00\x00\x00\x00\x00\x00\x00\x00\x00\x00\x00\x00\x80\x00\x00\x00\x00\x00\x00\x00\x00\x00\x00\x00\x00\x00\x00\x00\x00\x00\x00\x00\x00\x00\x00\x00\x00\x00\x00\x00\x00\x00\x00\x00\x00\xf4\x84H\x14\x00\x00\x00\x00\x00\x00\x00\x00\x00\x00\x00\x00\x00\x00\x00\x00\x00\x00\x00\x00\x00\x00\x00\x00\x00\x00\x00\x00"
                   </localMem>
                   ...
                   ...
                   <memoryUsed>
                     5
                   </memoryUsed>
                   <callGas>
                     9079256848778916976
                   </callGas>
                   <static>
                     false
                   </static>
                   <callDepth>
                     0
                   </callDepth>
                 </callState>
                 <substate>
                   <log>
                     .List
                   </log>
                   <accessedAccounts>
                     SetItem ( 645326474426547203313410069153905908525362434349 )
                   </accessedAccounts>
                   <accessedStorage>
                     .Map
                   </accessedStorage>
                   ...
                 </substate>
                 <origin>
                   ORIGIN_ID:Int
                 </origin>
                 <block>
                   <number>
                     NUMBER_CELL:Int
                   </number>
                   ...
                 </block>
                 ...
               </evm>
               <network>
                 <accounts>
                   ( <account>
                     <acctID>
                       645326474426547203313410069153905908525362434349
                     </acctID>
                     <balance>
                       0
                     </balance>
                     ...
                     <storage>
                       .Map
                     </storage>
                     <origStorage>
                       .Map
                     </origStorage>
                     <nonce>
                       0
                     </nonce>
                   </account>
                   <account>
                     <acctID>
                       728815563385977040452943777879061427756277306518
                     </acctID>
                     <balance>
                       0
                     </balance>
                     ...
                     <storage>
                       .Map
                     </storage>
                     <origStorage>
                       .Map
                     </origStorage>
                     <nonce>
                       1
                     </nonce>
                   </account> )
                 </accounts>
                 ...
               </network>
             </ethereum>
             ...
           </kevm>
           <cheatcodes>
             <prank>
               <prevCaller>
                 .Account
               </prevCaller>
               <prevOrigin>
                 .Account
               </prevOrigin>
               <newCaller>
                 .Account
               </newCaller>
               <newOrigin>
                 .Account
               </newOrigin>
               <active>
                 false
               </active>
               <singleCall>
                 false
               </singleCall>
               ...
             </prank>
             <expectedRevert>
               <isRevertExpected>
                 false
               </isRevertExpected>
               ...
             </expectedRevert>
             <expectedOpcode>
               <isOpcodeExpected>
                 false
               </isOpcodeExpected>
               <expectedAddress>
                 .Account
               </expectedAddress>
               <expectedValue>
                 0
               </expectedValue>
               <expectedData>
                 b""
               </expectedData>
               <opcodeType>
                 .OpcodeType
               </opcodeType>
             </expectedOpcode>
             <expectEmit>
               <recordEvent>
                 false
               </recordEvent>
               <isEventExpected>
                 false
               </isEventExpected>
               ...
             </expectEmit>
             <whitelist>
               <isCallWhitelistActive>
                 false
               </isCallWhitelistActive>
               <isStorageWhitelistActive>
                 false
               </isStorageWhitelistActive>
               <addressSet>
                 .Set
               </addressSet>
               <storageSlotSet>
                 .Set
               </storageSlotSet>
             </whitelist>
           </cheatcodes>
         </foundry>
      requires ( 0 <=Int CALLER_ID:Int
       andBool ( 0 <=Int ORIGIN_ID:Int
       andBool ( 0 <=Int NUMBER_CELL:Int
       andBool ( CALLER_ID:Int <Int pow160
       andBool ( ORIGIN_ID:Int <Int pow160
       andBool ( NUMBER_CELL:Int <=Int maxSInt256
               ))))))
      [label(BASIC-BLOCK-3-TO-4)]
    
    rule [BASIC-BLOCK-4-TO-5]: <foundry>
           <kevm>
             <k>
               ( #checkCall 728815563385977040452943777879061427756277306518 0
               ~> #call 728815563385977040452943777879061427756277306518 645326474426547203313410069153905908525362434349 645326474426547203313410069153905908525362434349 0 0 b"\xf4\x84H\x14" false
               ~> #return 128 0
               ~> #pc [ CALL ] => #end EVMC_REVERT
               ~> #pc [ REVERT ] )
               ~> #execute
               ~> _CONTINUATION
             </k>
             <mode>
               NORMAL
             </mode>
             <schedule>
               LONDON
             </schedule>
             <ethereum>
               <evm>
                 <output>
                   ( _OUTPUT_CELL => b"NH{q\x00\x00\x00\x00\x00\x00\x00\x00\x00\x00\x00\x00\x00\x00\x00\x00\x00\x00\x00\x00\x00\x00\x00\x00\x00\x00\x00\x00\x00\x00\x00\x01" )
                 </output>
                 <callStack>
                   .List
                 </callStack>
                 <interimStates>
                   .List
                 </interimStates>
                 <callState>
                   ...
                   ...
                   <id>
                     728815563385977040452943777879061427756277306518
                   </id>
                   <caller>
                     CALLER_ID:Int
                   </caller>
                   <callData>
                     b"*M\xe1\xa1"
                   </callData>
                   <callValue>
                     0
                   </callValue>
                   <wordStack>
                     ( ( 132 => 399 ) : ( ( selector ( "expectRevert()" ) => 212 ) : ( ( 645326474426547203313410069153905908525362434349 => selector ( "testFail_expect_revert()" ) ) : ( ( 212 : ( selector ( "testFail_expect_revert()" ) : .WordStack ) ) => .WordStack ) ) ) )
                   </wordStack>
                   <localMem>
                     ( b"\x00\x00\x00\x00\x00\x00\x00\x00\x00\x00\x00\x00\x00\x00\x00\x00\x00\x00\x00\x00\x00\x00\x00\x00\x00\x00\x00\x00\x00\x00\x00\x00\x00\x00\x00\x00\x00\x00\x00\x00\x00\x00\x00\x00\x00\x00\x00\x00\x00\x00\x00\x00\x00\x00\x00\x00\x00\x00\x00\x00\x00\x00\x00\x00\x00\x00\x00\x00\x00\x00\x00\x00\x00\x00\x00\x00\x00\x00\x00\x00\x00\x00\x00\x00\x00\x00\x00\x00\x00\x00\x00\x00\x00\x00\x00\x80\x00\x00\x00\x00\x00\x00\x00\x00\x00\x00\x00\x00\x00\x00\x00\x00\x00\x00\x00\x00\x00\x00\x00\x00\x00\x00\x00\x00\x00\x00\x00\x00\xf4\x84H\x14\x00\x00\x00\x00\x00\x00\x00\x00\x00\x00\x00\x00\x00\x00\x00\x00\x00\x00\x00\x00\x00\x00\x00\x00\x00\x00\x00\x00" => b"NH{q\x00\x00\x00\x00\x00\x00\x00\x00\x00\x00\x00\x00\x00\x00\x00\x00\x00\x00\x00\x00\x00\x00\x00\x00\x00\x00\x00\x00\x00\x00\x00\x01\x00\x00\x00\x00\x00\x00\x00\x00\x00\x00\x00\x00\x00\x00\x00\x00\x00\x00\x00\x00\x00\x00\x00\x00\x00\x00\x00\x00\x00\x00\x00\x00\x00\x00\x00\x00\x00\x00\x00\x00\x00\x00\x00\x00\x00\x00\x00\x00\x00\x00\x00\x00\x00\x00\x00\x00\x00\x00\x00\x80\x00\x00\x00\x00\x00\x00\x00\x00\x00\x00\x00\x00\x00\x00\x00\x00\x00\x00\x00\x00\x00\x00\x00\x00\x00\x00\x00\x00\x00\x00\x00\x00\xf4\x84H\x14\x00\x00\x00\x00\x00\x00\x00\x00\x00\x00\x00\x00\x00\x00\x00\x00\x00\x00\x00\x00\x00\x00\x00\x00\x00\x00\x00\x00" )
                   </localMem>
                   ...
                   ...
                   <memoryUsed>
                     5
                   </memoryUsed>
                   <callGas>
                     9079256848778916976
                   </callGas>
                   <static>
                     false
                   </static>
                   <callDepth>
                     0
                   </callDepth>
                 </callState>
                 <substate>
                   <log>
                     .List
                   </log>
                   <accessedAccounts>
                     SetItem ( 645326474426547203313410069153905908525362434349 )
                   </accessedAccounts>
                   <accessedStorage>
                     .Map
                   </accessedStorage>
                   ...
                 </substate>
                 <origin>
                   ORIGIN_ID:Int
                 </origin>
                 <block>
                   <number>
                     NUMBER_CELL:Int
                   </number>
                   ...
                 </block>
                 ...
               </evm>
               <network>
                 <accounts>
                   ( <account>
                     <acctID>
                       645326474426547203313410069153905908525362434349
                     </acctID>
                     <balance>
                       0
                     </balance>
                     ...
                     <storage>
                       .Map
                     </storage>
                     <origStorage>
                       .Map
                     </origStorage>
                     <nonce>
                       0
                     </nonce>
                   </account>
                   <account>
                     <acctID>
                       728815563385977040452943777879061427756277306518
                     </acctID>
                     <balance>
                       0
                     </balance>
                     ...
                     <storage>
                       .Map
                     </storage>
                     <origStorage>
                       .Map
                     </origStorage>
                     <nonce>
                       1
                     </nonce>
                   </account> )
                 </accounts>
                 ...
               </network>
             </ethereum>
             ...
           </kevm>
           <cheatcodes>
             <prank>
               <prevCaller>
                 .Account
               </prevCaller>
               <prevOrigin>
                 .Account
               </prevOrigin>
               <newCaller>
                 .Account
               </newCaller>
               <newOrigin>
                 .Account
               </newOrigin>
               <active>
                 false
               </active>
               <singleCall>
                 false
               </singleCall>
               ...
             </prank>
             <expectedRevert>
               <isRevertExpected>
                 ( false => true )
               </isRevertExpected>
               <expectedReason>
                 ( _EXPECTEDREASON_CELL => b"" )
               </expectedReason>
               <expectedDepth>
                 ( _EXPECTEDDEPTH_CELL => 1 )
               </expectedDepth>
             </expectedRevert>
             <expectedOpcode>
               <isOpcodeExpected>
                 false
               </isOpcodeExpected>
               <expectedAddress>
                 .Account
               </expectedAddress>
               <expectedValue>
                 0
               </expectedValue>
               <expectedData>
                 b""
               </expectedData>
               <opcodeType>
                 .OpcodeType
               </opcodeType>
             </expectedOpcode>
             <expectEmit>
               <recordEvent>
                 false
               </recordEvent>
               <isEventExpected>
                 false
               </isEventExpected>
               ...
             </expectEmit>
             <whitelist>
               <isCallWhitelistActive>
                 false
               </isCallWhitelistActive>
               <isStorageWhitelistActive>
                 false
               </isStorageWhitelistActive>
               <addressSet>
                 .Set
               </addressSet>
               <storageSlotSet>
                 .Set
               </storageSlotSet>
             </whitelist>
           </cheatcodes>
         </foundry>
      requires ( 0 <=Int CALLER_ID:Int
       andBool ( 0 <=Int ORIGIN_ID:Int
       andBool ( 0 <=Int NUMBER_CELL:Int
       andBool ( CALLER_ID:Int <Int pow160
       andBool ( ORIGIN_ID:Int <Int pow160
       andBool ( NUMBER_CELL:Int <=Int maxSInt256
               ))))))
      [label(BASIC-BLOCK-4-TO-5)]
    
    rule [BASIC-BLOCK-5-TO-6]: <foundry>
           <kevm>
             <k>
               ( #end EVMC_REVERT => #halt )
               ~> #pc [ REVERT ]
               ~> #execute
               ~> _CONTINUATION
             </k>
             <mode>
               NORMAL
             </mode>
             <schedule>
               LONDON
             </schedule>
             <ethereum>
               <evm>
                 <output>
                   b"NH{q\x00\x00\x00\x00\x00\x00\x00\x00\x00\x00\x00\x00\x00\x00\x00\x00\x00\x00\x00\x00\x00\x00\x00\x00\x00\x00\x00\x00\x00\x00\x00\x01"
                 </output>
                 <statusCode>
                   ( _STATUSCODE => EVMC_REVERT )
                 </statusCode>
                 <callStack>
                   .List
                 </callStack>
                 <interimStates>
                   .List
                 </interimStates>
                 <callState>
                   ...
                   ...
                   <id>
                     728815563385977040452943777879061427756277306518
                   </id>
                   <caller>
                     CALLER_ID:Int
                   </caller>
                   <callData>
                     b"*M\xe1\xa1"
                   </callData>
                   <callValue>
                     0
                   </callValue>
                   <wordStack>
                     ( 399 : ( 212 : ( selector ( "testFail_expect_revert()" ) : .WordStack ) ) )
                   </wordStack>
                   <localMem>
                     b"NH{q\x00\x00\x00\x00\x00\x00\x00\x00\x00\x00\x00\x00\x00\x00\x00\x00\x00\x00\x00\x00\x00\x00\x00\x00\x00\x00\x00\x00\x00\x00\x00\x01\x00\x00\x00\x00\x00\x00\x00\x00\x00\x00\x00\x00\x00\x00\x00\x00\x00\x00\x00\x00\x00\x00\x00\x00\x00\x00\x00\x00\x00\x00\x00\x00\x00\x00\x00\x00\x00\x00\x00\x00\x00\x00\x00\x00\x00\x00\x00\x00\x00\x00\x00\x00\x00\x00\x00\x00\x00\x00\x00\x80\x00\x00\x00\x00\x00\x00\x00\x00\x00\x00\x00\x00\x00\x00\x00\x00\x00\x00\x00\x00\x00\x00\x00\x00\x00\x00\x00\x00\x00\x00\x00\x00\xf4\x84H\x14\x00\x00\x00\x00\x00\x00\x00\x00\x00\x00\x00\x00\x00\x00\x00\x00\x00\x00\x00\x00\x00\x00\x00\x00\x00\x00\x00\x00"
                   </localMem>
                   ...
                   ...
                   <memoryUsed>
                     5
                   </memoryUsed>
                   <callGas>
                     9079256848778916976
                   </callGas>
                   <static>
                     false
                   </static>
                   <callDepth>
                     0
                   </callDepth>
                 </callState>
                 <substate>
                   <log>
                     .List
                   </log>
                   <accessedAccounts>
                     SetItem ( 645326474426547203313410069153905908525362434349 )
                   </accessedAccounts>
                   <accessedStorage>
                     .Map
                   </accessedStorage>
                   ...
                 </substate>
                 <origin>
                   ORIGIN_ID:Int
                 </origin>
                 <block>
                   <number>
                     NUMBER_CELL:Int
                   </number>
                   ...
                 </block>
                 ...
               </evm>
               <network>
                 <accounts>
                   ( <account>
                     <acctID>
                       645326474426547203313410069153905908525362434349
                     </acctID>
                     <balance>
                       0
                     </balance>
                     ...
                     <storage>
                       .Map
                     </storage>
                     <origStorage>
                       .Map
                     </origStorage>
                     <nonce>
                       0
                     </nonce>
                   </account>
                   <account>
                     <acctID>
                       728815563385977040452943777879061427756277306518
                     </acctID>
                     <balance>
                       0
                     </balance>
                     ...
                     <storage>
                       .Map
                     </storage>
                     <origStorage>
                       .Map
                     </origStorage>
                     <nonce>
                       1
                     </nonce>
                   </account> )
                 </accounts>
                 ...
               </network>
             </ethereum>
             ...
           </kevm>
           <cheatcodes>
             <prank>
               <prevCaller>
                 .Account
               </prevCaller>
               <prevOrigin>
                 .Account
               </prevOrigin>
               <newCaller>
                 .Account
               </newCaller>
               <newOrigin>
                 .Account
               </newOrigin>
               <active>
                 false
               </active>
               <singleCall>
                 false
               </singleCall>
               ...
             </prank>
             <expectedRevert>
               <isRevertExpected>
                 true
               </isRevertExpected>
               <expectedReason>
                 b""
               </expectedReason>
               <expectedDepth>
                 1
               </expectedDepth>
             </expectedRevert>
             <expectedOpcode>
               <isOpcodeExpected>
                 false
               </isOpcodeExpected>
               <expectedAddress>
                 .Account
               </expectedAddress>
               <expectedValue>
                 0
               </expectedValue>
               <expectedData>
                 b""
               </expectedData>
               <opcodeType>
                 .OpcodeType
               </opcodeType>
             </expectedOpcode>
             <expectEmit>
               <recordEvent>
                 false
               </recordEvent>
               <isEventExpected>
                 false
               </isEventExpected>
               ...
             </expectEmit>
             <whitelist>
               <isCallWhitelistActive>
                 false
               </isCallWhitelistActive>
               <isStorageWhitelistActive>
                 false
               </isStorageWhitelistActive>
               <addressSet>
                 .Set
               </addressSet>
               <storageSlotSet>
                 .Set
               </storageSlotSet>
             </whitelist>
           </cheatcodes>
         </foundry>
      requires ( 0 <=Int CALLER_ID:Int
       andBool ( 0 <=Int ORIGIN_ID:Int
       andBool ( 0 <=Int NUMBER_CELL:Int
       andBool ( CALLER_ID:Int <Int pow160
       andBool ( ORIGIN_ID:Int <Int pow160
       andBool ( NUMBER_CELL:Int <=Int maxSInt256
               ))))))
      [label(BASIC-BLOCK-5-TO-6)]
    
    rule [BASIC-BLOCK-6-TO-7]: <foundry>
           <kevm>
             <k>
               #halt
               ~> ( #pc [ REVERT ]
               ~> #execute => .K )
               ~> _CONTINUATION
             </k>
             <mode>
               NORMAL
             </mode>
             <schedule>
               LONDON
             </schedule>
             <ethereum>
               <evm>
                 <output>
                   ( b"NH{q\x00\x00\x00\x00\x00\x00\x00\x00\x00\x00\x00\x00\x00\x00\x00\x00\x00\x00\x00\x00\x00\x00\x00\x00\x00\x00\x00\x00\x00\x00\x00\x01" => b"\x00\x00\x00\x00\x00\x00\x00\x00\x00\x00\x00\x00\x00\x00\x00\x00\x00\x00\x00\x00\x00\x00\x00\x00\x00\x00\x00\x00\x00\x00\x00\x00\x00\x00\x00\x00\x00\x00\x00\x00\x00\x00\x00\x00\x00\x00\x00\x00\x00\x00\x00\x00\x00\x00\x00\x00\x00\x00\x00\x00\x00\x00\x00\x00\x00\x00\x00\x00\x00\x00\x00\x00\x00\x00\x00\x00\x00\x00\x00\x00\x00\x00\x00\x00\x00\x00\x00\x00\x00\x00\x00\x00\x00\x00\x00\x00\x00\x00\x00\x00\x00\x00\x00\x00\x00\x00\x00\x00\x00\x00\x00\x00\x00\x00\x00\x00\x00\x00\x00\x00\x00\x00\x00\x00\x00\x00\x00\x00\x00\x00\x00\x00\x00\x00\x00\x00\x00\x00\x00\x00\x00\x00\x00\x00\x00\x00\x00\x00\x00\x00\x00\x00\x00\x00\x00\x00\x00\x00\x00\x00\x00\x00\x00\x00\x00\x00\x00\x00\x00\x00\x00\x00\x00\x00\x00\x00\x00\x00\x00\x00\x00\x00\x00\x00\x00\x00\x00\x00\x00\x00\x00\x00\x00\x00\x00\x00\x00\x00\x00\x00\x00\x00\x00\x00\x00\x00\x00\x00\x00\x00\x00\x00\x00\x00\x00\x00\x00\x00\x00\x00\x00\x00\x00\x00\x00\x00\x00\x00\x00\x00\x00\x00\x00\x00\x00\x00\x00\x00\x00\x00\x00\x00\x00\x00\x00\x00\x00\x00\x00\x00\x00\x00\x00\x00\x00\x00\x00\x00\x00\x00\x00\x00\x00\x00\x00\x00\x00\x00\x00\x00\x00\x00\x00\x00\x00\x00\x00\x00\x00\x00\x00\x00\x00\x00\x00\x00\x00\x00\x00\x00\x00\x00\x00\x00\x00\x00\x00\x00\x00\x00\x00\x00\x00\x00\x00\x00\x00\x00\x00\x00\x00\x00\x00\x00\x00\x00\x00\x00\x00\x00\x00\x00\x00\x00\x00\x00\x00\x00\x00\x00\x00\x00\x00\x00\x00\x00\x00\x00\x00\x00\x00\x00\x00\x00\x00\x00\x00\x00\x00\x00\x00\x00\x00\x00\x00\x00\x00\x00\x00\x00\x00\x00\x00\x00\x00\x00\x00\x00\x00\x00\x00\x00\x00\x00\x00\x00\x00\x00\x00\x00\x00\x00\x00\x00\x00\x00\x00\x00\x00\x00\x00\x00\x00\x00\x00\x00\x00\x00\x00\x00\x00\x00\x00\x00\x00\x00\x00\x00\x00\x00\x00\x00\x00\x00\x00\x00\x00\x00\x00\x00\x00\x00\x00\x00\x00\x00\x00\x00\x00\x00\x00\x00\x00\x00\x00\x00\x00\x00\x00\x00\x00\x00\x00\x00\x00\x00\x00\x00\x00\x00\x00\x00\x00\x00\x00\x00\x00\x00\x00\x00\x00\x00\x00\x00\x00\x00\x00\x00\x00\x00\x00\x00\x00\x00\x00\x00\x00\x00\x00\x00\x00\x00\x00\x00\x00\x00\x00\x00\x00\x00\x00\x00\x00\x00\x00\x00\x00\x00\x00\x00\x00\x00\x00\x00\x00\x00\x00\x00\x00\x00\x00\x00" )
                 </output>
                 <statusCode>
                   ( EVMC_REVERT => EVMC_SUCCESS )
                 </statusCode>
                 <callStack>
                   .List
                 </callStack>
                 <interimStates>
                   .List
                 </interimStates>
                 <callState>
                   ...
                   ...
                   <id>
                     728815563385977040452943777879061427756277306518
                   </id>
                   <caller>
                     CALLER_ID:Int
                   </caller>
                   <callData>
                     b"*M\xe1\xa1"
                   </callData>
                   <callValue>
                     0
                   </callValue>
                   <wordStack>
                     ( 399 : ( 212 : ( selector ( "testFail_expect_revert()" ) : .WordStack ) ) )
                   </wordStack>
                   <localMem>
                     b"NH{q\x00\x00\x00\x00\x00\x00\x00\x00\x00\x00\x00\x00\x00\x00\x00\x00\x00\x00\x00\x00\x00\x00\x00\x00\x00\x00\x00\x00\x00\x00\x00\x01\x00\x00\x00\x00\x00\x00\x00\x00\x00\x00\x00\x00\x00\x00\x00\x00\x00\x00\x00\x00\x00\x00\x00\x00\x00\x00\x00\x00\x00\x00\x00\x00\x00\x00\x00\x00\x00\x00\x00\x00\x00\x00\x00\x00\x00\x00\x00\x00\x00\x00\x00\x00\x00\x00\x00\x00\x00\x00\x00\x80\x00\x00\x00\x00\x00\x00\x00\x00\x00\x00\x00\x00\x00\x00\x00\x00\x00\x00\x00\x00\x00\x00\x00\x00\x00\x00\x00\x00\x00\x00\x00\x00\xf4\x84H\x14\x00\x00\x00\x00\x00\x00\x00\x00\x00\x00\x00\x00\x00\x00\x00\x00\x00\x00\x00\x00\x00\x00\x00\x00\x00\x00\x00\x00"
                   </localMem>
                   ...
                   ...
                   <memoryUsed>
                     5
                   </memoryUsed>
                   <callGas>
                     9079256848778916976
                   </callGas>
                   <static>
                     false
                   </static>
                   <callDepth>
                     0
                   </callDepth>
                 </callState>
                 <substate>
                   <log>
                     .List
                   </log>
                   <accessedAccounts>
                     SetItem ( 645326474426547203313410069153905908525362434349 )
                   </accessedAccounts>
                   <accessedStorage>
                     .Map
                   </accessedStorage>
                   ...
                 </substate>
                 <origin>
                   ORIGIN_ID:Int
                 </origin>
                 <block>
                   <number>
                     NUMBER_CELL:Int
                   </number>
                   ...
                 </block>
                 ...
               </evm>
               <network>
                 <accounts>
                   ( <account>
                     <acctID>
                       645326474426547203313410069153905908525362434349
                     </acctID>
                     <balance>
                       0
                     </balance>
                     ...
                     <storage>
                       .Map
                     </storage>
                     <origStorage>
                       .Map
                     </origStorage>
                     <nonce>
                       0
                     </nonce>
                   </account>
                   <account>
                     <acctID>
                       728815563385977040452943777879061427756277306518
                     </acctID>
                     <balance>
                       0
                     </balance>
                     ...
                     <storage>
                       .Map
                     </storage>
                     <origStorage>
                       .Map
                     </origStorage>
                     <nonce>
                       1
                     </nonce>
                   </account> )
                 </accounts>
                 ...
               </network>
             </ethereum>
             ...
           </kevm>
           <cheatcodes>
             <prank>
               <prevCaller>
                 .Account
               </prevCaller>
               <prevOrigin>
                 .Account
               </prevOrigin>
               <newCaller>
                 .Account
               </newCaller>
               <newOrigin>
                 .Account
               </newOrigin>
               <active>
                 false
               </active>
               <singleCall>
                 false
               </singleCall>
               ...
             </prank>
             <expectedRevert>
               <isRevertExpected>
                 ( true => false )
               </isRevertExpected>
               <expectedReason>
                 b""
               </expectedReason>
               <expectedDepth>
                 ( 1 => 0 )
               </expectedDepth>
             </expectedRevert>
             <expectedOpcode>
               <isOpcodeExpected>
                 false
               </isOpcodeExpected>
               <expectedAddress>
                 .Account
               </expectedAddress>
               <expectedValue>
                 0
               </expectedValue>
               <expectedData>
                 b""
               </expectedData>
               <opcodeType>
                 .OpcodeType
               </opcodeType>
             </expectedOpcode>
             <expectEmit>
               <recordEvent>
                 false
               </recordEvent>
               <isEventExpected>
                 false
               </isEventExpected>
               ...
             </expectEmit>
             <whitelist>
               <isCallWhitelistActive>
                 false
               </isCallWhitelistActive>
               <isStorageWhitelistActive>
                 false
               </isStorageWhitelistActive>
               <addressSet>
                 .Set
               </addressSet>
               <storageSlotSet>
                 .Set
               </storageSlotSet>
             </whitelist>
           </cheatcodes>
         </foundry>
      requires ( 0 <=Int CALLER_ID:Int
       andBool ( 0 <=Int ORIGIN_ID:Int
       andBool ( 0 <=Int NUMBER_CELL:Int
       andBool ( CALLER_ID:Int <Int pow160
       andBool ( ORIGIN_ID:Int <Int pow160
       andBool ( NUMBER_CELL:Int <=Int maxSInt256
               ))))))
      [label(BASIC-BLOCK-6-TO-7)]

endmodule
1 Failure nodes. (0 pending and 1 failing)

Failing nodes:

  Node id: 7
  Failure reason:
    Implication check failed, the following is the remaining implication:
    ( ( { true #Equals 0 <=Int CALLER_ID:Int }
    #And ( { true #Equals 0 <=Int ORIGIN_ID:Int }
    #And ( { true #Equals 0 <=Int NUMBER_CELL:Int }
    #And ( { true #Equals CALLER_ID:Int <Int pow160 }
    #And ( { true #Equals ORIGIN_ID:Int <Int pow160 }
    #And { true #Equals NUMBER_CELL:Int <=Int maxSInt256 } ) ) ) ) ) #Implies { false #Equals foundry_success ( ... statusCode: EVMC_SUCCESS , failed: #lookup ( .Map , 46308022326495007027972728677917914892729792999299745830475596687180801507328 ) , revertExpected: false , opcodeExpected: false , recordEventExpected: false , eventExpected: false ) } )
  Path condition:
    #Top
  Model:
    CALLER_ID = 0
    NUMBER_CELL = 0
    ORIGIN_ID = 0

Join the Runtime Verification Discord server for support: https://discord.com/invite/CurfmXNtbN

Access documentation for KEVM foundry integration at https://docs.runtimeverification.com/kevm-integration-for-foundry/<|MERGE_RESOLUTION|>--- conflicted
+++ resolved
@@ -263,10 +263,6 @@
 
 
 
-<<<<<<< HEAD
-module SUMMARY-ASSERTTEST.TESTFAIL-EXPECT-REVERT:8C9460863E423C69EA28E6D7F6167F2A22510258C6D8534A5BF5102B7DC057BD
-=======
->>>>>>> 767d1fc3
     
     
     rule [BASIC-BLOCK-1-TO-3]: <foundry>
