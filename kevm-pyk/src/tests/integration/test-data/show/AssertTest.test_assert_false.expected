
┌─ 1 (root, init)
│   k: #execute ~> CONTINUATION
│   pc: 0
│   callDepth: 0
│   statusCode: STATUSCODE
│
│  (376 steps)
├─ 3
│   k: #end EVMC_REVERT ~> #pc [ REVERT ] ~> #execute ~> CONTINUATION:K
│   pc: 992
│   callDepth: 0
│   statusCode: STATUSCODE:StatusCode
│
│  (1 step)
├─ 4
│   k: #halt ~> #pc [ REVERT ] ~> #execute ~> CONTINUATION:K
│   pc: 992
│   callDepth: 0
│   statusCode: EVMC_REVERT
│
│  (2 steps)
└─ 5 (leaf, terminal)
    k: #halt ~> CONTINUATION:K
    pc: 992
    callDepth: 0
    statusCode: EVMC_REVERT


┌─ 2 (root, leaf, target)
│   k: #halt ~> CONTINUATION
│   pc: PC_CELL_5d410f2a
│   callDepth: CALLDEPTH_CELL_5d410f2a
│   statusCode: STATUSCODE_FINAL


Node 5:

( <generatedTop>
  <foundry>
    <kevm>
      <k>
        #halt
        ~> CONTINUATION:K
      </k>
      <mode>
        NORMAL
      </mode>
      <schedule>
        LONDON
      </schedule>
      <ethereum>
        <evm>
          <output>
            b"NH{q\x00\x00\x00\x00\x00\x00\x00\x00\x00\x00\x00\x00\x00\x00\x00\x00\x00\x00\x00\x00\x00\x00\x00\x00\x00\x00\x00\x00\x00\x00\x00\x01"
          </output>
          <statusCode>
            EVMC_REVERT
          </statusCode>
          <callStack>
            .List
          </callStack>
          <interimStates>
            .List
          </interimStates>
          <callState>
            <id>
              728815563385977040452943777879061427756277306518
            </id>
            <caller>
              CALLER_ID:Int
            </caller>
            <callData>
              b"]\xde\xcb\xfd"
            </callData>
            <callValue>
              0
            </callValue>
            <wordStack>
              ( 399 : ( 212 : ( selector ( "test_assert_false()" ) : .WordStack ) ) )
            </wordStack>
            <localMem>
              b"NH{q\x00\x00\x00\x00\x00\x00\x00\x00\x00\x00\x00\x00\x00\x00\x00\x00\x00\x00\x00\x00\x00\x00\x00\x00\x00\x00\x00\x00\x00\x00\x00\x01\x00\x00\x00\x00\x00\x00\x00\x00\x00\x00\x00\x00\x00\x00\x00\x00\x00\x00\x00\x00\x00\x00\x00\x00\x00\x00\x00\x00\x00\x00\x00\x00\x00\x00\x00\x00\x00\x00\x00\x00\x00\x00\x00\x00\x00\x00\x00\x00\x00\x00\x00\x00\x00\x00\x00\x00\x00\x00\x00\x80"
            </localMem>
            <memoryUsed>
              3
            </memoryUsed>
            <static>
              false
            </static>
            <callDepth>
              0
            </callDepth>
            ...
          </callState>
          <substate>
            <log>
              .List
            </log>
            <accessedAccounts>
              .Set
            </accessedAccounts>
            <accessedStorage>
              .Map
            </accessedStorage>
            ...
          </substate>
          <origin>
            ORIGIN_ID:Int
          </origin>
          <block>
            <number>
              NUMBER_CELL:Int
            </number>
            ...
          </block>
          ...
        </evm>
        <network>
          <accounts>
            ( <account>
              <acctID>
                645326474426547203313410069153905908525362434349
              </acctID>
              <balance>
                0
              </balance>
              <storage>
                .Map
              </storage>
              <origStorage>
                .Map
              </origStorage>
              <nonce>
                0
              </nonce>
              ...
            </account>
            <account>
              <acctID>
                728815563385977040452943777879061427756277306518
              </acctID>
              <balance>
                0
              </balance>
              <storage>
                .Map
              </storage>
              <origStorage>
                .Map
              </origStorage>
              <nonce>
                1
              </nonce>
              ...
            </account> )
          </accounts>
          ...
        </network>
      </ethereum>
      ...
    </kevm>
    <cheatcodes>
      <prank>
        <prevCaller>
          .Account
        </prevCaller>
        <prevOrigin>
          .Account
        </prevOrigin>
        <newCaller>
          .Account
        </newCaller>
        <newOrigin>
          .Account
        </newOrigin>
        <active>
          false
        </active>
        <singleCall>
          false
        </singleCall>
        ...
      </prank>
      <expectedRevert>
        <isRevertExpected>
          false
        </isRevertExpected>
        ...
      </expectedRevert>
      <expectedOpcode>
        <isOpcodeExpected>
          false
        </isOpcodeExpected>
        <expectedAddress>
          .Account
        </expectedAddress>
        <expectedValue>
          0
        </expectedValue>
        <expectedData>
          b""
        </expectedData>
        <opcodeType>
          .OpcodeType
        </opcodeType>
      </expectedOpcode>
      <expectEmit>
        <recordEvent>
          false
        </recordEvent>
        <isEventExpected>
          false
        </isEventExpected>
        ...
      </expectEmit>
      <whitelist>
        <isCallWhitelistActive>
          false
        </isCallWhitelistActive>
        <isStorageWhitelistActive>
          false
        </isStorageWhitelistActive>
        <addressSet>
          .Set
        </addressSet>
        <storageSlotSet>
          .Set
        </storageSlotSet>
      </whitelist>
    </cheatcodes>
  </foundry>
  ...
</generatedTop>
#And ( { true #Equals 0 <=Int CALLER_ID:Int }
#And ( { true #Equals 0 <=Int ORIGIN_ID:Int }
#And ( { true #Equals 0 <=Int NUMBER_CELL:Int }
#And ( { true #Equals CALLER_ID:Int <Int pow160 }
#And ( { true #Equals ORIGIN_ID:Int <Int pow160 }
#And { true #Equals NUMBER_CELL:Int <=Int maxSInt256 } ) ) ) ) ) )



<<<<<<< HEAD
module SUMMARY-ASSERTTEST.TEST-ASSERT-FALSE:CFB028AA149E5F72463BE0C7741C877FB500DFBE3067E83126709B8F42599C2C
=======
>>>>>>> 62996ec2
    
    
    rule [BASIC-BLOCK-1-TO-3]: <foundry>
           <kevm>
             <k>
               ( #execute
               ~> CONTINUATION => #end EVMC_REVERT
               ~> #pc [ REVERT ]
               ~> #execute
               ~> CONTINUATION:K )
             </k>
             <mode>
               NORMAL
             </mode>
             <schedule>
               LONDON
             </schedule>
             <ethereum>
               <evm>
                 <output>
                   ( _OUTPUT_CELL => b"NH{q\x00\x00\x00\x00\x00\x00\x00\x00\x00\x00\x00\x00\x00\x00\x00\x00\x00\x00\x00\x00\x00\x00\x00\x00\x00\x00\x00\x00\x00\x00\x00\x01" )
                 </output>
                 <callStack>
                   .List
                 </callStack>
                 <interimStates>
                   .List
                 </interimStates>
                 <callState>
                   ...
                   ...
                   <id>
                     728815563385977040452943777879061427756277306518
                   </id>
                   <caller>
                     CALLER_ID
                   </caller>
                   <callData>
                     ( AssertTest . test_assert_false ( ) => b"]\xde\xcb\xfd" )
                   </callData>
                   <callValue>
                     0
                   </callValue>
                   <wordStack>
                     ( .WordStack => ( 399 : ( 212 : ( selector ( "test_assert_false()" ) : .WordStack ) ) ) )
                   </wordStack>
                   <localMem>
                     ( .Bytes => b"NH{q\x00\x00\x00\x00\x00\x00\x00\x00\x00\x00\x00\x00\x00\x00\x00\x00\x00\x00\x00\x00\x00\x00\x00\x00\x00\x00\x00\x00\x00\x00\x00\x01\x00\x00\x00\x00\x00\x00\x00\x00\x00\x00\x00\x00\x00\x00\x00\x00\x00\x00\x00\x00\x00\x00\x00\x00\x00\x00\x00\x00\x00\x00\x00\x00\x00\x00\x00\x00\x00\x00\x00\x00\x00\x00\x00\x00\x00\x00\x00\x00\x00\x00\x00\x00\x00\x00\x00\x00\x00\x00\x00\x80" )
                   </localMem>
                   ...
                   ...
                   <memoryUsed>
                     ( 0 => 3 )
                   </memoryUsed>
                   <static>
                     false
                   </static>
                   <callDepth>
                     0
                   </callDepth>
                   ...
                 </callState>
                 <substate>
                   <log>
                     .List
                   </log>
                   <accessedAccounts>
                     .Set
                   </accessedAccounts>
                   <accessedStorage>
                     .Map
                   </accessedStorage>
                   ...
                 </substate>
                 <origin>
                   ORIGIN_ID
                 </origin>
                 <block>
                   <number>
                     NUMBER_CELL
                   </number>
                   ...
                 </block>
                 ...
               </evm>
               <network>
                 <accounts>
                   ( <account>
                     <acctID>
                       645326474426547203313410069153905908525362434349
                     </acctID>
                     <balance>
                       0
                     </balance>
                     ...
                     <storage>
                       .Map
                     </storage>
                     <origStorage>
                       .Map
                     </origStorage>
                     <nonce>
                       0
                     </nonce>
                   </account>
                   <account>
                     <acctID>
                       728815563385977040452943777879061427756277306518
                     </acctID>
                     <balance>
                       0
                     </balance>
                     ...
                     <storage>
                       .Map
                     </storage>
                     <origStorage>
                       .Map
                     </origStorage>
                     <nonce>
                       1
                     </nonce>
                   </account> )
                 </accounts>
                 ...
               </network>
             </ethereum>
             ...
           </kevm>
           <cheatcodes>
             <prank>
               <prevCaller>
                 .Account
               </prevCaller>
               <prevOrigin>
                 .Account
               </prevOrigin>
               <newCaller>
                 .Account
               </newCaller>
               <newOrigin>
                 .Account
               </newOrigin>
               <active>
                 false
               </active>
               <singleCall>
                 false
               </singleCall>
               ...
             </prank>
             <expectedRevert>
               <isRevertExpected>
                 false
               </isRevertExpected>
               ...
             </expectedRevert>
             <expectedOpcode>
               <isOpcodeExpected>
                 false
               </isOpcodeExpected>
               <expectedAddress>
                 .Account
               </expectedAddress>
               <expectedValue>
                 0
               </expectedValue>
               <expectedData>
                 ( .Bytes => b"" )
               </expectedData>
               <opcodeType>
                 .OpcodeType
               </opcodeType>
             </expectedOpcode>
             <expectEmit>
               <recordEvent>
                 false
               </recordEvent>
               <isEventExpected>
                 false
               </isEventExpected>
               ...
             </expectEmit>
             <whitelist>
               <isCallWhitelistActive>
                 false
               </isCallWhitelistActive>
               <isStorageWhitelistActive>
                 false
               </isStorageWhitelistActive>
               <addressSet>
                 .Set
               </addressSet>
               <storageSlotSet>
                 .Set
               </storageSlotSet>
             </whitelist>
           </cheatcodes>
         </foundry>
      requires ( 0 <=Int CALLER_ID
       andBool ( CALLER_ID <Int pow160
       andBool ( 0 <=Int ORIGIN_ID
       andBool ( ORIGIN_ID <Int pow160
       andBool ( 0 <=Int NUMBER_CELL
       andBool ( NUMBER_CELL <=Int maxSInt256
       andBool ( lengthBytes ( AssertTest . test_assert_false ( ) ) <Int pow128
       andBool ( 0 <=Int 9223372036854775807
       andBool ( 9223372036854775807 <Int pow256
       andBool ( 0 <=Int 728815563385977040452943777879061427756277306518
       andBool ( 728815563385977040452943777879061427756277306518 <Int pow160
               )))))))))))
       ensures ( 0 <=Int CALLER_ID:Int
       andBool ( 0 <=Int ORIGIN_ID:Int
       andBool ( 0 <=Int NUMBER_CELL:Int
       andBool ( CALLER_ID:Int <Int pow160
       andBool ( ORIGIN_ID:Int <Int pow160
       andBool ( NUMBER_CELL:Int <=Int maxSInt256
               ))))))
      [label(BASIC-BLOCK-1-TO-3)]
    
    rule [BASIC-BLOCK-3-TO-4]: <foundry>
           <kevm>
             <k>
               ( #end EVMC_REVERT => #halt )
               ~> #pc [ REVERT ]
               ~> #execute
               ~> _CONTINUATION
             </k>
             <mode>
               NORMAL
             </mode>
             <schedule>
               LONDON
             </schedule>
             <ethereum>
               <evm>
                 <output>
                   b"NH{q\x00\x00\x00\x00\x00\x00\x00\x00\x00\x00\x00\x00\x00\x00\x00\x00\x00\x00\x00\x00\x00\x00\x00\x00\x00\x00\x00\x00\x00\x00\x00\x01"
                 </output>
                 <statusCode>
                   ( _STATUSCODE => EVMC_REVERT )
                 </statusCode>
                 <callStack>
                   .List
                 </callStack>
                 <interimStates>
                   .List
                 </interimStates>
                 <callState>
                   ...
                   ...
                   <id>
                     728815563385977040452943777879061427756277306518
                   </id>
                   <caller>
                     CALLER_ID:Int
                   </caller>
                   <callData>
                     b"]\xde\xcb\xfd"
                   </callData>
                   <callValue>
                     0
                   </callValue>
                   <wordStack>
                     ( 399 : ( 212 : ( selector ( "test_assert_false()" ) : .WordStack ) ) )
                   </wordStack>
                   <localMem>
                     b"NH{q\x00\x00\x00\x00\x00\x00\x00\x00\x00\x00\x00\x00\x00\x00\x00\x00\x00\x00\x00\x00\x00\x00\x00\x00\x00\x00\x00\x00\x00\x00\x00\x01\x00\x00\x00\x00\x00\x00\x00\x00\x00\x00\x00\x00\x00\x00\x00\x00\x00\x00\x00\x00\x00\x00\x00\x00\x00\x00\x00\x00\x00\x00\x00\x00\x00\x00\x00\x00\x00\x00\x00\x00\x00\x00\x00\x00\x00\x00\x00\x00\x00\x00\x00\x00\x00\x00\x00\x00\x00\x00\x00\x80"
                   </localMem>
                   ...
                   ...
                   <memoryUsed>
                     3
                   </memoryUsed>
                   <static>
                     false
                   </static>
                   <callDepth>
                     0
                   </callDepth>
                   ...
                 </callState>
                 <substate>
                   <log>
                     .List
                   </log>
                   <accessedAccounts>
                     .Set
                   </accessedAccounts>
                   <accessedStorage>
                     .Map
                   </accessedStorage>
                   ...
                 </substate>
                 <origin>
                   ORIGIN_ID:Int
                 </origin>
                 <block>
                   <number>
                     NUMBER_CELL:Int
                   </number>
                   ...
                 </block>
                 ...
               </evm>
               <network>
                 <accounts>
                   ( <account>
                     <acctID>
                       645326474426547203313410069153905908525362434349
                     </acctID>
                     <balance>
                       0
                     </balance>
                     ...
                     <storage>
                       .Map
                     </storage>
                     <origStorage>
                       .Map
                     </origStorage>
                     <nonce>
                       0
                     </nonce>
                   </account>
                   <account>
                     <acctID>
                       728815563385977040452943777879061427756277306518
                     </acctID>
                     <balance>
                       0
                     </balance>
                     ...
                     <storage>
                       .Map
                     </storage>
                     <origStorage>
                       .Map
                     </origStorage>
                     <nonce>
                       1
                     </nonce>
                   </account> )
                 </accounts>
                 ...
               </network>
             </ethereum>
             ...
           </kevm>
           <cheatcodes>
             <prank>
               <prevCaller>
                 .Account
               </prevCaller>
               <prevOrigin>
                 .Account
               </prevOrigin>
               <newCaller>
                 .Account
               </newCaller>
               <newOrigin>
                 .Account
               </newOrigin>
               <active>
                 false
               </active>
               <singleCall>
                 false
               </singleCall>
               ...
             </prank>
             <expectedRevert>
               <isRevertExpected>
                 false
               </isRevertExpected>
               ...
             </expectedRevert>
             <expectedOpcode>
               <isOpcodeExpected>
                 false
               </isOpcodeExpected>
               <expectedAddress>
                 .Account
               </expectedAddress>
               <expectedValue>
                 0
               </expectedValue>
               <expectedData>
                 b""
               </expectedData>
               <opcodeType>
                 .OpcodeType
               </opcodeType>
             </expectedOpcode>
             <expectEmit>
               <recordEvent>
                 false
               </recordEvent>
               <isEventExpected>
                 false
               </isEventExpected>
               ...
             </expectEmit>
             <whitelist>
               <isCallWhitelistActive>
                 false
               </isCallWhitelistActive>
               <isStorageWhitelistActive>
                 false
               </isStorageWhitelistActive>
               <addressSet>
                 .Set
               </addressSet>
               <storageSlotSet>
                 .Set
               </storageSlotSet>
             </whitelist>
           </cheatcodes>
         </foundry>
      requires ( 0 <=Int CALLER_ID:Int
       andBool ( 0 <=Int ORIGIN_ID:Int
       andBool ( 0 <=Int NUMBER_CELL:Int
       andBool ( CALLER_ID:Int <Int pow160
       andBool ( ORIGIN_ID:Int <Int pow160
       andBool ( NUMBER_CELL:Int <=Int maxSInt256
               ))))))
      [label(BASIC-BLOCK-3-TO-4)]
    
    rule [BASIC-BLOCK-4-TO-5]: <foundry>
           <kevm>
             <k>
               #halt
               ~> ( #pc [ REVERT ]
               ~> #execute => .K )
               ~> _CONTINUATION
             </k>
             <mode>
               NORMAL
             </mode>
             <schedule>
               LONDON
             </schedule>
             <ethereum>
               <evm>
                 <output>
                   b"NH{q\x00\x00\x00\x00\x00\x00\x00\x00\x00\x00\x00\x00\x00\x00\x00\x00\x00\x00\x00\x00\x00\x00\x00\x00\x00\x00\x00\x00\x00\x00\x00\x01"
                 </output>
                 <statusCode>
                   EVMC_REVERT
                 </statusCode>
                 <callStack>
                   .List
                 </callStack>
                 <interimStates>
                   .List
                 </interimStates>
                 <callState>
                   ...
                   ...
                   <id>
                     728815563385977040452943777879061427756277306518
                   </id>
                   <caller>
                     CALLER_ID:Int
                   </caller>
                   <callData>
                     b"]\xde\xcb\xfd"
                   </callData>
                   <callValue>
                     0
                   </callValue>
                   <wordStack>
                     ( 399 : ( 212 : ( selector ( "test_assert_false()" ) : .WordStack ) ) )
                   </wordStack>
                   <localMem>
                     b"NH{q\x00\x00\x00\x00\x00\x00\x00\x00\x00\x00\x00\x00\x00\x00\x00\x00\x00\x00\x00\x00\x00\x00\x00\x00\x00\x00\x00\x00\x00\x00\x00\x01\x00\x00\x00\x00\x00\x00\x00\x00\x00\x00\x00\x00\x00\x00\x00\x00\x00\x00\x00\x00\x00\x00\x00\x00\x00\x00\x00\x00\x00\x00\x00\x00\x00\x00\x00\x00\x00\x00\x00\x00\x00\x00\x00\x00\x00\x00\x00\x00\x00\x00\x00\x00\x00\x00\x00\x00\x00\x00\x00\x80"
                   </localMem>
                   ...
                   ...
                   <memoryUsed>
                     3
                   </memoryUsed>
                   <static>
                     false
                   </static>
                   <callDepth>
                     0
                   </callDepth>
                   ...
                 </callState>
                 <substate>
                   <log>
                     .List
                   </log>
                   <accessedAccounts>
                     .Set
                   </accessedAccounts>
                   <accessedStorage>
                     .Map
                   </accessedStorage>
                   ...
                 </substate>
                 <origin>
                   ORIGIN_ID:Int
                 </origin>
                 <block>
                   <number>
                     NUMBER_CELL:Int
                   </number>
                   ...
                 </block>
                 ...
               </evm>
               <network>
                 <accounts>
                   ( <account>
                     <acctID>
                       645326474426547203313410069153905908525362434349
                     </acctID>
                     <balance>
                       0
                     </balance>
                     ...
                     <storage>
                       .Map
                     </storage>
                     <origStorage>
                       .Map
                     </origStorage>
                     <nonce>
                       0
                     </nonce>
                   </account>
                   <account>
                     <acctID>
                       728815563385977040452943777879061427756277306518
                     </acctID>
                     <balance>
                       0
                     </balance>
                     ...
                     <storage>
                       .Map
                     </storage>
                     <origStorage>
                       .Map
                     </origStorage>
                     <nonce>
                       1
                     </nonce>
                   </account> )
                 </accounts>
                 ...
               </network>
             </ethereum>
             ...
           </kevm>
           <cheatcodes>
             <prank>
               <prevCaller>
                 .Account
               </prevCaller>
               <prevOrigin>
                 .Account
               </prevOrigin>
               <newCaller>
                 .Account
               </newCaller>
               <newOrigin>
                 .Account
               </newOrigin>
               <active>
                 false
               </active>
               <singleCall>
                 false
               </singleCall>
               ...
             </prank>
             <expectedRevert>
               <isRevertExpected>
                 false
               </isRevertExpected>
               ...
             </expectedRevert>
             <expectedOpcode>
               <isOpcodeExpected>
                 false
               </isOpcodeExpected>
               <expectedAddress>
                 .Account
               </expectedAddress>
               <expectedValue>
                 0
               </expectedValue>
               <expectedData>
                 b""
               </expectedData>
               <opcodeType>
                 .OpcodeType
               </opcodeType>
             </expectedOpcode>
             <expectEmit>
               <recordEvent>
                 false
               </recordEvent>
               <isEventExpected>
                 false
               </isEventExpected>
               ...
             </expectEmit>
             <whitelist>
               <isCallWhitelistActive>
                 false
               </isCallWhitelistActive>
               <isStorageWhitelistActive>
                 false
               </isStorageWhitelistActive>
               <addressSet>
                 .Set
               </addressSet>
               <storageSlotSet>
                 .Set
               </storageSlotSet>
             </whitelist>
           </cheatcodes>
         </foundry>
      requires ( 0 <=Int CALLER_ID:Int
       andBool ( 0 <=Int ORIGIN_ID:Int
       andBool ( 0 <=Int NUMBER_CELL:Int
       andBool ( CALLER_ID:Int <Int pow160
       andBool ( ORIGIN_ID:Int <Int pow160
       andBool ( NUMBER_CELL:Int <=Int maxSInt256
               ))))))
      [label(BASIC-BLOCK-4-TO-5)]

endmodule
1 Failure nodes. (0 pending and 1 failing)

Failing nodes:

  Node id: 5
  Failure reason:
    Implication check failed, the following is the remaining implication:
    ( ( { true #Equals 0 <=Int CALLER_ID:Int }
    #And ( { true #Equals 0 <=Int ORIGIN_ID:Int }
    #And ( { true #Equals 0 <=Int NUMBER_CELL:Int }
    #And ( { true #Equals CALLER_ID:Int <Int pow160 }
    #And ( { true #Equals ORIGIN_ID:Int <Int pow160 }
    #And { true #Equals NUMBER_CELL:Int <=Int maxSInt256 } ) ) ) ) ) #Implies { true #Equals foundry_success ( ... statusCode: EVMC_REVERT , failed: #lookup ( .Map , 46308022326495007027972728677917914892729792999299745830475596687180801507328 ) , revertExpected: false , opcodeExpected: false , recordEventExpected: false , eventExpected: false ) } )
  Path condition:
    #Top
  Model:
    CALLER_ID = 0
    NUMBER_CELL = 0
    ORIGIN_ID = 0

Join the Runtime Verification Discord server for support: https://discord.com/invite/CurfmXNtbN

Access documentation for KEVM foundry integration at https://docs.runtimeverification.com/kevm-integration-for-foundry/<|MERGE_RESOLUTION|>--- conflicted
+++ resolved
@@ -241,10 +241,6 @@
 
 
 
-<<<<<<< HEAD
-module SUMMARY-ASSERTTEST.TEST-ASSERT-FALSE:CFB028AA149E5F72463BE0C7741C877FB500DFBE3067E83126709B8F42599C2C
-=======
->>>>>>> 62996ec2
     
     
     rule [BASIC-BLOCK-1-TO-3]: <foundry>
