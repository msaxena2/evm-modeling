
┌─ 1 (root, init)
│   k: #execute ~> CONTINUATION
│   pc: 0
│   callDepth: 0
│   statusCode: STATUSCODE
│
│  (919 steps)
├─ 3
│   k: CALL 9223372036854772734 645326474426547203313410069153905908525362434349 0 128  ...
│   pc: 424
│   callDepth: 0
│   statusCode: STATUSCODE:StatusCode
│
│  (1 step)
├─ 4
│   k: #checkCall 728815563385977040452943777879061427756277306518 0 ~> #call 728815563 ...
│   pc: 424
│   callDepth: 0
│   statusCode: STATUSCODE:StatusCode
│
│  (174 steps)
├─ 5 (split)
│   k: JUMPI 455 bool2Word ( VV0_a_114b9705:Int ==Int VV1_b_114b9705:Int ) ~> #pc [ JUM ...
│   pc: 1924
│   callDepth: 0
│   statusCode: STATUSCODE:StatusCode
┃
┃ (branch)
┣━━┓ constraint: { true #Equals VV0_a_114b9705:Int ==Int VV1_b_114b9705:Int }
┃  │
┃  ├─ 6
┃  │   k: JUMPI 455 bool2Word ( VV0_a_114b9705:Int ==Int VV1_b_114b9705:Int ) ~> #pc [ JUM ...
┃  │   pc: 1924
┃  │   callDepth: 0
┃  │   statusCode: STATUSCODE:StatusCode
┃  │
┃  │  (125 steps)
┃  ├─ 8
┃  │   k: #end EVMC_SUCCESS ~> #pc [ STOP ] ~> #execute ~> CONTINUATION:K
┃  │   pc: 183
┃  │   callDepth: 0
┃  │   statusCode: STATUSCODE:StatusCode
┃  │
┃  │  (1 step)
┃  ├─ 10
┃  │   k: #halt ~> #pc [ STOP ] ~> #execute ~> CONTINUATION:K
┃  │   pc: 183
┃  │   callDepth: 0
┃  │   statusCode: EVMC_SUCCESS
┃  │
┃  │  (2 steps)
┃  └─ 12 (leaf, terminal)
┃      k: #halt ~> CONTINUATION:K
┃      pc: 183
┃      callDepth: 0
┃      statusCode: EVMC_SUCCESS
┃      src: /tmp/pytest-of-noah/pytest-18/popen-gw1/foundry0/lib/forge-std/src/Script.sol:8:9
┃
┗━━┓ constraint: { true #Equals ( notBool VV0_a_114b9705:Int ==Int VV1_b_114b9705:Int ) }
   │
   ├─ 7
   │   k: JUMPI 455 bool2Word ( VV0_a_114b9705:Int ==Int VV1_b_114b9705:Int ) ~> #pc [ JUM ...
   │   pc: 1924
   │   callDepth: 0
   │   statusCode: STATUSCODE:StatusCode
   │
   │  (1000 steps)
   ├─ 9
   │   k: #addr [ SHL ] ~> #exec [ SHL ] ~> #pc [ SHL ] ~> #execute ~> CONTINUATION:K
   │   pc: 2721
   │   callDepth: 0
   │   statusCode: STATUSCODE:StatusCode
   │
   │  (1000 steps)
   ├─ 11
   │   k: #memory [ ISZERO , ISZERO 1 ] ~> #gas [ ISZERO 1 ] ~> #access [ ISZERO , ISZERO  ...
   │   pc: 2632
   │   callDepth: 0
   │   statusCode: STATUSCODE:StatusCode
   │
   │  (645 steps)
   ├─ 13
   │   k: CALL 9223372036854765589 645326474426547203313410069153905908525362434349 0 388  ...
   │   pc: 2389
   │   callDepth: 0
   │   statusCode: STATUSCODE:StatusCode
   │
   │  (1 step)
   ├─ 14
   │   k: #checkCall 728815563385977040452943777879061427756277306518 0 ~> #call 728815563 ...
   │   pc: 2389
   │   callDepth: 0
   │   statusCode: STATUSCODE:StatusCode
   │
   │  (387 steps)
   ├─ 15
   │   k: #end EVMC_SUCCESS ~> #pc [ STOP ] ~> #execute ~> CONTINUATION:K
   │   pc: 183
   │   callDepth: 0
   │   statusCode: STATUSCODE:StatusCode
   │
   │  (1 step)
   ├─ 16
   │   k: #halt ~> #pc [ STOP ] ~> #execute ~> CONTINUATION:K
   │   pc: 183
   │   callDepth: 0
   │   statusCode: EVMC_SUCCESS
   │
   │  (2 steps)
   ├─ 17
   │   k: #halt ~> CONTINUATION:K
   │   pc: 183
   │   callDepth: 0
   │   statusCode: EVMC_SUCCESS
   │
   ┊  constraint: true
   ┊  subst: OMITTED SUBST
   └─ 2 (leaf)
       k: #halt ~> CONTINUATION
       pc: PC_CELL_5d410f2a
       callDepth: CALLDEPTH_CELL_5d410f2a
       statusCode: STATUSCODE_FINAL


<<<<<<< HEAD
=======
┌─ 2 (root, leaf, target)
│   k: #halt ~> CONTINUATION
│   pc: PC_CELL_5d410f2a
│   callDepth: CALLDEPTH_CELL_5d410f2a
│   statusCode: STATUSCODE_FINAL
>>>>>>> 915a2a38

Node 12:

( <generatedTop>
  <foundry>
    <kevm>
      <k>
        #halt
        ~> CONTINUATION:K
      </k>
      <mode>
        NORMAL
      </mode>
      <schedule>
        LONDON
      </schedule>
      <ethereum>
        <evm>
          <output>
            b""
          </output>
          <statusCode>
            EVMC_SUCCESS
          </statusCode>
          <callStack>
            .List
          </callStack>
          <interimStates>
            .List
          </interimStates>
          <callState>
            <id>
              728815563385977040452943777879061427756277306518
            </id>
            <caller>
              CALLER_ID:Int
            </caller>
            <callData>
              b"_.p\xfb" +Bytes #buf ( 32 , VV1_b_114b9705:Int ) +Bytes #buf ( 32 , VV1_b_114b9705:Int )
            </callData>
            <callValue>
              0
            </callValue>
            <wordStack>
              ( selector ( "testFail_assume_false(uint256,uint256)" ) : .WordStack )
            </wordStack>
            <localMem>
              b"\x00\x00\x00\x00\x00\x00\x00\x00\x00\x00\x00\x00\x00\x00\x00\x00\x00\x00\x00\x00\x00\x00\x00\x00\x00\x00\x00\x00\x00\x00\x00\x00\x00\x00\x00\x00\x00\x00\x00\x00\x00\x00\x00\x00\x00\x00\x00\x00\x00\x00\x00\x00\x00\x00\x00\x00\x00\x00\x00\x00\x00\x00\x00\x00\x00\x00\x00\x00\x00\x00\x00\x00\x00\x00\x00\x00\x00\x00\x00\x00\x00\x00\x00\x00\x00\x00\x00\x00\x00\x00\x00\x00\x00\x00\x00\x80\x00\x00\x00\x00\x00\x00\x00\x00\x00\x00\x00\x00\x00\x00\x00\x00\x00\x00\x00\x00\x00\x00\x00\x00\x00\x00\x00\x00\x00\x00\x00\x00Lc\xe5b\x00\x00\x00\x00\x00\x00\x00\x00\x00\x00\x00\x00\x00\x00\x00\x00\x00\x00\x00\x00\x00\x00\x00\x00\x00\x00\x00\x00\x00\x00\x00\x01"
            </localMem>
            <memoryUsed>
              6
            </memoryUsed>
            <callGas>
              9079256848778916812
            </callGas>
            <static>
              false
            </static>
            <callDepth>
              0
            </callDepth>
            ...
          </callState>
          <substate>
            <log>
              .List
            </log>
            <accessedAccounts>
              SetItem ( 645326474426547203313410069153905908525362434349 )
            </accessedAccounts>
            <accessedStorage>
              .Map
            </accessedStorage>
            ...
          </substate>
          <origin>
            ORIGIN_ID:Int
          </origin>
          <block>
            <number>
              NUMBER_CELL:Int
            </number>
            ...
          </block>
          ...
        </evm>
        <network>
          <accounts>
            ( <account>
              <acctID>
                645326474426547203313410069153905908525362434349
              </acctID>
              <balance>
                0
              </balance>
              <storage>
                .Map
              </storage>
              <origStorage>
                .Map
              </origStorage>
              <nonce>
                0
              </nonce>
              ...
            </account>
            <account>
              <acctID>
                728815563385977040452943777879061427756277306518
              </acctID>
              <balance>
                0
              </balance>
              <storage>
                .Map
              </storage>
              <origStorage>
                .Map
              </origStorage>
              <nonce>
                1
              </nonce>
              ...
            </account> )
          </accounts>
          ...
        </network>
      </ethereum>
      ...
    </kevm>
    <cheatcodes>
      <prank>
        <prevCaller>
          .Account
        </prevCaller>
        <prevOrigin>
          .Account
        </prevOrigin>
        <newCaller>
          .Account
        </newCaller>
        <newOrigin>
          .Account
        </newOrigin>
        <active>
          false
        </active>
        <singleCall>
          false
        </singleCall>
        ...
      </prank>
      <expectedRevert>
        <isRevertExpected>
          false
        </isRevertExpected>
        ...
      </expectedRevert>
      <expectedOpcode>
        <isOpcodeExpected>
          false
        </isOpcodeExpected>
        <expectedAddress>
          .Account
        </expectedAddress>
        <expectedValue>
          0
        </expectedValue>
        <expectedData>
          b""
        </expectedData>
        <opcodeType>
          .OpcodeType
        </opcodeType>
      </expectedOpcode>
      <expectEmit>
        <recordEvent>
          false
        </recordEvent>
        <isEventExpected>
          false
        </isEventExpected>
        ...
      </expectEmit>
      <whitelist>
        <isCallWhitelistActive>
          false
        </isCallWhitelistActive>
        <isStorageWhitelistActive>
          false
        </isStorageWhitelistActive>
        <addressSet>
          .Set
        </addressSet>
        <storageSlotSet>
          .Set
        </storageSlotSet>
      </whitelist>
    </cheatcodes>
  </foundry>
  ...
</generatedTop>
#And ( { VV0_a_114b9705:Int #Equals VV1_b_114b9705:Int }
#And ( { true #Equals 0 <=Int CALLER_ID:Int }
#And ( { true #Equals 0 <=Int ORIGIN_ID:Int }
#And ( { true #Equals 0 <=Int NUMBER_CELL:Int }
#And ( { true #Equals 0 <=Int VV1_b_114b9705:Int }
#And ( { true #Equals CALLER_ID:Int <Int pow160 }
#And ( { true #Equals ORIGIN_ID:Int <Int pow160 }
#And ( { true #Equals NUMBER_CELL:Int <=Int maxSInt256 }
#And { true #Equals VV1_b_114b9705:Int <Int pow256 } ) ) ) ) ) ) ) ) )



module SUMMARY-ASSUMETEST.TESTFAIL-ASSUME-FALSE:8A2AF5EE3FD080237B2E4CA68C41B118C25BBF529DB684138FB7085ECACDF109
    
    
    rule [BASIC-BLOCK-1-TO-3]: <foundry>
           <kevm>
             <k>
               ( #execute
               ~> CONTINUATION => CALL 9223372036854772734 645326474426547203313410069153905908525362434349 0 128 36 128 0
               ~> #pc [ CALL ]
               ~> #execute
               ~> CONTINUATION:K )
             </k>
             <mode>
               NORMAL
             </mode>
             <schedule>
               LONDON
             </schedule>
             <ethereum>
               <evm>
                 <callStack>
                   .List
                 </callStack>
                 <interimStates>
                   .List
                 </interimStates>
                 <callState>
                   ...
                   ...
                   <id>
                     728815563385977040452943777879061427756277306518
                   </id>
                   <caller>
                     CALLER_ID
                   </caller>
                   <callData>
                     ( AssumeTest . testFail_assume_false ( VV0_a_114b9705 : uint256 , VV1_b_114b9705 : uint256 ) => b"_.p\xfb" +Bytes #buf ( 32 , VV0_a_114b9705:Int ) +Bytes #buf ( 32 , VV1_b_114b9705:Int ) )
                   </callData>
                   <callValue>
                     0
                   </callValue>
                   <wordStack>
                     ( .WordStack => ( 164 : ( selector ( "assume(bool)" ) : ( 645326474426547203313410069153905908525362434349 : ( VV1_b_114b9705:Int : ( VV0_a_114b9705:Int : ( 182 : ( selector ( "testFail_assume_false(uint256,uint256)" ) : .WordStack ) ) ) ) ) ) ) )
                   </wordStack>
                   <localMem>
                     ( .Bytes => b"\x00\x00\x00\x00\x00\x00\x00\x00\x00\x00\x00\x00\x00\x00\x00\x00\x00\x00\x00\x00\x00\x00\x00\x00\x00\x00\x00\x00\x00\x00\x00\x00\x00\x00\x00\x00\x00\x00\x00\x00\x00\x00\x00\x00\x00\x00\x00\x00\x00\x00\x00\x00\x00\x00\x00\x00\x00\x00\x00\x00\x00\x00\x00\x00\x00\x00\x00\x00\x00\x00\x00\x00\x00\x00\x00\x00\x00\x00\x00\x00\x00\x00\x00\x00\x00\x00\x00\x00\x00\x00\x00\x00\x00\x00\x00\x80\x00\x00\x00\x00\x00\x00\x00\x00\x00\x00\x00\x00\x00\x00\x00\x00\x00\x00\x00\x00\x00\x00\x00\x00\x00\x00\x00\x00\x00\x00\x00\x00Lc\xe5b\x00\x00\x00\x00\x00\x00\x00\x00\x00\x00\x00\x00\x00\x00\x00\x00\x00\x00\x00\x00\x00\x00\x00\x00\x00\x00\x00\x00" [ 132 := padLeftBytes ( #asByteStack ( bool2Word ( VV0_a_114b9705:Int ==Int VV1_b_114b9705:Int ) ) , 32 , 0 ) ] )
                   </localMem>
                   ...
                   ...
                   <memoryUsed>
                     ( 0 => 6 )
                   </memoryUsed>
                   <callGas>
                     ( _CALLGAS_CELL => 9079256848778916812 )
                   </callGas>
                   <static>
                     false
                   </static>
                   <callDepth>
                     0
                   </callDepth>
                 </callState>
                 <substate>
                   <log>
                     .List
                   </log>
                   <accessedAccounts>
                     ( .Set => SetItem ( 645326474426547203313410069153905908525362434349 ) )
                   </accessedAccounts>
                   <accessedStorage>
                     .Map
                   </accessedStorage>
                   ...
                 </substate>
                 <origin>
                   ORIGIN_ID
                 </origin>
                 <block>
                   <number>
                     NUMBER_CELL
                   </number>
                   ...
                 </block>
                 ...
               </evm>
               <network>
                 <accounts>
                   ( <account>
                     <acctID>
                       645326474426547203313410069153905908525362434349
                     </acctID>
                     <balance>
                       0
                     </balance>
                     ...
                     <storage>
                       .Map
                     </storage>
                     <origStorage>
                       .Map
                     </origStorage>
                     <nonce>
                       0
                     </nonce>
                   </account>
                   <account>
                     <acctID>
                       728815563385977040452943777879061427756277306518
                     </acctID>
                     <balance>
                       0
                     </balance>
                     ...
                     <storage>
                       .Map
                     </storage>
                     <origStorage>
                       .Map
                     </origStorage>
                     <nonce>
                       1
                     </nonce>
                   </account> )
                 </accounts>
                 ...
               </network>
             </ethereum>
             ...
           </kevm>
           <cheatcodes>
             <prank>
               <prevCaller>
                 .Account
               </prevCaller>
               <prevOrigin>
                 .Account
               </prevOrigin>
               <newCaller>
                 .Account
               </newCaller>
               <newOrigin>
                 .Account
               </newOrigin>
               <active>
                 false
               </active>
               <singleCall>
                 false
               </singleCall>
               ...
             </prank>
             <expectedRevert>
               <isRevertExpected>
                 false
               </isRevertExpected>
               ...
             </expectedRevert>
             <expectedOpcode>
               <isOpcodeExpected>
                 false
               </isOpcodeExpected>
               <expectedAddress>
                 .Account
               </expectedAddress>
               <expectedValue>
                 0
               </expectedValue>
               <expectedData>
                 ( .Bytes => b"" )
               </expectedData>
               <opcodeType>
                 .OpcodeType
               </opcodeType>
             </expectedOpcode>
             <expectEmit>
               <recordEvent>
                 false
               </recordEvent>
               <isEventExpected>
                 false
               </isEventExpected>
               ...
             </expectEmit>
             <whitelist>
               <isCallWhitelistActive>
                 false
               </isCallWhitelistActive>
               <isStorageWhitelistActive>
                 false
               </isStorageWhitelistActive>
               <addressSet>
                 .Set
               </addressSet>
               <storageSlotSet>
                 .Set
               </storageSlotSet>
             </whitelist>
           </cheatcodes>
         </foundry>
      requires ( 0 <=Int VV0_a_114b9705:Int
       andBool ( 0 <=Int VV1_b_114b9705:Int
       andBool ( VV0_a_114b9705:Int <Int pow256
       andBool ( VV1_b_114b9705:Int <Int pow256
       andBool ( 0 <=Int CALLER_ID
       andBool ( CALLER_ID <Int pow160
       andBool ( 0 <=Int ORIGIN_ID
       andBool ( ORIGIN_ID <Int pow160
       andBool ( 0 <=Int NUMBER_CELL
       andBool ( NUMBER_CELL <=Int maxSInt256
       andBool ( 0 <=Int 9223372036854775807
       andBool ( 9223372036854775807 <Int pow256
       andBool ( 0 <=Int 728815563385977040452943777879061427756277306518
       andBool ( 728815563385977040452943777879061427756277306518 <Int pow160
       andBool ( lengthBytes ( AssumeTest . testFail_assume_false ( VV0_a_114b9705 : uint256 , VV1_b_114b9705 : uint256 ) ) <Int pow128
               )))))))))))))))
       ensures ( 0 <=Int CALLER_ID:Int
       andBool ( 0 <=Int ORIGIN_ID:Int
       andBool ( 0 <=Int NUMBER_CELL:Int
       andBool ( CALLER_ID:Int <Int pow160
       andBool ( ORIGIN_ID:Int <Int pow160
       andBool ( NUMBER_CELL:Int <=Int maxSInt256
               ))))))
      [label(BASIC-BLOCK-1-TO-3)]
    
    rule [BASIC-BLOCK-3-TO-4]: <foundry>
           <kevm>
             <k>
               ( CALL 9223372036854772734 645326474426547203313410069153905908525362434349 0 128 36 128 0 => #checkCall 728815563385977040452943777879061427756277306518 0
               ~> #call 728815563385977040452943777879061427756277306518 645326474426547203313410069153905908525362434349 645326474426547203313410069153905908525362434349 0 0 b"Lc\xe5b" +Bytes #range ( padLeftBytes ( #asByteStack ( bool2Word ( VV0_a_114b9705:Int ==Int VV1_b_114b9705:Int ) ) , 32 , 0 ) , 0 , minInt ( 32 , lengthBytes ( padLeftBytes ( #asByteStack ( bool2Word ( VV0_a_114b9705:Int ==Int VV1_b_114b9705:Int ) ) , 32 , 0 ) ) ) ) +Bytes #range ( b"\x00\x00\x00\x00\x00\x00\x00\x00\x00\x00\x00\x00\x00\x00\x00\x00\x00\x00\x00\x00\x00\x00\x00\x00\x00\x00\x00\x00\x00\x00\x00\x00\x00\x00\x00\x00\x00\x00\x00\x00\x00\x00\x00\x00\x00\x00\x00\x00\x00\x00\x00\x00\x00\x00\x00\x00\x00\x00\x00\x00\x00\x00\x00\x00\x00\x00\x00\x00\x00\x00\x00\x00\x00\x00\x00\x00\x00\x00\x00\x00\x00\x00\x00\x00\x00\x00\x00\x00\x00\x00\x00\x00\x00\x00\x00\x80\x00\x00\x00\x00\x00\x00\x00\x00\x00\x00\x00\x00\x00\x00\x00\x00\x00\x00\x00\x00\x00\x00\x00\x00\x00\x00\x00\x00\x00\x00\x00\x00Lc\xe5b\x00\x00\x00\x00\x00\x00\x00\x00\x00\x00\x00\x00\x00\x00\x00\x00\x00\x00\x00\x00\x00\x00\x00\x00\x00\x00\x00\x00" , ( lengthBytes ( padLeftBytes ( #asByteStack ( bool2Word ( VV0_a_114b9705:Int ==Int VV1_b_114b9705:Int ) ) , 32 , 0 ) ) +Int 132 ) , ( 32 -Int minInt ( 32 , lengthBytes ( padLeftBytes ( #asByteStack ( bool2Word ( VV0_a_114b9705:Int ==Int VV1_b_114b9705:Int ) ) , 32 , 0 ) ) ) ) ) false
               ~> #return 128 0 )
               ~> #pc [ CALL ]
               ~> #execute
               ~> _CONTINUATION
             </k>
             <mode>
               NORMAL
             </mode>
             <schedule>
               LONDON
             </schedule>
             <ethereum>
               <evm>
                 <callStack>
                   .List
                 </callStack>
                 <interimStates>
                   .List
                 </interimStates>
                 <callState>
                   ...
                   ...
                   <id>
                     728815563385977040452943777879061427756277306518
                   </id>
                   <caller>
                     CALLER_ID:Int
                   </caller>
                   <callData>
                     b"_.p\xfb" +Bytes #buf ( 32 , VV0_a_114b9705:Int ) +Bytes #buf ( 32 , VV1_b_114b9705:Int )
                   </callData>
                   <callValue>
                     0
                   </callValue>
                   <wordStack>
                     ( 164 : ( selector ( "assume(bool)" ) : ( 645326474426547203313410069153905908525362434349 : ( VV1_b_114b9705:Int : ( VV0_a_114b9705:Int : ( 182 : ( selector ( "testFail_assume_false(uint256,uint256)" ) : .WordStack ) ) ) ) ) ) )
                   </wordStack>
                   <localMem>
                     b"\x00\x00\x00\x00\x00\x00\x00\x00\x00\x00\x00\x00\x00\x00\x00\x00\x00\x00\x00\x00\x00\x00\x00\x00\x00\x00\x00\x00\x00\x00\x00\x00\x00\x00\x00\x00\x00\x00\x00\x00\x00\x00\x00\x00\x00\x00\x00\x00\x00\x00\x00\x00\x00\x00\x00\x00\x00\x00\x00\x00\x00\x00\x00\x00\x00\x00\x00\x00\x00\x00\x00\x00\x00\x00\x00\x00\x00\x00\x00\x00\x00\x00\x00\x00\x00\x00\x00\x00\x00\x00\x00\x00\x00\x00\x00\x80\x00\x00\x00\x00\x00\x00\x00\x00\x00\x00\x00\x00\x00\x00\x00\x00\x00\x00\x00\x00\x00\x00\x00\x00\x00\x00\x00\x00\x00\x00\x00\x00Lc\xe5b\x00\x00\x00\x00\x00\x00\x00\x00\x00\x00\x00\x00\x00\x00\x00\x00\x00\x00\x00\x00\x00\x00\x00\x00\x00\x00\x00\x00" [ 132 := padLeftBytes ( #asByteStack ( bool2Word ( VV0_a_114b9705:Int ==Int VV1_b_114b9705:Int ) ) , 32 , 0 ) ]
                   </localMem>
                   ...
                   ...
                   <memoryUsed>
                     6
                   </memoryUsed>
                   <callGas>
                     9079256848778916812
                   </callGas>
                   <static>
                     false
                   </static>
                   <callDepth>
                     0
                   </callDepth>
                 </callState>
                 <substate>
                   <log>
                     .List
                   </log>
                   <accessedAccounts>
                     SetItem ( 645326474426547203313410069153905908525362434349 )
                   </accessedAccounts>
                   <accessedStorage>
                     .Map
                   </accessedStorage>
                   ...
                 </substate>
                 <origin>
                   ORIGIN_ID:Int
                 </origin>
                 <block>
                   <number>
                     NUMBER_CELL:Int
                   </number>
                   ...
                 </block>
                 ...
               </evm>
               <network>
                 <accounts>
                   ( <account>
                     <acctID>
                       645326474426547203313410069153905908525362434349
                     </acctID>
                     <balance>
                       0
                     </balance>
                     ...
                     <storage>
                       .Map
                     </storage>
                     <origStorage>
                       .Map
                     </origStorage>
                     <nonce>
                       0
                     </nonce>
                   </account>
                   <account>
                     <acctID>
                       728815563385977040452943777879061427756277306518
                     </acctID>
                     <balance>
                       0
                     </balance>
                     ...
                     <storage>
                       .Map
                     </storage>
                     <origStorage>
                       .Map
                     </origStorage>
                     <nonce>
                       1
                     </nonce>
                   </account> )
                 </accounts>
                 ...
               </network>
             </ethereum>
             ...
           </kevm>
           <cheatcodes>
             <prank>
               <prevCaller>
                 .Account
               </prevCaller>
               <prevOrigin>
                 .Account
               </prevOrigin>
               <newCaller>
                 .Account
               </newCaller>
               <newOrigin>
                 .Account
               </newOrigin>
               <active>
                 false
               </active>
               <singleCall>
                 false
               </singleCall>
               ...
             </prank>
             <expectedRevert>
               <isRevertExpected>
                 false
               </isRevertExpected>
               ...
             </expectedRevert>
             <expectedOpcode>
               <isOpcodeExpected>
                 false
               </isOpcodeExpected>
               <expectedAddress>
                 .Account
               </expectedAddress>
               <expectedValue>
                 0
               </expectedValue>
               <expectedData>
                 b""
               </expectedData>
               <opcodeType>
                 .OpcodeType
               </opcodeType>
             </expectedOpcode>
             <expectEmit>
               <recordEvent>
                 false
               </recordEvent>
               <isEventExpected>
                 false
               </isEventExpected>
               ...
             </expectEmit>
             <whitelist>
               <isCallWhitelistActive>
                 false
               </isCallWhitelistActive>
               <isStorageWhitelistActive>
                 false
               </isStorageWhitelistActive>
               <addressSet>
                 .Set
               </addressSet>
               <storageSlotSet>
                 .Set
               </storageSlotSet>
             </whitelist>
           </cheatcodes>
         </foundry>
      requires ( 0 <=Int CALLER_ID:Int
       andBool ( 0 <=Int ORIGIN_ID:Int
       andBool ( 0 <=Int NUMBER_CELL:Int
       andBool ( 0 <=Int VV0_a_114b9705:Int
       andBool ( 0 <=Int VV1_b_114b9705:Int
       andBool ( CALLER_ID:Int <Int pow160
       andBool ( ORIGIN_ID:Int <Int pow160
       andBool ( NUMBER_CELL:Int <=Int maxSInt256
       andBool ( VV0_a_114b9705:Int <Int pow256
       andBool ( VV1_b_114b9705:Int <Int pow256
               ))))))))))
      [label(BASIC-BLOCK-3-TO-4)]
    
    rule [BASIC-BLOCK-4-TO-5]: <foundry>
           <kevm>
             <k>
               ( #checkCall 728815563385977040452943777879061427756277306518 0
               ~> #call 728815563385977040452943777879061427756277306518 645326474426547203313410069153905908525362434349 645326474426547203313410069153905908525362434349 0 0 b"Lc\xe5b" +Bytes #range ( padLeftBytes ( #asByteStack ( bool2Word ( VV0_a_114b9705:Int ==Int VV1_b_114b9705:Int ) ) , 32 , 0 ) , 0 , minInt ( 32 , lengthBytes ( padLeftBytes ( #asByteStack ( bool2Word ( VV0_a_114b9705:Int ==Int VV1_b_114b9705:Int ) ) , 32 , 0 ) ) ) ) +Bytes #range ( b"\x00\x00\x00\x00\x00\x00\x00\x00\x00\x00\x00\x00\x00\x00\x00\x00\x00\x00\x00\x00\x00\x00\x00\x00\x00\x00\x00\x00\x00\x00\x00\x00\x00\x00\x00\x00\x00\x00\x00\x00\x00\x00\x00\x00\x00\x00\x00\x00\x00\x00\x00\x00\x00\x00\x00\x00\x00\x00\x00\x00\x00\x00\x00\x00\x00\x00\x00\x00\x00\x00\x00\x00\x00\x00\x00\x00\x00\x00\x00\x00\x00\x00\x00\x00\x00\x00\x00\x00\x00\x00\x00\x00\x00\x00\x00\x80\x00\x00\x00\x00\x00\x00\x00\x00\x00\x00\x00\x00\x00\x00\x00\x00\x00\x00\x00\x00\x00\x00\x00\x00\x00\x00\x00\x00\x00\x00\x00\x00Lc\xe5b\x00\x00\x00\x00\x00\x00\x00\x00\x00\x00\x00\x00\x00\x00\x00\x00\x00\x00\x00\x00\x00\x00\x00\x00\x00\x00\x00\x00" , ( lengthBytes ( padLeftBytes ( #asByteStack ( bool2Word ( VV0_a_114b9705:Int ==Int VV1_b_114b9705:Int ) ) , 32 , 0 ) ) +Int 132 ) , ( 32 -Int minInt ( 32 , lengthBytes ( padLeftBytes ( #asByteStack ( bool2Word ( VV0_a_114b9705:Int ==Int VV1_b_114b9705:Int ) ) , 32 , 0 ) ) ) ) ) false
               ~> #return 128 0
               ~> #pc [ CALL ] => JUMPI 455 bool2Word ( VV0_a_114b9705:Int ==Int VV1_b_114b9705:Int )
               ~> #pc [ JUMPI ] )
               ~> #execute
               ~> _CONTINUATION
             </k>
             <mode>
               NORMAL
             </mode>
             <schedule>
               LONDON
             </schedule>
             <ethereum>
               <evm>
                 <output>
                   ( _OUTPUT_CELL => b"" )
                 </output>
                 <callStack>
                   .List
                 </callStack>
                 <interimStates>
                   .List
                 </interimStates>
                 <callState>
                   ...
                   ...
                   <id>
                     728815563385977040452943777879061427756277306518
                   </id>
                   <caller>
                     CALLER_ID:Int
                   </caller>
                   <callData>
                     b"_.p\xfb" +Bytes #buf ( 32 , VV0_a_114b9705:Int ) +Bytes #buf ( 32 , VV1_b_114b9705:Int )
                   </callData>
                   <callValue>
                     0
                   </callValue>
                   <wordStack>
                     ( ( 164 => VV1_b_114b9705:Int ) : ( ( selector ( "assume(bool)" ) => VV0_a_114b9705:Int ) : ( ( 645326474426547203313410069153905908525362434349 => 455 ) : ( VV1_b_114b9705:Int : ( VV0_a_114b9705:Int : ( 182 : ( selector ( "testFail_assume_false(uint256,uint256)" ) : .WordStack ) ) ) ) ) ) )
                   </wordStack>
                   <localMem>
                     b"\x00\x00\x00\x00\x00\x00\x00\x00\x00\x00\x00\x00\x00\x00\x00\x00\x00\x00\x00\x00\x00\x00\x00\x00\x00\x00\x00\x00\x00\x00\x00\x00\x00\x00\x00\x00\x00\x00\x00\x00\x00\x00\x00\x00\x00\x00\x00\x00\x00\x00\x00\x00\x00\x00\x00\x00\x00\x00\x00\x00\x00\x00\x00\x00\x00\x00\x00\x00\x00\x00\x00\x00\x00\x00\x00\x00\x00\x00\x00\x00\x00\x00\x00\x00\x00\x00\x00\x00\x00\x00\x00\x00\x00\x00\x00\x80\x00\x00\x00\x00\x00\x00\x00\x00\x00\x00\x00\x00\x00\x00\x00\x00\x00\x00\x00\x00\x00\x00\x00\x00\x00\x00\x00\x00\x00\x00\x00\x00Lc\xe5b\x00\x00\x00\x00\x00\x00\x00\x00\x00\x00\x00\x00\x00\x00\x00\x00\x00\x00\x00\x00\x00\x00\x00\x00\x00\x00\x00\x00" [ 132 := padLeftBytes ( #asByteStack ( bool2Word ( VV0_a_114b9705:Int ==Int VV1_b_114b9705:Int ) ) , 32 , 0 ) ]
                   </localMem>
                   ...
                   ...
                   <memoryUsed>
                     6
                   </memoryUsed>
                   <callGas>
                     9079256848778916812
                   </callGas>
                   <static>
                     false
                   </static>
                   <callDepth>
                     0
                   </callDepth>
                 </callState>
                 <substate>
                   <log>
                     .List
                   </log>
                   <accessedAccounts>
                     SetItem ( 645326474426547203313410069153905908525362434349 )
                   </accessedAccounts>
                   <accessedStorage>
                     .Map
                   </accessedStorage>
                   ...
                 </substate>
                 <origin>
                   ORIGIN_ID:Int
                 </origin>
                 <block>
                   <number>
                     NUMBER_CELL:Int
                   </number>
                   ...
                 </block>
                 ...
               </evm>
               <network>
                 <accounts>
                   ( <account>
                     <acctID>
                       645326474426547203313410069153905908525362434349
                     </acctID>
                     <balance>
                       0
                     </balance>
                     ...
                     <storage>
                       .Map
                     </storage>
                     <origStorage>
                       .Map
                     </origStorage>
                     <nonce>
                       0
                     </nonce>
                   </account>
                   <account>
                     <acctID>
                       728815563385977040452943777879061427756277306518
                     </acctID>
                     <balance>
                       0
                     </balance>
                     ...
                     <storage>
                       .Map
                     </storage>
                     <origStorage>
                       .Map
                     </origStorage>
                     <nonce>
                       1
                     </nonce>
                   </account> )
                 </accounts>
                 ...
               </network>
             </ethereum>
             ...
           </kevm>
           <cheatcodes>
             <prank>
               <prevCaller>
                 .Account
               </prevCaller>
               <prevOrigin>
                 .Account
               </prevOrigin>
               <newCaller>
                 .Account
               </newCaller>
               <newOrigin>
                 .Account
               </newOrigin>
               <active>
                 false
               </active>
               <singleCall>
                 false
               </singleCall>
               ...
             </prank>
             <expectedRevert>
               <isRevertExpected>
                 false
               </isRevertExpected>
               ...
             </expectedRevert>
             <expectedOpcode>
               <isOpcodeExpected>
                 false
               </isOpcodeExpected>
               <expectedAddress>
                 .Account
               </expectedAddress>
               <expectedValue>
                 0
               </expectedValue>
               <expectedData>
                 b""
               </expectedData>
               <opcodeType>
                 .OpcodeType
               </opcodeType>
             </expectedOpcode>
             <expectEmit>
               <recordEvent>
                 false
               </recordEvent>
               <isEventExpected>
                 false
               </isEventExpected>
               ...
             </expectEmit>
             <whitelist>
               <isCallWhitelistActive>
                 false
               </isCallWhitelistActive>
               <isStorageWhitelistActive>
                 false
               </isStorageWhitelistActive>
               <addressSet>
                 .Set
               </addressSet>
               <storageSlotSet>
                 .Set
               </storageSlotSet>
             </whitelist>
           </cheatcodes>
         </foundry>
      requires ( 0 <=Int CALLER_ID:Int
       andBool ( 0 <=Int ORIGIN_ID:Int
       andBool ( 0 <=Int NUMBER_CELL:Int
       andBool ( 0 <=Int VV0_a_114b9705:Int
       andBool ( 0 <=Int VV1_b_114b9705:Int
       andBool ( CALLER_ID:Int <Int pow160
       andBool ( ORIGIN_ID:Int <Int pow160
       andBool ( NUMBER_CELL:Int <=Int maxSInt256
       andBool ( VV0_a_114b9705:Int <Int pow256
       andBool ( VV1_b_114b9705:Int <Int pow256
               ))))))))))
       ensures b"\x00\x00\x00\x00\x00\x00\x00\x00\x00\x00\x00\x00\x00\x00\x00\x00\x00\x00\x00\x00\x00\x00\x00\x00\x00\x00\x00\x00\x00\x00\x00\x01" ==K #range ( #range ( padLeftBytes ( #asByteStack ( bool2Word ( VV0_a_114b9705:Int ==Int VV1_b_114b9705:Int ) ) , 32 , 0 ) , 0 , minInt ( 32 , lengthBytes ( padLeftBytes ( #asByteStack ( bool2Word ( VV0_a_114b9705:Int ==Int VV1_b_114b9705:Int ) ) , 32 , 0 ) ) ) ) +Bytes #range ( b"\x00\x00\x00\x00\x00\x00\x00\x00\x00\x00\x00\x00\x00\x00\x00\x00\x00\x00\x00\x00\x00\x00\x00\x00\x00\x00\x00\x00\x00\x00\x00\x00\x00\x00\x00\x00\x00\x00\x00\x00\x00\x00\x00\x00\x00\x00\x00\x00\x00\x00\x00\x00\x00\x00\x00\x00\x00\x00\x00\x00\x00\x00\x00\x00\x00\x00\x00\x00\x00\x00\x00\x00\x00\x00\x00\x00\x00\x00\x00\x00\x00\x00\x00\x00\x00\x00\x00\x00\x00\x00\x00\x00\x00\x00\x00\x80\x00\x00\x00\x00\x00\x00\x00\x00\x00\x00\x00\x00\x00\x00\x00\x00\x00\x00\x00\x00\x00\x00\x00\x00\x00\x00\x00\x00\x00\x00\x00\x00Lc\xe5b\x00\x00\x00\x00\x00\x00\x00\x00\x00\x00\x00\x00\x00\x00\x00\x00\x00\x00\x00\x00\x00\x00\x00\x00\x00\x00\x00\x00" , ( lengthBytes ( padLeftBytes ( #asByteStack ( bool2Word ( VV0_a_114b9705:Int ==Int VV1_b_114b9705:Int ) ) , 32 , 0 ) ) +Int 132 ) , ( 32 -Int minInt ( 32 , lengthBytes ( padLeftBytes ( #asByteStack ( bool2Word ( VV0_a_114b9705:Int ==Int VV1_b_114b9705:Int ) ) , 32 , 0 ) ) ) ) ) , 0 , ( minInt ( 32 , lengthBytes ( padLeftBytes ( #asByteStack ( bool2Word ( VV0_a_114b9705:Int ==Int VV1_b_114b9705:Int ) ) , 32 , 0 ) ) ) +Int lengthBytes ( #range ( b"\x00\x00\x00\x00\x00\x00\x00\x00\x00\x00\x00\x00\x00\x00\x00\x00\x00\x00\x00\x00\x00\x00\x00\x00\x00\x00\x00\x00\x00\x00\x00\x00\x00\x00\x00\x00\x00\x00\x00\x00\x00\x00\x00\x00\x00\x00\x00\x00\x00\x00\x00\x00\x00\x00\x00\x00\x00\x00\x00\x00\x00\x00\x00\x00\x00\x00\x00\x00\x00\x00\x00\x00\x00\x00\x00\x00\x00\x00\x00\x00\x00\x00\x00\x00\x00\x00\x00\x00\x00\x00\x00\x00\x00\x00\x00\x80\x00\x00\x00\x00\x00\x00\x00\x00\x00\x00\x00\x00\x00\x00\x00\x00\x00\x00\x00\x00\x00\x00\x00\x00\x00\x00\x00\x00\x00\x00\x00\x00Lc\xe5b\x00\x00\x00\x00\x00\x00\x00\x00\x00\x00\x00\x00\x00\x00\x00\x00\x00\x00\x00\x00\x00\x00\x00\x00\x00\x00\x00\x00" , ( lengthBytes ( padLeftBytes ( #asByteStack ( bool2Word ( VV0_a_114b9705:Int ==Int VV1_b_114b9705:Int ) ) , 32 , 0 ) ) +Int 132 ) , ( 32 -Int minInt ( 32 , lengthBytes ( padLeftBytes ( #asByteStack ( bool2Word ( VV0_a_114b9705:Int ==Int VV1_b_114b9705:Int ) ) , 32 , 0 ) ) ) ) ) ) ) )
      [label(BASIC-BLOCK-4-TO-5)]
    
    rule [BASIC-BLOCK-6-TO-8]: <foundry>
           <kevm>
             <k>
               ( JUMPI 455 bool2Word ( VV0_a_114b9705:Int ==Int VV1_b_114b9705:Int )
               ~> #pc [ JUMPI ] => #end EVMC_SUCCESS
               ~> #pc [ STOP ] )
               ~> #execute
               ~> _CONTINUATION
             </k>
             <mode>
               NORMAL
             </mode>
             <schedule>
               LONDON
             </schedule>
             <ethereum>
               <evm>
                 <output>
                   b""
                 </output>
                 <callStack>
                   .List
                 </callStack>
                 <interimStates>
                   .List
                 </interimStates>
                 <callState>
                   ...
                   ...
                   <id>
                     728815563385977040452943777879061427756277306518
                   </id>
                   <caller>
                     CALLER_ID:Int
                   </caller>
                   <callData>
                     b"_.p\xfb" +Bytes #buf ( 32 , ( VV0_a_114b9705:Int => VV1_b_114b9705:Int ) ) +Bytes #buf ( 32 , VV1_b_114b9705:Int )
                   </callData>
                   <callValue>
                     0
                   </callValue>
                   <wordStack>
                     ( ( VV1_b_114b9705:Int => selector ( "testFail_assume_false(uint256,uint256)" ) ) : ( ( VV0_a_114b9705:Int : ( 455 : ( VV1_b_114b9705:Int : ( VV0_a_114b9705:Int : ( 182 : ( selector ( "testFail_assume_false(uint256,uint256)" ) : .WordStack ) ) ) ) ) ) => .WordStack ) )
                   </wordStack>
                   <localMem>
                     ( b"\x00\x00\x00\x00\x00\x00\x00\x00\x00\x00\x00\x00\x00\x00\x00\x00\x00\x00\x00\x00\x00\x00\x00\x00\x00\x00\x00\x00\x00\x00\x00\x00\x00\x00\x00\x00\x00\x00\x00\x00\x00\x00\x00\x00\x00\x00\x00\x00\x00\x00\x00\x00\x00\x00\x00\x00\x00\x00\x00\x00\x00\x00\x00\x00\x00\x00\x00\x00\x00\x00\x00\x00\x00\x00\x00\x00\x00\x00\x00\x00\x00\x00\x00\x00\x00\x00\x00\x00\x00\x00\x00\x00\x00\x00\x00\x80\x00\x00\x00\x00\x00\x00\x00\x00\x00\x00\x00\x00\x00\x00\x00\x00\x00\x00\x00\x00\x00\x00\x00\x00\x00\x00\x00\x00\x00\x00\x00\x00Lc\xe5b\x00\x00\x00\x00\x00\x00\x00\x00\x00\x00\x00\x00\x00\x00\x00\x00\x00\x00\x00\x00\x00\x00\x00\x00\x00\x00\x00\x00" [ 132 := padLeftBytes ( #asByteStack ( bool2Word ( VV0_a_114b9705:Int ==Int VV1_b_114b9705:Int ) ) , 32 , 0 ) ] => b"\x00\x00\x00\x00\x00\x00\x00\x00\x00\x00\x00\x00\x00\x00\x00\x00\x00\x00\x00\x00\x00\x00\x00\x00\x00\x00\x00\x00\x00\x00\x00\x00\x00\x00\x00\x00\x00\x00\x00\x00\x00\x00\x00\x00\x00\x00\x00\x00\x00\x00\x00\x00\x00\x00\x00\x00\x00\x00\x00\x00\x00\x00\x00\x00\x00\x00\x00\x00\x00\x00\x00\x00\x00\x00\x00\x00\x00\x00\x00\x00\x00\x00\x00\x00\x00\x00\x00\x00\x00\x00\x00\x00\x00\x00\x00\x80\x00\x00\x00\x00\x00\x00\x00\x00\x00\x00\x00\x00\x00\x00\x00\x00\x00\x00\x00\x00\x00\x00\x00\x00\x00\x00\x00\x00\x00\x00\x00\x00Lc\xe5b\x00\x00\x00\x00\x00\x00\x00\x00\x00\x00\x00\x00\x00\x00\x00\x00\x00\x00\x00\x00\x00\x00\x00\x00\x00\x00\x00\x00\x00\x00\x00\x01" )
                   </localMem>
                   ...
                   ...
                   <memoryUsed>
                     6
                   </memoryUsed>
                   <callGas>
                     9079256848778916812
                   </callGas>
                   <static>
                     false
                   </static>
                   <callDepth>
                     0
                   </callDepth>
                 </callState>
                 <substate>
                   <log>
                     .List
                   </log>
                   <accessedAccounts>
                     SetItem ( 645326474426547203313410069153905908525362434349 )
                   </accessedAccounts>
                   <accessedStorage>
                     .Map
                   </accessedStorage>
                   ...
                 </substate>
                 <origin>
                   ORIGIN_ID:Int
                 </origin>
                 <block>
                   <number>
                     NUMBER_CELL:Int
                   </number>
                   ...
                 </block>
                 ...
               </evm>
               <network>
                 <accounts>
                   ( <account>
                     <acctID>
                       645326474426547203313410069153905908525362434349
                     </acctID>
                     <balance>
                       0
                     </balance>
                     ...
                     <storage>
                       .Map
                     </storage>
                     <origStorage>
                       .Map
                     </origStorage>
                     <nonce>
                       0
                     </nonce>
                   </account>
                   <account>
                     <acctID>
                       728815563385977040452943777879061427756277306518
                     </acctID>
                     <balance>
                       0
                     </balance>
                     ...
                     <storage>
                       .Map
                     </storage>
                     <origStorage>
                       .Map
                     </origStorage>
                     <nonce>
                       1
                     </nonce>
                   </account> )
                 </accounts>
                 ...
               </network>
             </ethereum>
             ...
           </kevm>
           <cheatcodes>
             <prank>
               <prevCaller>
                 .Account
               </prevCaller>
               <prevOrigin>
                 .Account
               </prevOrigin>
               <newCaller>
                 .Account
               </newCaller>
               <newOrigin>
                 .Account
               </newOrigin>
               <active>
                 false
               </active>
               <singleCall>
                 false
               </singleCall>
               ...
             </prank>
             <expectedRevert>
               <isRevertExpected>
                 false
               </isRevertExpected>
               ...
             </expectedRevert>
             <expectedOpcode>
               <isOpcodeExpected>
                 false
               </isOpcodeExpected>
               <expectedAddress>
                 .Account
               </expectedAddress>
               <expectedValue>
                 0
               </expectedValue>
               <expectedData>
                 b""
               </expectedData>
               <opcodeType>
                 .OpcodeType
               </opcodeType>
             </expectedOpcode>
             <expectEmit>
               <recordEvent>
                 false
               </recordEvent>
               <isEventExpected>
                 false
               </isEventExpected>
               ...
             </expectEmit>
             <whitelist>
               <isCallWhitelistActive>
                 false
               </isCallWhitelistActive>
               <isStorageWhitelistActive>
                 false
               </isStorageWhitelistActive>
               <addressSet>
                 .Set
               </addressSet>
               <storageSlotSet>
                 .Set
               </storageSlotSet>
             </whitelist>
           </cheatcodes>
         </foundry>
      requires ( 0 <=Int CALLER_ID:Int
       andBool ( 0 <=Int ORIGIN_ID:Int
       andBool ( 0 <=Int NUMBER_CELL:Int
       andBool ( 0 <=Int VV0_a_114b9705:Int
       andBool ( 0 <=Int VV1_b_114b9705:Int
       andBool ( VV0_a_114b9705:Int ==Int VV1_b_114b9705:Int
       andBool ( CALLER_ID:Int <Int pow160
       andBool ( ORIGIN_ID:Int <Int pow160
       andBool ( NUMBER_CELL:Int <=Int maxSInt256
       andBool ( VV0_a_114b9705:Int <Int pow256
       andBool ( VV1_b_114b9705:Int <Int pow256
       andBool ( b"\x00\x00\x00\x00\x00\x00\x00\x00\x00\x00\x00\x00\x00\x00\x00\x00\x00\x00\x00\x00\x00\x00\x00\x00\x00\x00\x00\x00\x00\x00\x00\x01" ==K #range ( #range ( padLeftBytes ( #asByteStack ( bool2Word ( VV0_a_114b9705:Int ==Int VV1_b_114b9705:Int ) ) , 32 , 0 ) , 0 , minInt ( 32 , lengthBytes ( padLeftBytes ( #asByteStack ( bool2Word ( VV0_a_114b9705:Int ==Int VV1_b_114b9705:Int ) ) , 32 , 0 ) ) ) ) +Bytes #range ( b"\x00\x00\x00\x00\x00\x00\x00\x00\x00\x00\x00\x00\x00\x00\x00\x00\x00\x00\x00\x00\x00\x00\x00\x00\x00\x00\x00\x00\x00\x00\x00\x00\x00\x00\x00\x00\x00\x00\x00\x00\x00\x00\x00\x00\x00\x00\x00\x00\x00\x00\x00\x00\x00\x00\x00\x00\x00\x00\x00\x00\x00\x00\x00\x00\x00\x00\x00\x00\x00\x00\x00\x00\x00\x00\x00\x00\x00\x00\x00\x00\x00\x00\x00\x00\x00\x00\x00\x00\x00\x00\x00\x00\x00\x00\x00\x80\x00\x00\x00\x00\x00\x00\x00\x00\x00\x00\x00\x00\x00\x00\x00\x00\x00\x00\x00\x00\x00\x00\x00\x00\x00\x00\x00\x00\x00\x00\x00\x00Lc\xe5b\x00\x00\x00\x00\x00\x00\x00\x00\x00\x00\x00\x00\x00\x00\x00\x00\x00\x00\x00\x00\x00\x00\x00\x00\x00\x00\x00\x00" , ( lengthBytes ( padLeftBytes ( #asByteStack ( bool2Word ( VV0_a_114b9705:Int ==Int VV1_b_114b9705:Int ) ) , 32 , 0 ) ) +Int 132 ) , ( 32 -Int minInt ( 32 , lengthBytes ( padLeftBytes ( #asByteStack ( bool2Word ( VV0_a_114b9705:Int ==Int VV1_b_114b9705:Int ) ) , 32 , 0 ) ) ) ) ) , 0 , ( minInt ( 32 , lengthBytes ( padLeftBytes ( #asByteStack ( bool2Word ( VV0_a_114b9705:Int ==Int VV1_b_114b9705:Int ) ) , 32 , 0 ) ) ) +Int lengthBytes ( #range ( b"\x00\x00\x00\x00\x00\x00\x00\x00\x00\x00\x00\x00\x00\x00\x00\x00\x00\x00\x00\x00\x00\x00\x00\x00\x00\x00\x00\x00\x00\x00\x00\x00\x00\x00\x00\x00\x00\x00\x00\x00\x00\x00\x00\x00\x00\x00\x00\x00\x00\x00\x00\x00\x00\x00\x00\x00\x00\x00\x00\x00\x00\x00\x00\x00\x00\x00\x00\x00\x00\x00\x00\x00\x00\x00\x00\x00\x00\x00\x00\x00\x00\x00\x00\x00\x00\x00\x00\x00\x00\x00\x00\x00\x00\x00\x00\x80\x00\x00\x00\x00\x00\x00\x00\x00\x00\x00\x00\x00\x00\x00\x00\x00\x00\x00\x00\x00\x00\x00\x00\x00\x00\x00\x00\x00\x00\x00\x00\x00Lc\xe5b\x00\x00\x00\x00\x00\x00\x00\x00\x00\x00\x00\x00\x00\x00\x00\x00\x00\x00\x00\x00\x00\x00\x00\x00\x00\x00\x00\x00" , ( lengthBytes ( padLeftBytes ( #asByteStack ( bool2Word ( VV0_a_114b9705:Int ==Int VV1_b_114b9705:Int ) ) , 32 , 0 ) ) +Int 132 ) , ( 32 -Int minInt ( 32 , lengthBytes ( padLeftBytes ( #asByteStack ( bool2Word ( VV0_a_114b9705:Int ==Int VV1_b_114b9705:Int ) ) , 32 , 0 ) ) ) ) ) ) ) )
               ))))))))))))
       ensures VV0_a_114b9705:Int ==K VV1_b_114b9705:Int
      [label(BASIC-BLOCK-6-TO-8)]
    
    rule [BASIC-BLOCK-7-TO-9]: <foundry>
           <kevm>
             <k>
               ( JUMPI 455 bool2Word ( VV0_a_114b9705:Int ==Int VV1_b_114b9705:Int )
               ~> #pc [ JUMPI ] => #addr [ SHL ]
               ~> #exec [ SHL ]
               ~> #pc [ SHL ] )
               ~> #execute
               ~> _CONTINUATION
             </k>
             <mode>
               NORMAL
             </mode>
             <schedule>
               LONDON
             </schedule>
             <ethereum>
               <evm>
                 <output>
                   b""
                 </output>
                 <callStack>
                   .List
                 </callStack>
                 <interimStates>
                   .List
                 </interimStates>
                 <callState>
                   ...
                   ...
                   <id>
                     728815563385977040452943777879061427756277306518
                   </id>
                   <caller>
                     CALLER_ID:Int
                   </caller>
                   <callData>
                     b"_.p\xfb" +Bytes #buf ( 32 , VV0_a_114b9705:Int ) +Bytes #buf ( 32 , VV1_b_114b9705:Int )
                   </callData>
                   <callValue>
                     0
                   </callValue>
                   <wordStack>
                     ( ( VV1_b_114b9705:Int => 224 ) : ( ( VV0_a_114b9705:Int => 1 ) : ( ( 455 => 1 ) : ( ( VV1_b_114b9705:Int => 288 ) : ( ( VV0_a_114b9705:Int => 128 ) : ( ( 182 => 51016057639858100040180367130768047423658391221723556551037572491782395555780 ) : ( ( selector ( "testFail_assume_false(uint256,uint256)" ) => 2349 ) : ( .WordStack => ( 645326474426547203313410069153905908525362434349 : ( 0 : ( 455 : ( VV1_b_114b9705:Int : ( VV0_a_114b9705:Int : ( 455 : ( VV1_b_114b9705:Int : ( VV0_a_114b9705:Int : ( 182 : ( selector ( "testFail_assume_false(uint256,uint256)" ) : .WordStack ) ) ) ) ) ) ) ) ) ) ) ) ) ) ) ) ) )
                   </wordStack>
                   <localMem>
                     ( b"\x00\x00\x00\x00\x00\x00\x00\x00\x00\x00\x00\x00\x00\x00\x00\x00\x00\x00\x00\x00\x00\x00\x00\x00\x00\x00\x00\x00\x00\x00\x00\x00\x00\x00\x00\x00\x00\x00\x00\x00\x00\x00\x00\x00\x00\x00\x00\x00\x00\x00\x00\x00\x00\x00\x00\x00\x00\x00\x00\x00\x00\x00\x00\x00\x00\x00\x00\x00\x00\x00\x00\x00\x00\x00\x00\x00\x00\x00\x00\x00\x00\x00\x00\x00\x00\x00\x00\x00\x00\x00\x00\x00\x00\x00\x00\x80\x00\x00\x00\x00\x00\x00\x00\x00\x00\x00\x00\x00\x00\x00\x00\x00\x00\x00\x00\x00\x00\x00\x00\x00\x00\x00\x00\x00\x00\x00\x00\x00Lc\xe5b\x00\x00\x00\x00\x00\x00\x00\x00\x00\x00\x00\x00\x00\x00\x00\x00\x00\x00\x00\x00\x00\x00\x00\x00\x00\x00\x00\x00" => b"\x00\x00\x00\x00\x00\x00\x00\x00\x00\x00\x00\x00\x00\x00\x00\x00\x00\x00\x00\x00\x00\x00\x00\x00\x00\x00\x00\x00\x00\x00\x00\x00\x00\x00\x00\x00\x00\x00\x00\x00\x00\x00\x00\x00\x00\x00\x00\x00\x00\x00\x00\x00\x00\x00\x00\x00\x00\x00\x00\x00\x00\x00\x00\x00\x00\x00\x00\x00\x00\x00\x00\x00\x00\x00\x00\x00\x00\x00\x00\x00\x00\x00\x00\x00\x00\x00\x00\x00\x00\x00\x00\x00\x00\x00\x01\x00\x00\x00\x00\x00\x00\x00\x00\x00\x00\x00\x00\x00\x00\x00\x00\x00\x00\x00\x00\x00\x00\x00\x00\x00\x00\x00\x00\x00\x00\x00\x00\x00Lc\xe5b\x00\x00\x00\x00\x00\x00\x00\x00\x00\x00\x00\x00\x00\x00\x00\x00\x00\x00\x00\x00\x00\x00\x00\x00\x00\x00\x00\x00" [ 132 := padLeftBytes ( #asByteStack ( bool2Word ( VV0_a_114b9705:Int ==Int VV1_b_114b9705:Int ) ) , 32 , 0 ) ] [ 128 := b"\x00\x00\x00\x00\x00\x00\x00\x00\x00\x00\x00\x00\x00\x00\x00\x00\x00\x00\x00\x00\x00\x00\x00\x00\x00\x00\x00\x00\x00\x00\x00`" ] [ 160 := b"\x00\x00\x00\x00\x00\x00\x00\x00\x00\x00\x00\x00\x00\x00\x00\x00\x00\x00\x00\x00\x00\x00\x00\x00\x00\x00\x00\x00\x00\x00\x00\"" ] [ 192 := b"\x00\x00\x00\x00\x00\x00\x00\x00\x00\x00\x00\x00\x00\x00\x00\x00\x00\x00\x00\x00\x00\x00\x00\x00\x00\x00\x00\x00\x00\x00\x00\n" ] [ 224 := b"      Left\x00\x00\x00\x00\x00\x00\x00\x00\x00\x00\x00\x00\x00\x00\x00\x00\x00\x00\x00\x00\x00\x00" ] [ 160 := padLeftBytes ( #asByteStack ( VV0_a_114b9705:Int ) , 32 , 0 ) ] [ 192 := b"\x00\x00\x00\x00\x00\x00\x00\x00\x00\x00\x00\x00\x00\x00\x00\x00\x00\x00\x00\x00\x00\x00\x00\x00\x00\x00\x00\x00\x00\x00\x00\n" ] [ 224 := b"     Right\x00\x00\x00\x00\x00\x00\x00\x00\x00\x00\x00\x00\x00\x00\x00\x00\x00\x00\x00\x00\x00\x00" ] [ 160 := padLeftBytes ( #asByteStack ( VV1_b_114b9705:Int ) , 32 , 0 ) ] [ 160 := b"\x00\x00\x00\x00\x00\x00\x00\x00\x00\x00\x00\x00q\tp\x9e\xcf\xa9\x1a\x80bo\xf3\x98\x9dh\xf6\x7f[\x1d\xd1-" ] [ 192 := b"failed\x00\x00\x00\x00\x00\x00\x00\x00\x00\x00\x00\x00\x00\x00\x00\x00\x00\x00\x00\x00\x00\x00\x00\x00\x00\x00" ] ) [ ( 132 => 224 ) := ( padLeftBytes ( #asByteStack ( bool2Word ( VV0_a_114b9705:Int ==Int VV1_b_114b9705:Int ) ) , 32 , 0 ) => b"\x00\x00\x00\x00\x00\x00\x00\x00\x00\x00\x00\x00\x00\x00\x00\x00\x00\x00\x00\x00\x00\x00\x00\x00\x00\x00\x00\x00\x00\x00\x00\x01" ) ]
                   </localMem>
                   ...
                   ...
                   <memoryUsed>
                     ( 6 => 8 )
                   </memoryUsed>
                   <callGas>
                     9079256848778916812
                   </callGas>
                   <static>
                     false
                   </static>
                   <callDepth>
                     0
                   </callDepth>
                 </callState>
                 <substate>
                   <log>
                     ( .List => ListItem ( { 728815563385977040452943777879061427756277306518 | ListItem ( 29485693714967335757563038618841744472215891622979272243827124658718922284880 ) | b"\x00\x00\x00\x00\x00\x00\x00\x00\x00\x00\x00\x00\x00\x00\x00\x00\x00\x00\x00\x00\x00\x00\x00\x00\x00\x00\x00\x00\x00\x00\x00 \x00\x00\x00\x00\x00\x00\x00\x00\x00\x00\x00\x00\x00\x00\x00\x00\x00\x00\x00\x00\x00\x00\x00\x00\x00\x00\x00\x00\x00\x00\x00\"Error: a == b not satisfied [uint]\x00\x00\x00\x00\x00\x00\x00\x00\x00\x00\x00\x00\x00\x00\x00\x00\x00\x00\x00\x00\x00\x00\x00\x00\x00\x00\x00\x00\x00\x00" } ) ListItem ( { 728815563385977040452943777879061427756277306518 | ListItem ( 80904256614161075919025625882663817043659112028191499838463115877652359487912 ) | b"\x00\x00\x00\x00\x00\x00\x00\x00\x00\x00\x00\x00\x00\x00\x00\x00\x00\x00\x00\x00\x00\x00\x00\x00\x00\x00\x00\x00\x00\x00\x00@" +Bytes #range ( padLeftBytes ( #asByteStack ( VV0_a_114b9705:Int ) , 32 , 0 ) , 0 , minInt ( 96 , lengthBytes ( padLeftBytes ( #asByteStack ( VV0_a_114b9705:Int ) , 32 , 0 ) ) ) ) +Bytes #range ( b"\x00\x00\x00\x00\x00\x00\x00\x00\x00\x00\x00\x00\x00\x00\x00\x00\x00\x00\x00\x00\x00\x00\x00\x00\x00\x00\x00\x00\x00\x00\x00\x00\x00\x00\x00\x00\x00\x00\x00\x00\x00\x00\x00\x00\x00\x00\x00\x00\x00\x00\x00\x00\x00\x00\x00\x00\x00\x00\x00\x00\x00\x00\x00\x00\x00\x00\x00\x00\x00\x00\x00\x00\x00\x00\x00\x00\x00\x00\x00\x00\x00\x00\x00\x00\x00\x00\x00\x00\x00\x00\x00\x00\x00\x00\x00\x80\x00\x00\x00\x00\x00\x00\x00\x00\x00\x00\x00\x00\x00\x00\x00\x00\x00\x00\x00\x00\x00\x00\x00\x00\x00\x00\x00\x00\x00\x00\x00\x00Lc\xe5b\x00\x00\x00\x00\x00\x00\x00\x00\x00\x00\x00\x00\x00\x00\x00\x00\x00\x00\x00\x00\x00\x00\x00\x00\x00\x00\x00\x00" [ 132 := padLeftBytes ( #asByteStack ( bool2Word ( VV0_a_114b9705:Int ==Int VV1_b_114b9705:Int ) ) , 32 , 0 ) ] [ 128 := b"\x00\x00\x00\x00\x00\x00\x00\x00\x00\x00\x00\x00\x00\x00\x00\x00\x00\x00\x00\x00\x00\x00\x00\x00\x00\x00\x00\x00\x00\x00\x00@" ] [ 160 := b"\x00\x00\x00\x00\x00\x00\x00\x00\x00\x00\x00\x00\x00\x00\x00\x00\x00\x00\x00\x00\x00\x00\x00\x00\x00\x00\x00\x00\x00\x00\x00\"" ] [ 192 := b"\x00\x00\x00\x00\x00\x00\x00\x00\x00\x00\x00\x00\x00\x00\x00\x00\x00\x00\x00\x00\x00\x00\x00\x00\x00\x00\x00\x00\x00\x00\x00\n" ] [ 224 := b"      Left\x00\x00\x00\x00\x00\x00\x00\x00\x00\x00\x00\x00\x00\x00\x00\x00\x00\x00\x00\x00\x00\x00" ] , ( lengthBytes ( padLeftBytes ( #asByteStack ( VV0_a_114b9705:Int ) , 32 , 0 ) ) +Int 160 ) , ( 96 -Int minInt ( 96 , lengthBytes ( padLeftBytes ( #asByteStack ( VV0_a_114b9705:Int ) , 32 , 0 ) ) ) ) ) } ) ListItem ( { 728815563385977040452943777879061427756277306518 | ListItem ( 80904256614161075919025625882663817043659112028191499838463115877652359487912 ) | b"\x00\x00\x00\x00\x00\x00\x00\x00\x00\x00\x00\x00\x00\x00\x00\x00\x00\x00\x00\x00\x00\x00\x00\x00\x00\x00\x00\x00\x00\x00\x00@" +Bytes #range ( padLeftBytes ( #asByteStack ( VV1_b_114b9705:Int ) , 32 , 0 ) , 0 , minInt ( 96 , lengthBytes ( padLeftBytes ( #asByteStack ( VV1_b_114b9705:Int ) , 32 , 0 ) ) ) ) +Bytes #range ( b"\x00\x00\x00\x00\x00\x00\x00\x00\x00\x00\x00\x00\x00\x00\x00\x00\x00\x00\x00\x00\x00\x00\x00\x00\x00\x00\x00\x00\x00\x00\x00\x00\x00\x00\x00\x00\x00\x00\x00\x00\x00\x00\x00\x00\x00\x00\x00\x00\x00\x00\x00\x00\x00\x00\x00\x00\x00\x00\x00\x00\x00\x00\x00\x00\x00\x00\x00\x00\x00\x00\x00\x00\x00\x00\x00\x00\x00\x00\x00\x00\x00\x00\x00\x00\x00\x00\x00\x00\x00\x00\x00\x00\x00\x00\x00\x80\x00\x00\x00\x00\x00\x00\x00\x00\x00\x00\x00\x00\x00\x00\x00\x00\x00\x00\x00\x00\x00\x00\x00\x00\x00\x00\x00\x00\x00\x00\x00\x00Lc\xe5b\x00\x00\x00\x00\x00\x00\x00\x00\x00\x00\x00\x00\x00\x00\x00\x00\x00\x00\x00\x00\x00\x00\x00\x00\x00\x00\x00\x00" [ 132 := padLeftBytes ( #asByteStack ( bool2Word ( VV0_a_114b9705:Int ==Int VV1_b_114b9705:Int ) ) , 32 , 0 ) ] [ 128 := b"\x00\x00\x00\x00\x00\x00\x00\x00\x00\x00\x00\x00\x00\x00\x00\x00\x00\x00\x00\x00\x00\x00\x00\x00\x00\x00\x00\x00\x00\x00\x00@" ] [ 160 := b"\x00\x00\x00\x00\x00\x00\x00\x00\x00\x00\x00\x00\x00\x00\x00\x00\x00\x00\x00\x00\x00\x00\x00\x00\x00\x00\x00\x00\x00\x00\x00\"" ] [ 192 := b"\x00\x00\x00\x00\x00\x00\x00\x00\x00\x00\x00\x00\x00\x00\x00\x00\x00\x00\x00\x00\x00\x00\x00\x00\x00\x00\x00\x00\x00\x00\x00\n" ] [ 224 := b"      Left\x00\x00\x00\x00\x00\x00\x00\x00\x00\x00\x00\x00\x00\x00\x00\x00\x00\x00\x00\x00\x00\x00" ] [ 160 := padLeftBytes ( #asByteStack ( VV0_a_114b9705:Int ) , 32 , 0 ) ] [ 192 := b"\x00\x00\x00\x00\x00\x00\x00\x00\x00\x00\x00\x00\x00\x00\x00\x00\x00\x00\x00\x00\x00\x00\x00\x00\x00\x00\x00\x00\x00\x00\x00\n" ] [ 224 := b"     Right\x00\x00\x00\x00\x00\x00\x00\x00\x00\x00\x00\x00\x00\x00\x00\x00\x00\x00\x00\x00\x00\x00" ] , ( lengthBytes ( padLeftBytes ( #asByteStack ( VV1_b_114b9705:Int ) , 32 , 0 ) ) +Int 160 ) , ( 96 -Int minInt ( 96 , lengthBytes ( padLeftBytes ( #asByteStack ( VV1_b_114b9705:Int ) , 32 , 0 ) ) ) ) ) } ) )
                   </log>
                   <accessedAccounts>
                     SetItem ( 645326474426547203313410069153905908525362434349 )
                   </accessedAccounts>
                   <accessedStorage>
                     .Map
                   </accessedStorage>
                   ...
                 </substate>
                 <origin>
                   ORIGIN_ID:Int
                 </origin>
                 <block>
                   <number>
                     NUMBER_CELL:Int
                   </number>
                   ...
                 </block>
                 ...
               </evm>
               <network>
                 <accounts>
                   ( <account>
                     <acctID>
                       645326474426547203313410069153905908525362434349
                     </acctID>
                     <balance>
                       0
                     </balance>
                     ...
                     <storage>
                       .Map
                     </storage>
                     <origStorage>
                       .Map
                     </origStorage>
                     <nonce>
                       0
                     </nonce>
                   </account>
                   <account>
                     <acctID>
                       728815563385977040452943777879061427756277306518
                     </acctID>
                     <balance>
                       0
                     </balance>
                     ...
                     <storage>
                       .Map
                     </storage>
                     <origStorage>
                       .Map
                     </origStorage>
                     <nonce>
                       1
                     </nonce>
                   </account> )
                 </accounts>
                 ...
               </network>
             </ethereum>
             ...
           </kevm>
           <cheatcodes>
             <prank>
               <prevCaller>
                 .Account
               </prevCaller>
               <prevOrigin>
                 .Account
               </prevOrigin>
               <newCaller>
                 .Account
               </newCaller>
               <newOrigin>
                 .Account
               </newOrigin>
               <active>
                 false
               </active>
               <singleCall>
                 false
               </singleCall>
               ...
             </prank>
             <expectedRevert>
               <isRevertExpected>
                 false
               </isRevertExpected>
               ...
             </expectedRevert>
             <expectedOpcode>
               <isOpcodeExpected>
                 false
               </isOpcodeExpected>
               <expectedAddress>
                 .Account
               </expectedAddress>
               <expectedValue>
                 0
               </expectedValue>
               <expectedData>
                 b""
               </expectedData>
               <opcodeType>
                 .OpcodeType
               </opcodeType>
             </expectedOpcode>
             <expectEmit>
               <recordEvent>
                 false
               </recordEvent>
               <isEventExpected>
                 false
               </isEventExpected>
               ...
             </expectEmit>
             <whitelist>
               <isCallWhitelistActive>
                 false
               </isCallWhitelistActive>
               <isStorageWhitelistActive>
                 false
               </isStorageWhitelistActive>
               <addressSet>
                 .Set
               </addressSet>
               <storageSlotSet>
                 .Set
               </storageSlotSet>
             </whitelist>
           </cheatcodes>
         </foundry>
      requires ( 0 <=Int CALLER_ID:Int
       andBool ( 0 <=Int ORIGIN_ID:Int
       andBool ( 0 <=Int NUMBER_CELL:Int
       andBool ( 0 <=Int VV0_a_114b9705:Int
       andBool ( 0 <=Int VV1_b_114b9705:Int
       andBool ( CALLER_ID:Int <Int pow160
       andBool ( ORIGIN_ID:Int <Int pow160
       andBool ( NUMBER_CELL:Int <=Int maxSInt256
       andBool ( VV0_a_114b9705:Int =/=Int VV1_b_114b9705:Int
       andBool ( VV0_a_114b9705:Int <Int pow256
       andBool ( VV1_b_114b9705:Int <Int pow256
       andBool ( b"\x00\x00\x00\x00\x00\x00\x00\x00\x00\x00\x00\x00\x00\x00\x00\x00\x00\x00\x00\x00\x00\x00\x00\x00\x00\x00\x00\x00\x00\x00\x00\x01" ==K #range ( #range ( padLeftBytes ( #asByteStack ( bool2Word ( VV0_a_114b9705:Int ==Int VV1_b_114b9705:Int ) ) , 32 , 0 ) , 0 , minInt ( 32 , lengthBytes ( padLeftBytes ( #asByteStack ( bool2Word ( VV0_a_114b9705:Int ==Int VV1_b_114b9705:Int ) ) , 32 , 0 ) ) ) ) +Bytes #range ( b"\x00\x00\x00\x00\x00\x00\x00\x00\x00\x00\x00\x00\x00\x00\x00\x00\x00\x00\x00\x00\x00\x00\x00\x00\x00\x00\x00\x00\x00\x00\x00\x00\x00\x00\x00\x00\x00\x00\x00\x00\x00\x00\x00\x00\x00\x00\x00\x00\x00\x00\x00\x00\x00\x00\x00\x00\x00\x00\x00\x00\x00\x00\x00\x00\x00\x00\x00\x00\x00\x00\x00\x00\x00\x00\x00\x00\x00\x00\x00\x00\x00\x00\x00\x00\x00\x00\x00\x00\x00\x00\x00\x00\x00\x00\x00\x80\x00\x00\x00\x00\x00\x00\x00\x00\x00\x00\x00\x00\x00\x00\x00\x00\x00\x00\x00\x00\x00\x00\x00\x00\x00\x00\x00\x00\x00\x00\x00\x00Lc\xe5b\x00\x00\x00\x00\x00\x00\x00\x00\x00\x00\x00\x00\x00\x00\x00\x00\x00\x00\x00\x00\x00\x00\x00\x00\x00\x00\x00\x00" , ( lengthBytes ( padLeftBytes ( #asByteStack ( bool2Word ( VV0_a_114b9705:Int ==Int VV1_b_114b9705:Int ) ) , 32 , 0 ) ) +Int 132 ) , ( 32 -Int minInt ( 32 , lengthBytes ( padLeftBytes ( #asByteStack ( bool2Word ( VV0_a_114b9705:Int ==Int VV1_b_114b9705:Int ) ) , 32 , 0 ) ) ) ) ) , 0 , ( minInt ( 32 , lengthBytes ( padLeftBytes ( #asByteStack ( bool2Word ( VV0_a_114b9705:Int ==Int VV1_b_114b9705:Int ) ) , 32 , 0 ) ) ) +Int lengthBytes ( #range ( b"\x00\x00\x00\x00\x00\x00\x00\x00\x00\x00\x00\x00\x00\x00\x00\x00\x00\x00\x00\x00\x00\x00\x00\x00\x00\x00\x00\x00\x00\x00\x00\x00\x00\x00\x00\x00\x00\x00\x00\x00\x00\x00\x00\x00\x00\x00\x00\x00\x00\x00\x00\x00\x00\x00\x00\x00\x00\x00\x00\x00\x00\x00\x00\x00\x00\x00\x00\x00\x00\x00\x00\x00\x00\x00\x00\x00\x00\x00\x00\x00\x00\x00\x00\x00\x00\x00\x00\x00\x00\x00\x00\x00\x00\x00\x00\x80\x00\x00\x00\x00\x00\x00\x00\x00\x00\x00\x00\x00\x00\x00\x00\x00\x00\x00\x00\x00\x00\x00\x00\x00\x00\x00\x00\x00\x00\x00\x00\x00Lc\xe5b\x00\x00\x00\x00\x00\x00\x00\x00\x00\x00\x00\x00\x00\x00\x00\x00\x00\x00\x00\x00\x00\x00\x00\x00\x00\x00\x00\x00" , ( lengthBytes ( padLeftBytes ( #asByteStack ( bool2Word ( VV0_a_114b9705:Int ==Int VV1_b_114b9705:Int ) ) , 32 , 0 ) ) +Int 132 ) , ( 32 -Int minInt ( 32 , lengthBytes ( padLeftBytes ( #asByteStack ( bool2Word ( VV0_a_114b9705:Int ==Int VV1_b_114b9705:Int ) ) , 32 , 0 ) ) ) ) ) ) ) )
               ))))))))))))
       ensures VV0_a_114b9705:Int =/=K VV1_b_114b9705:Int
      [label(BASIC-BLOCK-7-TO-9)]
    
    rule [BASIC-BLOCK-8-TO-10]: <foundry>
           <kevm>
             <k>
               ( #end EVMC_SUCCESS => #halt )
               ~> #pc [ STOP ]
               ~> #execute
               ~> _CONTINUATION
             </k>
             <mode>
               NORMAL
             </mode>
             <schedule>
               LONDON
             </schedule>
             <ethereum>
               <evm>
                 <output>
                   b""
                 </output>
                 <statusCode>
                   ( _STATUSCODE => EVMC_SUCCESS )
                 </statusCode>
                 <callStack>
                   .List
                 </callStack>
                 <interimStates>
                   .List
                 </interimStates>
                 <callState>
                   ...
                   ...
                   <id>
                     728815563385977040452943777879061427756277306518
                   </id>
                   <caller>
                     CALLER_ID:Int
                   </caller>
                   <callData>
                     b"_.p\xfb" +Bytes #buf ( 32 , VV1_b_114b9705:Int ) +Bytes #buf ( 32 , VV1_b_114b9705:Int )
                   </callData>
                   <callValue>
                     0
                   </callValue>
                   <wordStack>
                     ( selector ( "testFail_assume_false(uint256,uint256)" ) : .WordStack )
                   </wordStack>
                   <localMem>
                     b"\x00\x00\x00\x00\x00\x00\x00\x00\x00\x00\x00\x00\x00\x00\x00\x00\x00\x00\x00\x00\x00\x00\x00\x00\x00\x00\x00\x00\x00\x00\x00\x00\x00\x00\x00\x00\x00\x00\x00\x00\x00\x00\x00\x00\x00\x00\x00\x00\x00\x00\x00\x00\x00\x00\x00\x00\x00\x00\x00\x00\x00\x00\x00\x00\x00\x00\x00\x00\x00\x00\x00\x00\x00\x00\x00\x00\x00\x00\x00\x00\x00\x00\x00\x00\x00\x00\x00\x00\x00\x00\x00\x00\x00\x00\x00\x80\x00\x00\x00\x00\x00\x00\x00\x00\x00\x00\x00\x00\x00\x00\x00\x00\x00\x00\x00\x00\x00\x00\x00\x00\x00\x00\x00\x00\x00\x00\x00\x00Lc\xe5b\x00\x00\x00\x00\x00\x00\x00\x00\x00\x00\x00\x00\x00\x00\x00\x00\x00\x00\x00\x00\x00\x00\x00\x00\x00\x00\x00\x00\x00\x00\x00\x01"
                   </localMem>
                   ...
                   ...
                   <memoryUsed>
                     6
                   </memoryUsed>
                   <callGas>
                     9079256848778916812
                   </callGas>
                   <static>
                     false
                   </static>
                   <callDepth>
                     0
                   </callDepth>
                 </callState>
                 <substate>
                   <log>
                     .List
                   </log>
                   <accessedAccounts>
                     SetItem ( 645326474426547203313410069153905908525362434349 )
                   </accessedAccounts>
                   <accessedStorage>
                     .Map
                   </accessedStorage>
                   ...
                 </substate>
                 <origin>
                   ORIGIN_ID:Int
                 </origin>
                 <block>
                   <number>
                     NUMBER_CELL:Int
                   </number>
                   ...
                 </block>
                 ...
               </evm>
               <network>
                 <accounts>
                   ( <account>
                     <acctID>
                       645326474426547203313410069153905908525362434349
                     </acctID>
                     <balance>
                       0
                     </balance>
                     ...
                     <storage>
                       .Map
                     </storage>
                     <origStorage>
                       .Map
                     </origStorage>
                     <nonce>
                       0
                     </nonce>
                   </account>
                   <account>
                     <acctID>
                       728815563385977040452943777879061427756277306518
                     </acctID>
                     <balance>
                       0
                     </balance>
                     ...
                     <storage>
                       .Map
                     </storage>
                     <origStorage>
                       .Map
                     </origStorage>
                     <nonce>
                       1
                     </nonce>
                   </account> )
                 </accounts>
                 ...
               </network>
             </ethereum>
             ...
           </kevm>
           <cheatcodes>
             <prank>
               <prevCaller>
                 .Account
               </prevCaller>
               <prevOrigin>
                 .Account
               </prevOrigin>
               <newCaller>
                 .Account
               </newCaller>
               <newOrigin>
                 .Account
               </newOrigin>
               <active>
                 false
               </active>
               <singleCall>
                 false
               </singleCall>
               ...
             </prank>
             <expectedRevert>
               <isRevertExpected>
                 false
               </isRevertExpected>
               ...
             </expectedRevert>
             <expectedOpcode>
               <isOpcodeExpected>
                 false
               </isOpcodeExpected>
               <expectedAddress>
                 .Account
               </expectedAddress>
               <expectedValue>
                 0
               </expectedValue>
               <expectedData>
                 b""
               </expectedData>
               <opcodeType>
                 .OpcodeType
               </opcodeType>
             </expectedOpcode>
             <expectEmit>
               <recordEvent>
                 false
               </recordEvent>
               <isEventExpected>
                 false
               </isEventExpected>
               ...
             </expectEmit>
             <whitelist>
               <isCallWhitelistActive>
                 false
               </isCallWhitelistActive>
               <isStorageWhitelistActive>
                 false
               </isStorageWhitelistActive>
               <addressSet>
                 .Set
               </addressSet>
               <storageSlotSet>
                 .Set
               </storageSlotSet>
             </whitelist>
           </cheatcodes>
         </foundry>
      requires ( _VV0_a_114b9705 ==K VV1_b_114b9705:Int
       andBool ( 0 <=Int CALLER_ID:Int
       andBool ( 0 <=Int ORIGIN_ID:Int
       andBool ( 0 <=Int NUMBER_CELL:Int
       andBool ( 0 <=Int VV1_b_114b9705:Int
       andBool ( CALLER_ID:Int <Int pow160
       andBool ( ORIGIN_ID:Int <Int pow160
       andBool ( NUMBER_CELL:Int <=Int maxSInt256
       andBool ( VV1_b_114b9705:Int <Int pow256
               )))))))))
      [label(BASIC-BLOCK-8-TO-10)]
    
    rule [BASIC-BLOCK-9-TO-11]: <foundry>
           <kevm>
             <k>
               ( #addr [ SHL ]
               ~> #exec [ SHL ]
               ~> #pc [ SHL ] => #memory [ ISZERO , ISZERO 1 ]
               ~> #gas [ ISZERO 1 ]
               ~> #access [ ISZERO , ISZERO 1 ]
               ~> ISZERO 1
               ~> #pc [ ISZERO ] )
               ~> #execute
               ~> _CONTINUATION
             </k>
             <mode>
               NORMAL
             </mode>
             <schedule>
               LONDON
             </schedule>
             <ethereum>
               <evm>
                 <output>
                   b""
                 </output>
                 <callStack>
                   .List
                 </callStack>
                 <interimStates>
                   .List
                 </interimStates>
                 <callState>
                   ...
                   ...
                   <id>
                     728815563385977040452943777879061427756277306518
                   </id>
                   <caller>
                     CALLER_ID:Int
                   </caller>
                   <callData>
                     b"_.p\xfb" +Bytes #buf ( 32 , VV0_a_114b9705:Int ) +Bytes #buf ( 32 , VV1_b_114b9705:Int )
                   </callData>
                   <callValue>
                     0
                   </callValue>
                   <wordStack>
                     ( ( 224 => 32 ) : ( ( 1 => 100 ) : ( ( 1 => 0 ) : ( ( 288 => 256 ) : ( ( 128 => 388 ) : ( ( 51016057639858100040180367130768047423658391221723556551037572491782395555780 => 2540 ) : ( ( 2349 => 0 ) : ( ( 645326474426547203313410069153905908525362434349 => 388 ) : ( ( 0 => 256 ) : ( ( 455 => 2375 ) : ( ( VV1_b_114b9705:Int => 645326474426547203313410069153905908525362434349 ) : ( ( VV0_a_114b9705:Int => 0 ) : ( 455 : ( VV1_b_114b9705:Int : ( VV0_a_114b9705:Int : ( ( 182 => 455 ) : ( ( selector ( "testFail_assume_false(uint256,uint256)" ) => VV1_b_114b9705:Int ) : ( .WordStack => ( VV0_a_114b9705:Int : ( 182 : ( selector ( "testFail_assume_false(uint256,uint256)" ) : .WordStack ) ) ) ) ) ) ) ) ) ) ) ) ) ) ) ) ) ) ) ) )
                   </wordStack>
                   <localMem>
                     ( b"\x00\x00\x00\x00\x00\x00\x00\x00\x00\x00\x00\x00\x00\x00\x00\x00\x00\x00\x00\x00\x00\x00\x00\x00\x00\x00\x00\x00\x00\x00\x00\x00\x00\x00\x00\x00\x00\x00\x00\x00\x00\x00\x00\x00\x00\x00\x00\x00\x00\x00\x00\x00\x00\x00\x00\x00\x00\x00\x00\x00\x00\x00\x00\x00\x00\x00\x00\x00\x00\x00\x00\x00\x00\x00\x00\x00\x00\x00\x00\x00\x00\x00\x00\x00\x00\x00\x00\x00\x00\x00\x00\x00\x00\x00\x01\x00\x00\x00\x00\x00\x00\x00\x00\x00\x00\x00\x00\x00\x00\x00\x00\x00\x00\x00\x00\x00\x00\x00\x00\x00\x00\x00\x00\x00\x00\x00\x00\x00Lc\xe5b\x00\x00\x00\x00\x00\x00\x00\x00\x00\x00\x00\x00\x00\x00\x00\x00\x00\x00\x00\x00\x00\x00\x00\x00\x00\x00\x00\x00" => b"\x00\x00\x00\x00\x00\x00\x00\x00\x00\x00\x00\x00\x00\x00\x00\x00\x00\x00\x00\x00\x00\x00\x00\x00\x00\x00\x00\x00\x00\x00\x00\x00\x00\x00\x00\x00\x00\x00\x00\x00\x00\x00\x00\x00\x00\x00\x00\x00\x00\x00\x00\x00\x00\x00\x00\x00\x00\x00\x00\x00\x00\x00\x00\x00\x00\x00\x00\x00\x00\x00\x00\x00\x00\x00\x00\x00\x00\x00\x00\x00\x00\x00\x00\x00\x00\x00\x00\x00\x00\x00\x00\x00\x00\x00\x01\x84\x00\x00\x00\x00\x00\x00\x00\x00\x00\x00\x00\x00\x00\x00\x00\x00\x00\x00\x00\x00\x00\x00\x00\x00\x00\x00\x00\x00\x00\x00\x00\x00Lc\xe5b\x00\x00\x00\x00\x00\x00\x00\x00\x00\x00\x00\x00\x00\x00\x00\x00\x00\x00\x00\x00\x00\x00\x00\x00\x00\x00\x00\x00" [ 132 := padLeftBytes ( #asByteStack ( bool2Word ( VV0_a_114b9705:Int ==Int VV1_b_114b9705:Int ) ) , 32 , 0 ) ] [ 128 := b"\x00\x00\x00\x00\x00\x00\x00\x00\x00\x00\x00\x00\x00\x00\x00\x00\x00\x00\x00\x00\x00\x00\x00\x00\x00\x00\x00\x00\x00\x00\x00`" ] [ 160 := b"\x00\x00\x00\x00\x00\x00\x00\x00\x00\x00\x00\x00\x00\x00\x00\x00\x00\x00\x00\x00\x00\x00\x00\x00\x00\x00\x00\x00\x00\x00\x00\"" ] [ 192 := b"\x00\x00\x00\x00\x00\x00\x00\x00\x00\x00\x00\x00\x00\x00\x00\x00\x00\x00\x00\x00\x00\x00\x00\x00\x00\x00\x00\x00\x00\x00\x00\n" ] [ 224 := b"      Left\x00\x00\x00\x00\x00\x00\x00\x00\x00\x00\x00\x00\x00\x00\x00\x00\x00\x00\x00\x00\x00\x00" ] [ 160 := padLeftBytes ( #asByteStack ( VV0_a_114b9705:Int ) , 32 , 0 ) ] ) [ ( 132 => 192 ) := ( padLeftBytes ( #asByteStack ( bool2Word ( VV0_a_114b9705:Int ==Int VV1_b_114b9705:Int ) ) , 32 , 0 ) => b"\x00\x00\x00\x00\x00\x00\x00\x00\x00\x00\x00\x00\x00\x00\x00\x00\x00\x00\x00\x00\x00\x00\x00\x00\x00\x00\x00\x00\x00\x00\x00\n" ) ] [ ( 128 => 224 ) := ( b"\x00\x00\x00\x00\x00\x00\x00\x00\x00\x00\x00\x00\x00\x00\x00\x00\x00\x00\x00\x00\x00\x00\x00\x00\x00\x00\x00\x00\x00\x00\x00`" => b"     Right\x00\x00\x00\x00\x00\x00\x00\x00\x00\x00\x00\x00\x00\x00\x00\x00\x00\x00\x00\x00\x00\x00" ) ] [ 160 := ( b"\x00\x00\x00\x00\x00\x00\x00\x00\x00\x00\x00\x00\x00\x00\x00\x00\x00\x00\x00\x00\x00\x00\x00\x00\x00\x00\x00\x00\x00\x00\x00\"" => padLeftBytes ( #asByteStack ( VV1_b_114b9705:Int ) , 32 , 0 ) ) ] [ ( 192 => 160 ) := ( b"\x00\x00\x00\x00\x00\x00\x00\x00\x00\x00\x00\x00\x00\x00\x00\x00\x00\x00\x00\x00\x00\x00\x00\x00\x00\x00\x00\x00\x00\x00\x00\n" => b"\x00\x00\x00\x00\x00\x00\x00\x00\x00\x00\x00\x00q\tp\x9e\xcf\xa9\x1a\x80bo\xf3\x98\x9dh\xf6\x7f[\x1d\xd1-" ) ] [ ( 224 => 192 ) := ( b"      Left\x00\x00\x00\x00\x00\x00\x00\x00\x00\x00\x00\x00\x00\x00\x00\x00\x00\x00\x00\x00\x00\x00" => b"failed\x00\x00\x00\x00\x00\x00\x00\x00\x00\x00\x00\x00\x00\x00\x00\x00\x00\x00\x00\x00\x00\x00\x00\x00\x00\x00" ) ] [ ( 160 => 224 ) := ( padLeftBytes ( #asByteStack ( VV0_a_114b9705:Int ) , 32 , 0 ) => b"\x00\x00\x00\x00\x00\x00\x00\x00\x00\x00\x00\x00\x00\x00\x00\x00\x00\x00\x00\x00\x00\x00\x00\x00\x00\x00\x00\x00\x00\x00\x00\x01" ) ] [ ( 192 => 256 ) := ( b"\x00\x00\x00\x00\x00\x00\x00\x00\x00\x00\x00\x00\x00\x00\x00\x00\x00\x00\x00\x00\x00\x00\x00\x00\x00\x00\x00\x00\x00\x00\x00\n" => b"\x00\x00\x00\x00\x00\x00\x00\x00\x00\x00\x00\x00\x00\x00\x00\x00\x00\x00\x00\x00\x00\x00\x00\x00\x00\x00\x00\x00\x00\x00\x00d" ) ] [ ( 224 => 288 ) := ( b"     Right\x00\x00\x00\x00\x00\x00\x00\x00\x00\x00\x00\x00\x00\x00\x00\x00\x00\x00\x00\x00\x00\x00" => b"p\xca\x10\xbb\x00\x00\x00\x00\x00\x00\x00\x00\x00\x00\x00\x00\x00\x00\x00\x00\x00\x00\x00\x00\x00\x00\x00\x00\x00\x00\x00\x00" ) ] [ ( 160 => 292 ) := ( padLeftBytes ( #asByteStack ( VV1_b_114b9705:Int ) , 32 , 0 ) => b"\x00\x00\x00\x00\x00\x00\x00\x00\x00\x00\x00\x00q\tp\x9e\xcf\xa9\x1a\x80bo\xf3\x98\x9dh\xf6\x7f[\x1d\xd1-" ) ] [ ( 160 => 324 ) := ( b"\x00\x00\x00\x00\x00\x00\x00\x00\x00\x00\x00\x00q\tp\x9e\xcf\xa9\x1a\x80bo\xf3\x98\x9dh\xf6\x7f[\x1d\xd1-" => b"failed\x00\x00\x00\x00\x00\x00\x00\x00\x00\x00\x00\x00\x00\x00\x00\x00\x00\x00\x00\x00\x00\x00\x00\x00\x00\x00" ) ] [ ( 192 => 356 ) := ( b"failed\x00\x00\x00\x00\x00\x00\x00\x00\x00\x00\x00\x00\x00\x00\x00\x00\x00\x00\x00\x00\x00\x00\x00\x00\x00\x00" => b"\x00\x00\x00\x00\x00\x00\x00\x00\x00\x00\x00\x00\x00\x00\x00\x00\x00\x00\x00\x00\x00\x00\x00\x00\x00\x00\x00\x00\x00\x00\x00\x01" ) ] [ ( 224 => 388 ) := ( b"\x00\x00\x00\x00\x00\x00\x00\x00\x00\x00\x00\x00\x00\x00\x00\x00\x00\x00\x00\x00\x00\x00\x00\x00\x00\x00\x00\x00\x00\x00\x00\x01" => b"p\xca\x10\xbb\x00\x00\x00\x00\x00\x00\x00\x00\x00\x00\x00\x00q\tp\x9e\xcf\xa9\x1a\x80bo\xf3\x98\x9dh\xf6\x7f" ) ]
                   </localMem>
                   ...
                   ...
                   <memoryUsed>
                     ( 8 => 14 )
                   </memoryUsed>
                   <callGas>
                     9079256848778916812
                   </callGas>
                   <static>
                     false
                   </static>
                   <callDepth>
                     0
                   </callDepth>
                 </callState>
                 <substate>
                   <log>
                     ListItem ( { 728815563385977040452943777879061427756277306518 | ListItem ( 29485693714967335757563038618841744472215891622979272243827124658718922284880 ) | b"\x00\x00\x00\x00\x00\x00\x00\x00\x00\x00\x00\x00\x00\x00\x00\x00\x00\x00\x00\x00\x00\x00\x00\x00\x00\x00\x00\x00\x00\x00\x00 \x00\x00\x00\x00\x00\x00\x00\x00\x00\x00\x00\x00\x00\x00\x00\x00\x00\x00\x00\x00\x00\x00\x00\x00\x00\x00\x00\x00\x00\x00\x00\"Error: a == b not satisfied [uint]\x00\x00\x00\x00\x00\x00\x00\x00\x00\x00\x00\x00\x00\x00\x00\x00\x00\x00\x00\x00\x00\x00\x00\x00\x00\x00\x00\x00\x00\x00" } ) ListItem ( { 728815563385977040452943777879061427756277306518 | ListItem ( 80904256614161075919025625882663817043659112028191499838463115877652359487912 ) | b"\x00\x00\x00\x00\x00\x00\x00\x00\x00\x00\x00\x00\x00\x00\x00\x00\x00\x00\x00\x00\x00\x00\x00\x00\x00\x00\x00\x00\x00\x00\x00@" +Bytes #range ( padLeftBytes ( #asByteStack ( VV0_a_114b9705:Int ) , 32 , 0 ) , 0 , minInt ( 96 , lengthBytes ( padLeftBytes ( #asByteStack ( VV0_a_114b9705:Int ) , 32 , 0 ) ) ) ) +Bytes #range ( b"\x00\x00\x00\x00\x00\x00\x00\x00\x00\x00\x00\x00\x00\x00\x00\x00\x00\x00\x00\x00\x00\x00\x00\x00\x00\x00\x00\x00\x00\x00\x00\x00\x00\x00\x00\x00\x00\x00\x00\x00\x00\x00\x00\x00\x00\x00\x00\x00\x00\x00\x00\x00\x00\x00\x00\x00\x00\x00\x00\x00\x00\x00\x00\x00\x00\x00\x00\x00\x00\x00\x00\x00\x00\x00\x00\x00\x00\x00\x00\x00\x00\x00\x00\x00\x00\x00\x00\x00\x00\x00\x00\x00\x00\x00\x00\x80\x00\x00\x00\x00\x00\x00\x00\x00\x00\x00\x00\x00\x00\x00\x00\x00\x00\x00\x00\x00\x00\x00\x00\x00\x00\x00\x00\x00\x00\x00\x00\x00Lc\xe5b\x00\x00\x00\x00\x00\x00\x00\x00\x00\x00\x00\x00\x00\x00\x00\x00\x00\x00\x00\x00\x00\x00\x00\x00\x00\x00\x00\x00" [ 132 := padLeftBytes ( #asByteStack ( bool2Word ( VV0_a_114b9705:Int ==Int VV1_b_114b9705:Int ) ) , 32 , 0 ) ] [ 128 := b"\x00\x00\x00\x00\x00\x00\x00\x00\x00\x00\x00\x00\x00\x00\x00\x00\x00\x00\x00\x00\x00\x00\x00\x00\x00\x00\x00\x00\x00\x00\x00@" ] [ 160 := b"\x00\x00\x00\x00\x00\x00\x00\x00\x00\x00\x00\x00\x00\x00\x00\x00\x00\x00\x00\x00\x00\x00\x00\x00\x00\x00\x00\x00\x00\x00\x00\"" ] [ 192 := b"\x00\x00\x00\x00\x00\x00\x00\x00\x00\x00\x00\x00\x00\x00\x00\x00\x00\x00\x00\x00\x00\x00\x00\x00\x00\x00\x00\x00\x00\x00\x00\n" ] [ 224 := b"      Left\x00\x00\x00\x00\x00\x00\x00\x00\x00\x00\x00\x00\x00\x00\x00\x00\x00\x00\x00\x00\x00\x00" ] , ( lengthBytes ( padLeftBytes ( #asByteStack ( VV0_a_114b9705:Int ) , 32 , 0 ) ) +Int 160 ) , ( 96 -Int minInt ( 96 , lengthBytes ( padLeftBytes ( #asByteStack ( VV0_a_114b9705:Int ) , 32 , 0 ) ) ) ) ) } ) ListItem ( { 728815563385977040452943777879061427756277306518 | ListItem ( 80904256614161075919025625882663817043659112028191499838463115877652359487912 ) | b"\x00\x00\x00\x00\x00\x00\x00\x00\x00\x00\x00\x00\x00\x00\x00\x00\x00\x00\x00\x00\x00\x00\x00\x00\x00\x00\x00\x00\x00\x00\x00@" +Bytes #range ( padLeftBytes ( #asByteStack ( VV1_b_114b9705:Int ) , 32 , 0 ) , 0 , minInt ( 96 , lengthBytes ( padLeftBytes ( #asByteStack ( VV1_b_114b9705:Int ) , 32 , 0 ) ) ) ) +Bytes #range ( b"\x00\x00\x00\x00\x00\x00\x00\x00\x00\x00\x00\x00\x00\x00\x00\x00\x00\x00\x00\x00\x00\x00\x00\x00\x00\x00\x00\x00\x00\x00\x00\x00\x00\x00\x00\x00\x00\x00\x00\x00\x00\x00\x00\x00\x00\x00\x00\x00\x00\x00\x00\x00\x00\x00\x00\x00\x00\x00\x00\x00\x00\x00\x00\x00\x00\x00\x00\x00\x00\x00\x00\x00\x00\x00\x00\x00\x00\x00\x00\x00\x00\x00\x00\x00\x00\x00\x00\x00\x00\x00\x00\x00\x00\x00\x00\x80\x00\x00\x00\x00\x00\x00\x00\x00\x00\x00\x00\x00\x00\x00\x00\x00\x00\x00\x00\x00\x00\x00\x00\x00\x00\x00\x00\x00\x00\x00\x00\x00Lc\xe5b\x00\x00\x00\x00\x00\x00\x00\x00\x00\x00\x00\x00\x00\x00\x00\x00\x00\x00\x00\x00\x00\x00\x00\x00\x00\x00\x00\x00" [ 132 := padLeftBytes ( #asByteStack ( bool2Word ( VV0_a_114b9705:Int ==Int VV1_b_114b9705:Int ) ) , 32 , 0 ) ] [ 128 := b"\x00\x00\x00\x00\x00\x00\x00\x00\x00\x00\x00\x00\x00\x00\x00\x00\x00\x00\x00\x00\x00\x00\x00\x00\x00\x00\x00\x00\x00\x00\x00@" ] [ 160 := b"\x00\x00\x00\x00\x00\x00\x00\x00\x00\x00\x00\x00\x00\x00\x00\x00\x00\x00\x00\x00\x00\x00\x00\x00\x00\x00\x00\x00\x00\x00\x00\"" ] [ 192 := b"\x00\x00\x00\x00\x00\x00\x00\x00\x00\x00\x00\x00\x00\x00\x00\x00\x00\x00\x00\x00\x00\x00\x00\x00\x00\x00\x00\x00\x00\x00\x00\n" ] [ 224 := b"      Left\x00\x00\x00\x00\x00\x00\x00\x00\x00\x00\x00\x00\x00\x00\x00\x00\x00\x00\x00\x00\x00\x00" ] [ 160 := padLeftBytes ( #asByteStack ( VV0_a_114b9705:Int ) , 32 , 0 ) ] [ 192 := b"\x00\x00\x00\x00\x00\x00\x00\x00\x00\x00\x00\x00\x00\x00\x00\x00\x00\x00\x00\x00\x00\x00\x00\x00\x00\x00\x00\x00\x00\x00\x00\n" ] [ 224 := b"     Right\x00\x00\x00\x00\x00\x00\x00\x00\x00\x00\x00\x00\x00\x00\x00\x00\x00\x00\x00\x00\x00\x00" ] , ( lengthBytes ( padLeftBytes ( #asByteStack ( VV1_b_114b9705:Int ) , 32 , 0 ) ) +Int 160 ) , ( 96 -Int minInt ( 96 , lengthBytes ( padLeftBytes ( #asByteStack ( VV1_b_114b9705:Int ) , 32 , 0 ) ) ) ) ) } )
                   </log>
                   <accessedAccounts>
                     SetItem ( 645326474426547203313410069153905908525362434349 )
                   </accessedAccounts>
                   <accessedStorage>
                     .Map
                   </accessedStorage>
                   ...
                 </substate>
                 <origin>
                   ORIGIN_ID:Int
                 </origin>
                 <block>
                   <number>
                     NUMBER_CELL:Int
                   </number>
                   ...
                 </block>
                 ...
               </evm>
               <network>
                 <accounts>
                   ( <account>
                     <acctID>
                       645326474426547203313410069153905908525362434349
                     </acctID>
                     <balance>
                       0
                     </balance>
                     ...
                     <storage>
                       .Map
                     </storage>
                     <origStorage>
                       .Map
                     </origStorage>
                     <nonce>
                       0
                     </nonce>
                   </account>
                   <account>
                     <acctID>
                       728815563385977040452943777879061427756277306518
                     </acctID>
                     <balance>
                       0
                     </balance>
                     ...
                     <storage>
                       .Map
                     </storage>
                     <origStorage>
                       .Map
                     </origStorage>
                     <nonce>
                       1
                     </nonce>
                   </account> )
                 </accounts>
                 ...
               </network>
             </ethereum>
             ...
           </kevm>
           <cheatcodes>
             <prank>
               <prevCaller>
                 .Account
               </prevCaller>
               <prevOrigin>
                 .Account
               </prevOrigin>
               <newCaller>
                 .Account
               </newCaller>
               <newOrigin>
                 .Account
               </newOrigin>
               <active>
                 false
               </active>
               <singleCall>
                 false
               </singleCall>
               ...
             </prank>
             <expectedRevert>
               <isRevertExpected>
                 false
               </isRevertExpected>
               ...
             </expectedRevert>
             <expectedOpcode>
               <isOpcodeExpected>
                 false
               </isOpcodeExpected>
               <expectedAddress>
                 .Account
               </expectedAddress>
               <expectedValue>
                 0
               </expectedValue>
               <expectedData>
                 b""
               </expectedData>
               <opcodeType>
                 .OpcodeType
               </opcodeType>
             </expectedOpcode>
             <expectEmit>
               <recordEvent>
                 false
               </recordEvent>
               <isEventExpected>
                 false
               </isEventExpected>
               ...
             </expectEmit>
             <whitelist>
               <isCallWhitelistActive>
                 false
               </isCallWhitelistActive>
               <isStorageWhitelistActive>
                 false
               </isStorageWhitelistActive>
               <addressSet>
                 .Set
               </addressSet>
               <storageSlotSet>
                 .Set
               </storageSlotSet>
             </whitelist>
           </cheatcodes>
         </foundry>
      requires ( 0 <=Int CALLER_ID:Int
       andBool ( 0 <=Int ORIGIN_ID:Int
       andBool ( VV0_a_114b9705:Int =/=K VV1_b_114b9705:Int
       andBool ( 0 <=Int NUMBER_CELL:Int
       andBool ( 0 <=Int VV0_a_114b9705:Int
       andBool ( 0 <=Int VV1_b_114b9705:Int
       andBool ( CALLER_ID:Int <Int pow160
       andBool ( ORIGIN_ID:Int <Int pow160
       andBool ( NUMBER_CELL:Int <=Int maxSInt256
       andBool ( VV0_a_114b9705:Int <Int pow256
       andBool ( VV1_b_114b9705:Int <Int pow256
       andBool ( b"\x00\x00\x00\x00\x00\x00\x00\x00\x00\x00\x00\x00\x00\x00\x00\x00\x00\x00\x00\x00\x00\x00\x00\x00\x00\x00\x00\x00\x00\x00\x00\x01" ==K #range ( #range ( padLeftBytes ( #asByteStack ( bool2Word ( VV0_a_114b9705:Int ==Int VV1_b_114b9705:Int ) ) , 32 , 0 ) , 0 , minInt ( 32 , lengthBytes ( padLeftBytes ( #asByteStack ( bool2Word ( VV0_a_114b9705:Int ==Int VV1_b_114b9705:Int ) ) , 32 , 0 ) ) ) ) +Bytes #range ( b"\x00\x00\x00\x00\x00\x00\x00\x00\x00\x00\x00\x00\x00\x00\x00\x00\x00\x00\x00\x00\x00\x00\x00\x00\x00\x00\x00\x00\x00\x00\x00\x00\x00\x00\x00\x00\x00\x00\x00\x00\x00\x00\x00\x00\x00\x00\x00\x00\x00\x00\x00\x00\x00\x00\x00\x00\x00\x00\x00\x00\x00\x00\x00\x00\x00\x00\x00\x00\x00\x00\x00\x00\x00\x00\x00\x00\x00\x00\x00\x00\x00\x00\x00\x00\x00\x00\x00\x00\x00\x00\x00\x00\x00\x00\x00\x80\x00\x00\x00\x00\x00\x00\x00\x00\x00\x00\x00\x00\x00\x00\x00\x00\x00\x00\x00\x00\x00\x00\x00\x00\x00\x00\x00\x00\x00\x00\x00\x00Lc\xe5b\x00\x00\x00\x00\x00\x00\x00\x00\x00\x00\x00\x00\x00\x00\x00\x00\x00\x00\x00\x00\x00\x00\x00\x00\x00\x00\x00\x00" , ( lengthBytes ( padLeftBytes ( #asByteStack ( bool2Word ( VV0_a_114b9705:Int ==Int VV1_b_114b9705:Int ) ) , 32 , 0 ) ) +Int 132 ) , ( 32 -Int minInt ( 32 , lengthBytes ( padLeftBytes ( #asByteStack ( bool2Word ( VV0_a_114b9705:Int ==Int VV1_b_114b9705:Int ) ) , 32 , 0 ) ) ) ) ) , 0 , ( minInt ( 32 , lengthBytes ( padLeftBytes ( #asByteStack ( bool2Word ( VV0_a_114b9705:Int ==Int VV1_b_114b9705:Int ) ) , 32 , 0 ) ) ) +Int lengthBytes ( #range ( b"\x00\x00\x00\x00\x00\x00\x00\x00\x00\x00\x00\x00\x00\x00\x00\x00\x00\x00\x00\x00\x00\x00\x00\x00\x00\x00\x00\x00\x00\x00\x00\x00\x00\x00\x00\x00\x00\x00\x00\x00\x00\x00\x00\x00\x00\x00\x00\x00\x00\x00\x00\x00\x00\x00\x00\x00\x00\x00\x00\x00\x00\x00\x00\x00\x00\x00\x00\x00\x00\x00\x00\x00\x00\x00\x00\x00\x00\x00\x00\x00\x00\x00\x00\x00\x00\x00\x00\x00\x00\x00\x00\x00\x00\x00\x00\x80\x00\x00\x00\x00\x00\x00\x00\x00\x00\x00\x00\x00\x00\x00\x00\x00\x00\x00\x00\x00\x00\x00\x00\x00\x00\x00\x00\x00\x00\x00\x00\x00Lc\xe5b\x00\x00\x00\x00\x00\x00\x00\x00\x00\x00\x00\x00\x00\x00\x00\x00\x00\x00\x00\x00\x00\x00\x00\x00\x00\x00\x00\x00" , ( lengthBytes ( padLeftBytes ( #asByteStack ( bool2Word ( VV0_a_114b9705:Int ==Int VV1_b_114b9705:Int ) ) , 32 , 0 ) ) +Int 132 ) , ( 32 -Int minInt ( 32 , lengthBytes ( padLeftBytes ( #asByteStack ( bool2Word ( VV0_a_114b9705:Int ==Int VV1_b_114b9705:Int ) ) , 32 , 0 ) ) ) ) ) ) ) )
               ))))))))))))
      [label(BASIC-BLOCK-9-TO-11)]
    
    rule [BASIC-BLOCK-10-TO-12]: <foundry>
           <kevm>
             <k>
               #halt
               ~> ( #pc [ STOP ]
               ~> #execute => .K )
               ~> _CONTINUATION
             </k>
             <mode>
               NORMAL
             </mode>
             <schedule>
               LONDON
             </schedule>
             <ethereum>
               <evm>
                 <output>
                   b""
                 </output>
                 <statusCode>
                   EVMC_SUCCESS
                 </statusCode>
                 <callStack>
                   .List
                 </callStack>
                 <interimStates>
                   .List
                 </interimStates>
                 <callState>
                   ...
                   ...
                   <id>
                     728815563385977040452943777879061427756277306518
                   </id>
                   <caller>
                     CALLER_ID:Int
                   </caller>
                   <callData>
                     b"_.p\xfb" +Bytes #buf ( 32 , VV1_b_114b9705:Int ) +Bytes #buf ( 32 , VV1_b_114b9705:Int )
                   </callData>
                   <callValue>
                     0
                   </callValue>
                   <wordStack>
                     ( selector ( "testFail_assume_false(uint256,uint256)" ) : .WordStack )
                   </wordStack>
                   <localMem>
                     b"\x00\x00\x00\x00\x00\x00\x00\x00\x00\x00\x00\x00\x00\x00\x00\x00\x00\x00\x00\x00\x00\x00\x00\x00\x00\x00\x00\x00\x00\x00\x00\x00\x00\x00\x00\x00\x00\x00\x00\x00\x00\x00\x00\x00\x00\x00\x00\x00\x00\x00\x00\x00\x00\x00\x00\x00\x00\x00\x00\x00\x00\x00\x00\x00\x00\x00\x00\x00\x00\x00\x00\x00\x00\x00\x00\x00\x00\x00\x00\x00\x00\x00\x00\x00\x00\x00\x00\x00\x00\x00\x00\x00\x00\x00\x00\x80\x00\x00\x00\x00\x00\x00\x00\x00\x00\x00\x00\x00\x00\x00\x00\x00\x00\x00\x00\x00\x00\x00\x00\x00\x00\x00\x00\x00\x00\x00\x00\x00Lc\xe5b\x00\x00\x00\x00\x00\x00\x00\x00\x00\x00\x00\x00\x00\x00\x00\x00\x00\x00\x00\x00\x00\x00\x00\x00\x00\x00\x00\x00\x00\x00\x00\x01"
                   </localMem>
                   ...
                   ...
                   <memoryUsed>
                     6
                   </memoryUsed>
                   <callGas>
                     9079256848778916812
                   </callGas>
                   <static>
                     false
                   </static>
                   <callDepth>
                     0
                   </callDepth>
                 </callState>
                 <substate>
                   <log>
                     .List
                   </log>
                   <accessedAccounts>
                     SetItem ( 645326474426547203313410069153905908525362434349 )
                   </accessedAccounts>
                   <accessedStorage>
                     .Map
                   </accessedStorage>
                   ...
                 </substate>
                 <origin>
                   ORIGIN_ID:Int
                 </origin>
                 <block>
                   <number>
                     NUMBER_CELL:Int
                   </number>
                   ...
                 </block>
                 ...
               </evm>
               <network>
                 <accounts>
                   ( <account>
                     <acctID>
                       645326474426547203313410069153905908525362434349
                     </acctID>
                     <balance>
                       0
                     </balance>
                     ...
                     <storage>
                       .Map
                     </storage>
                     <origStorage>
                       .Map
                     </origStorage>
                     <nonce>
                       0
                     </nonce>
                   </account>
                   <account>
                     <acctID>
                       728815563385977040452943777879061427756277306518
                     </acctID>
                     <balance>
                       0
                     </balance>
                     ...
                     <storage>
                       .Map
                     </storage>
                     <origStorage>
                       .Map
                     </origStorage>
                     <nonce>
                       1
                     </nonce>
                   </account> )
                 </accounts>
                 ...
               </network>
             </ethereum>
             ...
           </kevm>
           <cheatcodes>
             <prank>
               <prevCaller>
                 .Account
               </prevCaller>
               <prevOrigin>
                 .Account
               </prevOrigin>
               <newCaller>
                 .Account
               </newCaller>
               <newOrigin>
                 .Account
               </newOrigin>
               <active>
                 false
               </active>
               <singleCall>
                 false
               </singleCall>
               ...
             </prank>
             <expectedRevert>
               <isRevertExpected>
                 false
               </isRevertExpected>
               ...
             </expectedRevert>
             <expectedOpcode>
               <isOpcodeExpected>
                 false
               </isOpcodeExpected>
               <expectedAddress>
                 .Account
               </expectedAddress>
               <expectedValue>
                 0
               </expectedValue>
               <expectedData>
                 b""
               </expectedData>
               <opcodeType>
                 .OpcodeType
               </opcodeType>
             </expectedOpcode>
             <expectEmit>
               <recordEvent>
                 false
               </recordEvent>
               <isEventExpected>
                 false
               </isEventExpected>
               ...
             </expectEmit>
             <whitelist>
               <isCallWhitelistActive>
                 false
               </isCallWhitelistActive>
               <isStorageWhitelistActive>
                 false
               </isStorageWhitelistActive>
               <addressSet>
                 .Set
               </addressSet>
               <storageSlotSet>
                 .Set
               </storageSlotSet>
             </whitelist>
           </cheatcodes>
         </foundry>
      requires ( _VV0_a_114b9705 ==K VV1_b_114b9705:Int
       andBool ( 0 <=Int CALLER_ID:Int
       andBool ( 0 <=Int ORIGIN_ID:Int
       andBool ( 0 <=Int NUMBER_CELL:Int
       andBool ( 0 <=Int VV1_b_114b9705:Int
       andBool ( CALLER_ID:Int <Int pow160
       andBool ( ORIGIN_ID:Int <Int pow160
       andBool ( NUMBER_CELL:Int <=Int maxSInt256
       andBool ( VV1_b_114b9705:Int <Int pow256
               )))))))))
      [label(BASIC-BLOCK-10-TO-12)]
    
    rule [BASIC-BLOCK-11-TO-13]: <foundry>
           <kevm>
             <k>
               ( #memory [ ISZERO , ISZERO 1 ]
               ~> #gas [ ISZERO 1 ]
               ~> #access [ ISZERO , ISZERO 1 ]
               ~> ISZERO 1
               ~> #pc [ ISZERO ] => CALL 9223372036854765589 645326474426547203313410069153905908525362434349 0 388 100 388 0
               ~> #pc [ CALL ] )
               ~> #execute
               ~> _CONTINUATION
             </k>
             <mode>
               NORMAL
             </mode>
             <schedule>
               LONDON
             </schedule>
             <ethereum>
               <evm>
                 <output>
                   b""
                 </output>
                 <callStack>
                   .List
                 </callStack>
                 <interimStates>
                   .List
                 </interimStates>
                 <callState>
                   ...
                   ...
                   <id>
                     728815563385977040452943777879061427756277306518
                   </id>
                   <caller>
                     CALLER_ID:Int
                   </caller>
                   <callData>
                     b"_.p\xfb" +Bytes #buf ( 32 , VV0_a_114b9705:Int ) +Bytes #buf ( 32 , VV1_b_114b9705:Int )
                   </callData>
                   <callValue>
                     0
                   </callValue>
                   <wordStack>
                     ( ( 32 => 488 ) : ( ( 100 => 645326474426547203313410069153905908525362434349 ) : ( 0 : ( ( 256 => 455 ) : ( ( 388 => VV1_b_114b9705:Int ) : ( ( 2540 => VV0_a_114b9705:Int ) : ( ( 0 => 455 ) : ( ( 388 => VV1_b_114b9705:Int ) : ( ( 256 => VV0_a_114b9705:Int ) : ( ( 2375 => 182 ) : ( ( 645326474426547203313410069153905908525362434349 => selector ( "testFail_assume_false(uint256,uint256)" ) ) : ( ( 0 : ( 455 : ( VV1_b_114b9705:Int : ( VV0_a_114b9705:Int : ( 455 : ( VV1_b_114b9705:Int : ( VV0_a_114b9705:Int : ( 182 : ( selector ( "testFail_assume_false(uint256,uint256)" ) : .WordStack ) ) ) ) ) ) ) ) ) => .WordStack ) ) ) ) ) ) ) ) ) ) ) )
                   </wordStack>
                   <localMem>
                     ( b"\x00\x00\x00\x00\x00\x00\x00\x00\x00\x00\x00\x00\x00\x00\x00\x00\x00\x00\x00\x00\x00\x00\x00\x00\x00\x00\x00\x00\x00\x00\x00\x00\x00\x00\x00\x00\x00\x00\x00\x00\x00\x00\x00\x00\x00\x00\x00\x00\x00\x00\x00\x00\x00\x00\x00\x00\x00\x00\x00\x00\x00\x00\x00\x00\x00\x00\x00\x00\x00\x00\x00\x00\x00\x00\x00\x00\x00\x00\x00\x00\x00\x00\x00\x00\x00\x00\x00\x00\x00\x00\x00\x00\x00\x00\x01\x84\x00\x00\x00\x00\x00\x00\x00\x00\x00\x00\x00\x00\x00\x00\x00\x00\x00\x00\x00\x00\x00\x00\x00\x00\x00\x00\x00\x00\x00\x00\x00\x00Lc\xe5b\x00\x00\x00\x00\x00\x00\x00\x00\x00\x00\x00\x00\x00\x00\x00\x00\x00\x00\x00\x00\x00\x00\x00\x00\x00\x00\x00\x00" => b"\x00\x00\x00\x00\x00\x00\x00\x00\x00\x00\x00\x00\x00\x00\x00\x00\x00\x00\x00\x00\x00\x00\x00\x00\x00\x00\x00\x00\x00\x00\x00\x00\x00\x00\x00\x00\x00\x00\x00\x00\x00\x00\x00\x00\x00\x00\x00\x00\x00\x00\x00\x00\x00\x00\x00\x00\x00\x00\x00\x00\x00\x00\x00\x00\x00\x00\x00\x00\x00\x00\x00\x00\x00\x00\x00\x00\x00\x00\x00\x00\x00\x00\x00\x00\x00\x00\x00\x00\x00\x00\x00\x00\x00\x00\x01\x84\x00\x00\x00\x00\x00\x00\x00\x00\x00\x00\x00\x00\x00\x00\x00\x00\x00\x00\x00\x00\x00\x00\x00\x00\x00\x00\x00\x00\x00\x00\x00\x00Lc\xe5b\x00\x00\x00\x00\x00\x00\x00\x00\x00\x00\x00\x00\x00\x00\x00\x00\x00\x00\x00\x00\x00\x00\x00\x00\x00\x00\x00\x00" [ 132 := padLeftBytes ( #asByteStack ( bool2Word ( VV0_a_114b9705:Int ==Int VV1_b_114b9705:Int ) ) , 32 , 0 ) ] [ 128 := b"\x00\x00\x00\x00\x00\x00\x00\x00\x00\x00\x00\x00\x00\x00\x00\x00\x00\x00\x00\x00\x00\x00\x00\x00\x00\x00\x00\x00\x00\x00\x00`" ] [ 160 := b"\x00\x00\x00\x00\x00\x00\x00\x00\x00\x00\x00\x00\x00\x00\x00\x00\x00\x00\x00\x00\x00\x00\x00\x00\x00\x00\x00\x00\x00\x00\x00\"" ] [ 192 := b"\x00\x00\x00\x00\x00\x00\x00\x00\x00\x00\x00\x00\x00\x00\x00\x00\x00\x00\x00\x00\x00\x00\x00\x00\x00\x00\x00\x00\x00\x00\x00\n" ] ) [ ( 132 => 224 ) := ( padLeftBytes ( #asByteStack ( bool2Word ( VV0_a_114b9705:Int ==Int VV1_b_114b9705:Int ) ) , 32 , 0 ) => b"      Left\x00\x00\x00\x00\x00\x00\x00\x00\x00\x00\x00\x00\x00\x00\x00\x00\x00\x00\x00\x00\x00\x00" ) ] [ ( 128 => 160 ) := ( b"\x00\x00\x00\x00\x00\x00\x00\x00\x00\x00\x00\x00\x00\x00\x00\x00\x00\x00\x00\x00\x00\x00\x00\x00\x00\x00\x00\x00\x00\x00\x00`" => padLeftBytes ( #asByteStack ( VV0_a_114b9705:Int ) , 32 , 0 ) ) ] [ ( 160 => 192 ) := ( b"\x00\x00\x00\x00\x00\x00\x00\x00\x00\x00\x00\x00\x00\x00\x00\x00\x00\x00\x00\x00\x00\x00\x00\x00\x00\x00\x00\x00\x00\x00\x00\"" => b"\x00\x00\x00\x00\x00\x00\x00\x00\x00\x00\x00\x00\x00\x00\x00\x00\x00\x00\x00\x00\x00\x00\x00\x00\x00\x00\x00\x00\x00\x00\x00\n" ) ] [ ( 192 => 224 ) := ( b"\x00\x00\x00\x00\x00\x00\x00\x00\x00\x00\x00\x00\x00\x00\x00\x00\x00\x00\x00\x00\x00\x00\x00\x00\x00\x00\x00\x00\x00\x00\x00\n" => b"     Right\x00\x00\x00\x00\x00\x00\x00\x00\x00\x00\x00\x00\x00\x00\x00\x00\x00\x00\x00\x00\x00\x00" ) ] [ ( 224 => 160 ) := ( b"      Left\x00\x00\x00\x00\x00\x00\x00\x00\x00\x00\x00\x00\x00\x00\x00\x00\x00\x00\x00\x00\x00\x00" => padLeftBytes ( #asByteStack ( VV1_b_114b9705:Int ) , 32 , 0 ) ) ] [ 160 := ( padLeftBytes ( #asByteStack ( VV0_a_114b9705:Int ) , 32 , 0 ) => b"\x00\x00\x00\x00\x00\x00\x00\x00\x00\x00\x00\x00q\tp\x9e\xcf\xa9\x1a\x80bo\xf3\x98\x9dh\xf6\x7f[\x1d\xd1-" ) ] [ 192 := ( b"\x00\x00\x00\x00\x00\x00\x00\x00\x00\x00\x00\x00\x00\x00\x00\x00\x00\x00\x00\x00\x00\x00\x00\x00\x00\x00\x00\x00\x00\x00\x00\n" => b"failed\x00\x00\x00\x00\x00\x00\x00\x00\x00\x00\x00\x00\x00\x00\x00\x00\x00\x00\x00\x00\x00\x00\x00\x00\x00\x00" ) ] [ 224 := ( b"     Right\x00\x00\x00\x00\x00\x00\x00\x00\x00\x00\x00\x00\x00\x00\x00\x00\x00\x00\x00\x00\x00\x00" => b"\x00\x00\x00\x00\x00\x00\x00\x00\x00\x00\x00\x00\x00\x00\x00\x00\x00\x00\x00\x00\x00\x00\x00\x00\x00\x00\x00\x00\x00\x00\x00\x01" ) ] [ ( 160 => 256 ) := ( padLeftBytes ( #asByteStack ( VV1_b_114b9705:Int ) , 32 , 0 ) => b"\x00\x00\x00\x00\x00\x00\x00\x00\x00\x00\x00\x00\x00\x00\x00\x00\x00\x00\x00\x00\x00\x00\x00\x00\x00\x00\x00\x00\x00\x00\x00d" ) ] [ ( 160 => 288 ) := ( b"\x00\x00\x00\x00\x00\x00\x00\x00\x00\x00\x00\x00q\tp\x9e\xcf\xa9\x1a\x80bo\xf3\x98\x9dh\xf6\x7f[\x1d\xd1-" => b"p\xca\x10\xbb\x00\x00\x00\x00\x00\x00\x00\x00\x00\x00\x00\x00\x00\x00\x00\x00\x00\x00\x00\x00\x00\x00\x00\x00\x00\x00\x00\x00" ) ] [ ( 192 => 292 ) := ( b"failed\x00\x00\x00\x00\x00\x00\x00\x00\x00\x00\x00\x00\x00\x00\x00\x00\x00\x00\x00\x00\x00\x00\x00\x00\x00\x00" => b"\x00\x00\x00\x00\x00\x00\x00\x00\x00\x00\x00\x00q\tp\x9e\xcf\xa9\x1a\x80bo\xf3\x98\x9dh\xf6\x7f[\x1d\xd1-" ) ] [ ( 224 => 324 ) := ( b"\x00\x00\x00\x00\x00\x00\x00\x00\x00\x00\x00\x00\x00\x00\x00\x00\x00\x00\x00\x00\x00\x00\x00\x00\x00\x00\x00\x00\x00\x00\x00\x01" => b"failed\x00\x00\x00\x00\x00\x00\x00\x00\x00\x00\x00\x00\x00\x00\x00\x00\x00\x00\x00\x00\x00\x00\x00\x00\x00\x00" ) ] [ ( 256 => 356 ) := ( b"\x00\x00\x00\x00\x00\x00\x00\x00\x00\x00\x00\x00\x00\x00\x00\x00\x00\x00\x00\x00\x00\x00\x00\x00\x00\x00\x00\x00\x00\x00\x00d" => b"\x00\x00\x00\x00\x00\x00\x00\x00\x00\x00\x00\x00\x00\x00\x00\x00\x00\x00\x00\x00\x00\x00\x00\x00\x00\x00\x00\x00\x00\x00\x00\x01" ) ] [ ( 288 => 388 ) := ( b"p\xca\x10\xbb\x00\x00\x00\x00\x00\x00\x00\x00\x00\x00\x00\x00\x00\x00\x00\x00\x00\x00\x00\x00\x00\x00\x00\x00\x00\x00\x00\x00" => b"p\xca\x10\xbb\x00\x00\x00\x00\x00\x00\x00\x00\x00\x00\x00\x00q\tp\x9e\xcf\xa9\x1a\x80bo\xf3\x98\x9dh\xf6\x7f" ) ] [ ( 292 => 420 ) := ( b"\x00\x00\x00\x00\x00\x00\x00\x00\x00\x00\x00\x00q\tp\x9e\xcf\xa9\x1a\x80bo\xf3\x98\x9dh\xf6\x7f[\x1d\xd1-" => b"[\x1d\xd1-failed\x00\x00\x00\x00\x00\x00\x00\x00\x00\x00\x00\x00\x00\x00\x00\x00\x00\x00\x00\x00\x00\x00" ) ] [ ( 324 => 452 ) := ( b"failed\x00\x00\x00\x00\x00\x00\x00\x00\x00\x00\x00\x00\x00\x00\x00\x00\x00\x00\x00\x00\x00\x00\x00\x00\x00\x00" => b"\x00\x00\x00\x00\x00\x00\x00\x00\x00\x00\x00\x00\x00\x00\x00\x00\x00\x00\x00\x00\x00\x00\x00\x00\x00\x00\x00\x00\x00\x00\x00\x00" ) ] [ ( 356 => 484 ) := ( b"\x00\x00\x00\x00\x00\x00\x00\x00\x00\x00\x00\x00\x00\x00\x00\x00\x00\x00\x00\x00\x00\x00\x00\x00\x00\x00\x00\x00\x00\x00\x00\x01" => b"\x00\x00\x00\x01p\xca\x10\xbb\x00\x00\x00\x00\x00\x00\x00\x00\x00\x00\x00\x00q\tp\x9e\xcf\xa9\x1a\x80bo\xf3\x98" ) ] [ ( 388 => 488 ) := ( b"p\xca\x10\xbb\x00\x00\x00\x00\x00\x00\x00\x00\x00\x00\x00\x00q\tp\x9e\xcf\xa9\x1a\x80bo\xf3\x98\x9dh\xf6\x7f" => b"\x00\x00\x00\x00\x00\x00\x00\x00\x00\x00\x00\x00\x00\x00\x00\x00\x00\x00\x00\x00\x00\x00\x00\x00\x00\x00\x00\x00\x00\x00\x00\x00" ) ]
                   </localMem>
                   ...
                   ...
                   <memoryUsed>
                     ( 14 => 17 )
                   </memoryUsed>
                   <callGas>
                     ( 9079256848778916812 => 9079256848778909779 )
                   </callGas>
                   <static>
                     false
                   </static>
                   <callDepth>
                     0
                   </callDepth>
                 </callState>
                 <substate>
                   <log>
                     ListItem ( { 728815563385977040452943777879061427756277306518 | ListItem ( 29485693714967335757563038618841744472215891622979272243827124658718922284880 ) | b"\x00\x00\x00\x00\x00\x00\x00\x00\x00\x00\x00\x00\x00\x00\x00\x00\x00\x00\x00\x00\x00\x00\x00\x00\x00\x00\x00\x00\x00\x00\x00 \x00\x00\x00\x00\x00\x00\x00\x00\x00\x00\x00\x00\x00\x00\x00\x00\x00\x00\x00\x00\x00\x00\x00\x00\x00\x00\x00\x00\x00\x00\x00\"Error: a == b not satisfied [uint]\x00\x00\x00\x00\x00\x00\x00\x00\x00\x00\x00\x00\x00\x00\x00\x00\x00\x00\x00\x00\x00\x00\x00\x00\x00\x00\x00\x00\x00\x00" } ) ListItem ( { 728815563385977040452943777879061427756277306518 | ListItem ( 80904256614161075919025625882663817043659112028191499838463115877652359487912 ) | b"\x00\x00\x00\x00\x00\x00\x00\x00\x00\x00\x00\x00\x00\x00\x00\x00\x00\x00\x00\x00\x00\x00\x00\x00\x00\x00\x00\x00\x00\x00\x00@" +Bytes #range ( padLeftBytes ( #asByteStack ( VV0_a_114b9705:Int ) , 32 , 0 ) , 0 , minInt ( 96 , lengthBytes ( padLeftBytes ( #asByteStack ( VV0_a_114b9705:Int ) , 32 , 0 ) ) ) ) +Bytes #range ( b"\x00\x00\x00\x00\x00\x00\x00\x00\x00\x00\x00\x00\x00\x00\x00\x00\x00\x00\x00\x00\x00\x00\x00\x00\x00\x00\x00\x00\x00\x00\x00\x00\x00\x00\x00\x00\x00\x00\x00\x00\x00\x00\x00\x00\x00\x00\x00\x00\x00\x00\x00\x00\x00\x00\x00\x00\x00\x00\x00\x00\x00\x00\x00\x00\x00\x00\x00\x00\x00\x00\x00\x00\x00\x00\x00\x00\x00\x00\x00\x00\x00\x00\x00\x00\x00\x00\x00\x00\x00\x00\x00\x00\x00\x00\x00\x80\x00\x00\x00\x00\x00\x00\x00\x00\x00\x00\x00\x00\x00\x00\x00\x00\x00\x00\x00\x00\x00\x00\x00\x00\x00\x00\x00\x00\x00\x00\x00\x00Lc\xe5b\x00\x00\x00\x00\x00\x00\x00\x00\x00\x00\x00\x00\x00\x00\x00\x00\x00\x00\x00\x00\x00\x00\x00\x00\x00\x00\x00\x00" [ 132 := padLeftBytes ( #asByteStack ( bool2Word ( VV0_a_114b9705:Int ==Int VV1_b_114b9705:Int ) ) , 32 , 0 ) ] [ 128 := b"\x00\x00\x00\x00\x00\x00\x00\x00\x00\x00\x00\x00\x00\x00\x00\x00\x00\x00\x00\x00\x00\x00\x00\x00\x00\x00\x00\x00\x00\x00\x00@" ] [ 160 := b"\x00\x00\x00\x00\x00\x00\x00\x00\x00\x00\x00\x00\x00\x00\x00\x00\x00\x00\x00\x00\x00\x00\x00\x00\x00\x00\x00\x00\x00\x00\x00\"" ] [ 192 := b"\x00\x00\x00\x00\x00\x00\x00\x00\x00\x00\x00\x00\x00\x00\x00\x00\x00\x00\x00\x00\x00\x00\x00\x00\x00\x00\x00\x00\x00\x00\x00\n" ] [ 224 := b"      Left\x00\x00\x00\x00\x00\x00\x00\x00\x00\x00\x00\x00\x00\x00\x00\x00\x00\x00\x00\x00\x00\x00" ] , ( lengthBytes ( padLeftBytes ( #asByteStack ( VV0_a_114b9705:Int ) , 32 , 0 ) ) +Int 160 ) , ( 96 -Int minInt ( 96 , lengthBytes ( padLeftBytes ( #asByteStack ( VV0_a_114b9705:Int ) , 32 , 0 ) ) ) ) ) } ) ListItem ( { 728815563385977040452943777879061427756277306518 | ListItem ( 80904256614161075919025625882663817043659112028191499838463115877652359487912 ) | b"\x00\x00\x00\x00\x00\x00\x00\x00\x00\x00\x00\x00\x00\x00\x00\x00\x00\x00\x00\x00\x00\x00\x00\x00\x00\x00\x00\x00\x00\x00\x00@" +Bytes #range ( padLeftBytes ( #asByteStack ( VV1_b_114b9705:Int ) , 32 , 0 ) , 0 , minInt ( 96 , lengthBytes ( padLeftBytes ( #asByteStack ( VV1_b_114b9705:Int ) , 32 , 0 ) ) ) ) +Bytes #range ( b"\x00\x00\x00\x00\x00\x00\x00\x00\x00\x00\x00\x00\x00\x00\x00\x00\x00\x00\x00\x00\x00\x00\x00\x00\x00\x00\x00\x00\x00\x00\x00\x00\x00\x00\x00\x00\x00\x00\x00\x00\x00\x00\x00\x00\x00\x00\x00\x00\x00\x00\x00\x00\x00\x00\x00\x00\x00\x00\x00\x00\x00\x00\x00\x00\x00\x00\x00\x00\x00\x00\x00\x00\x00\x00\x00\x00\x00\x00\x00\x00\x00\x00\x00\x00\x00\x00\x00\x00\x00\x00\x00\x00\x00\x00\x00\x80\x00\x00\x00\x00\x00\x00\x00\x00\x00\x00\x00\x00\x00\x00\x00\x00\x00\x00\x00\x00\x00\x00\x00\x00\x00\x00\x00\x00\x00\x00\x00\x00Lc\xe5b\x00\x00\x00\x00\x00\x00\x00\x00\x00\x00\x00\x00\x00\x00\x00\x00\x00\x00\x00\x00\x00\x00\x00\x00\x00\x00\x00\x00" [ 132 := padLeftBytes ( #asByteStack ( bool2Word ( VV0_a_114b9705:Int ==Int VV1_b_114b9705:Int ) ) , 32 , 0 ) ] [ 128 := b"\x00\x00\x00\x00\x00\x00\x00\x00\x00\x00\x00\x00\x00\x00\x00\x00\x00\x00\x00\x00\x00\x00\x00\x00\x00\x00\x00\x00\x00\x00\x00@" ] [ 160 := b"\x00\x00\x00\x00\x00\x00\x00\x00\x00\x00\x00\x00\x00\x00\x00\x00\x00\x00\x00\x00\x00\x00\x00\x00\x00\x00\x00\x00\x00\x00\x00\"" ] [ 192 := b"\x00\x00\x00\x00\x00\x00\x00\x00\x00\x00\x00\x00\x00\x00\x00\x00\x00\x00\x00\x00\x00\x00\x00\x00\x00\x00\x00\x00\x00\x00\x00\n" ] [ 224 := b"      Left\x00\x00\x00\x00\x00\x00\x00\x00\x00\x00\x00\x00\x00\x00\x00\x00\x00\x00\x00\x00\x00\x00" ] [ 160 := padLeftBytes ( #asByteStack ( VV0_a_114b9705:Int ) , 32 , 0 ) ] [ 192 := b"\x00\x00\x00\x00\x00\x00\x00\x00\x00\x00\x00\x00\x00\x00\x00\x00\x00\x00\x00\x00\x00\x00\x00\x00\x00\x00\x00\x00\x00\x00\x00\n" ] [ 224 := b"     Right\x00\x00\x00\x00\x00\x00\x00\x00\x00\x00\x00\x00\x00\x00\x00\x00\x00\x00\x00\x00\x00\x00" ] , ( lengthBytes ( padLeftBytes ( #asByteStack ( VV1_b_114b9705:Int ) , 32 , 0 ) ) +Int 160 ) , ( 96 -Int minInt ( 96 , lengthBytes ( padLeftBytes ( #asByteStack ( VV1_b_114b9705:Int ) , 32 , 0 ) ) ) ) ) } )
                   </log>
                   <accessedAccounts>
                     SetItem ( 645326474426547203313410069153905908525362434349 )
                   </accessedAccounts>
                   <accessedStorage>
                     .Map
                   </accessedStorage>
                   ...
                 </substate>
                 <origin>
                   ORIGIN_ID:Int
                 </origin>
                 <block>
                   <number>
                     NUMBER_CELL:Int
                   </number>
                   ...
                 </block>
                 ...
               </evm>
               <network>
                 <accounts>
                   ( <account>
                     <acctID>
                       645326474426547203313410069153905908525362434349
                     </acctID>
                     <balance>
                       0
                     </balance>
                     ...
                     <storage>
                       .Map
                     </storage>
                     <origStorage>
                       .Map
                     </origStorage>
                     <nonce>
                       0
                     </nonce>
                   </account>
                   <account>
                     <acctID>
                       728815563385977040452943777879061427756277306518
                     </acctID>
                     <balance>
                       0
                     </balance>
                     ...
                     <storage>
                       .Map
                     </storage>
                     <origStorage>
                       .Map
                     </origStorage>
                     <nonce>
                       1
                     </nonce>
                   </account> )
                 </accounts>
                 ...
               </network>
             </ethereum>
             ...
           </kevm>
           <cheatcodes>
             <prank>
               <prevCaller>
                 .Account
               </prevCaller>
               <prevOrigin>
                 .Account
               </prevOrigin>
               <newCaller>
                 .Account
               </newCaller>
               <newOrigin>
                 .Account
               </newOrigin>
               <active>
                 false
               </active>
               <singleCall>
                 false
               </singleCall>
               ...
             </prank>
             <expectedRevert>
               <isRevertExpected>
                 false
               </isRevertExpected>
               ...
             </expectedRevert>
             <expectedOpcode>
               <isOpcodeExpected>
                 false
               </isOpcodeExpected>
               <expectedAddress>
                 .Account
               </expectedAddress>
               <expectedValue>
                 0
               </expectedValue>
               <expectedData>
                 b""
               </expectedData>
               <opcodeType>
                 .OpcodeType
               </opcodeType>
             </expectedOpcode>
             <expectEmit>
               <recordEvent>
                 false
               </recordEvent>
               <isEventExpected>
                 false
               </isEventExpected>
               ...
             </expectEmit>
             <whitelist>
               <isCallWhitelistActive>
                 false
               </isCallWhitelistActive>
               <isStorageWhitelistActive>
                 false
               </isStorageWhitelistActive>
               <addressSet>
                 .Set
               </addressSet>
               <storageSlotSet>
                 .Set
               </storageSlotSet>
             </whitelist>
           </cheatcodes>
         </foundry>
      requires ( 0 <=Int CALLER_ID:Int
       andBool ( 0 <=Int ORIGIN_ID:Int
       andBool ( VV0_a_114b9705:Int =/=K VV1_b_114b9705:Int
       andBool ( 0 <=Int NUMBER_CELL:Int
       andBool ( 0 <=Int VV0_a_114b9705:Int
       andBool ( 0 <=Int VV1_b_114b9705:Int
       andBool ( CALLER_ID:Int <Int pow160
       andBool ( ORIGIN_ID:Int <Int pow160
       andBool ( NUMBER_CELL:Int <=Int maxSInt256
       andBool ( VV0_a_114b9705:Int <Int pow256
       andBool ( VV1_b_114b9705:Int <Int pow256
       andBool ( b"\x00\x00\x00\x00\x00\x00\x00\x00\x00\x00\x00\x00\x00\x00\x00\x00\x00\x00\x00\x00\x00\x00\x00\x00\x00\x00\x00\x00\x00\x00\x00\x01" ==K #range ( #range ( padLeftBytes ( #asByteStack ( bool2Word ( VV0_a_114b9705:Int ==Int VV1_b_114b9705:Int ) ) , 32 , 0 ) , 0 , minInt ( 32 , lengthBytes ( padLeftBytes ( #asByteStack ( bool2Word ( VV0_a_114b9705:Int ==Int VV1_b_114b9705:Int ) ) , 32 , 0 ) ) ) ) +Bytes #range ( b"\x00\x00\x00\x00\x00\x00\x00\x00\x00\x00\x00\x00\x00\x00\x00\x00\x00\x00\x00\x00\x00\x00\x00\x00\x00\x00\x00\x00\x00\x00\x00\x00\x00\x00\x00\x00\x00\x00\x00\x00\x00\x00\x00\x00\x00\x00\x00\x00\x00\x00\x00\x00\x00\x00\x00\x00\x00\x00\x00\x00\x00\x00\x00\x00\x00\x00\x00\x00\x00\x00\x00\x00\x00\x00\x00\x00\x00\x00\x00\x00\x00\x00\x00\x00\x00\x00\x00\x00\x00\x00\x00\x00\x00\x00\x00\x80\x00\x00\x00\x00\x00\x00\x00\x00\x00\x00\x00\x00\x00\x00\x00\x00\x00\x00\x00\x00\x00\x00\x00\x00\x00\x00\x00\x00\x00\x00\x00\x00Lc\xe5b\x00\x00\x00\x00\x00\x00\x00\x00\x00\x00\x00\x00\x00\x00\x00\x00\x00\x00\x00\x00\x00\x00\x00\x00\x00\x00\x00\x00" , ( lengthBytes ( padLeftBytes ( #asByteStack ( bool2Word ( VV0_a_114b9705:Int ==Int VV1_b_114b9705:Int ) ) , 32 , 0 ) ) +Int 132 ) , ( 32 -Int minInt ( 32 , lengthBytes ( padLeftBytes ( #asByteStack ( bool2Word ( VV0_a_114b9705:Int ==Int VV1_b_114b9705:Int ) ) , 32 , 0 ) ) ) ) ) , 0 , ( minInt ( 32 , lengthBytes ( padLeftBytes ( #asByteStack ( bool2Word ( VV0_a_114b9705:Int ==Int VV1_b_114b9705:Int ) ) , 32 , 0 ) ) ) +Int lengthBytes ( #range ( b"\x00\x00\x00\x00\x00\x00\x00\x00\x00\x00\x00\x00\x00\x00\x00\x00\x00\x00\x00\x00\x00\x00\x00\x00\x00\x00\x00\x00\x00\x00\x00\x00\x00\x00\x00\x00\x00\x00\x00\x00\x00\x00\x00\x00\x00\x00\x00\x00\x00\x00\x00\x00\x00\x00\x00\x00\x00\x00\x00\x00\x00\x00\x00\x00\x00\x00\x00\x00\x00\x00\x00\x00\x00\x00\x00\x00\x00\x00\x00\x00\x00\x00\x00\x00\x00\x00\x00\x00\x00\x00\x00\x00\x00\x00\x00\x80\x00\x00\x00\x00\x00\x00\x00\x00\x00\x00\x00\x00\x00\x00\x00\x00\x00\x00\x00\x00\x00\x00\x00\x00\x00\x00\x00\x00\x00\x00\x00\x00Lc\xe5b\x00\x00\x00\x00\x00\x00\x00\x00\x00\x00\x00\x00\x00\x00\x00\x00\x00\x00\x00\x00\x00\x00\x00\x00\x00\x00\x00\x00" , ( lengthBytes ( padLeftBytes ( #asByteStack ( bool2Word ( VV0_a_114b9705:Int ==Int VV1_b_114b9705:Int ) ) , 32 , 0 ) ) +Int 132 ) , ( 32 -Int minInt ( 32 , lengthBytes ( padLeftBytes ( #asByteStack ( bool2Word ( VV0_a_114b9705:Int ==Int VV1_b_114b9705:Int ) ) , 32 , 0 ) ) ) ) ) ) ) )
               ))))))))))))
      [label(BASIC-BLOCK-11-TO-13)]
    
    rule [BASIC-BLOCK-13-TO-14]: <foundry>
           <kevm>
             <k>
               ( CALL 9223372036854765589 645326474426547203313410069153905908525362434349 0 388 100 388 0 => #checkCall 728815563385977040452943777879061427756277306518 0
               ~> #call 728815563385977040452943777879061427756277306518 645326474426547203313410069153905908525362434349 645326474426547203313410069153905908525362434349 0 0 b"p\xca\x10\xbb\x00\x00\x00\x00\x00\x00\x00\x00\x00\x00\x00\x00q\tp\x9e\xcf\xa9\x1a\x80bo\xf3\x98\x9dh\xf6\x7f[\x1d\xd1-failed\x00\x00\x00\x00\x00\x00\x00\x00\x00\x00\x00\x00\x00\x00\x00\x00\x00\x00\x00\x00\x00\x00\x00\x00\x00\x00\x00\x00\x00\x00\x00\x00\x00\x00\x00\x00\x00\x00\x00\x00\x00\x00\x00\x00\x00\x00\x00\x00\x00\x00\x00\x00\x00\x00\x00\x00\x00\x01" false
               ~> #return 388 0 )
               ~> #pc [ CALL ]
               ~> #execute
               ~> _CONTINUATION
             </k>
             <mode>
               NORMAL
             </mode>
             <schedule>
               LONDON
             </schedule>
             <ethereum>
               <evm>
                 <output>
                   b""
                 </output>
                 <callStack>
                   .List
                 </callStack>
                 <interimStates>
                   .List
                 </interimStates>
                 <callState>
                   ...
                   ...
                   <id>
                     728815563385977040452943777879061427756277306518
                   </id>
                   <caller>
                     CALLER_ID:Int
                   </caller>
                   <callData>
                     b"_.p\xfb" +Bytes #buf ( 32 , VV0_a_114b9705:Int ) +Bytes #buf ( 32 , VV1_b_114b9705:Int )
                   </callData>
                   <callValue>
                     0
                   </callValue>
                   <wordStack>
                     ( 488 : ( 645326474426547203313410069153905908525362434349 : ( 0 : ( 455 : ( VV1_b_114b9705:Int : ( VV0_a_114b9705:Int : ( 455 : ( VV1_b_114b9705:Int : ( VV0_a_114b9705:Int : ( 182 : ( selector ( "testFail_assume_false(uint256,uint256)" ) : .WordStack ) ) ) ) ) ) ) ) ) ) )
                   </wordStack>
                   <localMem>
                     b"\x00\x00\x00\x00\x00\x00\x00\x00\x00\x00\x00\x00\x00\x00\x00\x00\x00\x00\x00\x00\x00\x00\x00\x00\x00\x00\x00\x00\x00\x00\x00\x00\x00\x00\x00\x00\x00\x00\x00\x00\x00\x00\x00\x00\x00\x00\x00\x00\x00\x00\x00\x00\x00\x00\x00\x00\x00\x00\x00\x00\x00\x00\x00\x00\x00\x00\x00\x00\x00\x00\x00\x00\x00\x00\x00\x00\x00\x00\x00\x00\x00\x00\x00\x00\x00\x00\x00\x00\x00\x00\x00\x00\x00\x00\x01\x84\x00\x00\x00\x00\x00\x00\x00\x00\x00\x00\x00\x00\x00\x00\x00\x00\x00\x00\x00\x00\x00\x00\x00\x00\x00\x00\x00\x00\x00\x00\x00\x00Lc\xe5b\x00\x00\x00\x00\x00\x00\x00\x00\x00\x00\x00\x00\x00\x00\x00\x00\x00\x00\x00\x00\x00\x00\x00\x00\x00\x00\x00\x00" [ 132 := padLeftBytes ( #asByteStack ( bool2Word ( VV0_a_114b9705:Int ==Int VV1_b_114b9705:Int ) ) , 32 , 0 ) ] [ 128 := b"\x00\x00\x00\x00\x00\x00\x00\x00\x00\x00\x00\x00\x00\x00\x00\x00\x00\x00\x00\x00\x00\x00\x00\x00\x00\x00\x00\x00\x00\x00\x00`" ] [ 160 := b"\x00\x00\x00\x00\x00\x00\x00\x00\x00\x00\x00\x00\x00\x00\x00\x00\x00\x00\x00\x00\x00\x00\x00\x00\x00\x00\x00\x00\x00\x00\x00\"" ] [ 192 := b"\x00\x00\x00\x00\x00\x00\x00\x00\x00\x00\x00\x00\x00\x00\x00\x00\x00\x00\x00\x00\x00\x00\x00\x00\x00\x00\x00\x00\x00\x00\x00\n" ] [ 224 := b"      Left\x00\x00\x00\x00\x00\x00\x00\x00\x00\x00\x00\x00\x00\x00\x00\x00\x00\x00\x00\x00\x00\x00" ] [ 160 := padLeftBytes ( #asByteStack ( VV0_a_114b9705:Int ) , 32 , 0 ) ] [ 192 := b"\x00\x00\x00\x00\x00\x00\x00\x00\x00\x00\x00\x00\x00\x00\x00\x00\x00\x00\x00\x00\x00\x00\x00\x00\x00\x00\x00\x00\x00\x00\x00\n" ] [ 224 := b"     Right\x00\x00\x00\x00\x00\x00\x00\x00\x00\x00\x00\x00\x00\x00\x00\x00\x00\x00\x00\x00\x00\x00" ] [ 160 := padLeftBytes ( #asByteStack ( VV1_b_114b9705:Int ) , 32 , 0 ) ] [ 160 := b"\x00\x00\x00\x00\x00\x00\x00\x00\x00\x00\x00\x00q\tp\x9e\xcf\xa9\x1a\x80bo\xf3\x98\x9dh\xf6\x7f[\x1d\xd1-" ] [ 192 := b"failed\x00\x00\x00\x00\x00\x00\x00\x00\x00\x00\x00\x00\x00\x00\x00\x00\x00\x00\x00\x00\x00\x00\x00\x00\x00\x00" ] [ 224 := b"\x00\x00\x00\x00\x00\x00\x00\x00\x00\x00\x00\x00\x00\x00\x00\x00\x00\x00\x00\x00\x00\x00\x00\x00\x00\x00\x00\x00\x00\x00\x00\x01" ] [ 256 := b"\x00\x00\x00\x00\x00\x00\x00\x00\x00\x00\x00\x00\x00\x00\x00\x00\x00\x00\x00\x00\x00\x00\x00\x00\x00\x00\x00\x00\x00\x00\x00d" ] [ 288 := b"p\xca\x10\xbb\x00\x00\x00\x00\x00\x00\x00\x00\x00\x00\x00\x00\x00\x00\x00\x00\x00\x00\x00\x00\x00\x00\x00\x00\x00\x00\x00\x00" ] [ 292 := b"\x00\x00\x00\x00\x00\x00\x00\x00\x00\x00\x00\x00q\tp\x9e\xcf\xa9\x1a\x80bo\xf3\x98\x9dh\xf6\x7f[\x1d\xd1-" ] [ 324 := b"failed\x00\x00\x00\x00\x00\x00\x00\x00\x00\x00\x00\x00\x00\x00\x00\x00\x00\x00\x00\x00\x00\x00\x00\x00\x00\x00" ] [ 356 := b"\x00\x00\x00\x00\x00\x00\x00\x00\x00\x00\x00\x00\x00\x00\x00\x00\x00\x00\x00\x00\x00\x00\x00\x00\x00\x00\x00\x00\x00\x00\x00\x01" ] [ 388 := b"p\xca\x10\xbb\x00\x00\x00\x00\x00\x00\x00\x00\x00\x00\x00\x00q\tp\x9e\xcf\xa9\x1a\x80bo\xf3\x98\x9dh\xf6\x7f" ] [ 420 := b"[\x1d\xd1-failed\x00\x00\x00\x00\x00\x00\x00\x00\x00\x00\x00\x00\x00\x00\x00\x00\x00\x00\x00\x00\x00\x00" ] [ 452 := b"\x00\x00\x00\x00\x00\x00\x00\x00\x00\x00\x00\x00\x00\x00\x00\x00\x00\x00\x00\x00\x00\x00\x00\x00\x00\x00\x00\x00\x00\x00\x00\x00" ] [ 484 := b"\x00\x00\x00\x01p\xca\x10\xbb\x00\x00\x00\x00\x00\x00\x00\x00\x00\x00\x00\x00q\tp\x9e\xcf\xa9\x1a\x80bo\xf3\x98" ] [ 488 := b"\x00\x00\x00\x00\x00\x00\x00\x00\x00\x00\x00\x00\x00\x00\x00\x00\x00\x00\x00\x00\x00\x00\x00\x00\x00\x00\x00\x00\x00\x00\x00\x00" ]
                   </localMem>
                   ...
                   ...
                   <memoryUsed>
                     17
                   </memoryUsed>
                   <callGas>
                     9079256848778909779
                   </callGas>
                   <static>
                     false
                   </static>
                   <callDepth>
                     0
                   </callDepth>
                 </callState>
                 <substate>
                   <log>
                     ListItem ( { 728815563385977040452943777879061427756277306518 | ListItem ( 29485693714967335757563038618841744472215891622979272243827124658718922284880 ) | b"\x00\x00\x00\x00\x00\x00\x00\x00\x00\x00\x00\x00\x00\x00\x00\x00\x00\x00\x00\x00\x00\x00\x00\x00\x00\x00\x00\x00\x00\x00\x00 \x00\x00\x00\x00\x00\x00\x00\x00\x00\x00\x00\x00\x00\x00\x00\x00\x00\x00\x00\x00\x00\x00\x00\x00\x00\x00\x00\x00\x00\x00\x00\"Error: a == b not satisfied [uint]\x00\x00\x00\x00\x00\x00\x00\x00\x00\x00\x00\x00\x00\x00\x00\x00\x00\x00\x00\x00\x00\x00\x00\x00\x00\x00\x00\x00\x00\x00" } ) ListItem ( { 728815563385977040452943777879061427756277306518 | ListItem ( 80904256614161075919025625882663817043659112028191499838463115877652359487912 ) | b"\x00\x00\x00\x00\x00\x00\x00\x00\x00\x00\x00\x00\x00\x00\x00\x00\x00\x00\x00\x00\x00\x00\x00\x00\x00\x00\x00\x00\x00\x00\x00@" +Bytes #range ( padLeftBytes ( #asByteStack ( VV0_a_114b9705:Int ) , 32 , 0 ) , 0 , minInt ( 96 , lengthBytes ( padLeftBytes ( #asByteStack ( VV0_a_114b9705:Int ) , 32 , 0 ) ) ) ) +Bytes #range ( b"\x00\x00\x00\x00\x00\x00\x00\x00\x00\x00\x00\x00\x00\x00\x00\x00\x00\x00\x00\x00\x00\x00\x00\x00\x00\x00\x00\x00\x00\x00\x00\x00\x00\x00\x00\x00\x00\x00\x00\x00\x00\x00\x00\x00\x00\x00\x00\x00\x00\x00\x00\x00\x00\x00\x00\x00\x00\x00\x00\x00\x00\x00\x00\x00\x00\x00\x00\x00\x00\x00\x00\x00\x00\x00\x00\x00\x00\x00\x00\x00\x00\x00\x00\x00\x00\x00\x00\x00\x00\x00\x00\x00\x00\x00\x00\x80\x00\x00\x00\x00\x00\x00\x00\x00\x00\x00\x00\x00\x00\x00\x00\x00\x00\x00\x00\x00\x00\x00\x00\x00\x00\x00\x00\x00\x00\x00\x00\x00Lc\xe5b\x00\x00\x00\x00\x00\x00\x00\x00\x00\x00\x00\x00\x00\x00\x00\x00\x00\x00\x00\x00\x00\x00\x00\x00\x00\x00\x00\x00" [ 132 := padLeftBytes ( #asByteStack ( bool2Word ( VV0_a_114b9705:Int ==Int VV1_b_114b9705:Int ) ) , 32 , 0 ) ] [ 128 := b"\x00\x00\x00\x00\x00\x00\x00\x00\x00\x00\x00\x00\x00\x00\x00\x00\x00\x00\x00\x00\x00\x00\x00\x00\x00\x00\x00\x00\x00\x00\x00@" ] [ 160 := b"\x00\x00\x00\x00\x00\x00\x00\x00\x00\x00\x00\x00\x00\x00\x00\x00\x00\x00\x00\x00\x00\x00\x00\x00\x00\x00\x00\x00\x00\x00\x00\"" ] [ 192 := b"\x00\x00\x00\x00\x00\x00\x00\x00\x00\x00\x00\x00\x00\x00\x00\x00\x00\x00\x00\x00\x00\x00\x00\x00\x00\x00\x00\x00\x00\x00\x00\n" ] [ 224 := b"      Left\x00\x00\x00\x00\x00\x00\x00\x00\x00\x00\x00\x00\x00\x00\x00\x00\x00\x00\x00\x00\x00\x00" ] , ( lengthBytes ( padLeftBytes ( #asByteStack ( VV0_a_114b9705:Int ) , 32 , 0 ) ) +Int 160 ) , ( 96 -Int minInt ( 96 , lengthBytes ( padLeftBytes ( #asByteStack ( VV0_a_114b9705:Int ) , 32 , 0 ) ) ) ) ) } ) ListItem ( { 728815563385977040452943777879061427756277306518 | ListItem ( 80904256614161075919025625882663817043659112028191499838463115877652359487912 ) | b"\x00\x00\x00\x00\x00\x00\x00\x00\x00\x00\x00\x00\x00\x00\x00\x00\x00\x00\x00\x00\x00\x00\x00\x00\x00\x00\x00\x00\x00\x00\x00@" +Bytes #range ( padLeftBytes ( #asByteStack ( VV1_b_114b9705:Int ) , 32 , 0 ) , 0 , minInt ( 96 , lengthBytes ( padLeftBytes ( #asByteStack ( VV1_b_114b9705:Int ) , 32 , 0 ) ) ) ) +Bytes #range ( b"\x00\x00\x00\x00\x00\x00\x00\x00\x00\x00\x00\x00\x00\x00\x00\x00\x00\x00\x00\x00\x00\x00\x00\x00\x00\x00\x00\x00\x00\x00\x00\x00\x00\x00\x00\x00\x00\x00\x00\x00\x00\x00\x00\x00\x00\x00\x00\x00\x00\x00\x00\x00\x00\x00\x00\x00\x00\x00\x00\x00\x00\x00\x00\x00\x00\x00\x00\x00\x00\x00\x00\x00\x00\x00\x00\x00\x00\x00\x00\x00\x00\x00\x00\x00\x00\x00\x00\x00\x00\x00\x00\x00\x00\x00\x00\x80\x00\x00\x00\x00\x00\x00\x00\x00\x00\x00\x00\x00\x00\x00\x00\x00\x00\x00\x00\x00\x00\x00\x00\x00\x00\x00\x00\x00\x00\x00\x00\x00Lc\xe5b\x00\x00\x00\x00\x00\x00\x00\x00\x00\x00\x00\x00\x00\x00\x00\x00\x00\x00\x00\x00\x00\x00\x00\x00\x00\x00\x00\x00" [ 132 := padLeftBytes ( #asByteStack ( bool2Word ( VV0_a_114b9705:Int ==Int VV1_b_114b9705:Int ) ) , 32 , 0 ) ] [ 128 := b"\x00\x00\x00\x00\x00\x00\x00\x00\x00\x00\x00\x00\x00\x00\x00\x00\x00\x00\x00\x00\x00\x00\x00\x00\x00\x00\x00\x00\x00\x00\x00@" ] [ 160 := b"\x00\x00\x00\x00\x00\x00\x00\x00\x00\x00\x00\x00\x00\x00\x00\x00\x00\x00\x00\x00\x00\x00\x00\x00\x00\x00\x00\x00\x00\x00\x00\"" ] [ 192 := b"\x00\x00\x00\x00\x00\x00\x00\x00\x00\x00\x00\x00\x00\x00\x00\x00\x00\x00\x00\x00\x00\x00\x00\x00\x00\x00\x00\x00\x00\x00\x00\n" ] [ 224 := b"      Left\x00\x00\x00\x00\x00\x00\x00\x00\x00\x00\x00\x00\x00\x00\x00\x00\x00\x00\x00\x00\x00\x00" ] [ 160 := padLeftBytes ( #asByteStack ( VV0_a_114b9705:Int ) , 32 , 0 ) ] [ 192 := b"\x00\x00\x00\x00\x00\x00\x00\x00\x00\x00\x00\x00\x00\x00\x00\x00\x00\x00\x00\x00\x00\x00\x00\x00\x00\x00\x00\x00\x00\x00\x00\n" ] [ 224 := b"     Right\x00\x00\x00\x00\x00\x00\x00\x00\x00\x00\x00\x00\x00\x00\x00\x00\x00\x00\x00\x00\x00\x00" ] , ( lengthBytes ( padLeftBytes ( #asByteStack ( VV1_b_114b9705:Int ) , 32 , 0 ) ) +Int 160 ) , ( 96 -Int minInt ( 96 , lengthBytes ( padLeftBytes ( #asByteStack ( VV1_b_114b9705:Int ) , 32 , 0 ) ) ) ) ) } )
                   </log>
                   <accessedAccounts>
                     SetItem ( 645326474426547203313410069153905908525362434349 )
                   </accessedAccounts>
                   <accessedStorage>
                     .Map
                   </accessedStorage>
                   ...
                 </substate>
                 <origin>
                   ORIGIN_ID:Int
                 </origin>
                 <block>
                   <number>
                     NUMBER_CELL:Int
                   </number>
                   ...
                 </block>
                 ...
               </evm>
               <network>
                 <accounts>
                   ( <account>
                     <acctID>
                       645326474426547203313410069153905908525362434349
                     </acctID>
                     <balance>
                       0
                     </balance>
                     ...
                     <storage>
                       .Map
                     </storage>
                     <origStorage>
                       .Map
                     </origStorage>
                     <nonce>
                       0
                     </nonce>
                   </account>
                   <account>
                     <acctID>
                       728815563385977040452943777879061427756277306518
                     </acctID>
                     <balance>
                       0
                     </balance>
                     ...
                     <storage>
                       .Map
                     </storage>
                     <origStorage>
                       .Map
                     </origStorage>
                     <nonce>
                       1
                     </nonce>
                   </account> )
                 </accounts>
                 ...
               </network>
             </ethereum>
             ...
           </kevm>
           <cheatcodes>
             <prank>
               <prevCaller>
                 .Account
               </prevCaller>
               <prevOrigin>
                 .Account
               </prevOrigin>
               <newCaller>
                 .Account
               </newCaller>
               <newOrigin>
                 .Account
               </newOrigin>
               <active>
                 false
               </active>
               <singleCall>
                 false
               </singleCall>
               ...
             </prank>
             <expectedRevert>
               <isRevertExpected>
                 false
               </isRevertExpected>
               ...
             </expectedRevert>
             <expectedOpcode>
               <isOpcodeExpected>
                 false
               </isOpcodeExpected>
               <expectedAddress>
                 .Account
               </expectedAddress>
               <expectedValue>
                 0
               </expectedValue>
               <expectedData>
                 b""
               </expectedData>
               <opcodeType>
                 .OpcodeType
               </opcodeType>
             </expectedOpcode>
             <expectEmit>
               <recordEvent>
                 false
               </recordEvent>
               <isEventExpected>
                 false
               </isEventExpected>
               ...
             </expectEmit>
             <whitelist>
               <isCallWhitelistActive>
                 false
               </isCallWhitelistActive>
               <isStorageWhitelistActive>
                 false
               </isStorageWhitelistActive>
               <addressSet>
                 .Set
               </addressSet>
               <storageSlotSet>
                 .Set
               </storageSlotSet>
             </whitelist>
           </cheatcodes>
         </foundry>
      requires ( 0 <=Int CALLER_ID:Int
       andBool ( 0 <=Int ORIGIN_ID:Int
       andBool ( VV0_a_114b9705:Int =/=K VV1_b_114b9705:Int
       andBool ( 0 <=Int NUMBER_CELL:Int
       andBool ( 0 <=Int VV0_a_114b9705:Int
       andBool ( 0 <=Int VV1_b_114b9705:Int
       andBool ( CALLER_ID:Int <Int pow160
       andBool ( ORIGIN_ID:Int <Int pow160
       andBool ( NUMBER_CELL:Int <=Int maxSInt256
       andBool ( VV0_a_114b9705:Int <Int pow256
       andBool ( VV1_b_114b9705:Int <Int pow256
       andBool ( b"\x00\x00\x00\x00\x00\x00\x00\x00\x00\x00\x00\x00\x00\x00\x00\x00\x00\x00\x00\x00\x00\x00\x00\x00\x00\x00\x00\x00\x00\x00\x00\x01" ==K #range ( #range ( padLeftBytes ( #asByteStack ( bool2Word ( VV0_a_114b9705:Int ==Int VV1_b_114b9705:Int ) ) , 32 , 0 ) , 0 , minInt ( 32 , lengthBytes ( padLeftBytes ( #asByteStack ( bool2Word ( VV0_a_114b9705:Int ==Int VV1_b_114b9705:Int ) ) , 32 , 0 ) ) ) ) +Bytes #range ( b"\x00\x00\x00\x00\x00\x00\x00\x00\x00\x00\x00\x00\x00\x00\x00\x00\x00\x00\x00\x00\x00\x00\x00\x00\x00\x00\x00\x00\x00\x00\x00\x00\x00\x00\x00\x00\x00\x00\x00\x00\x00\x00\x00\x00\x00\x00\x00\x00\x00\x00\x00\x00\x00\x00\x00\x00\x00\x00\x00\x00\x00\x00\x00\x00\x00\x00\x00\x00\x00\x00\x00\x00\x00\x00\x00\x00\x00\x00\x00\x00\x00\x00\x00\x00\x00\x00\x00\x00\x00\x00\x00\x00\x00\x00\x00\x80\x00\x00\x00\x00\x00\x00\x00\x00\x00\x00\x00\x00\x00\x00\x00\x00\x00\x00\x00\x00\x00\x00\x00\x00\x00\x00\x00\x00\x00\x00\x00\x00Lc\xe5b\x00\x00\x00\x00\x00\x00\x00\x00\x00\x00\x00\x00\x00\x00\x00\x00\x00\x00\x00\x00\x00\x00\x00\x00\x00\x00\x00\x00" , ( lengthBytes ( padLeftBytes ( #asByteStack ( bool2Word ( VV0_a_114b9705:Int ==Int VV1_b_114b9705:Int ) ) , 32 , 0 ) ) +Int 132 ) , ( 32 -Int minInt ( 32 , lengthBytes ( padLeftBytes ( #asByteStack ( bool2Word ( VV0_a_114b9705:Int ==Int VV1_b_114b9705:Int ) ) , 32 , 0 ) ) ) ) ) , 0 , ( minInt ( 32 , lengthBytes ( padLeftBytes ( #asByteStack ( bool2Word ( VV0_a_114b9705:Int ==Int VV1_b_114b9705:Int ) ) , 32 , 0 ) ) ) +Int lengthBytes ( #range ( b"\x00\x00\x00\x00\x00\x00\x00\x00\x00\x00\x00\x00\x00\x00\x00\x00\x00\x00\x00\x00\x00\x00\x00\x00\x00\x00\x00\x00\x00\x00\x00\x00\x00\x00\x00\x00\x00\x00\x00\x00\x00\x00\x00\x00\x00\x00\x00\x00\x00\x00\x00\x00\x00\x00\x00\x00\x00\x00\x00\x00\x00\x00\x00\x00\x00\x00\x00\x00\x00\x00\x00\x00\x00\x00\x00\x00\x00\x00\x00\x00\x00\x00\x00\x00\x00\x00\x00\x00\x00\x00\x00\x00\x00\x00\x00\x80\x00\x00\x00\x00\x00\x00\x00\x00\x00\x00\x00\x00\x00\x00\x00\x00\x00\x00\x00\x00\x00\x00\x00\x00\x00\x00\x00\x00\x00\x00\x00\x00Lc\xe5b\x00\x00\x00\x00\x00\x00\x00\x00\x00\x00\x00\x00\x00\x00\x00\x00\x00\x00\x00\x00\x00\x00\x00\x00\x00\x00\x00\x00" , ( lengthBytes ( padLeftBytes ( #asByteStack ( bool2Word ( VV0_a_114b9705:Int ==Int VV1_b_114b9705:Int ) ) , 32 , 0 ) ) +Int 132 ) , ( 32 -Int minInt ( 32 , lengthBytes ( padLeftBytes ( #asByteStack ( bool2Word ( VV0_a_114b9705:Int ==Int VV1_b_114b9705:Int ) ) , 32 , 0 ) ) ) ) ) ) ) )
               ))))))))))))
      [label(BASIC-BLOCK-13-TO-14)]
    
    rule [BASIC-BLOCK-14-TO-15]: <foundry>
           <kevm>
             <k>
               ( #checkCall 728815563385977040452943777879061427756277306518 0
               ~> #call 728815563385977040452943777879061427756277306518 645326474426547203313410069153905908525362434349 645326474426547203313410069153905908525362434349 0 0 b"p\xca\x10\xbb\x00\x00\x00\x00\x00\x00\x00\x00\x00\x00\x00\x00q\tp\x9e\xcf\xa9\x1a\x80bo\xf3\x98\x9dh\xf6\x7f[\x1d\xd1-failed\x00\x00\x00\x00\x00\x00\x00\x00\x00\x00\x00\x00\x00\x00\x00\x00\x00\x00\x00\x00\x00\x00\x00\x00\x00\x00\x00\x00\x00\x00\x00\x00\x00\x00\x00\x00\x00\x00\x00\x00\x00\x00\x00\x00\x00\x00\x00\x00\x00\x00\x00\x00\x00\x00\x00\x00\x00\x01" false
               ~> #return 388 0
               ~> #pc [ CALL ] => #end EVMC_SUCCESS
               ~> #pc [ STOP ] )
               ~> #execute
               ~> _CONTINUATION
             </k>
             <mode>
               NORMAL
             </mode>
             <schedule>
               LONDON
             </schedule>
             <ethereum>
               <evm>
                 <output>
                   b""
                 </output>
                 <callStack>
                   .List
                 </callStack>
                 <interimStates>
                   .List
                 </interimStates>
                 <callState>
                   ...
                   ...
                   <id>
                     728815563385977040452943777879061427756277306518
                   </id>
                   <caller>
                     CALLER_ID:Int
                   </caller>
                   <callData>
                     b"_.p\xfb" +Bytes #buf ( 32 , VV0_a_114b9705:Int ) +Bytes #buf ( 32 , VV1_b_114b9705:Int )
                   </callData>
                   <callValue>
                     0
                   </callValue>
                   <wordStack>
                     ( ( 488 => selector ( "testFail_assume_false(uint256,uint256)" ) ) : ( ( 645326474426547203313410069153905908525362434349 : ( 0 : ( 455 : ( VV1_b_114b9705:Int : ( VV0_a_114b9705:Int : ( 455 : ( VV1_b_114b9705:Int : ( VV0_a_114b9705:Int : ( 182 : ( selector ( "testFail_assume_false(uint256,uint256)" ) : .WordStack ) ) ) ) ) ) ) ) ) ) => .WordStack ) )
                   </wordStack>
                   <localMem>
                     ( b"\x00\x00\x00\x00\x00\x00\x00\x00\x00\x00\x00\x00\x00\x00\x00\x00\x00\x00\x00\x00\x00\x00\x00\x00\x00\x00\x00\x00\x00\x00\x00\x00\x00\x00\x00\x00\x00\x00\x00\x00\x00\x00\x00\x00\x00\x00\x00\x00\x00\x00\x00\x00\x00\x00\x00\x00\x00\x00\x00\x00\x00\x00\x00\x00\x00\x00\x00\x00\x00\x00\x00\x00\x00\x00\x00\x00\x00\x00\x00\x00\x00\x00\x00\x00\x00\x00\x00\x00\x00\x00\x00\x00\x00\x00\x01\x84\x00\x00\x00\x00\x00\x00\x00\x00\x00\x00\x00\x00\x00\x00\x00\x00\x00\x00\x00\x00\x00\x00\x00\x00\x00\x00\x00\x00\x00\x00\x00\x00Lc\xe5b\x00\x00\x00\x00\x00\x00\x00\x00\x00\x00\x00\x00\x00\x00\x00\x00\x00\x00\x00\x00\x00\x00\x00\x00\x00\x00\x00\x00" => b"\x00\x00\x00\x00\x00\x00\x00\x00\x00\x00\x00\x00\x00\x00\x00\x00\x00\x00\x00\x00\x00\x00\x00\x00\x00\x00\x00\x00\x00\x00\x00\x00\x00\x00\x00\x00\x00\x00\x00\x00\x00\x00\x00\x00\x00\x00\x00\x00\x00\x00\x00\x00\x00\x00\x00\x00\x00\x00\x00\x00\x00\x00\x00\x00\x00\x00\x00\x00\x00\x00\x00\x00\x00\x00\x00\x00\x00\x00\x00\x00\x00\x00\x00\x00\x00\x00\x00\x00\x00\x00\x00\x00\x00\x00\x01\x84\x00\x00\x00\x00\x00\x00\x00\x00\x00\x00\x00\x00\x00\x00\x00\x00\x00\x00\x00\x00\x00\x00\x00\x00\x00\x00\x00\x00\x00\x00\x00\x00Lc\xe5b\x00\x00\x00\x00\x00\x00\x00\x00\x00\x00\x00\x00\x00\x00\x00\x00\x00\x00\x00\x00\x00\x00\x00\x00\x00\x00\x00\x00" [ 132 := padLeftBytes ( #asByteStack ( bool2Word ( VV0_a_114b9705:Int ==Int VV1_b_114b9705:Int ) ) , 32 , 0 ) ] ) [ ( 132 => 128 ) := ( padLeftBytes ( #asByteStack ( bool2Word ( VV0_a_114b9705:Int ==Int VV1_b_114b9705:Int ) ) , 32 , 0 ) => b"\x00\x00\x00\x00\x00\x00\x00\x00\x00\x00\x00\x00\x00\x00\x00\x00\x00\x00\x00\x00\x00\x00\x00\x00\x00\x00\x00\x00\x00\x00\x00`" ) ] [ ( 128 => 160 ) := ( b"\x00\x00\x00\x00\x00\x00\x00\x00\x00\x00\x00\x00\x00\x00\x00\x00\x00\x00\x00\x00\x00\x00\x00\x00\x00\x00\x00\x00\x00\x00\x00`" => b"\x00\x00\x00\x00\x00\x00\x00\x00\x00\x00\x00\x00\x00\x00\x00\x00\x00\x00\x00\x00\x00\x00\x00\x00\x00\x00\x00\x00\x00\x00\x00\"" ) ] [ ( 160 => 192 ) := ( b"\x00\x00\x00\x00\x00\x00\x00\x00\x00\x00\x00\x00\x00\x00\x00\x00\x00\x00\x00\x00\x00\x00\x00\x00\x00\x00\x00\x00\x00\x00\x00\"" => b"\x00\x00\x00\x00\x00\x00\x00\x00\x00\x00\x00\x00\x00\x00\x00\x00\x00\x00\x00\x00\x00\x00\x00\x00\x00\x00\x00\x00\x00\x00\x00\n" ) ] [ ( 192 => 224 ) := ( b"\x00\x00\x00\x00\x00\x00\x00\x00\x00\x00\x00\x00\x00\x00\x00\x00\x00\x00\x00\x00\x00\x00\x00\x00\x00\x00\x00\x00\x00\x00\x00\n" => b"      Left\x00\x00\x00\x00\x00\x00\x00\x00\x00\x00\x00\x00\x00\x00\x00\x00\x00\x00\x00\x00\x00\x00" ) ] [ ( 224 => 160 ) := ( b"      Left\x00\x00\x00\x00\x00\x00\x00\x00\x00\x00\x00\x00\x00\x00\x00\x00\x00\x00\x00\x00\x00\x00" => padLeftBytes ( #asByteStack ( VV0_a_114b9705:Int ) , 32 , 0 ) ) ] [ ( 160 => 192 ) := ( padLeftBytes ( #asByteStack ( VV0_a_114b9705:Int ) , 32 , 0 ) => b"\x00\x00\x00\x00\x00\x00\x00\x00\x00\x00\x00\x00\x00\x00\x00\x00\x00\x00\x00\x00\x00\x00\x00\x00\x00\x00\x00\x00\x00\x00\x00\n" ) ] [ ( 192 => 224 ) := ( b"\x00\x00\x00\x00\x00\x00\x00\x00\x00\x00\x00\x00\x00\x00\x00\x00\x00\x00\x00\x00\x00\x00\x00\x00\x00\x00\x00\x00\x00\x00\x00\n" => b"     Right\x00\x00\x00\x00\x00\x00\x00\x00\x00\x00\x00\x00\x00\x00\x00\x00\x00\x00\x00\x00\x00\x00" ) ] [ ( 224 => 160 ) := ( b"     Right\x00\x00\x00\x00\x00\x00\x00\x00\x00\x00\x00\x00\x00\x00\x00\x00\x00\x00\x00\x00\x00\x00" => padLeftBytes ( #asByteStack ( VV1_b_114b9705:Int ) , 32 , 0 ) ) ] [ 160 := ( padLeftBytes ( #asByteStack ( VV1_b_114b9705:Int ) , 32 , 0 ) => b"\x00\x00\x00\x00\x00\x00\x00\x00\x00\x00\x00\x00q\tp\x9e\xcf\xa9\x1a\x80bo\xf3\x98\x9dh\xf6\x7f[\x1d\xd1-" ) ] [ ( 160 => 192 ) := ( b"\x00\x00\x00\x00\x00\x00\x00\x00\x00\x00\x00\x00q\tp\x9e\xcf\xa9\x1a\x80bo\xf3\x98\x9dh\xf6\x7f[\x1d\xd1-" => b"failed\x00\x00\x00\x00\x00\x00\x00\x00\x00\x00\x00\x00\x00\x00\x00\x00\x00\x00\x00\x00\x00\x00\x00\x00\x00\x00" ) ] [ ( 192 => 224 ) := ( b"failed\x00\x00\x00\x00\x00\x00\x00\x00\x00\x00\x00\x00\x00\x00\x00\x00\x00\x00\x00\x00\x00\x00\x00\x00\x00\x00" => b"\x00\x00\x00\x00\x00\x00\x00\x00\x00\x00\x00\x00\x00\x00\x00\x00\x00\x00\x00\x00\x00\x00\x00\x00\x00\x00\x00\x00\x00\x00\x00\x01" ) ] [ ( 224 => 256 ) := ( b"\x00\x00\x00\x00\x00\x00\x00\x00\x00\x00\x00\x00\x00\x00\x00\x00\x00\x00\x00\x00\x00\x00\x00\x00\x00\x00\x00\x00\x00\x00\x00\x01" => b"\x00\x00\x00\x00\x00\x00\x00\x00\x00\x00\x00\x00\x00\x00\x00\x00\x00\x00\x00\x00\x00\x00\x00\x00\x00\x00\x00\x00\x00\x00\x00d" ) ] [ ( 256 => 288 ) := ( b"\x00\x00\x00\x00\x00\x00\x00\x00\x00\x00\x00\x00\x00\x00\x00\x00\x00\x00\x00\x00\x00\x00\x00\x00\x00\x00\x00\x00\x00\x00\x00d" => b"p\xca\x10\xbb\x00\x00\x00\x00\x00\x00\x00\x00\x00\x00\x00\x00\x00\x00\x00\x00\x00\x00\x00\x00\x00\x00\x00\x00\x00\x00\x00\x00" ) ] [ ( 288 => 292 ) := ( b"p\xca\x10\xbb\x00\x00\x00\x00\x00\x00\x00\x00\x00\x00\x00\x00\x00\x00\x00\x00\x00\x00\x00\x00\x00\x00\x00\x00\x00\x00\x00\x00" => b"\x00\x00\x00\x00\x00\x00\x00\x00\x00\x00\x00\x00q\tp\x9e\xcf\xa9\x1a\x80bo\xf3\x98\x9dh\xf6\x7f[\x1d\xd1-" ) ] [ ( 292 => 324 ) := ( b"\x00\x00\x00\x00\x00\x00\x00\x00\x00\x00\x00\x00q\tp\x9e\xcf\xa9\x1a\x80bo\xf3\x98\x9dh\xf6\x7f[\x1d\xd1-" => b"failed\x00\x00\x00\x00\x00\x00\x00\x00\x00\x00\x00\x00\x00\x00\x00\x00\x00\x00\x00\x00\x00\x00\x00\x00\x00\x00" ) ] [ ( 324 => 356 ) := ( b"failed\x00\x00\x00\x00\x00\x00\x00\x00\x00\x00\x00\x00\x00\x00\x00\x00\x00\x00\x00\x00\x00\x00\x00\x00\x00\x00" => b"\x00\x00\x00\x00\x00\x00\x00\x00\x00\x00\x00\x00\x00\x00\x00\x00\x00\x00\x00\x00\x00\x00\x00\x00\x00\x00\x00\x00\x00\x00\x00\x01" ) ] [ ( 356 => 388 ) := ( b"\x00\x00\x00\x00\x00\x00\x00\x00\x00\x00\x00\x00\x00\x00\x00\x00\x00\x00\x00\x00\x00\x00\x00\x00\x00\x00\x00\x00\x00\x00\x00\x01" => b"p\xca\x10\xbb\x00\x00\x00\x00\x00\x00\x00\x00\x00\x00\x00\x00q\tp\x9e\xcf\xa9\x1a\x80bo\xf3\x98\x9dh\xf6\x7f" ) ] [ 388 := ( b"p\xca\x10\xbb\x00\x00\x00\x00\x00\x00\x00\x00\x00\x00\x00\x00q\tp\x9e\xcf\xa9\x1a\x80bo\xf3\x98\x9dh\xf6\x7f" => b"" ) ] [ 420 := b"[\x1d\xd1-failed\x00\x00\x00\x00\x00\x00\x00\x00\x00\x00\x00\x00\x00\x00\x00\x00\x00\x00\x00\x00\x00\x00" ] [ 452 := b"\x00\x00\x00\x00\x00\x00\x00\x00\x00\x00\x00\x00\x00\x00\x00\x00\x00\x00\x00\x00\x00\x00\x00\x00\x00\x00\x00\x00\x00\x00\x00\x00" ] [ 484 := b"\x00\x00\x00\x01p\xca\x10\xbb\x00\x00\x00\x00\x00\x00\x00\x00\x00\x00\x00\x00q\tp\x9e\xcf\xa9\x1a\x80bo\xf3\x98" ] [ 488 := b"\x00\x00\x00\x00\x00\x00\x00\x00\x00\x00\x00\x00\x00\x00\x00\x00\x00\x00\x00\x00\x00\x00\x00\x00\x00\x00\x00\x00\x00\x00\x00\x00" ]
                   </localMem>
                   ...
                   ...
                   <memoryUsed>
                     17
                   </memoryUsed>
                   <callGas>
                     9079256848778909779
                   </callGas>
                   <static>
                     false
                   </static>
                   <callDepth>
                     0
                   </callDepth>
                 </callState>
                 <substate>
                   <log>
                     ListItem ( { 728815563385977040452943777879061427756277306518 | ListItem ( 29485693714967335757563038618841744472215891622979272243827124658718922284880 ) | b"\x00\x00\x00\x00\x00\x00\x00\x00\x00\x00\x00\x00\x00\x00\x00\x00\x00\x00\x00\x00\x00\x00\x00\x00\x00\x00\x00\x00\x00\x00\x00 \x00\x00\x00\x00\x00\x00\x00\x00\x00\x00\x00\x00\x00\x00\x00\x00\x00\x00\x00\x00\x00\x00\x00\x00\x00\x00\x00\x00\x00\x00\x00\"Error: a == b not satisfied [uint]\x00\x00\x00\x00\x00\x00\x00\x00\x00\x00\x00\x00\x00\x00\x00\x00\x00\x00\x00\x00\x00\x00\x00\x00\x00\x00\x00\x00\x00\x00" } ) ListItem ( { 728815563385977040452943777879061427756277306518 | ListItem ( 80904256614161075919025625882663817043659112028191499838463115877652359487912 ) | b"\x00\x00\x00\x00\x00\x00\x00\x00\x00\x00\x00\x00\x00\x00\x00\x00\x00\x00\x00\x00\x00\x00\x00\x00\x00\x00\x00\x00\x00\x00\x00@" +Bytes #range ( padLeftBytes ( #asByteStack ( VV0_a_114b9705:Int ) , 32 , 0 ) , 0 , minInt ( 96 , lengthBytes ( padLeftBytes ( #asByteStack ( VV0_a_114b9705:Int ) , 32 , 0 ) ) ) ) +Bytes #range ( b"\x00\x00\x00\x00\x00\x00\x00\x00\x00\x00\x00\x00\x00\x00\x00\x00\x00\x00\x00\x00\x00\x00\x00\x00\x00\x00\x00\x00\x00\x00\x00\x00\x00\x00\x00\x00\x00\x00\x00\x00\x00\x00\x00\x00\x00\x00\x00\x00\x00\x00\x00\x00\x00\x00\x00\x00\x00\x00\x00\x00\x00\x00\x00\x00\x00\x00\x00\x00\x00\x00\x00\x00\x00\x00\x00\x00\x00\x00\x00\x00\x00\x00\x00\x00\x00\x00\x00\x00\x00\x00\x00\x00\x00\x00\x00\x80\x00\x00\x00\x00\x00\x00\x00\x00\x00\x00\x00\x00\x00\x00\x00\x00\x00\x00\x00\x00\x00\x00\x00\x00\x00\x00\x00\x00\x00\x00\x00\x00Lc\xe5b\x00\x00\x00\x00\x00\x00\x00\x00\x00\x00\x00\x00\x00\x00\x00\x00\x00\x00\x00\x00\x00\x00\x00\x00\x00\x00\x00\x00" [ 132 := padLeftBytes ( #asByteStack ( bool2Word ( VV0_a_114b9705:Int ==Int VV1_b_114b9705:Int ) ) , 32 , 0 ) ] [ 128 := b"\x00\x00\x00\x00\x00\x00\x00\x00\x00\x00\x00\x00\x00\x00\x00\x00\x00\x00\x00\x00\x00\x00\x00\x00\x00\x00\x00\x00\x00\x00\x00@" ] [ 160 := b"\x00\x00\x00\x00\x00\x00\x00\x00\x00\x00\x00\x00\x00\x00\x00\x00\x00\x00\x00\x00\x00\x00\x00\x00\x00\x00\x00\x00\x00\x00\x00\"" ] [ 192 := b"\x00\x00\x00\x00\x00\x00\x00\x00\x00\x00\x00\x00\x00\x00\x00\x00\x00\x00\x00\x00\x00\x00\x00\x00\x00\x00\x00\x00\x00\x00\x00\n" ] [ 224 := b"      Left\x00\x00\x00\x00\x00\x00\x00\x00\x00\x00\x00\x00\x00\x00\x00\x00\x00\x00\x00\x00\x00\x00" ] , ( lengthBytes ( padLeftBytes ( #asByteStack ( VV0_a_114b9705:Int ) , 32 , 0 ) ) +Int 160 ) , ( 96 -Int minInt ( 96 , lengthBytes ( padLeftBytes ( #asByteStack ( VV0_a_114b9705:Int ) , 32 , 0 ) ) ) ) ) } ) ListItem ( { 728815563385977040452943777879061427756277306518 | ListItem ( 80904256614161075919025625882663817043659112028191499838463115877652359487912 ) | b"\x00\x00\x00\x00\x00\x00\x00\x00\x00\x00\x00\x00\x00\x00\x00\x00\x00\x00\x00\x00\x00\x00\x00\x00\x00\x00\x00\x00\x00\x00\x00@" +Bytes #range ( padLeftBytes ( #asByteStack ( VV1_b_114b9705:Int ) , 32 , 0 ) , 0 , minInt ( 96 , lengthBytes ( padLeftBytes ( #asByteStack ( VV1_b_114b9705:Int ) , 32 , 0 ) ) ) ) +Bytes #range ( b"\x00\x00\x00\x00\x00\x00\x00\x00\x00\x00\x00\x00\x00\x00\x00\x00\x00\x00\x00\x00\x00\x00\x00\x00\x00\x00\x00\x00\x00\x00\x00\x00\x00\x00\x00\x00\x00\x00\x00\x00\x00\x00\x00\x00\x00\x00\x00\x00\x00\x00\x00\x00\x00\x00\x00\x00\x00\x00\x00\x00\x00\x00\x00\x00\x00\x00\x00\x00\x00\x00\x00\x00\x00\x00\x00\x00\x00\x00\x00\x00\x00\x00\x00\x00\x00\x00\x00\x00\x00\x00\x00\x00\x00\x00\x00\x80\x00\x00\x00\x00\x00\x00\x00\x00\x00\x00\x00\x00\x00\x00\x00\x00\x00\x00\x00\x00\x00\x00\x00\x00\x00\x00\x00\x00\x00\x00\x00\x00Lc\xe5b\x00\x00\x00\x00\x00\x00\x00\x00\x00\x00\x00\x00\x00\x00\x00\x00\x00\x00\x00\x00\x00\x00\x00\x00\x00\x00\x00\x00" [ 132 := padLeftBytes ( #asByteStack ( bool2Word ( VV0_a_114b9705:Int ==Int VV1_b_114b9705:Int ) ) , 32 , 0 ) ] [ 128 := b"\x00\x00\x00\x00\x00\x00\x00\x00\x00\x00\x00\x00\x00\x00\x00\x00\x00\x00\x00\x00\x00\x00\x00\x00\x00\x00\x00\x00\x00\x00\x00@" ] [ 160 := b"\x00\x00\x00\x00\x00\x00\x00\x00\x00\x00\x00\x00\x00\x00\x00\x00\x00\x00\x00\x00\x00\x00\x00\x00\x00\x00\x00\x00\x00\x00\x00\"" ] [ 192 := b"\x00\x00\x00\x00\x00\x00\x00\x00\x00\x00\x00\x00\x00\x00\x00\x00\x00\x00\x00\x00\x00\x00\x00\x00\x00\x00\x00\x00\x00\x00\x00\n" ] [ 224 := b"      Left\x00\x00\x00\x00\x00\x00\x00\x00\x00\x00\x00\x00\x00\x00\x00\x00\x00\x00\x00\x00\x00\x00" ] [ 160 := padLeftBytes ( #asByteStack ( VV0_a_114b9705:Int ) , 32 , 0 ) ] [ 192 := b"\x00\x00\x00\x00\x00\x00\x00\x00\x00\x00\x00\x00\x00\x00\x00\x00\x00\x00\x00\x00\x00\x00\x00\x00\x00\x00\x00\x00\x00\x00\x00\n" ] [ 224 := b"     Right\x00\x00\x00\x00\x00\x00\x00\x00\x00\x00\x00\x00\x00\x00\x00\x00\x00\x00\x00\x00\x00\x00" ] , ( lengthBytes ( padLeftBytes ( #asByteStack ( VV1_b_114b9705:Int ) , 32 , 0 ) ) +Int 160 ) , ( 96 -Int minInt ( 96 , lengthBytes ( padLeftBytes ( #asByteStack ( VV1_b_114b9705:Int ) , 32 , 0 ) ) ) ) ) } )
                   </log>
                   <accessedAccounts>
                     SetItem ( 645326474426547203313410069153905908525362434349 )
                   </accessedAccounts>
                   <accessedStorage>
                     ( .Map => ( 728815563385977040452943777879061427756277306518 |-> SetItem ( 0 ) ) )
                   </accessedStorage>
                   ...
                 </substate>
                 <origin>
                   ORIGIN_ID:Int
                 </origin>
                 <block>
                   <number>
                     NUMBER_CELL:Int
                   </number>
                   ...
                 </block>
                 ...
               </evm>
               <network>
                 <accounts>
                   ( <account>
                     <acctID>
                       645326474426547203313410069153905908525362434349
                     </acctID>
                     <balance>
                       0
                     </balance>
                     ...
                     <storage>
                       ( .Map => ( 46308022326495007027972728677917914892729792999299745830475596687180801507328 |-> 1 ) )
                     </storage>
                     <origStorage>
                       .Map
                     </origStorage>
                     <nonce>
                       0
                     </nonce>
                   </account>
                   <account>
                     <acctID>
                       728815563385977040452943777879061427756277306518
                     </acctID>
                     <balance>
                       0
                     </balance>
                     ...
                     <storage>
                       ( .Map => ( 0 |-> 256 ) )
                     </storage>
                     <origStorage>
                       .Map
                     </origStorage>
                     <nonce>
                       1
                     </nonce>
                   </account> )
                 </accounts>
                 ...
               </network>
             </ethereum>
             ...
           </kevm>
           <cheatcodes>
             <prank>
               <prevCaller>
                 .Account
               </prevCaller>
               <prevOrigin>
                 .Account
               </prevOrigin>
               <newCaller>
                 .Account
               </newCaller>
               <newOrigin>
                 .Account
               </newOrigin>
               <active>
                 false
               </active>
               <singleCall>
                 false
               </singleCall>
               ...
             </prank>
             <expectedRevert>
               <isRevertExpected>
                 false
               </isRevertExpected>
               ...
             </expectedRevert>
             <expectedOpcode>
               <isOpcodeExpected>
                 false
               </isOpcodeExpected>
               <expectedAddress>
                 .Account
               </expectedAddress>
               <expectedValue>
                 0
               </expectedValue>
               <expectedData>
                 b""
               </expectedData>
               <opcodeType>
                 .OpcodeType
               </opcodeType>
             </expectedOpcode>
             <expectEmit>
               <recordEvent>
                 false
               </recordEvent>
               <isEventExpected>
                 false
               </isEventExpected>
               ...
             </expectEmit>
             <whitelist>
               <isCallWhitelistActive>
                 false
               </isCallWhitelistActive>
               <isStorageWhitelistActive>
                 false
               </isStorageWhitelistActive>
               <addressSet>
                 .Set
               </addressSet>
               <storageSlotSet>
                 .Set
               </storageSlotSet>
             </whitelist>
           </cheatcodes>
         </foundry>
      requires ( 0 <=Int CALLER_ID:Int
       andBool ( 0 <=Int ORIGIN_ID:Int
       andBool ( VV0_a_114b9705:Int =/=K VV1_b_114b9705:Int
       andBool ( 0 <=Int NUMBER_CELL:Int
       andBool ( 0 <=Int VV0_a_114b9705:Int
       andBool ( 0 <=Int VV1_b_114b9705:Int
       andBool ( CALLER_ID:Int <Int pow160
       andBool ( ORIGIN_ID:Int <Int pow160
       andBool ( NUMBER_CELL:Int <=Int maxSInt256
       andBool ( VV0_a_114b9705:Int <Int pow256
       andBool ( VV1_b_114b9705:Int <Int pow256
       andBool ( b"\x00\x00\x00\x00\x00\x00\x00\x00\x00\x00\x00\x00\x00\x00\x00\x00\x00\x00\x00\x00\x00\x00\x00\x00\x00\x00\x00\x00\x00\x00\x00\x01" ==K #range ( #range ( padLeftBytes ( #asByteStack ( bool2Word ( VV0_a_114b9705:Int ==Int VV1_b_114b9705:Int ) ) , 32 , 0 ) , 0 , minInt ( 32 , lengthBytes ( padLeftBytes ( #asByteStack ( bool2Word ( VV0_a_114b9705:Int ==Int VV1_b_114b9705:Int ) ) , 32 , 0 ) ) ) ) +Bytes #range ( b"\x00\x00\x00\x00\x00\x00\x00\x00\x00\x00\x00\x00\x00\x00\x00\x00\x00\x00\x00\x00\x00\x00\x00\x00\x00\x00\x00\x00\x00\x00\x00\x00\x00\x00\x00\x00\x00\x00\x00\x00\x00\x00\x00\x00\x00\x00\x00\x00\x00\x00\x00\x00\x00\x00\x00\x00\x00\x00\x00\x00\x00\x00\x00\x00\x00\x00\x00\x00\x00\x00\x00\x00\x00\x00\x00\x00\x00\x00\x00\x00\x00\x00\x00\x00\x00\x00\x00\x00\x00\x00\x00\x00\x00\x00\x00\x80\x00\x00\x00\x00\x00\x00\x00\x00\x00\x00\x00\x00\x00\x00\x00\x00\x00\x00\x00\x00\x00\x00\x00\x00\x00\x00\x00\x00\x00\x00\x00\x00Lc\xe5b\x00\x00\x00\x00\x00\x00\x00\x00\x00\x00\x00\x00\x00\x00\x00\x00\x00\x00\x00\x00\x00\x00\x00\x00\x00\x00\x00\x00" , ( lengthBytes ( padLeftBytes ( #asByteStack ( bool2Word ( VV0_a_114b9705:Int ==Int VV1_b_114b9705:Int ) ) , 32 , 0 ) ) +Int 132 ) , ( 32 -Int minInt ( 32 , lengthBytes ( padLeftBytes ( #asByteStack ( bool2Word ( VV0_a_114b9705:Int ==Int VV1_b_114b9705:Int ) ) , 32 , 0 ) ) ) ) ) , 0 , ( minInt ( 32 , lengthBytes ( padLeftBytes ( #asByteStack ( bool2Word ( VV0_a_114b9705:Int ==Int VV1_b_114b9705:Int ) ) , 32 , 0 ) ) ) +Int lengthBytes ( #range ( b"\x00\x00\x00\x00\x00\x00\x00\x00\x00\x00\x00\x00\x00\x00\x00\x00\x00\x00\x00\x00\x00\x00\x00\x00\x00\x00\x00\x00\x00\x00\x00\x00\x00\x00\x00\x00\x00\x00\x00\x00\x00\x00\x00\x00\x00\x00\x00\x00\x00\x00\x00\x00\x00\x00\x00\x00\x00\x00\x00\x00\x00\x00\x00\x00\x00\x00\x00\x00\x00\x00\x00\x00\x00\x00\x00\x00\x00\x00\x00\x00\x00\x00\x00\x00\x00\x00\x00\x00\x00\x00\x00\x00\x00\x00\x00\x80\x00\x00\x00\x00\x00\x00\x00\x00\x00\x00\x00\x00\x00\x00\x00\x00\x00\x00\x00\x00\x00\x00\x00\x00\x00\x00\x00\x00\x00\x00\x00\x00Lc\xe5b\x00\x00\x00\x00\x00\x00\x00\x00\x00\x00\x00\x00\x00\x00\x00\x00\x00\x00\x00\x00\x00\x00\x00\x00\x00\x00\x00\x00" , ( lengthBytes ( padLeftBytes ( #asByteStack ( bool2Word ( VV0_a_114b9705:Int ==Int VV1_b_114b9705:Int ) ) , 32 , 0 ) ) +Int 132 ) , ( 32 -Int minInt ( 32 , lengthBytes ( padLeftBytes ( #asByteStack ( bool2Word ( VV0_a_114b9705:Int ==Int VV1_b_114b9705:Int ) ) , 32 , 0 ) ) ) ) ) ) ) )
               ))))))))))))
      [label(BASIC-BLOCK-14-TO-15)]
    
    rule [BASIC-BLOCK-15-TO-16]: <foundry>
           <kevm>
             <k>
               ( #end EVMC_SUCCESS => #halt )
               ~> #pc [ STOP ]
               ~> #execute
               ~> _CONTINUATION
             </k>
             <mode>
               NORMAL
             </mode>
             <schedule>
               LONDON
             </schedule>
             <ethereum>
               <evm>
                 <output>
                   b""
                 </output>
                 <statusCode>
                   ( _STATUSCODE => EVMC_SUCCESS )
                 </statusCode>
                 <callStack>
                   .List
                 </callStack>
                 <interimStates>
                   .List
                 </interimStates>
                 <callState>
                   ...
                   ...
                   <id>
                     728815563385977040452943777879061427756277306518
                   </id>
                   <caller>
                     CALLER_ID:Int
                   </caller>
                   <callData>
                     b"_.p\xfb" +Bytes #buf ( 32 , VV0_a_114b9705:Int ) +Bytes #buf ( 32 , VV1_b_114b9705:Int )
                   </callData>
                   <callValue>
                     0
                   </callValue>
                   <wordStack>
                     ( selector ( "testFail_assume_false(uint256,uint256)" ) : .WordStack )
                   </wordStack>
                   <localMem>
                     b"\x00\x00\x00\x00\x00\x00\x00\x00\x00\x00\x00\x00\x00\x00\x00\x00\x00\x00\x00\x00\x00\x00\x00\x00\x00\x00\x00\x00\x00\x00\x00\x00\x00\x00\x00\x00\x00\x00\x00\x00\x00\x00\x00\x00\x00\x00\x00\x00\x00\x00\x00\x00\x00\x00\x00\x00\x00\x00\x00\x00\x00\x00\x00\x00\x00\x00\x00\x00\x00\x00\x00\x00\x00\x00\x00\x00\x00\x00\x00\x00\x00\x00\x00\x00\x00\x00\x00\x00\x00\x00\x00\x00\x00\x00\x01\x84\x00\x00\x00\x00\x00\x00\x00\x00\x00\x00\x00\x00\x00\x00\x00\x00\x00\x00\x00\x00\x00\x00\x00\x00\x00\x00\x00\x00\x00\x00\x00\x00Lc\xe5b\x00\x00\x00\x00\x00\x00\x00\x00\x00\x00\x00\x00\x00\x00\x00\x00\x00\x00\x00\x00\x00\x00\x00\x00\x00\x00\x00\x00" [ 132 := padLeftBytes ( #asByteStack ( bool2Word ( VV0_a_114b9705:Int ==Int VV1_b_114b9705:Int ) ) , 32 , 0 ) ] [ 128 := b"\x00\x00\x00\x00\x00\x00\x00\x00\x00\x00\x00\x00\x00\x00\x00\x00\x00\x00\x00\x00\x00\x00\x00\x00\x00\x00\x00\x00\x00\x00\x00`" ] [ 160 := b"\x00\x00\x00\x00\x00\x00\x00\x00\x00\x00\x00\x00\x00\x00\x00\x00\x00\x00\x00\x00\x00\x00\x00\x00\x00\x00\x00\x00\x00\x00\x00\"" ] [ 192 := b"\x00\x00\x00\x00\x00\x00\x00\x00\x00\x00\x00\x00\x00\x00\x00\x00\x00\x00\x00\x00\x00\x00\x00\x00\x00\x00\x00\x00\x00\x00\x00\n" ] [ 224 := b"      Left\x00\x00\x00\x00\x00\x00\x00\x00\x00\x00\x00\x00\x00\x00\x00\x00\x00\x00\x00\x00\x00\x00" ] [ 160 := padLeftBytes ( #asByteStack ( VV0_a_114b9705:Int ) , 32 , 0 ) ] [ 192 := b"\x00\x00\x00\x00\x00\x00\x00\x00\x00\x00\x00\x00\x00\x00\x00\x00\x00\x00\x00\x00\x00\x00\x00\x00\x00\x00\x00\x00\x00\x00\x00\n" ] [ 224 := b"     Right\x00\x00\x00\x00\x00\x00\x00\x00\x00\x00\x00\x00\x00\x00\x00\x00\x00\x00\x00\x00\x00\x00" ] [ 160 := padLeftBytes ( #asByteStack ( VV1_b_114b9705:Int ) , 32 , 0 ) ] [ 160 := b"\x00\x00\x00\x00\x00\x00\x00\x00\x00\x00\x00\x00q\tp\x9e\xcf\xa9\x1a\x80bo\xf3\x98\x9dh\xf6\x7f[\x1d\xd1-" ] [ 192 := b"failed\x00\x00\x00\x00\x00\x00\x00\x00\x00\x00\x00\x00\x00\x00\x00\x00\x00\x00\x00\x00\x00\x00\x00\x00\x00\x00" ] [ 224 := b"\x00\x00\x00\x00\x00\x00\x00\x00\x00\x00\x00\x00\x00\x00\x00\x00\x00\x00\x00\x00\x00\x00\x00\x00\x00\x00\x00\x00\x00\x00\x00\x01" ] [ 256 := b"\x00\x00\x00\x00\x00\x00\x00\x00\x00\x00\x00\x00\x00\x00\x00\x00\x00\x00\x00\x00\x00\x00\x00\x00\x00\x00\x00\x00\x00\x00\x00d" ] [ 288 := b"p\xca\x10\xbb\x00\x00\x00\x00\x00\x00\x00\x00\x00\x00\x00\x00\x00\x00\x00\x00\x00\x00\x00\x00\x00\x00\x00\x00\x00\x00\x00\x00" ] [ 292 := b"\x00\x00\x00\x00\x00\x00\x00\x00\x00\x00\x00\x00q\tp\x9e\xcf\xa9\x1a\x80bo\xf3\x98\x9dh\xf6\x7f[\x1d\xd1-" ] [ 324 := b"failed\x00\x00\x00\x00\x00\x00\x00\x00\x00\x00\x00\x00\x00\x00\x00\x00\x00\x00\x00\x00\x00\x00\x00\x00\x00\x00" ] [ 356 := b"\x00\x00\x00\x00\x00\x00\x00\x00\x00\x00\x00\x00\x00\x00\x00\x00\x00\x00\x00\x00\x00\x00\x00\x00\x00\x00\x00\x00\x00\x00\x00\x01" ] [ 388 := b"p\xca\x10\xbb\x00\x00\x00\x00\x00\x00\x00\x00\x00\x00\x00\x00q\tp\x9e\xcf\xa9\x1a\x80bo\xf3\x98\x9dh\xf6\x7f" ] [ 388 := b"" ] [ 420 := b"[\x1d\xd1-failed\x00\x00\x00\x00\x00\x00\x00\x00\x00\x00\x00\x00\x00\x00\x00\x00\x00\x00\x00\x00\x00\x00" ] [ 452 := b"\x00\x00\x00\x00\x00\x00\x00\x00\x00\x00\x00\x00\x00\x00\x00\x00\x00\x00\x00\x00\x00\x00\x00\x00\x00\x00\x00\x00\x00\x00\x00\x00" ] [ 484 := b"\x00\x00\x00\x01p\xca\x10\xbb\x00\x00\x00\x00\x00\x00\x00\x00\x00\x00\x00\x00q\tp\x9e\xcf\xa9\x1a\x80bo\xf3\x98" ] [ 488 := b"\x00\x00\x00\x00\x00\x00\x00\x00\x00\x00\x00\x00\x00\x00\x00\x00\x00\x00\x00\x00\x00\x00\x00\x00\x00\x00\x00\x00\x00\x00\x00\x00" ]
                   </localMem>
                   ...
                   ...
                   <memoryUsed>
                     17
                   </memoryUsed>
                   <callGas>
                     9079256848778909779
                   </callGas>
                   <static>
                     false
                   </static>
                   <callDepth>
                     0
                   </callDepth>
                 </callState>
                 <substate>
                   <log>
                     ListItem ( { 728815563385977040452943777879061427756277306518 | ListItem ( 29485693714967335757563038618841744472215891622979272243827124658718922284880 ) | b"\x00\x00\x00\x00\x00\x00\x00\x00\x00\x00\x00\x00\x00\x00\x00\x00\x00\x00\x00\x00\x00\x00\x00\x00\x00\x00\x00\x00\x00\x00\x00 \x00\x00\x00\x00\x00\x00\x00\x00\x00\x00\x00\x00\x00\x00\x00\x00\x00\x00\x00\x00\x00\x00\x00\x00\x00\x00\x00\x00\x00\x00\x00\"Error: a == b not satisfied [uint]\x00\x00\x00\x00\x00\x00\x00\x00\x00\x00\x00\x00\x00\x00\x00\x00\x00\x00\x00\x00\x00\x00\x00\x00\x00\x00\x00\x00\x00\x00" } ) ListItem ( { 728815563385977040452943777879061427756277306518 | ListItem ( 80904256614161075919025625882663817043659112028191499838463115877652359487912 ) | b"\x00\x00\x00\x00\x00\x00\x00\x00\x00\x00\x00\x00\x00\x00\x00\x00\x00\x00\x00\x00\x00\x00\x00\x00\x00\x00\x00\x00\x00\x00\x00@" +Bytes #range ( padLeftBytes ( #asByteStack ( VV0_a_114b9705:Int ) , 32 , 0 ) , 0 , minInt ( 96 , lengthBytes ( padLeftBytes ( #asByteStack ( VV0_a_114b9705:Int ) , 32 , 0 ) ) ) ) +Bytes #range ( b"\x00\x00\x00\x00\x00\x00\x00\x00\x00\x00\x00\x00\x00\x00\x00\x00\x00\x00\x00\x00\x00\x00\x00\x00\x00\x00\x00\x00\x00\x00\x00\x00\x00\x00\x00\x00\x00\x00\x00\x00\x00\x00\x00\x00\x00\x00\x00\x00\x00\x00\x00\x00\x00\x00\x00\x00\x00\x00\x00\x00\x00\x00\x00\x00\x00\x00\x00\x00\x00\x00\x00\x00\x00\x00\x00\x00\x00\x00\x00\x00\x00\x00\x00\x00\x00\x00\x00\x00\x00\x00\x00\x00\x00\x00\x00\x80\x00\x00\x00\x00\x00\x00\x00\x00\x00\x00\x00\x00\x00\x00\x00\x00\x00\x00\x00\x00\x00\x00\x00\x00\x00\x00\x00\x00\x00\x00\x00\x00Lc\xe5b\x00\x00\x00\x00\x00\x00\x00\x00\x00\x00\x00\x00\x00\x00\x00\x00\x00\x00\x00\x00\x00\x00\x00\x00\x00\x00\x00\x00" [ 132 := padLeftBytes ( #asByteStack ( bool2Word ( VV0_a_114b9705:Int ==Int VV1_b_114b9705:Int ) ) , 32 , 0 ) ] [ 128 := b"\x00\x00\x00\x00\x00\x00\x00\x00\x00\x00\x00\x00\x00\x00\x00\x00\x00\x00\x00\x00\x00\x00\x00\x00\x00\x00\x00\x00\x00\x00\x00@" ] [ 160 := b"\x00\x00\x00\x00\x00\x00\x00\x00\x00\x00\x00\x00\x00\x00\x00\x00\x00\x00\x00\x00\x00\x00\x00\x00\x00\x00\x00\x00\x00\x00\x00\"" ] [ 192 := b"\x00\x00\x00\x00\x00\x00\x00\x00\x00\x00\x00\x00\x00\x00\x00\x00\x00\x00\x00\x00\x00\x00\x00\x00\x00\x00\x00\x00\x00\x00\x00\n" ] [ 224 := b"      Left\x00\x00\x00\x00\x00\x00\x00\x00\x00\x00\x00\x00\x00\x00\x00\x00\x00\x00\x00\x00\x00\x00" ] , ( lengthBytes ( padLeftBytes ( #asByteStack ( VV0_a_114b9705:Int ) , 32 , 0 ) ) +Int 160 ) , ( 96 -Int minInt ( 96 , lengthBytes ( padLeftBytes ( #asByteStack ( VV0_a_114b9705:Int ) , 32 , 0 ) ) ) ) ) } ) ListItem ( { 728815563385977040452943777879061427756277306518 | ListItem ( 80904256614161075919025625882663817043659112028191499838463115877652359487912 ) | b"\x00\x00\x00\x00\x00\x00\x00\x00\x00\x00\x00\x00\x00\x00\x00\x00\x00\x00\x00\x00\x00\x00\x00\x00\x00\x00\x00\x00\x00\x00\x00@" +Bytes #range ( padLeftBytes ( #asByteStack ( VV1_b_114b9705:Int ) , 32 , 0 ) , 0 , minInt ( 96 , lengthBytes ( padLeftBytes ( #asByteStack ( VV1_b_114b9705:Int ) , 32 , 0 ) ) ) ) +Bytes #range ( b"\x00\x00\x00\x00\x00\x00\x00\x00\x00\x00\x00\x00\x00\x00\x00\x00\x00\x00\x00\x00\x00\x00\x00\x00\x00\x00\x00\x00\x00\x00\x00\x00\x00\x00\x00\x00\x00\x00\x00\x00\x00\x00\x00\x00\x00\x00\x00\x00\x00\x00\x00\x00\x00\x00\x00\x00\x00\x00\x00\x00\x00\x00\x00\x00\x00\x00\x00\x00\x00\x00\x00\x00\x00\x00\x00\x00\x00\x00\x00\x00\x00\x00\x00\x00\x00\x00\x00\x00\x00\x00\x00\x00\x00\x00\x00\x80\x00\x00\x00\x00\x00\x00\x00\x00\x00\x00\x00\x00\x00\x00\x00\x00\x00\x00\x00\x00\x00\x00\x00\x00\x00\x00\x00\x00\x00\x00\x00\x00Lc\xe5b\x00\x00\x00\x00\x00\x00\x00\x00\x00\x00\x00\x00\x00\x00\x00\x00\x00\x00\x00\x00\x00\x00\x00\x00\x00\x00\x00\x00" [ 132 := padLeftBytes ( #asByteStack ( bool2Word ( VV0_a_114b9705:Int ==Int VV1_b_114b9705:Int ) ) , 32 , 0 ) ] [ 128 := b"\x00\x00\x00\x00\x00\x00\x00\x00\x00\x00\x00\x00\x00\x00\x00\x00\x00\x00\x00\x00\x00\x00\x00\x00\x00\x00\x00\x00\x00\x00\x00@" ] [ 160 := b"\x00\x00\x00\x00\x00\x00\x00\x00\x00\x00\x00\x00\x00\x00\x00\x00\x00\x00\x00\x00\x00\x00\x00\x00\x00\x00\x00\x00\x00\x00\x00\"" ] [ 192 := b"\x00\x00\x00\x00\x00\x00\x00\x00\x00\x00\x00\x00\x00\x00\x00\x00\x00\x00\x00\x00\x00\x00\x00\x00\x00\x00\x00\x00\x00\x00\x00\n" ] [ 224 := b"      Left\x00\x00\x00\x00\x00\x00\x00\x00\x00\x00\x00\x00\x00\x00\x00\x00\x00\x00\x00\x00\x00\x00" ] [ 160 := padLeftBytes ( #asByteStack ( VV0_a_114b9705:Int ) , 32 , 0 ) ] [ 192 := b"\x00\x00\x00\x00\x00\x00\x00\x00\x00\x00\x00\x00\x00\x00\x00\x00\x00\x00\x00\x00\x00\x00\x00\x00\x00\x00\x00\x00\x00\x00\x00\n" ] [ 224 := b"     Right\x00\x00\x00\x00\x00\x00\x00\x00\x00\x00\x00\x00\x00\x00\x00\x00\x00\x00\x00\x00\x00\x00" ] , ( lengthBytes ( padLeftBytes ( #asByteStack ( VV1_b_114b9705:Int ) , 32 , 0 ) ) +Int 160 ) , ( 96 -Int minInt ( 96 , lengthBytes ( padLeftBytes ( #asByteStack ( VV1_b_114b9705:Int ) , 32 , 0 ) ) ) ) ) } )
                   </log>
                   <accessedAccounts>
                     SetItem ( 645326474426547203313410069153905908525362434349 )
                   </accessedAccounts>
                   <accessedStorage>
                     ( 728815563385977040452943777879061427756277306518 |-> SetItem ( 0 ) )
                   </accessedStorage>
                   ...
                 </substate>
                 <origin>
                   ORIGIN_ID:Int
                 </origin>
                 <block>
                   <number>
                     NUMBER_CELL:Int
                   </number>
                   ...
                 </block>
                 ...
               </evm>
               <network>
                 <accounts>
                   ( <account>
                     <acctID>
                       645326474426547203313410069153905908525362434349
                     </acctID>
                     <balance>
                       0
                     </balance>
                     ...
                     <storage>
                       ( 46308022326495007027972728677917914892729792999299745830475596687180801507328 |-> 1 )
                     </storage>
                     <origStorage>
                       .Map
                     </origStorage>
                     <nonce>
                       0
                     </nonce>
                   </account>
                   <account>
                     <acctID>
                       728815563385977040452943777879061427756277306518
                     </acctID>
                     <balance>
                       0
                     </balance>
                     ...
                     <storage>
                       ( 0 |-> 256 )
                     </storage>
                     <origStorage>
                       .Map
                     </origStorage>
                     <nonce>
                       1
                     </nonce>
                   </account> )
                 </accounts>
                 ...
               </network>
             </ethereum>
             ...
           </kevm>
           <cheatcodes>
             <prank>
               <prevCaller>
                 .Account
               </prevCaller>
               <prevOrigin>
                 .Account
               </prevOrigin>
               <newCaller>
                 .Account
               </newCaller>
               <newOrigin>
                 .Account
               </newOrigin>
               <active>
                 false
               </active>
               <singleCall>
                 false
               </singleCall>
               ...
             </prank>
             <expectedRevert>
               <isRevertExpected>
                 false
               </isRevertExpected>
               ...
             </expectedRevert>
             <expectedOpcode>
               <isOpcodeExpected>
                 false
               </isOpcodeExpected>
               <expectedAddress>
                 .Account
               </expectedAddress>
               <expectedValue>
                 0
               </expectedValue>
               <expectedData>
                 b""
               </expectedData>
               <opcodeType>
                 .OpcodeType
               </opcodeType>
             </expectedOpcode>
             <expectEmit>
               <recordEvent>
                 false
               </recordEvent>
               <isEventExpected>
                 false
               </isEventExpected>
               ...
             </expectEmit>
             <whitelist>
               <isCallWhitelistActive>
                 false
               </isCallWhitelistActive>
               <isStorageWhitelistActive>
                 false
               </isStorageWhitelistActive>
               <addressSet>
                 .Set
               </addressSet>
               <storageSlotSet>
                 .Set
               </storageSlotSet>
             </whitelist>
           </cheatcodes>
         </foundry>
      requires ( 0 <=Int CALLER_ID:Int
       andBool ( 0 <=Int ORIGIN_ID:Int
       andBool ( VV0_a_114b9705:Int =/=K VV1_b_114b9705:Int
       andBool ( 0 <=Int NUMBER_CELL:Int
       andBool ( 0 <=Int VV0_a_114b9705:Int
       andBool ( 0 <=Int VV1_b_114b9705:Int
       andBool ( CALLER_ID:Int <Int pow160
       andBool ( ORIGIN_ID:Int <Int pow160
       andBool ( NUMBER_CELL:Int <=Int maxSInt256
       andBool ( VV0_a_114b9705:Int <Int pow256
       andBool ( VV1_b_114b9705:Int <Int pow256
       andBool ( b"\x00\x00\x00\x00\x00\x00\x00\x00\x00\x00\x00\x00\x00\x00\x00\x00\x00\x00\x00\x00\x00\x00\x00\x00\x00\x00\x00\x00\x00\x00\x00\x01" ==K #range ( #range ( padLeftBytes ( #asByteStack ( bool2Word ( VV0_a_114b9705:Int ==Int VV1_b_114b9705:Int ) ) , 32 , 0 ) , 0 , minInt ( 32 , lengthBytes ( padLeftBytes ( #asByteStack ( bool2Word ( VV0_a_114b9705:Int ==Int VV1_b_114b9705:Int ) ) , 32 , 0 ) ) ) ) +Bytes #range ( b"\x00\x00\x00\x00\x00\x00\x00\x00\x00\x00\x00\x00\x00\x00\x00\x00\x00\x00\x00\x00\x00\x00\x00\x00\x00\x00\x00\x00\x00\x00\x00\x00\x00\x00\x00\x00\x00\x00\x00\x00\x00\x00\x00\x00\x00\x00\x00\x00\x00\x00\x00\x00\x00\x00\x00\x00\x00\x00\x00\x00\x00\x00\x00\x00\x00\x00\x00\x00\x00\x00\x00\x00\x00\x00\x00\x00\x00\x00\x00\x00\x00\x00\x00\x00\x00\x00\x00\x00\x00\x00\x00\x00\x00\x00\x00\x80\x00\x00\x00\x00\x00\x00\x00\x00\x00\x00\x00\x00\x00\x00\x00\x00\x00\x00\x00\x00\x00\x00\x00\x00\x00\x00\x00\x00\x00\x00\x00\x00Lc\xe5b\x00\x00\x00\x00\x00\x00\x00\x00\x00\x00\x00\x00\x00\x00\x00\x00\x00\x00\x00\x00\x00\x00\x00\x00\x00\x00\x00\x00" , ( lengthBytes ( padLeftBytes ( #asByteStack ( bool2Word ( VV0_a_114b9705:Int ==Int VV1_b_114b9705:Int ) ) , 32 , 0 ) ) +Int 132 ) , ( 32 -Int minInt ( 32 , lengthBytes ( padLeftBytes ( #asByteStack ( bool2Word ( VV0_a_114b9705:Int ==Int VV1_b_114b9705:Int ) ) , 32 , 0 ) ) ) ) ) , 0 , ( minInt ( 32 , lengthBytes ( padLeftBytes ( #asByteStack ( bool2Word ( VV0_a_114b9705:Int ==Int VV1_b_114b9705:Int ) ) , 32 , 0 ) ) ) +Int lengthBytes ( #range ( b"\x00\x00\x00\x00\x00\x00\x00\x00\x00\x00\x00\x00\x00\x00\x00\x00\x00\x00\x00\x00\x00\x00\x00\x00\x00\x00\x00\x00\x00\x00\x00\x00\x00\x00\x00\x00\x00\x00\x00\x00\x00\x00\x00\x00\x00\x00\x00\x00\x00\x00\x00\x00\x00\x00\x00\x00\x00\x00\x00\x00\x00\x00\x00\x00\x00\x00\x00\x00\x00\x00\x00\x00\x00\x00\x00\x00\x00\x00\x00\x00\x00\x00\x00\x00\x00\x00\x00\x00\x00\x00\x00\x00\x00\x00\x00\x80\x00\x00\x00\x00\x00\x00\x00\x00\x00\x00\x00\x00\x00\x00\x00\x00\x00\x00\x00\x00\x00\x00\x00\x00\x00\x00\x00\x00\x00\x00\x00\x00Lc\xe5b\x00\x00\x00\x00\x00\x00\x00\x00\x00\x00\x00\x00\x00\x00\x00\x00\x00\x00\x00\x00\x00\x00\x00\x00\x00\x00\x00\x00" , ( lengthBytes ( padLeftBytes ( #asByteStack ( bool2Word ( VV0_a_114b9705:Int ==Int VV1_b_114b9705:Int ) ) , 32 , 0 ) ) +Int 132 ) , ( 32 -Int minInt ( 32 , lengthBytes ( padLeftBytes ( #asByteStack ( bool2Word ( VV0_a_114b9705:Int ==Int VV1_b_114b9705:Int ) ) , 32 , 0 ) ) ) ) ) ) ) )
               ))))))))))))
      [label(BASIC-BLOCK-15-TO-16)]
    
    rule [BASIC-BLOCK-16-TO-17]: <foundry>
           <kevm>
             <k>
               #halt
               ~> ( #pc [ STOP ]
               ~> #execute => .K )
               ~> _CONTINUATION
             </k>
             <mode>
               NORMAL
             </mode>
             <schedule>
               LONDON
             </schedule>
             <ethereum>
               <evm>
                 <output>
                   b""
                 </output>
                 <statusCode>
                   EVMC_SUCCESS
                 </statusCode>
                 <callStack>
                   .List
                 </callStack>
                 <interimStates>
                   .List
                 </interimStates>
                 <callState>
                   ...
                   ...
                   <id>
                     728815563385977040452943777879061427756277306518
                   </id>
                   <caller>
                     CALLER_ID:Int
                   </caller>
                   <callData>
                     b"_.p\xfb" +Bytes #buf ( 32 , VV0_a_114b9705:Int ) +Bytes #buf ( 32 , VV1_b_114b9705:Int )
                   </callData>
                   <callValue>
                     0
                   </callValue>
                   <wordStack>
                     ( selector ( "testFail_assume_false(uint256,uint256)" ) : .WordStack )
                   </wordStack>
                   <localMem>
                     b"\x00\x00\x00\x00\x00\x00\x00\x00\x00\x00\x00\x00\x00\x00\x00\x00\x00\x00\x00\x00\x00\x00\x00\x00\x00\x00\x00\x00\x00\x00\x00\x00\x00\x00\x00\x00\x00\x00\x00\x00\x00\x00\x00\x00\x00\x00\x00\x00\x00\x00\x00\x00\x00\x00\x00\x00\x00\x00\x00\x00\x00\x00\x00\x00\x00\x00\x00\x00\x00\x00\x00\x00\x00\x00\x00\x00\x00\x00\x00\x00\x00\x00\x00\x00\x00\x00\x00\x00\x00\x00\x00\x00\x00\x00\x01\x84\x00\x00\x00\x00\x00\x00\x00\x00\x00\x00\x00\x00\x00\x00\x00\x00\x00\x00\x00\x00\x00\x00\x00\x00\x00\x00\x00\x00\x00\x00\x00\x00Lc\xe5b\x00\x00\x00\x00\x00\x00\x00\x00\x00\x00\x00\x00\x00\x00\x00\x00\x00\x00\x00\x00\x00\x00\x00\x00\x00\x00\x00\x00" [ 132 := padLeftBytes ( #asByteStack ( bool2Word ( VV0_a_114b9705:Int ==Int VV1_b_114b9705:Int ) ) , 32 , 0 ) ] [ 128 := b"\x00\x00\x00\x00\x00\x00\x00\x00\x00\x00\x00\x00\x00\x00\x00\x00\x00\x00\x00\x00\x00\x00\x00\x00\x00\x00\x00\x00\x00\x00\x00`" ] [ 160 := b"\x00\x00\x00\x00\x00\x00\x00\x00\x00\x00\x00\x00\x00\x00\x00\x00\x00\x00\x00\x00\x00\x00\x00\x00\x00\x00\x00\x00\x00\x00\x00\"" ] [ 192 := b"\x00\x00\x00\x00\x00\x00\x00\x00\x00\x00\x00\x00\x00\x00\x00\x00\x00\x00\x00\x00\x00\x00\x00\x00\x00\x00\x00\x00\x00\x00\x00\n" ] [ 224 := b"      Left\x00\x00\x00\x00\x00\x00\x00\x00\x00\x00\x00\x00\x00\x00\x00\x00\x00\x00\x00\x00\x00\x00" ] [ 160 := padLeftBytes ( #asByteStack ( VV0_a_114b9705:Int ) , 32 , 0 ) ] [ 192 := b"\x00\x00\x00\x00\x00\x00\x00\x00\x00\x00\x00\x00\x00\x00\x00\x00\x00\x00\x00\x00\x00\x00\x00\x00\x00\x00\x00\x00\x00\x00\x00\n" ] [ 224 := b"     Right\x00\x00\x00\x00\x00\x00\x00\x00\x00\x00\x00\x00\x00\x00\x00\x00\x00\x00\x00\x00\x00\x00" ] [ 160 := padLeftBytes ( #asByteStack ( VV1_b_114b9705:Int ) , 32 , 0 ) ] [ 160 := b"\x00\x00\x00\x00\x00\x00\x00\x00\x00\x00\x00\x00q\tp\x9e\xcf\xa9\x1a\x80bo\xf3\x98\x9dh\xf6\x7f[\x1d\xd1-" ] [ 192 := b"failed\x00\x00\x00\x00\x00\x00\x00\x00\x00\x00\x00\x00\x00\x00\x00\x00\x00\x00\x00\x00\x00\x00\x00\x00\x00\x00" ] [ 224 := b"\x00\x00\x00\x00\x00\x00\x00\x00\x00\x00\x00\x00\x00\x00\x00\x00\x00\x00\x00\x00\x00\x00\x00\x00\x00\x00\x00\x00\x00\x00\x00\x01" ] [ 256 := b"\x00\x00\x00\x00\x00\x00\x00\x00\x00\x00\x00\x00\x00\x00\x00\x00\x00\x00\x00\x00\x00\x00\x00\x00\x00\x00\x00\x00\x00\x00\x00d" ] [ 288 := b"p\xca\x10\xbb\x00\x00\x00\x00\x00\x00\x00\x00\x00\x00\x00\x00\x00\x00\x00\x00\x00\x00\x00\x00\x00\x00\x00\x00\x00\x00\x00\x00" ] [ 292 := b"\x00\x00\x00\x00\x00\x00\x00\x00\x00\x00\x00\x00q\tp\x9e\xcf\xa9\x1a\x80bo\xf3\x98\x9dh\xf6\x7f[\x1d\xd1-" ] [ 324 := b"failed\x00\x00\x00\x00\x00\x00\x00\x00\x00\x00\x00\x00\x00\x00\x00\x00\x00\x00\x00\x00\x00\x00\x00\x00\x00\x00" ] [ 356 := b"\x00\x00\x00\x00\x00\x00\x00\x00\x00\x00\x00\x00\x00\x00\x00\x00\x00\x00\x00\x00\x00\x00\x00\x00\x00\x00\x00\x00\x00\x00\x00\x01" ] [ 388 := b"p\xca\x10\xbb\x00\x00\x00\x00\x00\x00\x00\x00\x00\x00\x00\x00q\tp\x9e\xcf\xa9\x1a\x80bo\xf3\x98\x9dh\xf6\x7f" ] [ 388 := b"" ] [ 420 := b"[\x1d\xd1-failed\x00\x00\x00\x00\x00\x00\x00\x00\x00\x00\x00\x00\x00\x00\x00\x00\x00\x00\x00\x00\x00\x00" ] [ 452 := b"\x00\x00\x00\x00\x00\x00\x00\x00\x00\x00\x00\x00\x00\x00\x00\x00\x00\x00\x00\x00\x00\x00\x00\x00\x00\x00\x00\x00\x00\x00\x00\x00" ] [ 484 := b"\x00\x00\x00\x01p\xca\x10\xbb\x00\x00\x00\x00\x00\x00\x00\x00\x00\x00\x00\x00q\tp\x9e\xcf\xa9\x1a\x80bo\xf3\x98" ] [ 488 := b"\x00\x00\x00\x00\x00\x00\x00\x00\x00\x00\x00\x00\x00\x00\x00\x00\x00\x00\x00\x00\x00\x00\x00\x00\x00\x00\x00\x00\x00\x00\x00\x00" ]
                   </localMem>
                   ...
                   ...
                   <memoryUsed>
                     17
                   </memoryUsed>
                   <callGas>
                     9079256848778909779
                   </callGas>
                   <static>
                     false
                   </static>
                   <callDepth>
                     0
                   </callDepth>
                 </callState>
                 <substate>
                   <log>
                     ListItem ( { 728815563385977040452943777879061427756277306518 | ListItem ( 29485693714967335757563038618841744472215891622979272243827124658718922284880 ) | b"\x00\x00\x00\x00\x00\x00\x00\x00\x00\x00\x00\x00\x00\x00\x00\x00\x00\x00\x00\x00\x00\x00\x00\x00\x00\x00\x00\x00\x00\x00\x00 \x00\x00\x00\x00\x00\x00\x00\x00\x00\x00\x00\x00\x00\x00\x00\x00\x00\x00\x00\x00\x00\x00\x00\x00\x00\x00\x00\x00\x00\x00\x00\"Error: a == b not satisfied [uint]\x00\x00\x00\x00\x00\x00\x00\x00\x00\x00\x00\x00\x00\x00\x00\x00\x00\x00\x00\x00\x00\x00\x00\x00\x00\x00\x00\x00\x00\x00" } ) ListItem ( { 728815563385977040452943777879061427756277306518 | ListItem ( 80904256614161075919025625882663817043659112028191499838463115877652359487912 ) | b"\x00\x00\x00\x00\x00\x00\x00\x00\x00\x00\x00\x00\x00\x00\x00\x00\x00\x00\x00\x00\x00\x00\x00\x00\x00\x00\x00\x00\x00\x00\x00@" +Bytes #range ( padLeftBytes ( #asByteStack ( VV0_a_114b9705:Int ) , 32 , 0 ) , 0 , minInt ( 96 , lengthBytes ( padLeftBytes ( #asByteStack ( VV0_a_114b9705:Int ) , 32 , 0 ) ) ) ) +Bytes #range ( b"\x00\x00\x00\x00\x00\x00\x00\x00\x00\x00\x00\x00\x00\x00\x00\x00\x00\x00\x00\x00\x00\x00\x00\x00\x00\x00\x00\x00\x00\x00\x00\x00\x00\x00\x00\x00\x00\x00\x00\x00\x00\x00\x00\x00\x00\x00\x00\x00\x00\x00\x00\x00\x00\x00\x00\x00\x00\x00\x00\x00\x00\x00\x00\x00\x00\x00\x00\x00\x00\x00\x00\x00\x00\x00\x00\x00\x00\x00\x00\x00\x00\x00\x00\x00\x00\x00\x00\x00\x00\x00\x00\x00\x00\x00\x00\x80\x00\x00\x00\x00\x00\x00\x00\x00\x00\x00\x00\x00\x00\x00\x00\x00\x00\x00\x00\x00\x00\x00\x00\x00\x00\x00\x00\x00\x00\x00\x00\x00Lc\xe5b\x00\x00\x00\x00\x00\x00\x00\x00\x00\x00\x00\x00\x00\x00\x00\x00\x00\x00\x00\x00\x00\x00\x00\x00\x00\x00\x00\x00" [ 132 := padLeftBytes ( #asByteStack ( bool2Word ( VV0_a_114b9705:Int ==Int VV1_b_114b9705:Int ) ) , 32 , 0 ) ] [ 128 := b"\x00\x00\x00\x00\x00\x00\x00\x00\x00\x00\x00\x00\x00\x00\x00\x00\x00\x00\x00\x00\x00\x00\x00\x00\x00\x00\x00\x00\x00\x00\x00@" ] [ 160 := b"\x00\x00\x00\x00\x00\x00\x00\x00\x00\x00\x00\x00\x00\x00\x00\x00\x00\x00\x00\x00\x00\x00\x00\x00\x00\x00\x00\x00\x00\x00\x00\"" ] [ 192 := b"\x00\x00\x00\x00\x00\x00\x00\x00\x00\x00\x00\x00\x00\x00\x00\x00\x00\x00\x00\x00\x00\x00\x00\x00\x00\x00\x00\x00\x00\x00\x00\n" ] [ 224 := b"      Left\x00\x00\x00\x00\x00\x00\x00\x00\x00\x00\x00\x00\x00\x00\x00\x00\x00\x00\x00\x00\x00\x00" ] , ( lengthBytes ( padLeftBytes ( #asByteStack ( VV0_a_114b9705:Int ) , 32 , 0 ) ) +Int 160 ) , ( 96 -Int minInt ( 96 , lengthBytes ( padLeftBytes ( #asByteStack ( VV0_a_114b9705:Int ) , 32 , 0 ) ) ) ) ) } ) ListItem ( { 728815563385977040452943777879061427756277306518 | ListItem ( 80904256614161075919025625882663817043659112028191499838463115877652359487912 ) | b"\x00\x00\x00\x00\x00\x00\x00\x00\x00\x00\x00\x00\x00\x00\x00\x00\x00\x00\x00\x00\x00\x00\x00\x00\x00\x00\x00\x00\x00\x00\x00@" +Bytes #range ( padLeftBytes ( #asByteStack ( VV1_b_114b9705:Int ) , 32 , 0 ) , 0 , minInt ( 96 , lengthBytes ( padLeftBytes ( #asByteStack ( VV1_b_114b9705:Int ) , 32 , 0 ) ) ) ) +Bytes #range ( b"\x00\x00\x00\x00\x00\x00\x00\x00\x00\x00\x00\x00\x00\x00\x00\x00\x00\x00\x00\x00\x00\x00\x00\x00\x00\x00\x00\x00\x00\x00\x00\x00\x00\x00\x00\x00\x00\x00\x00\x00\x00\x00\x00\x00\x00\x00\x00\x00\x00\x00\x00\x00\x00\x00\x00\x00\x00\x00\x00\x00\x00\x00\x00\x00\x00\x00\x00\x00\x00\x00\x00\x00\x00\x00\x00\x00\x00\x00\x00\x00\x00\x00\x00\x00\x00\x00\x00\x00\x00\x00\x00\x00\x00\x00\x00\x80\x00\x00\x00\x00\x00\x00\x00\x00\x00\x00\x00\x00\x00\x00\x00\x00\x00\x00\x00\x00\x00\x00\x00\x00\x00\x00\x00\x00\x00\x00\x00\x00Lc\xe5b\x00\x00\x00\x00\x00\x00\x00\x00\x00\x00\x00\x00\x00\x00\x00\x00\x00\x00\x00\x00\x00\x00\x00\x00\x00\x00\x00\x00" [ 132 := padLeftBytes ( #asByteStack ( bool2Word ( VV0_a_114b9705:Int ==Int VV1_b_114b9705:Int ) ) , 32 , 0 ) ] [ 128 := b"\x00\x00\x00\x00\x00\x00\x00\x00\x00\x00\x00\x00\x00\x00\x00\x00\x00\x00\x00\x00\x00\x00\x00\x00\x00\x00\x00\x00\x00\x00\x00@" ] [ 160 := b"\x00\x00\x00\x00\x00\x00\x00\x00\x00\x00\x00\x00\x00\x00\x00\x00\x00\x00\x00\x00\x00\x00\x00\x00\x00\x00\x00\x00\x00\x00\x00\"" ] [ 192 := b"\x00\x00\x00\x00\x00\x00\x00\x00\x00\x00\x00\x00\x00\x00\x00\x00\x00\x00\x00\x00\x00\x00\x00\x00\x00\x00\x00\x00\x00\x00\x00\n" ] [ 224 := b"      Left\x00\x00\x00\x00\x00\x00\x00\x00\x00\x00\x00\x00\x00\x00\x00\x00\x00\x00\x00\x00\x00\x00" ] [ 160 := padLeftBytes ( #asByteStack ( VV0_a_114b9705:Int ) , 32 , 0 ) ] [ 192 := b"\x00\x00\x00\x00\x00\x00\x00\x00\x00\x00\x00\x00\x00\x00\x00\x00\x00\x00\x00\x00\x00\x00\x00\x00\x00\x00\x00\x00\x00\x00\x00\n" ] [ 224 := b"     Right\x00\x00\x00\x00\x00\x00\x00\x00\x00\x00\x00\x00\x00\x00\x00\x00\x00\x00\x00\x00\x00\x00" ] , ( lengthBytes ( padLeftBytes ( #asByteStack ( VV1_b_114b9705:Int ) , 32 , 0 ) ) +Int 160 ) , ( 96 -Int minInt ( 96 , lengthBytes ( padLeftBytes ( #asByteStack ( VV1_b_114b9705:Int ) , 32 , 0 ) ) ) ) ) } )
                   </log>
                   <accessedAccounts>
                     SetItem ( 645326474426547203313410069153905908525362434349 )
                   </accessedAccounts>
                   <accessedStorage>
                     ( 728815563385977040452943777879061427756277306518 |-> SetItem ( 0 ) )
                   </accessedStorage>
                   ...
                 </substate>
                 <origin>
                   ORIGIN_ID:Int
                 </origin>
                 <block>
                   <number>
                     NUMBER_CELL:Int
                   </number>
                   ...
                 </block>
                 ...
               </evm>
               <network>
                 <accounts>
                   ( <account>
                     <acctID>
                       645326474426547203313410069153905908525362434349
                     </acctID>
                     <balance>
                       0
                     </balance>
                     ...
                     <storage>
                       ( 46308022326495007027972728677917914892729792999299745830475596687180801507328 |-> 1 )
                     </storage>
                     <origStorage>
                       .Map
                     </origStorage>
                     <nonce>
                       0
                     </nonce>
                   </account>
                   <account>
                     <acctID>
                       728815563385977040452943777879061427756277306518
                     </acctID>
                     <balance>
                       0
                     </balance>
                     ...
                     <storage>
                       ( 0 |-> 256 )
                     </storage>
                     <origStorage>
                       .Map
                     </origStorage>
                     <nonce>
                       1
                     </nonce>
                   </account> )
                 </accounts>
                 ...
               </network>
             </ethereum>
             ...
           </kevm>
           <cheatcodes>
             <prank>
               <prevCaller>
                 .Account
               </prevCaller>
               <prevOrigin>
                 .Account
               </prevOrigin>
               <newCaller>
                 .Account
               </newCaller>
               <newOrigin>
                 .Account
               </newOrigin>
               <active>
                 false
               </active>
               <singleCall>
                 false
               </singleCall>
               ...
             </prank>
             <expectedRevert>
               <isRevertExpected>
                 false
               </isRevertExpected>
               ...
             </expectedRevert>
             <expectedOpcode>
               <isOpcodeExpected>
                 false
               </isOpcodeExpected>
               <expectedAddress>
                 .Account
               </expectedAddress>
               <expectedValue>
                 0
               </expectedValue>
               <expectedData>
                 b""
               </expectedData>
               <opcodeType>
                 .OpcodeType
               </opcodeType>
             </expectedOpcode>
             <expectEmit>
               <recordEvent>
                 false
               </recordEvent>
               <isEventExpected>
                 false
               </isEventExpected>
               ...
             </expectEmit>
             <whitelist>
               <isCallWhitelistActive>
                 false
               </isCallWhitelistActive>
               <isStorageWhitelistActive>
                 false
               </isStorageWhitelistActive>
               <addressSet>
                 .Set
               </addressSet>
               <storageSlotSet>
                 .Set
               </storageSlotSet>
             </whitelist>
           </cheatcodes>
         </foundry>
      requires ( 0 <=Int CALLER_ID:Int
       andBool ( 0 <=Int ORIGIN_ID:Int
       andBool ( VV0_a_114b9705:Int =/=K VV1_b_114b9705:Int
       andBool ( 0 <=Int NUMBER_CELL:Int
       andBool ( 0 <=Int VV0_a_114b9705:Int
       andBool ( 0 <=Int VV1_b_114b9705:Int
       andBool ( CALLER_ID:Int <Int pow160
       andBool ( ORIGIN_ID:Int <Int pow160
       andBool ( NUMBER_CELL:Int <=Int maxSInt256
       andBool ( VV0_a_114b9705:Int <Int pow256
       andBool ( VV1_b_114b9705:Int <Int pow256
       andBool ( b"\x00\x00\x00\x00\x00\x00\x00\x00\x00\x00\x00\x00\x00\x00\x00\x00\x00\x00\x00\x00\x00\x00\x00\x00\x00\x00\x00\x00\x00\x00\x00\x01" ==K #range ( #range ( padLeftBytes ( #asByteStack ( bool2Word ( VV0_a_114b9705:Int ==Int VV1_b_114b9705:Int ) ) , 32 , 0 ) , 0 , minInt ( 32 , lengthBytes ( padLeftBytes ( #asByteStack ( bool2Word ( VV0_a_114b9705:Int ==Int VV1_b_114b9705:Int ) ) , 32 , 0 ) ) ) ) +Bytes #range ( b"\x00\x00\x00\x00\x00\x00\x00\x00\x00\x00\x00\x00\x00\x00\x00\x00\x00\x00\x00\x00\x00\x00\x00\x00\x00\x00\x00\x00\x00\x00\x00\x00\x00\x00\x00\x00\x00\x00\x00\x00\x00\x00\x00\x00\x00\x00\x00\x00\x00\x00\x00\x00\x00\x00\x00\x00\x00\x00\x00\x00\x00\x00\x00\x00\x00\x00\x00\x00\x00\x00\x00\x00\x00\x00\x00\x00\x00\x00\x00\x00\x00\x00\x00\x00\x00\x00\x00\x00\x00\x00\x00\x00\x00\x00\x00\x80\x00\x00\x00\x00\x00\x00\x00\x00\x00\x00\x00\x00\x00\x00\x00\x00\x00\x00\x00\x00\x00\x00\x00\x00\x00\x00\x00\x00\x00\x00\x00\x00Lc\xe5b\x00\x00\x00\x00\x00\x00\x00\x00\x00\x00\x00\x00\x00\x00\x00\x00\x00\x00\x00\x00\x00\x00\x00\x00\x00\x00\x00\x00" , ( lengthBytes ( padLeftBytes ( #asByteStack ( bool2Word ( VV0_a_114b9705:Int ==Int VV1_b_114b9705:Int ) ) , 32 , 0 ) ) +Int 132 ) , ( 32 -Int minInt ( 32 , lengthBytes ( padLeftBytes ( #asByteStack ( bool2Word ( VV0_a_114b9705:Int ==Int VV1_b_114b9705:Int ) ) , 32 , 0 ) ) ) ) ) , 0 , ( minInt ( 32 , lengthBytes ( padLeftBytes ( #asByteStack ( bool2Word ( VV0_a_114b9705:Int ==Int VV1_b_114b9705:Int ) ) , 32 , 0 ) ) ) +Int lengthBytes ( #range ( b"\x00\x00\x00\x00\x00\x00\x00\x00\x00\x00\x00\x00\x00\x00\x00\x00\x00\x00\x00\x00\x00\x00\x00\x00\x00\x00\x00\x00\x00\x00\x00\x00\x00\x00\x00\x00\x00\x00\x00\x00\x00\x00\x00\x00\x00\x00\x00\x00\x00\x00\x00\x00\x00\x00\x00\x00\x00\x00\x00\x00\x00\x00\x00\x00\x00\x00\x00\x00\x00\x00\x00\x00\x00\x00\x00\x00\x00\x00\x00\x00\x00\x00\x00\x00\x00\x00\x00\x00\x00\x00\x00\x00\x00\x00\x00\x80\x00\x00\x00\x00\x00\x00\x00\x00\x00\x00\x00\x00\x00\x00\x00\x00\x00\x00\x00\x00\x00\x00\x00\x00\x00\x00\x00\x00\x00\x00\x00\x00Lc\xe5b\x00\x00\x00\x00\x00\x00\x00\x00\x00\x00\x00\x00\x00\x00\x00\x00\x00\x00\x00\x00\x00\x00\x00\x00\x00\x00\x00\x00" , ( lengthBytes ( padLeftBytes ( #asByteStack ( bool2Word ( VV0_a_114b9705:Int ==Int VV1_b_114b9705:Int ) ) , 32 , 0 ) ) +Int 132 ) , ( 32 -Int minInt ( 32 , lengthBytes ( padLeftBytes ( #asByteStack ( bool2Word ( VV0_a_114b9705:Int ==Int VV1_b_114b9705:Int ) ) , 32 , 0 ) ) ) ) ) ) ) )
               ))))))))))))
      [label(BASIC-BLOCK-16-TO-17)]

endmodule
1 Failure nodes. (0 pending and 1 failing)

Failing nodes:

  Node id: 12
  Failure reason:
    Implication check failed, the following is the remaining implication:
    ( ( { VV0_a_114b9705:Int #Equals VV1_b_114b9705:Int }
    #And ( { true #Equals 0 <=Int CALLER_ID:Int }
    #And ( { true #Equals 0 <=Int ORIGIN_ID:Int }
    #And ( { true #Equals 0 <=Int NUMBER_CELL:Int }
    #And ( { true #Equals 0 <=Int VV1_b_114b9705:Int }
    #And ( { true #Equals CALLER_ID:Int <Int pow160 }
    #And ( { true #Equals ORIGIN_ID:Int <Int pow160 }
    #And ( { true #Equals NUMBER_CELL:Int <=Int maxSInt256 }
    #And { true #Equals VV1_b_114b9705:Int <Int pow256 } ) ) ) ) ) ) ) ) #Implies { false #Equals foundry_success ( ... statusCode: EVMC_SUCCESS , failed: #lookup ( .Map , 46308022326495007027972728677917914892729792999299745830475596687180801507328 ) , revertExpected: false , opcodeExpected: false , recordEventExpected: false , eventExpected: false ) } )
  Path condition:
    { true #Equals VV0_a_114b9705:Int ==Int VV1_b_114b9705:Int }

Join the Runtime Verification Discord server for support: https://discord.gg/GHvFbRDD

Access documentation for KEVM foundry integration at https://docs.runtimeverification.com/kevm-integration-for-foundry/<|MERGE_RESOLUTION|>--- conflicted
+++ resolved
@@ -55,7 +55,7 @@
 ┃      pc: 183
 ┃      callDepth: 0
 ┃      statusCode: EVMC_SUCCESS
-┃      src: /tmp/pytest-of-noah/pytest-18/popen-gw1/foundry0/lib/forge-std/src/Script.sol:8:9
+┃      src: /tmp/pytest-of-noah/pytest-29/foundry0/lib/forge-std/src/Script.sol:8:9
 ┃
 ┗━━┓ constraint: { true #Equals ( notBool VV0_a_114b9705:Int ==Int VV1_b_114b9705:Int ) }
    │
@@ -116,21 +116,13 @@
    │
    ┊  constraint: true
    ┊  subst: OMITTED SUBST
-   └─ 2 (leaf)
+   └─ 2 (leaf, target)
        k: #halt ~> CONTINUATION
        pc: PC_CELL_5d410f2a
        callDepth: CALLDEPTH_CELL_5d410f2a
        statusCode: STATUSCODE_FINAL
 
 
-<<<<<<< HEAD
-=======
-┌─ 2 (root, leaf, target)
-│   k: #halt ~> CONTINUATION
-│   pc: PC_CELL_5d410f2a
-│   callDepth: CALLDEPTH_CELL_5d410f2a
-│   statusCode: STATUSCODE_FINAL
->>>>>>> 915a2a38
 
 Node 12:
 
