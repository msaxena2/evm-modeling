
┌─ 1 (root, init)
│   k: #execute ~> CONTINUATION
│   pc: 0
│   callDepth: 0
│   statusCode: STATUSCODE
│
│  (574 steps)
├─ 3 (split)
│   k: JUMPI 766 bool2Word ( 100 <=Int VV0_x_114b9705:Int ) ~> #pc [ JUMPI ] ~> #execut ...
│   pc: 778
│   callDepth: 0
│   statusCode: STATUSCODE:StatusCode
┃
┃ (branch)
┣━━┓ constraint: { true #Equals 100 <=Int VV0_x_114b9705:Int }
┃  │
┃  ├─ 4
┃  │   k: JUMPI 766 bool2Word ( 100 <=Int VV0_x_114b9705:Int ) ~> #pc [ JUMPI ] ~> #execut ...
┃  │   pc: 778
┃  │   callDepth: 0
┃  │   statusCode: STATUSCODE:StatusCode
┃  │
┃  │  (64 steps)
┃  ├─ 6
┃  │   k: #end EVMC_SUCCESS ~> #pc [ STOP ] ~> #execute ~> CONTINUATION:K
┃  │   pc: 251
┃  │   callDepth: 0
┃  │   statusCode: STATUSCODE:StatusCode
┃  │
┃  │  (1 step)
┃  ├─ 8
┃  │   k: #halt ~> #pc [ STOP ] ~> #execute ~> CONTINUATION:K
┃  │   pc: 251
┃  │   callDepth: 0
┃  │   statusCode: EVMC_SUCCESS
┃  │
┃  │  (2 steps)
┃  ├─ 10 (terminal)
┃  │   k: #halt ~> CONTINUATION:K
┃  │   pc: 251
┃  │   callDepth: 0
┃  │   statusCode: EVMC_SUCCESS
┃  │
┃  ┊  constraint: true
┃  ┊  subst: OMITTED SUBST
┃  └─ 2 (leaf, target)
┃      k: #halt ~> CONTINUATION
┃      pc: PC_CELL_5d410f2a
┃      callDepth: CALLDEPTH_CELL_5d410f2a
┃      statusCode: STATUSCODE_FINAL
┃
┗━━┓ constraint: { true #Equals ( notBool 100 <=Int VV0_x_114b9705:Int ) }
   │
   ├─ 5
   │   k: JUMPI 766 bool2Word ( 100 <=Int VV0_x_114b9705:Int ) ~> #pc [ JUMPI ] ~> #execut ...
   │   pc: 778
   │   callDepth: 0
   │   statusCode: STATUSCODE:StatusCode
   │
   │  (102 steps)
   ├─ 7
   │   k: #end EVMC_REVERT ~> #pc [ REVERT ] ~> #execute ~> CONTINUATION:K
   │   pc: 1249
   │   callDepth: 0
   │   statusCode: STATUSCODE:StatusCode
   │
   │  (1 step)
   ├─ 9
   │   k: #halt ~> #pc [ REVERT ] ~> #execute ~> CONTINUATION:K
   │   pc: 1249
   │   callDepth: 0
   │   statusCode: EVMC_REVERT
   │
   │  (2 steps)
   └─ 11 (leaf, terminal)
       k: #halt ~> CONTINUATION:K
       pc: 1249
       callDepth: 0
       statusCode: EVMC_REVERT



Node 11:

( <generatedTop>
  <foundry>
    <kevm>
      <k>
        #halt
        ~> CONTINUATION:K
      </k>
      <mode>
        NORMAL
      </mode>
      <schedule>
        LONDON
      </schedule>
      <ethereum>
        <evm>
          <output>
            b"NH{q\x00\x00\x00\x00\x00\x00\x00\x00\x00\x00\x00\x00\x00\x00\x00\x00\x00\x00\x00\x00\x00\x00\x00\x00\x00\x00\x00\x00\x00\x00\x00\x01"
          </output>
          <statusCode>
            EVMC_REVERT
          </statusCode>
          <callStack>
            .List
          </callStack>
          <interimStates>
            .List
          </interimStates>
          <callState>
            <id>
              728815563385977040452943777879061427756277306518
            </id>
            <caller>
              CALLER_ID:Int
            </caller>
            <callData>
              b"F\"\xb1U" +Bytes #buf ( 32 , VV0_x_114b9705:Int )
            </callData>
            <callValue>
              0
            </callValue>
            <wordStack>
              ( 766 : ( VV0_x_114b9705:Int : ( 250 : ( selector ( "test_failing_branch(uint256)" ) : .WordStack ) ) ) )
            </wordStack>
            <localMem>
              b"NH{q\x00\x00\x00\x00\x00\x00\x00\x00\x00\x00\x00\x00\x00\x00\x00\x00\x00\x00\x00\x00\x00\x00\x00\x00\x00\x00\x00\x00\x00\x00\x00\x01\x00\x00\x00\x00\x00\x00\x00\x00\x00\x00\x00\x00\x00\x00\x00\x00\x00\x00\x00\x00\x00\x00\x00\x00\x00\x00\x00\x00\x00\x00\x00\x00\x00\x00\x00\x00\x00\x00\x00\x00\x00\x00\x00\x00\x00\x00\x00\x00\x00\x00\x00\x00\x00\x00\x00\x00\x00\x00\x00\x80"
            </localMem>
            <memoryUsed>
              3
            </memoryUsed>
            <static>
              false
            </static>
            <callDepth>
              0
            </callDepth>
            ...
          </callState>
          <substate>
            <log>
              .List
            </log>
            <accessedAccounts>
              .Set
            </accessedAccounts>
            <accessedStorage>
              .Map
            </accessedStorage>
            ...
          </substate>
          <origin>
            ORIGIN_ID:Int
          </origin>
          <block>
            <number>
              NUMBER_CELL:Int
            </number>
            ...
          </block>
          ...
        </evm>
        <network>
          <accounts>
            ( <account>
              <acctID>
                645326474426547203313410069153905908525362434349
              </acctID>
              <balance>
                0
              </balance>
              <storage>
                .Map
              </storage>
              <origStorage>
                .Map
              </origStorage>
              <nonce>
                0
              </nonce>
              ...
            </account>
            <account>
              <acctID>
                728815563385977040452943777879061427756277306518
              </acctID>
              <balance>
                0
              </balance>
              <storage>
                .Map
              </storage>
              <origStorage>
                .Map
              </origStorage>
              <nonce>
                1
              </nonce>
              ...
            </account> )
          </accounts>
          ...
        </network>
      </ethereum>
      ...
    </kevm>
    <cheatcodes>
      <prank>
        <prevCaller>
          .Account
        </prevCaller>
        <prevOrigin>
          .Account
        </prevOrigin>
        <newCaller>
          .Account
        </newCaller>
        <newOrigin>
          .Account
        </newOrigin>
        <active>
          false
        </active>
        <singleCall>
          false
        </singleCall>
        ...
      </prank>
      <expectedRevert>
        <isRevertExpected>
          false
        </isRevertExpected>
        ...
      </expectedRevert>
      <expectedOpcode>
        <isOpcodeExpected>
          false
        </isOpcodeExpected>
        <expectedAddress>
          .Account
        </expectedAddress>
        <expectedValue>
          0
        </expectedValue>
        <expectedData>
          b""
        </expectedData>
        <opcodeType>
          .OpcodeType
        </opcodeType>
      </expectedOpcode>
      <expectEmit>
        <recordEvent>
          false
        </recordEvent>
        <isEventExpected>
          false
        </isEventExpected>
        ...
      </expectEmit>
      <whitelist>
        <isCallWhitelistActive>
          false
        </isCallWhitelistActive>
        <isStorageWhitelistActive>
          false
        </isStorageWhitelistActive>
        <addressSet>
          .Set
        </addressSet>
        <storageSlotSet>
          .Set
        </storageSlotSet>
      </whitelist>
    </cheatcodes>
  </foundry>
  ...
</generatedTop>
#And ( { true #Equals 0 <=Int CALLER_ID:Int }
#And ( { true #Equals 0 <=Int ORIGIN_ID:Int }
#And ( { true #Equals 0 <=Int NUMBER_CELL:Int }
#And ( { true #Equals 0 <=Int VV0_x_114b9705:Int }
#And ( { true #Equals VV0_x_114b9705:Int <Int 100 }
#And ( { true #Equals CALLER_ID:Int <Int pow160 }
#And ( { true #Equals ORIGIN_ID:Int <Int pow160 }
#And ( { true #Equals NUMBER_CELL:Int <=Int maxSInt256 }
#And { true #Equals VV0_x_114b9705:Int <Int pow256 } ) ) ) ) ) ) ) ) )



<<<<<<< HEAD
module SUMMARY-ASSERTTEST.TEST-FAILING-BRANCH:2E8CC0F3B3E1B34B190E12DF07CE8053F6EAF7C48FCC2318527FA71A7AB448C4
=======
>>>>>>> 62996ec2
    
    
    rule [BASIC-BLOCK-1-TO-3]: <foundry>
           <kevm>
             <k>
               ( #execute
               ~> CONTINUATION => JUMPI 766 bool2Word ( 100 <=Int VV0_x_114b9705:Int )
               ~> #pc [ JUMPI ]
               ~> #execute
               ~> CONTINUATION:K )
             </k>
             <mode>
               NORMAL
             </mode>
             <schedule>
               LONDON
             </schedule>
             <ethereum>
               <evm>
                 <callStack>
                   .List
                 </callStack>
                 <interimStates>
                   .List
                 </interimStates>
                 <callState>
                   ...
                   ...
                   <id>
                     728815563385977040452943777879061427756277306518
                   </id>
                   <caller>
                     CALLER_ID
                   </caller>
                   <callData>
                     ( AssertTest . test_failing_branch ( VV0_x_114b9705 : uint256 ) => b"F\"\xb1U" +Bytes #buf ( 32 , VV0_x_114b9705:Int ) )
                   </callData>
                   <callValue>
                     0
                   </callValue>
                   <wordStack>
                     ( .WordStack => ( VV0_x_114b9705:Int : ( 250 : ( selector ( "test_failing_branch(uint256)" ) : .WordStack ) ) ) )
                   </wordStack>
                   <localMem>
                     ( .Bytes => b"\x00\x00\x00\x00\x00\x00\x00\x00\x00\x00\x00\x00\x00\x00\x00\x00\x00\x00\x00\x00\x00\x00\x00\x00\x00\x00\x00\x00\x00\x00\x00\x00\x00\x00\x00\x00\x00\x00\x00\x00\x00\x00\x00\x00\x00\x00\x00\x00\x00\x00\x00\x00\x00\x00\x00\x00\x00\x00\x00\x00\x00\x00\x00\x00\x00\x00\x00\x00\x00\x00\x00\x00\x00\x00\x00\x00\x00\x00\x00\x00\x00\x00\x00\x00\x00\x00\x00\x00\x00\x00\x00\x00\x00\x00\x00\x80" )
                   </localMem>
                   ...
                   ...
                   <memoryUsed>
                     ( 0 => 3 )
                   </memoryUsed>
                   <static>
                     false
                   </static>
                   <callDepth>
                     0
                   </callDepth>
                   ...
                 </callState>
                 <substate>
                   <log>
                     .List
                   </log>
                   <accessedAccounts>
                     .Set
                   </accessedAccounts>
                   <accessedStorage>
                     .Map
                   </accessedStorage>
                   ...
                 </substate>
                 <origin>
                   ORIGIN_ID
                 </origin>
                 <block>
                   <number>
                     NUMBER_CELL
                   </number>
                   ...
                 </block>
                 ...
               </evm>
               <network>
                 <accounts>
                   ( <account>
                     <acctID>
                       645326474426547203313410069153905908525362434349
                     </acctID>
                     <balance>
                       0
                     </balance>
                     ...
                     <storage>
                       .Map
                     </storage>
                     <origStorage>
                       .Map
                     </origStorage>
                     <nonce>
                       0
                     </nonce>
                   </account>
                   <account>
                     <acctID>
                       728815563385977040452943777879061427756277306518
                     </acctID>
                     <balance>
                       0
                     </balance>
                     ...
                     <storage>
                       .Map
                     </storage>
                     <origStorage>
                       .Map
                     </origStorage>
                     <nonce>
                       1
                     </nonce>
                   </account> )
                 </accounts>
                 ...
               </network>
             </ethereum>
             ...
           </kevm>
           <cheatcodes>
             <prank>
               <prevCaller>
                 .Account
               </prevCaller>
               <prevOrigin>
                 .Account
               </prevOrigin>
               <newCaller>
                 .Account
               </newCaller>
               <newOrigin>
                 .Account
               </newOrigin>
               <active>
                 false
               </active>
               <singleCall>
                 false
               </singleCall>
               ...
             </prank>
             <expectedRevert>
               <isRevertExpected>
                 false
               </isRevertExpected>
               ...
             </expectedRevert>
             <expectedOpcode>
               <isOpcodeExpected>
                 false
               </isOpcodeExpected>
               <expectedAddress>
                 .Account
               </expectedAddress>
               <expectedValue>
                 0
               </expectedValue>
               <expectedData>
                 ( .Bytes => b"" )
               </expectedData>
               <opcodeType>
                 .OpcodeType
               </opcodeType>
             </expectedOpcode>
             <expectEmit>
               <recordEvent>
                 false
               </recordEvent>
               <isEventExpected>
                 false
               </isEventExpected>
               ...
             </expectEmit>
             <whitelist>
               <isCallWhitelistActive>
                 false
               </isCallWhitelistActive>
               <isStorageWhitelistActive>
                 false
               </isStorageWhitelistActive>
               <addressSet>
                 .Set
               </addressSet>
               <storageSlotSet>
                 .Set
               </storageSlotSet>
             </whitelist>
           </cheatcodes>
         </foundry>
      requires ( 0 <=Int VV0_x_114b9705:Int
       andBool ( VV0_x_114b9705:Int <Int pow256
       andBool ( 0 <=Int CALLER_ID
       andBool ( CALLER_ID <Int pow160
       andBool ( 0 <=Int ORIGIN_ID
       andBool ( ORIGIN_ID <Int pow160
       andBool ( 0 <=Int NUMBER_CELL
       andBool ( NUMBER_CELL <=Int maxSInt256
       andBool ( 0 <=Int 9223372036854775807
       andBool ( 9223372036854775807 <Int pow256
       andBool ( 0 <=Int 728815563385977040452943777879061427756277306518
       andBool ( 728815563385977040452943777879061427756277306518 <Int pow160
       andBool ( lengthBytes ( AssertTest . test_failing_branch ( VV0_x_114b9705 : uint256 ) ) <Int pow128
               )))))))))))))
       ensures ( 0 <=Int CALLER_ID:Int
       andBool ( 0 <=Int ORIGIN_ID:Int
       andBool ( 0 <=Int NUMBER_CELL:Int
       andBool ( CALLER_ID:Int <Int pow160
       andBool ( ORIGIN_ID:Int <Int pow160
       andBool ( NUMBER_CELL:Int <=Int maxSInt256
               ))))))
      [label(BASIC-BLOCK-1-TO-3)]
    
    rule [BASIC-BLOCK-4-TO-6]: <foundry>
           <kevm>
             <k>
               ( JUMPI 766 bool2Word ( 100 <=Int VV0_x_114b9705:Int )
               ~> #pc [ JUMPI ] => #end EVMC_SUCCESS
               ~> #pc [ STOP ] )
               ~> #execute
               ~> _CONTINUATION
             </k>
             <mode>
               NORMAL
             </mode>
             <schedule>
               LONDON
             </schedule>
             <ethereum>
               <evm>
                 <output>
                   ( _OUTPUT_CELL => b"" )
                 </output>
                 <callStack>
                   .List
                 </callStack>
                 <interimStates>
                   .List
                 </interimStates>
                 <callState>
                   ...
                   ...
                   <id>
                     728815563385977040452943777879061427756277306518
                   </id>
                   <caller>
                     CALLER_ID:Int
                   </caller>
                   <callData>
                     b"F\"\xb1U" +Bytes #buf ( 32 , VV0_x_114b9705:Int )
                   </callData>
                   <callValue>
                     0
                   </callValue>
                   <wordStack>
                     ( ( VV0_x_114b9705:Int => selector ( "test_failing_branch(uint256)" ) ) : ( ( 250 : ( selector ( "test_failing_branch(uint256)" ) : .WordStack ) ) => .WordStack ) )
                   </wordStack>
                   <localMem>
                     b"\x00\x00\x00\x00\x00\x00\x00\x00\x00\x00\x00\x00\x00\x00\x00\x00\x00\x00\x00\x00\x00\x00\x00\x00\x00\x00\x00\x00\x00\x00\x00\x00\x00\x00\x00\x00\x00\x00\x00\x00\x00\x00\x00\x00\x00\x00\x00\x00\x00\x00\x00\x00\x00\x00\x00\x00\x00\x00\x00\x00\x00\x00\x00\x00\x00\x00\x00\x00\x00\x00\x00\x00\x00\x00\x00\x00\x00\x00\x00\x00\x00\x00\x00\x00\x00\x00\x00\x00\x00\x00\x00\x00\x00\x00\x00\x80"
                   </localMem>
                   ...
                   ...
                   <memoryUsed>
                     3
                   </memoryUsed>
                   <static>
                     false
                   </static>
                   <callDepth>
                     0
                   </callDepth>
                   ...
                 </callState>
                 <substate>
                   <log>
                     .List
                   </log>
                   <accessedAccounts>
                     .Set
                   </accessedAccounts>
                   <accessedStorage>
                     .Map
                   </accessedStorage>
                   ...
                 </substate>
                 <origin>
                   ORIGIN_ID:Int
                 </origin>
                 <block>
                   <number>
                     NUMBER_CELL:Int
                   </number>
                   ...
                 </block>
                 ...
               </evm>
               <network>
                 <accounts>
                   ( <account>
                     <acctID>
                       645326474426547203313410069153905908525362434349
                     </acctID>
                     <balance>
                       0
                     </balance>
                     ...
                     <storage>
                       .Map
                     </storage>
                     <origStorage>
                       .Map
                     </origStorage>
                     <nonce>
                       0
                     </nonce>
                   </account>
                   <account>
                     <acctID>
                       728815563385977040452943777879061427756277306518
                     </acctID>
                     <balance>
                       0
                     </balance>
                     ...
                     <storage>
                       .Map
                     </storage>
                     <origStorage>
                       .Map
                     </origStorage>
                     <nonce>
                       1
                     </nonce>
                   </account> )
                 </accounts>
                 ...
               </network>
             </ethereum>
             ...
           </kevm>
           <cheatcodes>
             <prank>
               <prevCaller>
                 .Account
               </prevCaller>
               <prevOrigin>
                 .Account
               </prevOrigin>
               <newCaller>
                 .Account
               </newCaller>
               <newOrigin>
                 .Account
               </newOrigin>
               <active>
                 false
               </active>
               <singleCall>
                 false
               </singleCall>
               ...
             </prank>
             <expectedRevert>
               <isRevertExpected>
                 false
               </isRevertExpected>
               ...
             </expectedRevert>
             <expectedOpcode>
               <isOpcodeExpected>
                 false
               </isOpcodeExpected>
               <expectedAddress>
                 .Account
               </expectedAddress>
               <expectedValue>
                 0
               </expectedValue>
               <expectedData>
                 b""
               </expectedData>
               <opcodeType>
                 .OpcodeType
               </opcodeType>
             </expectedOpcode>
             <expectEmit>
               <recordEvent>
                 false
               </recordEvent>
               <isEventExpected>
                 false
               </isEventExpected>
               ...
             </expectEmit>
             <whitelist>
               <isCallWhitelistActive>
                 false
               </isCallWhitelistActive>
               <isStorageWhitelistActive>
                 false
               </isStorageWhitelistActive>
               <addressSet>
                 .Set
               </addressSet>
               <storageSlotSet>
                 .Set
               </storageSlotSet>
             </whitelist>
           </cheatcodes>
         </foundry>
      requires ( 0 <=Int CALLER_ID:Int
       andBool ( 0 <=Int ORIGIN_ID:Int
       andBool ( 0 <=Int NUMBER_CELL:Int
       andBool ( 0 <=Int VV0_x_114b9705:Int
       andBool ( 100 <=Int VV0_x_114b9705:Int
       andBool ( CALLER_ID:Int <Int pow160
       andBool ( ORIGIN_ID:Int <Int pow160
       andBool ( NUMBER_CELL:Int <=Int maxSInt256
       andBool ( VV0_x_114b9705:Int <Int pow256
               )))))))))
      [label(BASIC-BLOCK-4-TO-6)]
    
    rule [BASIC-BLOCK-5-TO-7]: <foundry>
           <kevm>
             <k>
               ( JUMPI 766 bool2Word ( 100 <=Int VV0_x_114b9705:Int )
               ~> #pc [ JUMPI ] => #end EVMC_REVERT
               ~> #pc [ REVERT ] )
               ~> #execute
               ~> _CONTINUATION
             </k>
             <mode>
               NORMAL
             </mode>
             <schedule>
               LONDON
             </schedule>
             <ethereum>
               <evm>
                 <output>
                   ( _OUTPUT_CELL => b"NH{q\x00\x00\x00\x00\x00\x00\x00\x00\x00\x00\x00\x00\x00\x00\x00\x00\x00\x00\x00\x00\x00\x00\x00\x00\x00\x00\x00\x00\x00\x00\x00\x01" )
                 </output>
                 <callStack>
                   .List
                 </callStack>
                 <interimStates>
                   .List
                 </interimStates>
                 <callState>
                   ...
                   ...
                   <id>
                     728815563385977040452943777879061427756277306518
                   </id>
                   <caller>
                     CALLER_ID:Int
                   </caller>
                   <callData>
                     b"F\"\xb1U" +Bytes #buf ( 32 , VV0_x_114b9705:Int )
                   </callData>
                   <callValue>
                     0
                   </callValue>
                   <wordStack>
                     ( ( VV0_x_114b9705:Int => 766 ) : ( ( 250 => VV0_x_114b9705:Int ) : ( ( selector ( "test_failing_branch(uint256)" ) => 250 ) : ( .WordStack => ( selector ( "test_failing_branch(uint256)" ) : .WordStack ) ) ) ) )
                   </wordStack>
                   <localMem>
                     ( b"\x00\x00\x00\x00\x00\x00\x00\x00\x00\x00\x00\x00\x00\x00\x00\x00\x00\x00\x00\x00\x00\x00\x00\x00\x00\x00\x00\x00\x00\x00\x00\x00\x00\x00\x00\x00\x00\x00\x00\x00\x00\x00\x00\x00\x00\x00\x00\x00\x00\x00\x00\x00\x00\x00\x00\x00\x00\x00\x00\x00\x00\x00\x00\x00\x00\x00\x00\x00\x00\x00\x00\x00\x00\x00\x00\x00\x00\x00\x00\x00\x00\x00\x00\x00\x00\x00\x00\x00\x00\x00\x00\x00\x00\x00\x00\x80" => b"NH{q\x00\x00\x00\x00\x00\x00\x00\x00\x00\x00\x00\x00\x00\x00\x00\x00\x00\x00\x00\x00\x00\x00\x00\x00\x00\x00\x00\x00\x00\x00\x00\x01\x00\x00\x00\x00\x00\x00\x00\x00\x00\x00\x00\x00\x00\x00\x00\x00\x00\x00\x00\x00\x00\x00\x00\x00\x00\x00\x00\x00\x00\x00\x00\x00\x00\x00\x00\x00\x00\x00\x00\x00\x00\x00\x00\x00\x00\x00\x00\x00\x00\x00\x00\x00\x00\x00\x00\x00\x00\x00\x00\x80" )
                   </localMem>
                   ...
                   ...
                   <memoryUsed>
                     3
                   </memoryUsed>
                   <static>
                     false
                   </static>
                   <callDepth>
                     0
                   </callDepth>
                   ...
                 </callState>
                 <substate>
                   <log>
                     .List
                   </log>
                   <accessedAccounts>
                     .Set
                   </accessedAccounts>
                   <accessedStorage>
                     .Map
                   </accessedStorage>
                   ...
                 </substate>
                 <origin>
                   ORIGIN_ID:Int
                 </origin>
                 <block>
                   <number>
                     NUMBER_CELL:Int
                   </number>
                   ...
                 </block>
                 ...
               </evm>
               <network>
                 <accounts>
                   ( <account>
                     <acctID>
                       645326474426547203313410069153905908525362434349
                     </acctID>
                     <balance>
                       0
                     </balance>
                     ...
                     <storage>
                       .Map
                     </storage>
                     <origStorage>
                       .Map
                     </origStorage>
                     <nonce>
                       0
                     </nonce>
                   </account>
                   <account>
                     <acctID>
                       728815563385977040452943777879061427756277306518
                     </acctID>
                     <balance>
                       0
                     </balance>
                     ...
                     <storage>
                       .Map
                     </storage>
                     <origStorage>
                       .Map
                     </origStorage>
                     <nonce>
                       1
                     </nonce>
                   </account> )
                 </accounts>
                 ...
               </network>
             </ethereum>
             ...
           </kevm>
           <cheatcodes>
             <prank>
               <prevCaller>
                 .Account
               </prevCaller>
               <prevOrigin>
                 .Account
               </prevOrigin>
               <newCaller>
                 .Account
               </newCaller>
               <newOrigin>
                 .Account
               </newOrigin>
               <active>
                 false
               </active>
               <singleCall>
                 false
               </singleCall>
               ...
             </prank>
             <expectedRevert>
               <isRevertExpected>
                 false
               </isRevertExpected>
               ...
             </expectedRevert>
             <expectedOpcode>
               <isOpcodeExpected>
                 false
               </isOpcodeExpected>
               <expectedAddress>
                 .Account
               </expectedAddress>
               <expectedValue>
                 0
               </expectedValue>
               <expectedData>
                 b""
               </expectedData>
               <opcodeType>
                 .OpcodeType
               </opcodeType>
             </expectedOpcode>
             <expectEmit>
               <recordEvent>
                 false
               </recordEvent>
               <isEventExpected>
                 false
               </isEventExpected>
               ...
             </expectEmit>
             <whitelist>
               <isCallWhitelistActive>
                 false
               </isCallWhitelistActive>
               <isStorageWhitelistActive>
                 false
               </isStorageWhitelistActive>
               <addressSet>
                 .Set
               </addressSet>
               <storageSlotSet>
                 .Set
               </storageSlotSet>
             </whitelist>
           </cheatcodes>
         </foundry>
      requires ( 0 <=Int CALLER_ID:Int
       andBool ( 0 <=Int ORIGIN_ID:Int
       andBool ( 0 <=Int NUMBER_CELL:Int
       andBool ( 0 <=Int VV0_x_114b9705:Int
       andBool ( CALLER_ID:Int <Int pow160
       andBool ( ORIGIN_ID:Int <Int pow160
       andBool ( ( notBool 100 <=Int VV0_x_114b9705:Int )
       andBool ( NUMBER_CELL:Int <=Int maxSInt256
       andBool ( VV0_x_114b9705:Int <Int pow256
               )))))))))
       ensures VV0_x_114b9705:Int <Int 100
      [label(BASIC-BLOCK-5-TO-7)]
    
    rule [BASIC-BLOCK-6-TO-8]: <foundry>
           <kevm>
             <k>
               ( #end EVMC_SUCCESS => #halt )
               ~> #pc [ STOP ]
               ~> #execute
               ~> _CONTINUATION
             </k>
             <mode>
               NORMAL
             </mode>
             <schedule>
               LONDON
             </schedule>
             <ethereum>
               <evm>
                 <output>
                   b""
                 </output>
                 <statusCode>
                   ( _STATUSCODE => EVMC_SUCCESS )
                 </statusCode>
                 <callStack>
                   .List
                 </callStack>
                 <interimStates>
                   .List
                 </interimStates>
                 <callState>
                   ...
                   ...
                   <id>
                     728815563385977040452943777879061427756277306518
                   </id>
                   <caller>
                     CALLER_ID:Int
                   </caller>
                   <callData>
                     b"F\"\xb1U" +Bytes #buf ( 32 , VV0_x_114b9705:Int )
                   </callData>
                   <callValue>
                     0
                   </callValue>
                   <wordStack>
                     ( selector ( "test_failing_branch(uint256)" ) : .WordStack )
                   </wordStack>
                   <localMem>
                     b"\x00\x00\x00\x00\x00\x00\x00\x00\x00\x00\x00\x00\x00\x00\x00\x00\x00\x00\x00\x00\x00\x00\x00\x00\x00\x00\x00\x00\x00\x00\x00\x00\x00\x00\x00\x00\x00\x00\x00\x00\x00\x00\x00\x00\x00\x00\x00\x00\x00\x00\x00\x00\x00\x00\x00\x00\x00\x00\x00\x00\x00\x00\x00\x00\x00\x00\x00\x00\x00\x00\x00\x00\x00\x00\x00\x00\x00\x00\x00\x00\x00\x00\x00\x00\x00\x00\x00\x00\x00\x00\x00\x00\x00\x00\x00\x80"
                   </localMem>
                   ...
                   ...
                   <memoryUsed>
                     3
                   </memoryUsed>
                   <static>
                     false
                   </static>
                   <callDepth>
                     0
                   </callDepth>
                   ...
                 </callState>
                 <substate>
                   <log>
                     .List
                   </log>
                   <accessedAccounts>
                     .Set
                   </accessedAccounts>
                   <accessedStorage>
                     .Map
                   </accessedStorage>
                   ...
                 </substate>
                 <origin>
                   ORIGIN_ID:Int
                 </origin>
                 <block>
                   <number>
                     NUMBER_CELL:Int
                   </number>
                   ...
                 </block>
                 ...
               </evm>
               <network>
                 <accounts>
                   ( <account>
                     <acctID>
                       645326474426547203313410069153905908525362434349
                     </acctID>
                     <balance>
                       0
                     </balance>
                     ...
                     <storage>
                       .Map
                     </storage>
                     <origStorage>
                       .Map
                     </origStorage>
                     <nonce>
                       0
                     </nonce>
                   </account>
                   <account>
                     <acctID>
                       728815563385977040452943777879061427756277306518
                     </acctID>
                     <balance>
                       0
                     </balance>
                     ...
                     <storage>
                       .Map
                     </storage>
                     <origStorage>
                       .Map
                     </origStorage>
                     <nonce>
                       1
                     </nonce>
                   </account> )
                 </accounts>
                 ...
               </network>
             </ethereum>
             ...
           </kevm>
           <cheatcodes>
             <prank>
               <prevCaller>
                 .Account
               </prevCaller>
               <prevOrigin>
                 .Account
               </prevOrigin>
               <newCaller>
                 .Account
               </newCaller>
               <newOrigin>
                 .Account
               </newOrigin>
               <active>
                 false
               </active>
               <singleCall>
                 false
               </singleCall>
               ...
             </prank>
             <expectedRevert>
               <isRevertExpected>
                 false
               </isRevertExpected>
               ...
             </expectedRevert>
             <expectedOpcode>
               <isOpcodeExpected>
                 false
               </isOpcodeExpected>
               <expectedAddress>
                 .Account
               </expectedAddress>
               <expectedValue>
                 0
               </expectedValue>
               <expectedData>
                 b""
               </expectedData>
               <opcodeType>
                 .OpcodeType
               </opcodeType>
             </expectedOpcode>
             <expectEmit>
               <recordEvent>
                 false
               </recordEvent>
               <isEventExpected>
                 false
               </isEventExpected>
               ...
             </expectEmit>
             <whitelist>
               <isCallWhitelistActive>
                 false
               </isCallWhitelistActive>
               <isStorageWhitelistActive>
                 false
               </isStorageWhitelistActive>
               <addressSet>
                 .Set
               </addressSet>
               <storageSlotSet>
                 .Set
               </storageSlotSet>
             </whitelist>
           </cheatcodes>
         </foundry>
      requires ( 0 <=Int CALLER_ID:Int
       andBool ( 0 <=Int ORIGIN_ID:Int
       andBool ( 0 <=Int NUMBER_CELL:Int
       andBool ( 0 <=Int VV0_x_114b9705:Int
       andBool ( 100 <=Int VV0_x_114b9705:Int
       andBool ( CALLER_ID:Int <Int pow160
       andBool ( ORIGIN_ID:Int <Int pow160
       andBool ( NUMBER_CELL:Int <=Int maxSInt256
       andBool ( VV0_x_114b9705:Int <Int pow256
               )))))))))
      [label(BASIC-BLOCK-6-TO-8)]
    
    rule [BASIC-BLOCK-7-TO-9]: <foundry>
           <kevm>
             <k>
               ( #end EVMC_REVERT => #halt )
               ~> #pc [ REVERT ]
               ~> #execute
               ~> _CONTINUATION
             </k>
             <mode>
               NORMAL
             </mode>
             <schedule>
               LONDON
             </schedule>
             <ethereum>
               <evm>
                 <output>
                   b"NH{q\x00\x00\x00\x00\x00\x00\x00\x00\x00\x00\x00\x00\x00\x00\x00\x00\x00\x00\x00\x00\x00\x00\x00\x00\x00\x00\x00\x00\x00\x00\x00\x01"
                 </output>
                 <statusCode>
                   ( _STATUSCODE => EVMC_REVERT )
                 </statusCode>
                 <callStack>
                   .List
                 </callStack>
                 <interimStates>
                   .List
                 </interimStates>
                 <callState>
                   ...
                   ...
                   <id>
                     728815563385977040452943777879061427756277306518
                   </id>
                   <caller>
                     CALLER_ID:Int
                   </caller>
                   <callData>
                     b"F\"\xb1U" +Bytes #buf ( 32 , VV0_x_114b9705:Int )
                   </callData>
                   <callValue>
                     0
                   </callValue>
                   <wordStack>
                     ( 766 : ( VV0_x_114b9705:Int : ( 250 : ( selector ( "test_failing_branch(uint256)" ) : .WordStack ) ) ) )
                   </wordStack>
                   <localMem>
                     b"NH{q\x00\x00\x00\x00\x00\x00\x00\x00\x00\x00\x00\x00\x00\x00\x00\x00\x00\x00\x00\x00\x00\x00\x00\x00\x00\x00\x00\x00\x00\x00\x00\x01\x00\x00\x00\x00\x00\x00\x00\x00\x00\x00\x00\x00\x00\x00\x00\x00\x00\x00\x00\x00\x00\x00\x00\x00\x00\x00\x00\x00\x00\x00\x00\x00\x00\x00\x00\x00\x00\x00\x00\x00\x00\x00\x00\x00\x00\x00\x00\x00\x00\x00\x00\x00\x00\x00\x00\x00\x00\x00\x00\x80"
                   </localMem>
                   ...
                   ...
                   <memoryUsed>
                     3
                   </memoryUsed>
                   <static>
                     false
                   </static>
                   <callDepth>
                     0
                   </callDepth>
                   ...
                 </callState>
                 <substate>
                   <log>
                     .List
                   </log>
                   <accessedAccounts>
                     .Set
                   </accessedAccounts>
                   <accessedStorage>
                     .Map
                   </accessedStorage>
                   ...
                 </substate>
                 <origin>
                   ORIGIN_ID:Int
                 </origin>
                 <block>
                   <number>
                     NUMBER_CELL:Int
                   </number>
                   ...
                 </block>
                 ...
               </evm>
               <network>
                 <accounts>
                   ( <account>
                     <acctID>
                       645326474426547203313410069153905908525362434349
                     </acctID>
                     <balance>
                       0
                     </balance>
                     ...
                     <storage>
                       .Map
                     </storage>
                     <origStorage>
                       .Map
                     </origStorage>
                     <nonce>
                       0
                     </nonce>
                   </account>
                   <account>
                     <acctID>
                       728815563385977040452943777879061427756277306518
                     </acctID>
                     <balance>
                       0
                     </balance>
                     ...
                     <storage>
                       .Map
                     </storage>
                     <origStorage>
                       .Map
                     </origStorage>
                     <nonce>
                       1
                     </nonce>
                   </account> )
                 </accounts>
                 ...
               </network>
             </ethereum>
             ...
           </kevm>
           <cheatcodes>
             <prank>
               <prevCaller>
                 .Account
               </prevCaller>
               <prevOrigin>
                 .Account
               </prevOrigin>
               <newCaller>
                 .Account
               </newCaller>
               <newOrigin>
                 .Account
               </newOrigin>
               <active>
                 false
               </active>
               <singleCall>
                 false
               </singleCall>
               ...
             </prank>
             <expectedRevert>
               <isRevertExpected>
                 false
               </isRevertExpected>
               ...
             </expectedRevert>
             <expectedOpcode>
               <isOpcodeExpected>
                 false
               </isOpcodeExpected>
               <expectedAddress>
                 .Account
               </expectedAddress>
               <expectedValue>
                 0
               </expectedValue>
               <expectedData>
                 b""
               </expectedData>
               <opcodeType>
                 .OpcodeType
               </opcodeType>
             </expectedOpcode>
             <expectEmit>
               <recordEvent>
                 false
               </recordEvent>
               <isEventExpected>
                 false
               </isEventExpected>
               ...
             </expectEmit>
             <whitelist>
               <isCallWhitelistActive>
                 false
               </isCallWhitelistActive>
               <isStorageWhitelistActive>
                 false
               </isStorageWhitelistActive>
               <addressSet>
                 .Set
               </addressSet>
               <storageSlotSet>
                 .Set
               </storageSlotSet>
             </whitelist>
           </cheatcodes>
         </foundry>
      requires ( 0 <=Int CALLER_ID:Int
       andBool ( 0 <=Int ORIGIN_ID:Int
       andBool ( 0 <=Int NUMBER_CELL:Int
       andBool ( 0 <=Int VV0_x_114b9705:Int
       andBool ( VV0_x_114b9705:Int <Int 100
       andBool ( CALLER_ID:Int <Int pow160
       andBool ( ORIGIN_ID:Int <Int pow160
       andBool ( NUMBER_CELL:Int <=Int maxSInt256
       andBool ( VV0_x_114b9705:Int <Int pow256
               )))))))))
      [label(BASIC-BLOCK-7-TO-9)]
    
    rule [BASIC-BLOCK-8-TO-10]: <foundry>
           <kevm>
             <k>
               #halt
               ~> ( #pc [ STOP ]
               ~> #execute => .K )
               ~> _CONTINUATION
             </k>
             <mode>
               NORMAL
             </mode>
             <schedule>
               LONDON
             </schedule>
             <ethereum>
               <evm>
                 <output>
                   b""
                 </output>
                 <statusCode>
                   EVMC_SUCCESS
                 </statusCode>
                 <callStack>
                   .List
                 </callStack>
                 <interimStates>
                   .List
                 </interimStates>
                 <callState>
                   ...
                   ...
                   <id>
                     728815563385977040452943777879061427756277306518
                   </id>
                   <caller>
                     CALLER_ID:Int
                   </caller>
                   <callData>
                     b"F\"\xb1U" +Bytes #buf ( 32 , VV0_x_114b9705:Int )
                   </callData>
                   <callValue>
                     0
                   </callValue>
                   <wordStack>
                     ( selector ( "test_failing_branch(uint256)" ) : .WordStack )
                   </wordStack>
                   <localMem>
                     b"\x00\x00\x00\x00\x00\x00\x00\x00\x00\x00\x00\x00\x00\x00\x00\x00\x00\x00\x00\x00\x00\x00\x00\x00\x00\x00\x00\x00\x00\x00\x00\x00\x00\x00\x00\x00\x00\x00\x00\x00\x00\x00\x00\x00\x00\x00\x00\x00\x00\x00\x00\x00\x00\x00\x00\x00\x00\x00\x00\x00\x00\x00\x00\x00\x00\x00\x00\x00\x00\x00\x00\x00\x00\x00\x00\x00\x00\x00\x00\x00\x00\x00\x00\x00\x00\x00\x00\x00\x00\x00\x00\x00\x00\x00\x00\x80"
                   </localMem>
                   ...
                   ...
                   <memoryUsed>
                     3
                   </memoryUsed>
                   <static>
                     false
                   </static>
                   <callDepth>
                     0
                   </callDepth>
                   ...
                 </callState>
                 <substate>
                   <log>
                     .List
                   </log>
                   <accessedAccounts>
                     .Set
                   </accessedAccounts>
                   <accessedStorage>
                     .Map
                   </accessedStorage>
                   ...
                 </substate>
                 <origin>
                   ORIGIN_ID:Int
                 </origin>
                 <block>
                   <number>
                     NUMBER_CELL:Int
                   </number>
                   ...
                 </block>
                 ...
               </evm>
               <network>
                 <accounts>
                   ( <account>
                     <acctID>
                       645326474426547203313410069153905908525362434349
                     </acctID>
                     <balance>
                       0
                     </balance>
                     ...
                     <storage>
                       .Map
                     </storage>
                     <origStorage>
                       .Map
                     </origStorage>
                     <nonce>
                       0
                     </nonce>
                   </account>
                   <account>
                     <acctID>
                       728815563385977040452943777879061427756277306518
                     </acctID>
                     <balance>
                       0
                     </balance>
                     ...
                     <storage>
                       .Map
                     </storage>
                     <origStorage>
                       .Map
                     </origStorage>
                     <nonce>
                       1
                     </nonce>
                   </account> )
                 </accounts>
                 ...
               </network>
             </ethereum>
             ...
           </kevm>
           <cheatcodes>
             <prank>
               <prevCaller>
                 .Account
               </prevCaller>
               <prevOrigin>
                 .Account
               </prevOrigin>
               <newCaller>
                 .Account
               </newCaller>
               <newOrigin>
                 .Account
               </newOrigin>
               <active>
                 false
               </active>
               <singleCall>
                 false
               </singleCall>
               ...
             </prank>
             <expectedRevert>
               <isRevertExpected>
                 false
               </isRevertExpected>
               ...
             </expectedRevert>
             <expectedOpcode>
               <isOpcodeExpected>
                 false
               </isOpcodeExpected>
               <expectedAddress>
                 .Account
               </expectedAddress>
               <expectedValue>
                 0
               </expectedValue>
               <expectedData>
                 b""
               </expectedData>
               <opcodeType>
                 .OpcodeType
               </opcodeType>
             </expectedOpcode>
             <expectEmit>
               <recordEvent>
                 false
               </recordEvent>
               <isEventExpected>
                 false
               </isEventExpected>
               ...
             </expectEmit>
             <whitelist>
               <isCallWhitelistActive>
                 false
               </isCallWhitelistActive>
               <isStorageWhitelistActive>
                 false
               </isStorageWhitelistActive>
               <addressSet>
                 .Set
               </addressSet>
               <storageSlotSet>
                 .Set
               </storageSlotSet>
             </whitelist>
           </cheatcodes>
         </foundry>
      requires ( 0 <=Int CALLER_ID:Int
       andBool ( 0 <=Int ORIGIN_ID:Int
       andBool ( 0 <=Int NUMBER_CELL:Int
       andBool ( 0 <=Int VV0_x_114b9705:Int
       andBool ( 100 <=Int VV0_x_114b9705:Int
       andBool ( CALLER_ID:Int <Int pow160
       andBool ( ORIGIN_ID:Int <Int pow160
       andBool ( NUMBER_CELL:Int <=Int maxSInt256
       andBool ( VV0_x_114b9705:Int <Int pow256
               )))))))))
      [label(BASIC-BLOCK-8-TO-10)]
    
    rule [BASIC-BLOCK-9-TO-11]: <foundry>
           <kevm>
             <k>
               #halt
               ~> ( #pc [ REVERT ]
               ~> #execute => .K )
               ~> _CONTINUATION
             </k>
             <mode>
               NORMAL
             </mode>
             <schedule>
               LONDON
             </schedule>
             <ethereum>
               <evm>
                 <output>
                   b"NH{q\x00\x00\x00\x00\x00\x00\x00\x00\x00\x00\x00\x00\x00\x00\x00\x00\x00\x00\x00\x00\x00\x00\x00\x00\x00\x00\x00\x00\x00\x00\x00\x01"
                 </output>
                 <statusCode>
                   EVMC_REVERT
                 </statusCode>
                 <callStack>
                   .List
                 </callStack>
                 <interimStates>
                   .List
                 </interimStates>
                 <callState>
                   ...
                   ...
                   <id>
                     728815563385977040452943777879061427756277306518
                   </id>
                   <caller>
                     CALLER_ID:Int
                   </caller>
                   <callData>
                     b"F\"\xb1U" +Bytes #buf ( 32 , VV0_x_114b9705:Int )
                   </callData>
                   <callValue>
                     0
                   </callValue>
                   <wordStack>
                     ( 766 : ( VV0_x_114b9705:Int : ( 250 : ( selector ( "test_failing_branch(uint256)" ) : .WordStack ) ) ) )
                   </wordStack>
                   <localMem>
                     b"NH{q\x00\x00\x00\x00\x00\x00\x00\x00\x00\x00\x00\x00\x00\x00\x00\x00\x00\x00\x00\x00\x00\x00\x00\x00\x00\x00\x00\x00\x00\x00\x00\x01\x00\x00\x00\x00\x00\x00\x00\x00\x00\x00\x00\x00\x00\x00\x00\x00\x00\x00\x00\x00\x00\x00\x00\x00\x00\x00\x00\x00\x00\x00\x00\x00\x00\x00\x00\x00\x00\x00\x00\x00\x00\x00\x00\x00\x00\x00\x00\x00\x00\x00\x00\x00\x00\x00\x00\x00\x00\x00\x00\x80"
                   </localMem>
                   ...
                   ...
                   <memoryUsed>
                     3
                   </memoryUsed>
                   <static>
                     false
                   </static>
                   <callDepth>
                     0
                   </callDepth>
                   ...
                 </callState>
                 <substate>
                   <log>
                     .List
                   </log>
                   <accessedAccounts>
                     .Set
                   </accessedAccounts>
                   <accessedStorage>
                     .Map
                   </accessedStorage>
                   ...
                 </substate>
                 <origin>
                   ORIGIN_ID:Int
                 </origin>
                 <block>
                   <number>
                     NUMBER_CELL:Int
                   </number>
                   ...
                 </block>
                 ...
               </evm>
               <network>
                 <accounts>
                   ( <account>
                     <acctID>
                       645326474426547203313410069153905908525362434349
                     </acctID>
                     <balance>
                       0
                     </balance>
                     ...
                     <storage>
                       .Map
                     </storage>
                     <origStorage>
                       .Map
                     </origStorage>
                     <nonce>
                       0
                     </nonce>
                   </account>
                   <account>
                     <acctID>
                       728815563385977040452943777879061427756277306518
                     </acctID>
                     <balance>
                       0
                     </balance>
                     ...
                     <storage>
                       .Map
                     </storage>
                     <origStorage>
                       .Map
                     </origStorage>
                     <nonce>
                       1
                     </nonce>
                   </account> )
                 </accounts>
                 ...
               </network>
             </ethereum>
             ...
           </kevm>
           <cheatcodes>
             <prank>
               <prevCaller>
                 .Account
               </prevCaller>
               <prevOrigin>
                 .Account
               </prevOrigin>
               <newCaller>
                 .Account
               </newCaller>
               <newOrigin>
                 .Account
               </newOrigin>
               <active>
                 false
               </active>
               <singleCall>
                 false
               </singleCall>
               ...
             </prank>
             <expectedRevert>
               <isRevertExpected>
                 false
               </isRevertExpected>
               ...
             </expectedRevert>
             <expectedOpcode>
               <isOpcodeExpected>
                 false
               </isOpcodeExpected>
               <expectedAddress>
                 .Account
               </expectedAddress>
               <expectedValue>
                 0
               </expectedValue>
               <expectedData>
                 b""
               </expectedData>
               <opcodeType>
                 .OpcodeType
               </opcodeType>
             </expectedOpcode>
             <expectEmit>
               <recordEvent>
                 false
               </recordEvent>
               <isEventExpected>
                 false
               </isEventExpected>
               ...
             </expectEmit>
             <whitelist>
               <isCallWhitelistActive>
                 false
               </isCallWhitelistActive>
               <isStorageWhitelistActive>
                 false
               </isStorageWhitelistActive>
               <addressSet>
                 .Set
               </addressSet>
               <storageSlotSet>
                 .Set
               </storageSlotSet>
             </whitelist>
           </cheatcodes>
         </foundry>
      requires ( 0 <=Int CALLER_ID:Int
       andBool ( 0 <=Int ORIGIN_ID:Int
       andBool ( 0 <=Int NUMBER_CELL:Int
       andBool ( 0 <=Int VV0_x_114b9705:Int
       andBool ( VV0_x_114b9705:Int <Int 100
       andBool ( CALLER_ID:Int <Int pow160
       andBool ( ORIGIN_ID:Int <Int pow160
       andBool ( NUMBER_CELL:Int <=Int maxSInt256
       andBool ( VV0_x_114b9705:Int <Int pow256
               )))))))))
      [label(BASIC-BLOCK-9-TO-11)]

endmodule
1 Failure nodes. (0 pending and 1 failing)

Failing nodes:

  Node id: 11
  Failure reason:
    Implication check failed, the following is the remaining implication:
    ( ( { true #Equals 0 <=Int CALLER_ID:Int }
    #And ( { true #Equals 0 <=Int ORIGIN_ID:Int }
    #And ( { true #Equals 0 <=Int NUMBER_CELL:Int }
    #And ( { true #Equals 0 <=Int VV0_x_114b9705:Int }
    #And ( { true #Equals VV0_x_114b9705:Int <Int 100 }
    #And ( { true #Equals CALLER_ID:Int <Int pow160 }
    #And ( { true #Equals ORIGIN_ID:Int <Int pow160 }
    #And ( { true #Equals NUMBER_CELL:Int <=Int maxSInt256 }
    #And { true #Equals VV0_x_114b9705:Int <Int pow256 } ) ) ) ) ) ) ) ) #Implies { true #Equals foundry_success ( ... statusCode: EVMC_REVERT , failed: #lookup ( .Map , 46308022326495007027972728677917914892729792999299745830475596687180801507328 ) , revertExpected: false , opcodeExpected: false , recordEventExpected: false , eventExpected: false ) } )
  Path condition:
    { true #Equals ( notBool 100 <=Int VV0_x_114b9705:Int ) }
  Model:
    CALLER_ID = 0
    NUMBER_CELL = 0
    ORIGIN_ID = 0
    VV0_x_114b9705 = 0

Join the Runtime Verification Discord server for support: https://discord.com/invite/CurfmXNtbN

Access documentation for KEVM foundry integration at https://docs.runtimeverification.com/kevm-integration-for-foundry/<|MERGE_RESOLUTION|>--- conflicted
+++ resolved
@@ -291,10 +291,6 @@
 
 
 
-<<<<<<< HEAD
-module SUMMARY-ASSERTTEST.TEST-FAILING-BRANCH:2E8CC0F3B3E1B34B190E12DF07CE8053F6EAF7C48FCC2318527FA71A7AB448C4
-=======
->>>>>>> 62996ec2
     
     
     rule [BASIC-BLOCK-1-TO-3]: <foundry>
