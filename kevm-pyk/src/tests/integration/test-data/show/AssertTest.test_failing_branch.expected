
┌─ 1 (root, init)
│   k: #execute ~> CONTINUATION
│   pc: 0
│   callDepth: 0
│   statusCode: STATUSCODE
│
│  (616 steps)
├─ 3 (split)
│   k: JUMPI 526 bool2Word ( 100 <=Int VV0_x_114b9705:Int ) ~> #pc [ JUMPI ] ~> #execut ...
│   pc: 518
│   callDepth: 0
│   statusCode: STATUSCODE:StatusCode
┃
┃ (branch)
┣━━┓ constraint: { true #Equals 100 <=Int VV0_x_114b9705:Int }
┃  │
┃  ├─ 4
┃  │   k: JUMPI 526 bool2Word ( 100 <=Int VV0_x_114b9705:Int ) ~> #pc [ JUMPI ] ~> #execut ...
┃  │   pc: 518
┃  │   callDepth: 0
┃  │   statusCode: STATUSCODE:StatusCode
┃  │
┃  │  (64 steps)
┃  ├─ 6
┃  │   k: #end EVMC_SUCCESS ~> #pc [ STOP ] ~> #execute ~> CONTINUATION:K
┃  │   pc: 213
┃  │   callDepth: 0
┃  │   statusCode: STATUSCODE:StatusCode
┃  │
┃  │  (1 step)
┃  ├─ 8
┃  │   k: #halt ~> #pc [ STOP ] ~> #execute ~> CONTINUATION:K
┃  │   pc: 213
┃  │   callDepth: 0
┃  │   statusCode: EVMC_SUCCESS
┃  │
┃  │  (2 steps)
┃  ├─ 10 (terminal)
┃  │   k: #halt ~> CONTINUATION:K
┃  │   pc: 213
┃  │   callDepth: 0
┃  │   statusCode: EVMC_SUCCESS
┃  │
┃  ┊  constraint: true
┃  ┊  subst: OMITTED SUBST
┃  └─ 2 (leaf, target)
┃      k: #halt ~> CONTINUATION
┃      pc: PC_CELL_5d410f2a
┃      callDepth: CALLDEPTH_CELL_5d410f2a
┃      statusCode: STATUSCODE_FINAL
┃
┗━━┓ constraint: { true #Equals ( notBool 100 <=Int VV0_x_114b9705:Int ) }
   │
   ├─ 5
   │   k: JUMPI 526 bool2Word ( 100 <=Int VV0_x_114b9705:Int ) ~> #pc [ JUMPI ] ~> #execut ...
   │   pc: 518
   │   callDepth: 0
   │   statusCode: STATUSCODE:StatusCode
   │
   │  (102 steps)
   ├─ 7
   │   k: #end EVMC_REVERT ~> #pc [ REVERT ] ~> #execute ~> CONTINUATION:K
   │   pc: 992
   │   callDepth: 0
   │   statusCode: STATUSCODE:StatusCode
   │
   │  (1 step)
   ├─ 9
   │   k: #halt ~> #pc [ REVERT ] ~> #execute ~> CONTINUATION:K
   │   pc: 992
   │   callDepth: 0
   │   statusCode: EVMC_REVERT
   │
   │  (2 steps)
   └─ 11 (leaf, terminal)
       k: #halt ~> CONTINUATION:K
       pc: 992
       callDepth: 0
       statusCode: EVMC_REVERT



Node 11:

( <generatedTop>
  <foundry>
    <kevm>
      <k>
        #halt
        ~> CONTINUATION:K
      </k>
      <mode>
        NORMAL
      </mode>
      <schedule>
        LONDON
      </schedule>
      <ethereum>
        <evm>
          <output>
            b"NH{q\x00\x00\x00\x00\x00\x00\x00\x00\x00\x00\x00\x00\x00\x00\x00\x00\x00\x00\x00\x00\x00\x00\x00\x00\x00\x00\x00\x00\x00\x00\x00\x01"
          </output>
          <statusCode>
            EVMC_REVERT
          </statusCode>
          <callStack>
            .List
          </callStack>
          <interimStates>
            .List
          </interimStates>
          <callState>
            <id>
              728815563385977040452943777879061427756277306518
            </id>
            <caller>
              CALLER_ID:Int
            </caller>
            <callData>
              b"F\"\xb1U" +Bytes #buf ( 32 , VV0_x_114b9705:Int )
            </callData>
            <callValue>
              0
            </callValue>
            <wordStack>
              ( 526 : ( VV0_x_114b9705:Int : ( 212 : ( selector ( "test_failing_branch(uint256)" ) : .WordStack ) ) ) )
            </wordStack>
            <localMem>
              b"NH{q\x00\x00\x00\x00\x00\x00\x00\x00\x00\x00\x00\x00\x00\x00\x00\x00\x00\x00\x00\x00\x00\x00\x00\x00\x00\x00\x00\x00\x00\x00\x00\x01\x00\x00\x00\x00\x00\x00\x00\x00\x00\x00\x00\x00\x00\x00\x00\x00\x00\x00\x00\x00\x00\x00\x00\x00\x00\x00\x00\x00\x00\x00\x00\x00\x00\x00\x00\x00\x00\x00\x00\x00\x00\x00\x00\x00\x00\x00\x00\x00\x00\x00\x00\x00\x00\x00\x00\x00\x00\x00\x00\x80"
            </localMem>
            <memoryUsed>
              3
            </memoryUsed>
            <static>
              false
            </static>
            <callDepth>
              0
            </callDepth>
            ...
          </callState>
          <substate>
            <log>
              .List
            </log>
            <accessedAccounts>
              .Set
            </accessedAccounts>
            <accessedStorage>
              .Map
            </accessedStorage>
            ...
          </substate>
          <origin>
            ORIGIN_ID:Int
          </origin>
          <block>
            <number>
              NUMBER_CELL:Int
            </number>
            ...
          </block>
          ...
        </evm>
        <network>
          <accounts>
            ( <account>
              <acctID>
                645326474426547203313410069153905908525362434349
              </acctID>
              <balance>
                0
              </balance>
              <storage>
                .Map
              </storage>
              <origStorage>
                .Map
              </origStorage>
              <nonce>
                0
              </nonce>
              ...
            </account>
            <account>
              <acctID>
                728815563385977040452943777879061427756277306518
              </acctID>
              <balance>
                0
              </balance>
              <storage>
                .Map
              </storage>
              <origStorage>
                .Map
              </origStorage>
              <nonce>
                1
              </nonce>
              ...
            </account> )
          </accounts>
          ...
        </network>
      </ethereum>
      ...
    </kevm>
    <cheatcodes>
      <prank>
        <prevCaller>
          .Account
        </prevCaller>
        <prevOrigin>
          .Account
        </prevOrigin>
        <newCaller>
          .Account
        </newCaller>
        <newOrigin>
          .Account
        </newOrigin>
        <active>
          false
        </active>
        <singleCall>
          false
        </singleCall>
        ...
      </prank>
      <expectedRevert>
        <isRevertExpected>
          false
        </isRevertExpected>
        ...
      </expectedRevert>
      <expectedOpcode>
        <isOpcodeExpected>
          false
        </isOpcodeExpected>
        <expectedAddress>
          .Account
        </expectedAddress>
        <expectedValue>
          0
        </expectedValue>
        <expectedData>
          b""
        </expectedData>
        <opcodeType>
          .OpcodeType
        </opcodeType>
      </expectedOpcode>
      <expectEmit>
        <recordEvent>
          false
        </recordEvent>
        <isEventExpected>
          false
        </isEventExpected>
        ...
      </expectEmit>
      <whitelist>
        <isCallWhitelistActive>
          false
        </isCallWhitelistActive>
        <isStorageWhitelistActive>
          false
        </isStorageWhitelistActive>
        <addressSet>
          .Set
        </addressSet>
        <storageSlotSet>
          .Set
        </storageSlotSet>
      </whitelist>
    </cheatcodes>
  </foundry>
  ...
</generatedTop>
#And ( { true #Equals 0 <=Int CALLER_ID:Int }
#And ( { true #Equals 0 <=Int ORIGIN_ID:Int }
#And ( { true #Equals 0 <=Int NUMBER_CELL:Int }
#And ( { true #Equals 0 <=Int VV0_x_114b9705:Int }
#And ( { true #Equals VV0_x_114b9705:Int <Int 100 }
#And ( { true #Equals CALLER_ID:Int <Int pow160 }
#And ( { true #Equals ORIGIN_ID:Int <Int pow160 }
#And ( { true #Equals NUMBER_CELL:Int <=Int maxSInt256 }
#And { true #Equals VV0_x_114b9705:Int <Int pow256 } ) ) ) ) ) ) ) ) )



<<<<<<< HEAD
module SUMMARY-ASSERTTEST.TEST-FAILING-BRANCH:875DA11818EC2238BF8BD8EAE4C6E14C187574FD2F9A735ED48449289888EE49
=======
>>>>>>> 62996ec2
    
    
    rule [BASIC-BLOCK-1-TO-3]: <foundry>
           <kevm>
             <k>
               ( #execute
               ~> CONTINUATION => JUMPI 526 bool2Word ( 100 <=Int VV0_x_114b9705:Int )
               ~> #pc [ JUMPI ]
               ~> #execute
               ~> CONTINUATION:K )
             </k>
             <mode>
               NORMAL
             </mode>
             <schedule>
               LONDON
             </schedule>
             <ethereum>
               <evm>
                 <callStack>
                   .List
                 </callStack>
                 <interimStates>
                   .List
                 </interimStates>
                 <callState>
                   ...
                   ...
                   <id>
                     728815563385977040452943777879061427756277306518
                   </id>
                   <caller>
                     CALLER_ID
                   </caller>
                   <callData>
                     ( AssertTest . test_failing_branch ( VV0_x_114b9705 : uint256 ) => b"F\"\xb1U" +Bytes #buf ( 32 , VV0_x_114b9705:Int ) )
                   </callData>
                   <callValue>
                     0
                   </callValue>
                   <wordStack>
                     ( .WordStack => ( VV0_x_114b9705:Int : ( 212 : ( selector ( "test_failing_branch(uint256)" ) : .WordStack ) ) ) )
                   </wordStack>
                   <localMem>
                     ( .Bytes => b"\x00\x00\x00\x00\x00\x00\x00\x00\x00\x00\x00\x00\x00\x00\x00\x00\x00\x00\x00\x00\x00\x00\x00\x00\x00\x00\x00\x00\x00\x00\x00\x00\x00\x00\x00\x00\x00\x00\x00\x00\x00\x00\x00\x00\x00\x00\x00\x00\x00\x00\x00\x00\x00\x00\x00\x00\x00\x00\x00\x00\x00\x00\x00\x00\x00\x00\x00\x00\x00\x00\x00\x00\x00\x00\x00\x00\x00\x00\x00\x00\x00\x00\x00\x00\x00\x00\x00\x00\x00\x00\x00\x00\x00\x00\x00\x80" )
                   </localMem>
                   ...
                   ...
                   <memoryUsed>
                     ( 0 => 3 )
                   </memoryUsed>
                   <static>
                     false
                   </static>
                   <callDepth>
                     0
                   </callDepth>
                   ...
                 </callState>
                 <substate>
                   <log>
                     .List
                   </log>
                   <accessedAccounts>
                     .Set
                   </accessedAccounts>
                   <accessedStorage>
                     .Map
                   </accessedStorage>
                   ...
                 </substate>
                 <origin>
                   ORIGIN_ID
                 </origin>
                 <block>
                   <number>
                     NUMBER_CELL
                   </number>
                   ...
                 </block>
                 ...
               </evm>
               <network>
                 <accounts>
                   ( <account>
                     <acctID>
                       645326474426547203313410069153905908525362434349
                     </acctID>
                     <balance>
                       0
                     </balance>
                     ...
                     <storage>
                       .Map
                     </storage>
                     <origStorage>
                       .Map
                     </origStorage>
                     <nonce>
                       0
                     </nonce>
                   </account>
                   <account>
                     <acctID>
                       728815563385977040452943777879061427756277306518
                     </acctID>
                     <balance>
                       0
                     </balance>
                     ...
                     <storage>
                       .Map
                     </storage>
                     <origStorage>
                       .Map
                     </origStorage>
                     <nonce>
                       1
                     </nonce>
                   </account> )
                 </accounts>
                 ...
               </network>
             </ethereum>
             ...
           </kevm>
           <cheatcodes>
             <prank>
               <prevCaller>
                 .Account
               </prevCaller>
               <prevOrigin>
                 .Account
               </prevOrigin>
               <newCaller>
                 .Account
               </newCaller>
               <newOrigin>
                 .Account
               </newOrigin>
               <active>
                 false
               </active>
               <singleCall>
                 false
               </singleCall>
               ...
             </prank>
             <expectedRevert>
               <isRevertExpected>
                 false
               </isRevertExpected>
               ...
             </expectedRevert>
             <expectedOpcode>
               <isOpcodeExpected>
                 false
               </isOpcodeExpected>
               <expectedAddress>
                 .Account
               </expectedAddress>
               <expectedValue>
                 0
               </expectedValue>
               <expectedData>
                 ( .Bytes => b"" )
               </expectedData>
               <opcodeType>
                 .OpcodeType
               </opcodeType>
             </expectedOpcode>
             <expectEmit>
               <recordEvent>
                 false
               </recordEvent>
               <isEventExpected>
                 false
               </isEventExpected>
               ...
             </expectEmit>
             <whitelist>
               <isCallWhitelistActive>
                 false
               </isCallWhitelistActive>
               <isStorageWhitelistActive>
                 false
               </isStorageWhitelistActive>
               <addressSet>
                 .Set
               </addressSet>
               <storageSlotSet>
                 .Set
               </storageSlotSet>
             </whitelist>
           </cheatcodes>
         </foundry>
      requires ( 0 <=Int VV0_x_114b9705:Int
       andBool ( VV0_x_114b9705:Int <Int pow256
       andBool ( 0 <=Int CALLER_ID
       andBool ( CALLER_ID <Int pow160
       andBool ( 0 <=Int ORIGIN_ID
       andBool ( ORIGIN_ID <Int pow160
       andBool ( 0 <=Int NUMBER_CELL
       andBool ( NUMBER_CELL <=Int maxSInt256
       andBool ( 0 <=Int 9223372036854775807
       andBool ( 9223372036854775807 <Int pow256
       andBool ( 0 <=Int 728815563385977040452943777879061427756277306518
       andBool ( 728815563385977040452943777879061427756277306518 <Int pow160
       andBool ( lengthBytes ( AssertTest . test_failing_branch ( VV0_x_114b9705 : uint256 ) ) <Int pow128
               )))))))))))))
       ensures ( 0 <=Int CALLER_ID:Int
       andBool ( 0 <=Int ORIGIN_ID:Int
       andBool ( 0 <=Int NUMBER_CELL:Int
       andBool ( CALLER_ID:Int <Int pow160
       andBool ( ORIGIN_ID:Int <Int pow160
       andBool ( NUMBER_CELL:Int <=Int maxSInt256
               ))))))
      [label(BASIC-BLOCK-1-TO-3)]
    
    rule [BASIC-BLOCK-4-TO-6]: <foundry>
           <kevm>
             <k>
               ( JUMPI 526 bool2Word ( 100 <=Int VV0_x_114b9705:Int )
               ~> #pc [ JUMPI ] => #end EVMC_SUCCESS
               ~> #pc [ STOP ] )
               ~> #execute
               ~> _CONTINUATION
             </k>
             <mode>
               NORMAL
             </mode>
             <schedule>
               LONDON
             </schedule>
             <ethereum>
               <evm>
                 <output>
                   ( _OUTPUT_CELL => b"" )
                 </output>
                 <callStack>
                   .List
                 </callStack>
                 <interimStates>
                   .List
                 </interimStates>
                 <callState>
                   ...
                   ...
                   <id>
                     728815563385977040452943777879061427756277306518
                   </id>
                   <caller>
                     CALLER_ID:Int
                   </caller>
                   <callData>
                     b"F\"\xb1U" +Bytes #buf ( 32 , VV0_x_114b9705:Int )
                   </callData>
                   <callValue>
                     0
                   </callValue>
                   <wordStack>
                     ( ( VV0_x_114b9705:Int => selector ( "test_failing_branch(uint256)" ) ) : ( ( 212 : ( selector ( "test_failing_branch(uint256)" ) : .WordStack ) ) => .WordStack ) )
                   </wordStack>
                   <localMem>
                     b"\x00\x00\x00\x00\x00\x00\x00\x00\x00\x00\x00\x00\x00\x00\x00\x00\x00\x00\x00\x00\x00\x00\x00\x00\x00\x00\x00\x00\x00\x00\x00\x00\x00\x00\x00\x00\x00\x00\x00\x00\x00\x00\x00\x00\x00\x00\x00\x00\x00\x00\x00\x00\x00\x00\x00\x00\x00\x00\x00\x00\x00\x00\x00\x00\x00\x00\x00\x00\x00\x00\x00\x00\x00\x00\x00\x00\x00\x00\x00\x00\x00\x00\x00\x00\x00\x00\x00\x00\x00\x00\x00\x00\x00\x00\x00\x80"
                   </localMem>
                   ...
                   ...
                   <memoryUsed>
                     3
                   </memoryUsed>
                   <static>
                     false
                   </static>
                   <callDepth>
                     0
                   </callDepth>
                   ...
                 </callState>
                 <substate>
                   <log>
                     .List
                   </log>
                   <accessedAccounts>
                     .Set
                   </accessedAccounts>
                   <accessedStorage>
                     .Map
                   </accessedStorage>
                   ...
                 </substate>
                 <origin>
                   ORIGIN_ID:Int
                 </origin>
                 <block>
                   <number>
                     NUMBER_CELL:Int
                   </number>
                   ...
                 </block>
                 ...
               </evm>
               <network>
                 <accounts>
                   ( <account>
                     <acctID>
                       645326474426547203313410069153905908525362434349
                     </acctID>
                     <balance>
                       0
                     </balance>
                     ...
                     <storage>
                       .Map
                     </storage>
                     <origStorage>
                       .Map
                     </origStorage>
                     <nonce>
                       0
                     </nonce>
                   </account>
                   <account>
                     <acctID>
                       728815563385977040452943777879061427756277306518
                     </acctID>
                     <balance>
                       0
                     </balance>
                     ...
                     <storage>
                       .Map
                     </storage>
                     <origStorage>
                       .Map
                     </origStorage>
                     <nonce>
                       1
                     </nonce>
                   </account> )
                 </accounts>
                 ...
               </network>
             </ethereum>
             ...
           </kevm>
           <cheatcodes>
             <prank>
               <prevCaller>
                 .Account
               </prevCaller>
               <prevOrigin>
                 .Account
               </prevOrigin>
               <newCaller>
                 .Account
               </newCaller>
               <newOrigin>
                 .Account
               </newOrigin>
               <active>
                 false
               </active>
               <singleCall>
                 false
               </singleCall>
               ...
             </prank>
             <expectedRevert>
               <isRevertExpected>
                 false
               </isRevertExpected>
               ...
             </expectedRevert>
             <expectedOpcode>
               <isOpcodeExpected>
                 false
               </isOpcodeExpected>
               <expectedAddress>
                 .Account
               </expectedAddress>
               <expectedValue>
                 0
               </expectedValue>
               <expectedData>
                 b""
               </expectedData>
               <opcodeType>
                 .OpcodeType
               </opcodeType>
             </expectedOpcode>
             <expectEmit>
               <recordEvent>
                 false
               </recordEvent>
               <isEventExpected>
                 false
               </isEventExpected>
               ...
             </expectEmit>
             <whitelist>
               <isCallWhitelistActive>
                 false
               </isCallWhitelistActive>
               <isStorageWhitelistActive>
                 false
               </isStorageWhitelistActive>
               <addressSet>
                 .Set
               </addressSet>
               <storageSlotSet>
                 .Set
               </storageSlotSet>
             </whitelist>
           </cheatcodes>
         </foundry>
      requires ( 0 <=Int CALLER_ID:Int
       andBool ( 0 <=Int ORIGIN_ID:Int
       andBool ( 0 <=Int NUMBER_CELL:Int
       andBool ( 0 <=Int VV0_x_114b9705:Int
       andBool ( 100 <=Int VV0_x_114b9705:Int
       andBool ( CALLER_ID:Int <Int pow160
       andBool ( ORIGIN_ID:Int <Int pow160
       andBool ( NUMBER_CELL:Int <=Int maxSInt256
       andBool ( VV0_x_114b9705:Int <Int pow256
               )))))))))
      [label(BASIC-BLOCK-4-TO-6)]
    
    rule [BASIC-BLOCK-5-TO-7]: <foundry>
           <kevm>
             <k>
               ( JUMPI 526 bool2Word ( 100 <=Int VV0_x_114b9705:Int )
               ~> #pc [ JUMPI ] => #end EVMC_REVERT
               ~> #pc [ REVERT ] )
               ~> #execute
               ~> _CONTINUATION
             </k>
             <mode>
               NORMAL
             </mode>
             <schedule>
               LONDON
             </schedule>
             <ethereum>
               <evm>
                 <output>
                   ( _OUTPUT_CELL => b"NH{q\x00\x00\x00\x00\x00\x00\x00\x00\x00\x00\x00\x00\x00\x00\x00\x00\x00\x00\x00\x00\x00\x00\x00\x00\x00\x00\x00\x00\x00\x00\x00\x01" )
                 </output>
                 <callStack>
                   .List
                 </callStack>
                 <interimStates>
                   .List
                 </interimStates>
                 <callState>
                   ...
                   ...
                   <id>
                     728815563385977040452943777879061427756277306518
                   </id>
                   <caller>
                     CALLER_ID:Int
                   </caller>
                   <callData>
                     b"F\"\xb1U" +Bytes #buf ( 32 , VV0_x_114b9705:Int )
                   </callData>
                   <callValue>
                     0
                   </callValue>
                   <wordStack>
                     ( ( VV0_x_114b9705:Int => 526 ) : ( ( 212 => VV0_x_114b9705:Int ) : ( ( selector ( "test_failing_branch(uint256)" ) => 212 ) : ( .WordStack => ( selector ( "test_failing_branch(uint256)" ) : .WordStack ) ) ) ) )
                   </wordStack>
                   <localMem>
                     ( b"\x00\x00\x00\x00\x00\x00\x00\x00\x00\x00\x00\x00\x00\x00\x00\x00\x00\x00\x00\x00\x00\x00\x00\x00\x00\x00\x00\x00\x00\x00\x00\x00\x00\x00\x00\x00\x00\x00\x00\x00\x00\x00\x00\x00\x00\x00\x00\x00\x00\x00\x00\x00\x00\x00\x00\x00\x00\x00\x00\x00\x00\x00\x00\x00\x00\x00\x00\x00\x00\x00\x00\x00\x00\x00\x00\x00\x00\x00\x00\x00\x00\x00\x00\x00\x00\x00\x00\x00\x00\x00\x00\x00\x00\x00\x00\x80" => b"NH{q\x00\x00\x00\x00\x00\x00\x00\x00\x00\x00\x00\x00\x00\x00\x00\x00\x00\x00\x00\x00\x00\x00\x00\x00\x00\x00\x00\x00\x00\x00\x00\x01\x00\x00\x00\x00\x00\x00\x00\x00\x00\x00\x00\x00\x00\x00\x00\x00\x00\x00\x00\x00\x00\x00\x00\x00\x00\x00\x00\x00\x00\x00\x00\x00\x00\x00\x00\x00\x00\x00\x00\x00\x00\x00\x00\x00\x00\x00\x00\x00\x00\x00\x00\x00\x00\x00\x00\x00\x00\x00\x00\x80" )
                   </localMem>
                   ...
                   ...
                   <memoryUsed>
                     3
                   </memoryUsed>
                   <static>
                     false
                   </static>
                   <callDepth>
                     0
                   </callDepth>
                   ...
                 </callState>
                 <substate>
                   <log>
                     .List
                   </log>
                   <accessedAccounts>
                     .Set
                   </accessedAccounts>
                   <accessedStorage>
                     .Map
                   </accessedStorage>
                   ...
                 </substate>
                 <origin>
                   ORIGIN_ID:Int
                 </origin>
                 <block>
                   <number>
                     NUMBER_CELL:Int
                   </number>
                   ...
                 </block>
                 ...
               </evm>
               <network>
                 <accounts>
                   ( <account>
                     <acctID>
                       645326474426547203313410069153905908525362434349
                     </acctID>
                     <balance>
                       0
                     </balance>
                     ...
                     <storage>
                       .Map
                     </storage>
                     <origStorage>
                       .Map
                     </origStorage>
                     <nonce>
                       0
                     </nonce>
                   </account>
                   <account>
                     <acctID>
                       728815563385977040452943777879061427756277306518
                     </acctID>
                     <balance>
                       0
                     </balance>
                     ...
                     <storage>
                       .Map
                     </storage>
                     <origStorage>
                       .Map
                     </origStorage>
                     <nonce>
                       1
                     </nonce>
                   </account> )
                 </accounts>
                 ...
               </network>
             </ethereum>
             ...
           </kevm>
           <cheatcodes>
             <prank>
               <prevCaller>
                 .Account
               </prevCaller>
               <prevOrigin>
                 .Account
               </prevOrigin>
               <newCaller>
                 .Account
               </newCaller>
               <newOrigin>
                 .Account
               </newOrigin>
               <active>
                 false
               </active>
               <singleCall>
                 false
               </singleCall>
               ...
             </prank>
             <expectedRevert>
               <isRevertExpected>
                 false
               </isRevertExpected>
               ...
             </expectedRevert>
             <expectedOpcode>
               <isOpcodeExpected>
                 false
               </isOpcodeExpected>
               <expectedAddress>
                 .Account
               </expectedAddress>
               <expectedValue>
                 0
               </expectedValue>
               <expectedData>
                 b""
               </expectedData>
               <opcodeType>
                 .OpcodeType
               </opcodeType>
             </expectedOpcode>
             <expectEmit>
               <recordEvent>
                 false
               </recordEvent>
               <isEventExpected>
                 false
               </isEventExpected>
               ...
             </expectEmit>
             <whitelist>
               <isCallWhitelistActive>
                 false
               </isCallWhitelistActive>
               <isStorageWhitelistActive>
                 false
               </isStorageWhitelistActive>
               <addressSet>
                 .Set
               </addressSet>
               <storageSlotSet>
                 .Set
               </storageSlotSet>
             </whitelist>
           </cheatcodes>
         </foundry>
      requires ( 0 <=Int CALLER_ID:Int
       andBool ( 0 <=Int ORIGIN_ID:Int
       andBool ( 0 <=Int NUMBER_CELL:Int
       andBool ( 0 <=Int VV0_x_114b9705:Int
       andBool ( CALLER_ID:Int <Int pow160
       andBool ( ORIGIN_ID:Int <Int pow160
       andBool ( ( notBool 100 <=Int VV0_x_114b9705:Int )
       andBool ( NUMBER_CELL:Int <=Int maxSInt256
       andBool ( VV0_x_114b9705:Int <Int pow256
               )))))))))
       ensures VV0_x_114b9705:Int <Int 100
      [label(BASIC-BLOCK-5-TO-7)]
    
    rule [BASIC-BLOCK-6-TO-8]: <foundry>
           <kevm>
             <k>
               ( #end EVMC_SUCCESS => #halt )
               ~> #pc [ STOP ]
               ~> #execute
               ~> _CONTINUATION
             </k>
             <mode>
               NORMAL
             </mode>
             <schedule>
               LONDON
             </schedule>
             <ethereum>
               <evm>
                 <output>
                   b""
                 </output>
                 <statusCode>
                   ( _STATUSCODE => EVMC_SUCCESS )
                 </statusCode>
                 <callStack>
                   .List
                 </callStack>
                 <interimStates>
                   .List
                 </interimStates>
                 <callState>
                   ...
                   ...
                   <id>
                     728815563385977040452943777879061427756277306518
                   </id>
                   <caller>
                     CALLER_ID:Int
                   </caller>
                   <callData>
                     b"F\"\xb1U" +Bytes #buf ( 32 , VV0_x_114b9705:Int )
                   </callData>
                   <callValue>
                     0
                   </callValue>
                   <wordStack>
                     ( selector ( "test_failing_branch(uint256)" ) : .WordStack )
                   </wordStack>
                   <localMem>
                     b"\x00\x00\x00\x00\x00\x00\x00\x00\x00\x00\x00\x00\x00\x00\x00\x00\x00\x00\x00\x00\x00\x00\x00\x00\x00\x00\x00\x00\x00\x00\x00\x00\x00\x00\x00\x00\x00\x00\x00\x00\x00\x00\x00\x00\x00\x00\x00\x00\x00\x00\x00\x00\x00\x00\x00\x00\x00\x00\x00\x00\x00\x00\x00\x00\x00\x00\x00\x00\x00\x00\x00\x00\x00\x00\x00\x00\x00\x00\x00\x00\x00\x00\x00\x00\x00\x00\x00\x00\x00\x00\x00\x00\x00\x00\x00\x80"
                   </localMem>
                   ...
                   ...
                   <memoryUsed>
                     3
                   </memoryUsed>
                   <static>
                     false
                   </static>
                   <callDepth>
                     0
                   </callDepth>
                   ...
                 </callState>
                 <substate>
                   <log>
                     .List
                   </log>
                   <accessedAccounts>
                     .Set
                   </accessedAccounts>
                   <accessedStorage>
                     .Map
                   </accessedStorage>
                   ...
                 </substate>
                 <origin>
                   ORIGIN_ID:Int
                 </origin>
                 <block>
                   <number>
                     NUMBER_CELL:Int
                   </number>
                   ...
                 </block>
                 ...
               </evm>
               <network>
                 <accounts>
                   ( <account>
                     <acctID>
                       645326474426547203313410069153905908525362434349
                     </acctID>
                     <balance>
                       0
                     </balance>
                     ...
                     <storage>
                       .Map
                     </storage>
                     <origStorage>
                       .Map
                     </origStorage>
                     <nonce>
                       0
                     </nonce>
                   </account>
                   <account>
                     <acctID>
                       728815563385977040452943777879061427756277306518
                     </acctID>
                     <balance>
                       0
                     </balance>
                     ...
                     <storage>
                       .Map
                     </storage>
                     <origStorage>
                       .Map
                     </origStorage>
                     <nonce>
                       1
                     </nonce>
                   </account> )
                 </accounts>
                 ...
               </network>
             </ethereum>
             ...
           </kevm>
           <cheatcodes>
             <prank>
               <prevCaller>
                 .Account
               </prevCaller>
               <prevOrigin>
                 .Account
               </prevOrigin>
               <newCaller>
                 .Account
               </newCaller>
               <newOrigin>
                 .Account
               </newOrigin>
               <active>
                 false
               </active>
               <singleCall>
                 false
               </singleCall>
               ...
             </prank>
             <expectedRevert>
               <isRevertExpected>
                 false
               </isRevertExpected>
               ...
             </expectedRevert>
             <expectedOpcode>
               <isOpcodeExpected>
                 false
               </isOpcodeExpected>
               <expectedAddress>
                 .Account
               </expectedAddress>
               <expectedValue>
                 0
               </expectedValue>
               <expectedData>
                 b""
               </expectedData>
               <opcodeType>
                 .OpcodeType
               </opcodeType>
             </expectedOpcode>
             <expectEmit>
               <recordEvent>
                 false
               </recordEvent>
               <isEventExpected>
                 false
               </isEventExpected>
               ...
             </expectEmit>
             <whitelist>
               <isCallWhitelistActive>
                 false
               </isCallWhitelistActive>
               <isStorageWhitelistActive>
                 false
               </isStorageWhitelistActive>
               <addressSet>
                 .Set
               </addressSet>
               <storageSlotSet>
                 .Set
               </storageSlotSet>
             </whitelist>
           </cheatcodes>
         </foundry>
      requires ( 0 <=Int CALLER_ID:Int
       andBool ( 0 <=Int ORIGIN_ID:Int
       andBool ( 0 <=Int NUMBER_CELL:Int
       andBool ( 0 <=Int VV0_x_114b9705:Int
       andBool ( 100 <=Int VV0_x_114b9705:Int
       andBool ( CALLER_ID:Int <Int pow160
       andBool ( ORIGIN_ID:Int <Int pow160
       andBool ( NUMBER_CELL:Int <=Int maxSInt256
       andBool ( VV0_x_114b9705:Int <Int pow256
               )))))))))
      [label(BASIC-BLOCK-6-TO-8)]
    
    rule [BASIC-BLOCK-7-TO-9]: <foundry>
           <kevm>
             <k>
               ( #end EVMC_REVERT => #halt )
               ~> #pc [ REVERT ]
               ~> #execute
               ~> _CONTINUATION
             </k>
             <mode>
               NORMAL
             </mode>
             <schedule>
               LONDON
             </schedule>
             <ethereum>
               <evm>
                 <output>
                   b"NH{q\x00\x00\x00\x00\x00\x00\x00\x00\x00\x00\x00\x00\x00\x00\x00\x00\x00\x00\x00\x00\x00\x00\x00\x00\x00\x00\x00\x00\x00\x00\x00\x01"
                 </output>
                 <statusCode>
                   ( _STATUSCODE => EVMC_REVERT )
                 </statusCode>
                 <callStack>
                   .List
                 </callStack>
                 <interimStates>
                   .List
                 </interimStates>
                 <callState>
                   ...
                   ...
                   <id>
                     728815563385977040452943777879061427756277306518
                   </id>
                   <caller>
                     CALLER_ID:Int
                   </caller>
                   <callData>
                     b"F\"\xb1U" +Bytes #buf ( 32 , VV0_x_114b9705:Int )
                   </callData>
                   <callValue>
                     0
                   </callValue>
                   <wordStack>
                     ( 526 : ( VV0_x_114b9705:Int : ( 212 : ( selector ( "test_failing_branch(uint256)" ) : .WordStack ) ) ) )
                   </wordStack>
                   <localMem>
                     b"NH{q\x00\x00\x00\x00\x00\x00\x00\x00\x00\x00\x00\x00\x00\x00\x00\x00\x00\x00\x00\x00\x00\x00\x00\x00\x00\x00\x00\x00\x00\x00\x00\x01\x00\x00\x00\x00\x00\x00\x00\x00\x00\x00\x00\x00\x00\x00\x00\x00\x00\x00\x00\x00\x00\x00\x00\x00\x00\x00\x00\x00\x00\x00\x00\x00\x00\x00\x00\x00\x00\x00\x00\x00\x00\x00\x00\x00\x00\x00\x00\x00\x00\x00\x00\x00\x00\x00\x00\x00\x00\x00\x00\x80"
                   </localMem>
                   ...
                   ...
                   <memoryUsed>
                     3
                   </memoryUsed>
                   <static>
                     false
                   </static>
                   <callDepth>
                     0
                   </callDepth>
                   ...
                 </callState>
                 <substate>
                   <log>
                     .List
                   </log>
                   <accessedAccounts>
                     .Set
                   </accessedAccounts>
                   <accessedStorage>
                     .Map
                   </accessedStorage>
                   ...
                 </substate>
                 <origin>
                   ORIGIN_ID:Int
                 </origin>
                 <block>
                   <number>
                     NUMBER_CELL:Int
                   </number>
                   ...
                 </block>
                 ...
               </evm>
               <network>
                 <accounts>
                   ( <account>
                     <acctID>
                       645326474426547203313410069153905908525362434349
                     </acctID>
                     <balance>
                       0
                     </balance>
                     ...
                     <storage>
                       .Map
                     </storage>
                     <origStorage>
                       .Map
                     </origStorage>
                     <nonce>
                       0
                     </nonce>
                   </account>
                   <account>
                     <acctID>
                       728815563385977040452943777879061427756277306518
                     </acctID>
                     <balance>
                       0
                     </balance>
                     ...
                     <storage>
                       .Map
                     </storage>
                     <origStorage>
                       .Map
                     </origStorage>
                     <nonce>
                       1
                     </nonce>
                   </account> )
                 </accounts>
                 ...
               </network>
             </ethereum>
             ...
           </kevm>
           <cheatcodes>
             <prank>
               <prevCaller>
                 .Account
               </prevCaller>
               <prevOrigin>
                 .Account
               </prevOrigin>
               <newCaller>
                 .Account
               </newCaller>
               <newOrigin>
                 .Account
               </newOrigin>
               <active>
                 false
               </active>
               <singleCall>
                 false
               </singleCall>
               ...
             </prank>
             <expectedRevert>
               <isRevertExpected>
                 false
               </isRevertExpected>
               ...
             </expectedRevert>
             <expectedOpcode>
               <isOpcodeExpected>
                 false
               </isOpcodeExpected>
               <expectedAddress>
                 .Account
               </expectedAddress>
               <expectedValue>
                 0
               </expectedValue>
               <expectedData>
                 b""
               </expectedData>
               <opcodeType>
                 .OpcodeType
               </opcodeType>
             </expectedOpcode>
             <expectEmit>
               <recordEvent>
                 false
               </recordEvent>
               <isEventExpected>
                 false
               </isEventExpected>
               ...
             </expectEmit>
             <whitelist>
               <isCallWhitelistActive>
                 false
               </isCallWhitelistActive>
               <isStorageWhitelistActive>
                 false
               </isStorageWhitelistActive>
               <addressSet>
                 .Set
               </addressSet>
               <storageSlotSet>
                 .Set
               </storageSlotSet>
             </whitelist>
           </cheatcodes>
         </foundry>
      requires ( 0 <=Int CALLER_ID:Int
       andBool ( 0 <=Int ORIGIN_ID:Int
       andBool ( 0 <=Int NUMBER_CELL:Int
       andBool ( 0 <=Int VV0_x_114b9705:Int
       andBool ( VV0_x_114b9705:Int <Int 100
       andBool ( CALLER_ID:Int <Int pow160
       andBool ( ORIGIN_ID:Int <Int pow160
       andBool ( NUMBER_CELL:Int <=Int maxSInt256
       andBool ( VV0_x_114b9705:Int <Int pow256
               )))))))))
      [label(BASIC-BLOCK-7-TO-9)]
    
    rule [BASIC-BLOCK-8-TO-10]: <foundry>
           <kevm>
             <k>
               #halt
               ~> ( #pc [ STOP ]
               ~> #execute => .K )
               ~> _CONTINUATION
             </k>
             <mode>
               NORMAL
             </mode>
             <schedule>
               LONDON
             </schedule>
             <ethereum>
               <evm>
                 <output>
                   b""
                 </output>
                 <statusCode>
                   EVMC_SUCCESS
                 </statusCode>
                 <callStack>
                   .List
                 </callStack>
                 <interimStates>
                   .List
                 </interimStates>
                 <callState>
                   ...
                   ...
                   <id>
                     728815563385977040452943777879061427756277306518
                   </id>
                   <caller>
                     CALLER_ID:Int
                   </caller>
                   <callData>
                     b"F\"\xb1U" +Bytes #buf ( 32 , VV0_x_114b9705:Int )
                   </callData>
                   <callValue>
                     0
                   </callValue>
                   <wordStack>
                     ( selector ( "test_failing_branch(uint256)" ) : .WordStack )
                   </wordStack>
                   <localMem>
                     b"\x00\x00\x00\x00\x00\x00\x00\x00\x00\x00\x00\x00\x00\x00\x00\x00\x00\x00\x00\x00\x00\x00\x00\x00\x00\x00\x00\x00\x00\x00\x00\x00\x00\x00\x00\x00\x00\x00\x00\x00\x00\x00\x00\x00\x00\x00\x00\x00\x00\x00\x00\x00\x00\x00\x00\x00\x00\x00\x00\x00\x00\x00\x00\x00\x00\x00\x00\x00\x00\x00\x00\x00\x00\x00\x00\x00\x00\x00\x00\x00\x00\x00\x00\x00\x00\x00\x00\x00\x00\x00\x00\x00\x00\x00\x00\x80"
                   </localMem>
                   ...
                   ...
                   <memoryUsed>
                     3
                   </memoryUsed>
                   <static>
                     false
                   </static>
                   <callDepth>
                     0
                   </callDepth>
                   ...
                 </callState>
                 <substate>
                   <log>
                     .List
                   </log>
                   <accessedAccounts>
                     .Set
                   </accessedAccounts>
                   <accessedStorage>
                     .Map
                   </accessedStorage>
                   ...
                 </substate>
                 <origin>
                   ORIGIN_ID:Int
                 </origin>
                 <block>
                   <number>
                     NUMBER_CELL:Int
                   </number>
                   ...
                 </block>
                 ...
               </evm>
               <network>
                 <accounts>
                   ( <account>
                     <acctID>
                       645326474426547203313410069153905908525362434349
                     </acctID>
                     <balance>
                       0
                     </balance>
                     ...
                     <storage>
                       .Map
                     </storage>
                     <origStorage>
                       .Map
                     </origStorage>
                     <nonce>
                       0
                     </nonce>
                   </account>
                   <account>
                     <acctID>
                       728815563385977040452943777879061427756277306518
                     </acctID>
                     <balance>
                       0
                     </balance>
                     ...
                     <storage>
                       .Map
                     </storage>
                     <origStorage>
                       .Map
                     </origStorage>
                     <nonce>
                       1
                     </nonce>
                   </account> )
                 </accounts>
                 ...
               </network>
             </ethereum>
             ...
           </kevm>
           <cheatcodes>
             <prank>
               <prevCaller>
                 .Account
               </prevCaller>
               <prevOrigin>
                 .Account
               </prevOrigin>
               <newCaller>
                 .Account
               </newCaller>
               <newOrigin>
                 .Account
               </newOrigin>
               <active>
                 false
               </active>
               <singleCall>
                 false
               </singleCall>
               ...
             </prank>
             <expectedRevert>
               <isRevertExpected>
                 false
               </isRevertExpected>
               ...
             </expectedRevert>
             <expectedOpcode>
               <isOpcodeExpected>
                 false
               </isOpcodeExpected>
               <expectedAddress>
                 .Account
               </expectedAddress>
               <expectedValue>
                 0
               </expectedValue>
               <expectedData>
                 b""
               </expectedData>
               <opcodeType>
                 .OpcodeType
               </opcodeType>
             </expectedOpcode>
             <expectEmit>
               <recordEvent>
                 false
               </recordEvent>
               <isEventExpected>
                 false
               </isEventExpected>
               ...
             </expectEmit>
             <whitelist>
               <isCallWhitelistActive>
                 false
               </isCallWhitelistActive>
               <isStorageWhitelistActive>
                 false
               </isStorageWhitelistActive>
               <addressSet>
                 .Set
               </addressSet>
               <storageSlotSet>
                 .Set
               </storageSlotSet>
             </whitelist>
           </cheatcodes>
         </foundry>
      requires ( 0 <=Int CALLER_ID:Int
       andBool ( 0 <=Int ORIGIN_ID:Int
       andBool ( 0 <=Int NUMBER_CELL:Int
       andBool ( 0 <=Int VV0_x_114b9705:Int
       andBool ( 100 <=Int VV0_x_114b9705:Int
       andBool ( CALLER_ID:Int <Int pow160
       andBool ( ORIGIN_ID:Int <Int pow160
       andBool ( NUMBER_CELL:Int <=Int maxSInt256
       andBool ( VV0_x_114b9705:Int <Int pow256
               )))))))))
      [label(BASIC-BLOCK-8-TO-10)]
    
    rule [BASIC-BLOCK-9-TO-11]: <foundry>
           <kevm>
             <k>
               #halt
               ~> ( #pc [ REVERT ]
               ~> #execute => .K )
               ~> _CONTINUATION
             </k>
             <mode>
               NORMAL
             </mode>
             <schedule>
               LONDON
             </schedule>
             <ethereum>
               <evm>
                 <output>
                   b"NH{q\x00\x00\x00\x00\x00\x00\x00\x00\x00\x00\x00\x00\x00\x00\x00\x00\x00\x00\x00\x00\x00\x00\x00\x00\x00\x00\x00\x00\x00\x00\x00\x01"
                 </output>
                 <statusCode>
                   EVMC_REVERT
                 </statusCode>
                 <callStack>
                   .List
                 </callStack>
                 <interimStates>
                   .List
                 </interimStates>
                 <callState>
                   ...
                   ...
                   <id>
                     728815563385977040452943777879061427756277306518
                   </id>
                   <caller>
                     CALLER_ID:Int
                   </caller>
                   <callData>
                     b"F\"\xb1U" +Bytes #buf ( 32 , VV0_x_114b9705:Int )
                   </callData>
                   <callValue>
                     0
                   </callValue>
                   <wordStack>
                     ( 526 : ( VV0_x_114b9705:Int : ( 212 : ( selector ( "test_failing_branch(uint256)" ) : .WordStack ) ) ) )
                   </wordStack>
                   <localMem>
                     b"NH{q\x00\x00\x00\x00\x00\x00\x00\x00\x00\x00\x00\x00\x00\x00\x00\x00\x00\x00\x00\x00\x00\x00\x00\x00\x00\x00\x00\x00\x00\x00\x00\x01\x00\x00\x00\x00\x00\x00\x00\x00\x00\x00\x00\x00\x00\x00\x00\x00\x00\x00\x00\x00\x00\x00\x00\x00\x00\x00\x00\x00\x00\x00\x00\x00\x00\x00\x00\x00\x00\x00\x00\x00\x00\x00\x00\x00\x00\x00\x00\x00\x00\x00\x00\x00\x00\x00\x00\x00\x00\x00\x00\x80"
                   </localMem>
                   ...
                   ...
                   <memoryUsed>
                     3
                   </memoryUsed>
                   <static>
                     false
                   </static>
                   <callDepth>
                     0
                   </callDepth>
                   ...
                 </callState>
                 <substate>
                   <log>
                     .List
                   </log>
                   <accessedAccounts>
                     .Set
                   </accessedAccounts>
                   <accessedStorage>
                     .Map
                   </accessedStorage>
                   ...
                 </substate>
                 <origin>
                   ORIGIN_ID:Int
                 </origin>
                 <block>
                   <number>
                     NUMBER_CELL:Int
                   </number>
                   ...
                 </block>
                 ...
               </evm>
               <network>
                 <accounts>
                   ( <account>
                     <acctID>
                       645326474426547203313410069153905908525362434349
                     </acctID>
                     <balance>
                       0
                     </balance>
                     ...
                     <storage>
                       .Map
                     </storage>
                     <origStorage>
                       .Map
                     </origStorage>
                     <nonce>
                       0
                     </nonce>
                   </account>
                   <account>
                     <acctID>
                       728815563385977040452943777879061427756277306518
                     </acctID>
                     <balance>
                       0
                     </balance>
                     ...
                     <storage>
                       .Map
                     </storage>
                     <origStorage>
                       .Map
                     </origStorage>
                     <nonce>
                       1
                     </nonce>
                   </account> )
                 </accounts>
                 ...
               </network>
             </ethereum>
             ...
           </kevm>
           <cheatcodes>
             <prank>
               <prevCaller>
                 .Account
               </prevCaller>
               <prevOrigin>
                 .Account
               </prevOrigin>
               <newCaller>
                 .Account
               </newCaller>
               <newOrigin>
                 .Account
               </newOrigin>
               <active>
                 false
               </active>
               <singleCall>
                 false
               </singleCall>
               ...
             </prank>
             <expectedRevert>
               <isRevertExpected>
                 false
               </isRevertExpected>
               ...
             </expectedRevert>
             <expectedOpcode>
               <isOpcodeExpected>
                 false
               </isOpcodeExpected>
               <expectedAddress>
                 .Account
               </expectedAddress>
               <expectedValue>
                 0
               </expectedValue>
               <expectedData>
                 b""
               </expectedData>
               <opcodeType>
                 .OpcodeType
               </opcodeType>
             </expectedOpcode>
             <expectEmit>
               <recordEvent>
                 false
               </recordEvent>
               <isEventExpected>
                 false
               </isEventExpected>
               ...
             </expectEmit>
             <whitelist>
               <isCallWhitelistActive>
                 false
               </isCallWhitelistActive>
               <isStorageWhitelistActive>
                 false
               </isStorageWhitelistActive>
               <addressSet>
                 .Set
               </addressSet>
               <storageSlotSet>
                 .Set
               </storageSlotSet>
             </whitelist>
           </cheatcodes>
         </foundry>
      requires ( 0 <=Int CALLER_ID:Int
       andBool ( 0 <=Int ORIGIN_ID:Int
       andBool ( 0 <=Int NUMBER_CELL:Int
       andBool ( 0 <=Int VV0_x_114b9705:Int
       andBool ( VV0_x_114b9705:Int <Int 100
       andBool ( CALLER_ID:Int <Int pow160
       andBool ( ORIGIN_ID:Int <Int pow160
       andBool ( NUMBER_CELL:Int <=Int maxSInt256
       andBool ( VV0_x_114b9705:Int <Int pow256
               )))))))))
      [label(BASIC-BLOCK-9-TO-11)]

endmodule
1 Failure nodes. (0 pending and 1 failing)

Failing nodes:

  Node id: 11
  Failure reason:
    Implication check failed, the following is the remaining implication:
    ( ( { true #Equals 0 <=Int CALLER_ID:Int }
    #And ( { true #Equals 0 <=Int ORIGIN_ID:Int }
    #And ( { true #Equals 0 <=Int NUMBER_CELL:Int }
    #And ( { true #Equals 0 <=Int VV0_x_114b9705:Int }
    #And ( { true #Equals VV0_x_114b9705:Int <Int 100 }
    #And ( { true #Equals CALLER_ID:Int <Int pow160 }
    #And ( { true #Equals ORIGIN_ID:Int <Int pow160 }
    #And ( { true #Equals NUMBER_CELL:Int <=Int maxSInt256 }
    #And { true #Equals VV0_x_114b9705:Int <Int pow256 } ) ) ) ) ) ) ) ) #Implies { true #Equals foundry_success ( ... statusCode: EVMC_REVERT , failed: #lookup ( .Map , 46308022326495007027972728677917914892729792999299745830475596687180801507328 ) , revertExpected: false , opcodeExpected: false , recordEventExpected: false , eventExpected: false ) } )
  Path condition:
    { true #Equals ( notBool 100 <=Int VV0_x_114b9705:Int ) }
  Model:
    CALLER_ID = 0
    NUMBER_CELL = 0
    ORIGIN_ID = 0
    VV0_x_114b9705 = 0

Join the Runtime Verification Discord server for support: https://discord.com/invite/CurfmXNtbN

Access documentation for KEVM foundry integration at https://docs.runtimeverification.com/kevm-integration-for-foundry/<|MERGE_RESOLUTION|>--- conflicted
+++ resolved
@@ -291,10 +291,6 @@
 
 
 
-<<<<<<< HEAD
-module SUMMARY-ASSERTTEST.TEST-FAILING-BRANCH:875DA11818EC2238BF8BD8EAE4C6E14C187574FD2F9A735ED48449289888EE49
-=======
->>>>>>> 62996ec2
     
     
     rule [BASIC-BLOCK-1-TO-3]: <foundry>
