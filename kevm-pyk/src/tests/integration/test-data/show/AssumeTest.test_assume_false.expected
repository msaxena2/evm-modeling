
┌─ 1 (root, init)
│   k: #execute ~> CONTINUATION
│   pc: 0
│   callDepth: 0
│   statusCode: STATUSCODE
│
│  (872 steps)
├─ 3
│   k: CALL 9223372036854772765 645326474426547203313410069153905908525362434349 0 128  ...
│   pc: 424
│   callDepth: 0
│   statusCode: STATUSCODE:StatusCode
│
│  (1 step)
├─ 4
│   k: #checkCall 728815563385977040452943777879061427756277306518 0 ~> #call 728815563 ...
│   pc: 424
│   callDepth: 0
│   statusCode: STATUSCODE:StatusCode
│
│  (1000 steps)
├─ 5
│   k: #gas [ MSTORE , MSTORE 192 46308022326495007027972728677917914892729792999299745 ...
│   pc: 2271
│   callDepth: 0
│   statusCode: STATUSCODE:StatusCode
│
│  (1000 steps)
├─ 6
│   k: #gasExec ( LONDON , JUMP 2621 ) ~> #deductGas ~> #access [ JUMP , JUMP 2621 ] ~> ...
│   pc: 2691
│   callDepth: 0
│   statusCode: STATUSCODE:StatusCode
│
│  (819 steps)
├─ 7
│   k: CALL 9223372036854765620 645326474426547203313410069153905908525362434349 0 388  ...
│   pc: 2389
│   callDepth: 0
│   statusCode: STATUSCODE:StatusCode
│
│  (1 step)
├─ 8
│   k: #checkCall 728815563385977040452943777879061427756277306518 0 ~> #call 728815563 ...
│   pc: 2389
│   callDepth: 0
│   statusCode: STATUSCODE:StatusCode
│
│  (387 steps)
├─ 9
│   k: #end EVMC_SUCCESS ~> #pc [ STOP ] ~> #execute ~> CONTINUATION:K
│   pc: 183
│   callDepth: 0
│   statusCode: STATUSCODE:StatusCode
│
│  (1 step)
├─ 10
│   k: #halt ~> #pc [ STOP ] ~> #execute ~> CONTINUATION:K
│   pc: 183
│   callDepth: 0
│   statusCode: EVMC_SUCCESS
│
│  (2 steps)
└─ 11 (leaf, terminal)
    k: #halt ~> CONTINUATION:K
    pc: 183
    callDepth: 0
    statusCode: EVMC_SUCCESS


┌─ 2 (root, leaf, target)
│   k: #halt ~> CONTINUATION
│   pc: PC_CELL_5d410f2a
│   callDepth: CALLDEPTH_CELL_5d410f2a
│   statusCode: STATUSCODE_FINAL


Node 11:

( <generatedTop>
  <foundry>
    <kevm>
      <k>
        #halt
        ~> CONTINUATION:K
      </k>
      <mode>
        NORMAL
      </mode>
      <schedule>
        LONDON
      </schedule>
      <ethereum>
        <evm>
          <output>
            b""
          </output>
          <statusCode>
            EVMC_SUCCESS
          </statusCode>
          <callStack>
            .List
          </callStack>
          <interimStates>
            .List
          </interimStates>
          <callState>
            <id>
              728815563385977040452943777879061427756277306518
            </id>
            <caller>
              CALLER_ID:Int
            </caller>
            <callData>
              b"\xe4\x1b\xef\xb4" +Bytes #buf ( 32 , VV0_a_114b9705:Int ) +Bytes #buf ( 32 , VV1_b_114b9705:Int )
            </callData>
            <callValue>
              0
            </callValue>
            <wordStack>
              ( selector ( "test_assume_false(uint256,uint256)" ) : .WordStack )
            </wordStack>
            <localMem>
              b"\x00\x00\x00\x00\x00\x00\x00\x00\x00\x00\x00\x00\x00\x00\x00\x00\x00\x00\x00\x00\x00\x00\x00\x00\x00\x00\x00\x00\x00\x00\x00\x00\x00\x00\x00\x00\x00\x00\x00\x00\x00\x00\x00\x00\x00\x00\x00\x00\x00\x00\x00\x00\x00\x00\x00\x00\x00\x00\x00\x00\x00\x00\x00\x00\x00\x00\x00\x00\x00\x00\x00\x00\x00\x00\x00\x00\x00\x00\x00\x00\x00\x00\x00\x00\x00\x00\x00\x00\x00\x00\x00\x00\x00\x00\x01\x84\x00\x00\x00\x00\x00\x00\x00\x00\x00\x00\x00\x00\x00\x00\x00\x00\x00\x00\x00\x00\x00\x00\x00\x00\x00\x00\x00\x00\x00\x00\x00\x00\x00\x00\x00\x00\x00\x00\x00\x00\x00\x00\x00\x00\x00\x00\x00\x00\x00\x00\x00\x00\x00\x00\x00\x00\x00\x00\x00\x00\x00\x00\x00`\x00\x00\x00\x00\x00\x00\x00\x00\x00\x00\x00\x00q\tp\x9e\xcf\xa9\x1a\x80bo\xf3\x98\x9dh\xf6\x7f[\x1d\xd1-failed\x00\x00\x00\x00\x00\x00\x00\x00\x00\x00\x00\x00\x00\x00\x00\x00\x00\x00\x00\x00\x00\x00\x00\x00\x00\x00\x00\x00\x00\x00\x00\x00\x00\x00\x00\x00\x00\x00\x00\x00\x00\x00\x00\x00\x00\x00\x00\x00\x00\x00\x00\x00\x00\x00\x00\x00\x00\x01\x00\x00\x00\x00\x00\x00\x00\x00\x00\x00\x00\x00\x00\x00\x00\x00\x00\x00\x00\x00\x00\x00\x00\x00\x00\x00\x00\x00\x00\x00\x00dp\xca\x10\xbb\x00\x00\x00\x00\x00\x00\x00\x00\x00\x00\x00\x00q\tp\x9e\xcf\xa9\x1a\x80bo\xf3\x98\x9dh\xf6\x7f[\x1d\xd1-failed\x00\x00\x00\x00\x00\x00\x00\x00\x00\x00\x00\x00\x00\x00\x00\x00\x00\x00\x00\x00\x00\x00\x00\x00\x00\x00\x00\x00\x00\x00\x00\x00\x00\x00\x00\x00\x00\x00\x00\x00\x00\x00\x00\x00\x00\x00\x00\x00\x00\x00\x00\x00\x00\x00\x00\x00\x00\x01p\xca\x10\xbb\x00\x00\x00\x00\x00\x00\x00\x00\x00\x00\x00\x00q\tp\x9e\xcf\xa9\x1a\x80bo\xf3\x98\x9dh\xf6\x7f[\x1d\xd1-failed\x00\x00\x00\x00\x00\x00\x00\x00\x00\x00\x00\x00\x00\x00\x00\x00\x00\x00\x00\x00\x00\x00\x00\x00\x00\x00\x00\x00\x00\x00\x00\x00\x00\x00\x00\x00\x00\x00\x00\x00\x00\x00\x00\x00\x00\x00\x00\x00\x00\x00\x00\x00\x00\x00\x00\x00\x00\x01\x00\x00\x00\x00\x00\x00\x00\x00\x00\x00\x00\x00\x00\x00\x00\x00\x00\x00\x00\x00\x00\x00\x00\x00\x00\x00\x00\x00\x00\x00\x00\x00"
            </localMem>
            <memoryUsed>
              17
            </memoryUsed>
            <callGas>
              9079256848778909809
            </callGas>
            <static>
              false
            </static>
            <callDepth>
              0
            </callDepth>
            ...
          </callState>
          <substate>
            <log>
              ListItem ( { 728815563385977040452943777879061427756277306518 | ListItem ( 29485693714967335757563038618841744472215891622979272243827124658718922284880 ) | b"\x00\x00\x00\x00\x00\x00\x00\x00\x00\x00\x00\x00\x00\x00\x00\x00\x00\x00\x00\x00\x00\x00\x00\x00\x00\x00\x00\x00\x00\x00\x00 \x00\x00\x00\x00\x00\x00\x00\x00\x00\x00\x00\x00\x00\x00\x00\x00\x00\x00\x00\x00\x00\x00\x00\x00\x00\x00\x00\x00\x00\x00\x00\"Error: a == b not satisfied [uint]\x00\x00\x00\x00\x00\x00\x00\x00\x00\x00\x00\x00\x00\x00\x00\x00\x00\x00\x00\x00\x00\x00\x00\x00\x00\x00\x00\x00\x00\x00" } ) ListItem ( { 728815563385977040452943777879061427756277306518 | ListItem ( 80904256614161075919025625882663817043659112028191499838463115877652359487912 ) | b"\x00\x00\x00\x00\x00\x00\x00\x00\x00\x00\x00\x00\x00\x00\x00\x00\x00\x00\x00\x00\x00\x00\x00\x00\x00\x00\x00\x00\x00\x00\x00@" +Bytes #buf ( 32 , VV0_a_114b9705:Int ) +Bytes b"\x00\x00\x00\x00\x00\x00\x00\x00\x00\x00\x00\x00\x00\x00\x00\x00\x00\x00\x00\x00\x00\x00\x00\x00\x00\x00\x00\x00\x00\x00\x00\n      Left\x00\x00\x00\x00\x00\x00\x00\x00\x00\x00\x00\x00\x00\x00\x00\x00\x00\x00\x00\x00\x00\x00" } ) ListItem ( { 728815563385977040452943777879061427756277306518 | ListItem ( 80904256614161075919025625882663817043659112028191499838463115877652359487912 ) | b"\x00\x00\x00\x00\x00\x00\x00\x00\x00\x00\x00\x00\x00\x00\x00\x00\x00\x00\x00\x00\x00\x00\x00\x00\x00\x00\x00\x00\x00\x00\x00@" +Bytes #buf ( 32 , VV1_b_114b9705:Int ) +Bytes b"\x00\x00\x00\x00\x00\x00\x00\x00\x00\x00\x00\x00\x00\x00\x00\x00\x00\x00\x00\x00\x00\x00\x00\x00\x00\x00\x00\x00\x00\x00\x00\n     Right\x00\x00\x00\x00\x00\x00\x00\x00\x00\x00\x00\x00\x00\x00\x00\x00\x00\x00\x00\x00\x00\x00" } )
            </log>
            <accessedAccounts>
              SetItem ( 645326474426547203313410069153905908525362434349 )
            </accessedAccounts>
            <accessedStorage>
              ( 728815563385977040452943777879061427756277306518 |-> SetItem ( 0 ) )
            </accessedStorage>
            ...
          </substate>
          <origin>
            ORIGIN_ID:Int
          </origin>
          <block>
            <number>
              NUMBER_CELL:Int
            </number>
            ...
          </block>
          ...
        </evm>
        <network>
          <accounts>
            ( <account>
              <acctID>
                645326474426547203313410069153905908525362434349
              </acctID>
              <balance>
                0
              </balance>
              <storage>
                ( 46308022326495007027972728677917914892729792999299745830475596687180801507328 |-> 1 )
              </storage>
              <origStorage>
                .Map
              </origStorage>
              <nonce>
                0
              </nonce>
              ...
            </account>
            <account>
              <acctID>
                728815563385977040452943777879061427756277306518
              </acctID>
              <balance>
                0
              </balance>
              <storage>
                ( 0 |-> 256 )
              </storage>
              <origStorage>
                .Map
              </origStorage>
              <nonce>
                1
              </nonce>
              ...
            </account> )
          </accounts>
          ...
        </network>
      </ethereum>
      ...
    </kevm>
    <cheatcodes>
      <prank>
        <prevCaller>
          .Account
        </prevCaller>
        <prevOrigin>
          .Account
        </prevOrigin>
        <newCaller>
          .Account
        </newCaller>
        <newOrigin>
          .Account
        </newOrigin>
        <active>
          false
        </active>
        <singleCall>
          false
        </singleCall>
        ...
      </prank>
      <expectedRevert>
        <isRevertExpected>
          false
        </isRevertExpected>
        ...
      </expectedRevert>
      <expectedOpcode>
        <isOpcodeExpected>
          false
        </isOpcodeExpected>
        <expectedAddress>
          .Account
        </expectedAddress>
        <expectedValue>
          0
        </expectedValue>
        <expectedData>
          b""
        </expectedData>
        <opcodeType>
          .OpcodeType
        </opcodeType>
      </expectedOpcode>
      <expectEmit>
        <recordEvent>
          false
        </recordEvent>
        <isEventExpected>
          false
        </isEventExpected>
        ...
      </expectEmit>
      <whitelist>
        <isCallWhitelistActive>
          false
        </isCallWhitelistActive>
        <isStorageWhitelistActive>
          false
        </isStorageWhitelistActive>
        <addressSet>
          .Set
        </addressSet>
        <storageSlotSet>
          .Set
        </storageSlotSet>
      </whitelist>
    </cheatcodes>
  </foundry>
  ...
</generatedTop>
#And ( { true #Equals 0 <=Int CALLER_ID:Int }
#And ( { true #Equals 0 <=Int ORIGIN_ID:Int }
#And ( #Not ( { VV0_a_114b9705:Int #Equals VV1_b_114b9705:Int } )
#And ( { true #Equals 0 <=Int NUMBER_CELL:Int }
#And ( { true #Equals 0 <=Int VV0_a_114b9705:Int }
#And ( { true #Equals 0 <=Int VV1_b_114b9705:Int }
#And ( { true #Equals CALLER_ID:Int <Int pow160 }
#And ( { true #Equals ORIGIN_ID:Int <Int pow160 }
#And ( { true #Equals NUMBER_CELL:Int <=Int maxSInt256 }
#And ( { true #Equals VV0_a_114b9705:Int <Int pow256 }
#And ( { true #Equals VV1_b_114b9705:Int <Int pow256 }
#And { true #Equals ( notBool VV0_a_114b9705:Int ==Int VV1_b_114b9705:Int ) ==Bool true } ) ) ) ) ) ) ) ) ) ) ) )



<<<<<<< HEAD
module SUMMARY-ASSUMETEST.TEST-ASSUME-FALSE:2363B07A823640CA7A46C3A8C3A408B281FF03A19BEC0CB10C58A1248D965F00
=======
>>>>>>> 767d1fc3
    
    
    rule [BASIC-BLOCK-1-TO-3]: <foundry>
           <kevm>
             <k>
               ( #execute
               ~> CONTINUATION => CALL 9223372036854772765 645326474426547203313410069153905908525362434349 0 128 36 128 0
               ~> #pc [ CALL ]
               ~> #execute
               ~> CONTINUATION:K )
             </k>
             <mode>
               NORMAL
             </mode>
             <schedule>
               LONDON
             </schedule>
             <ethereum>
               <evm>
                 <callStack>
                   .List
                 </callStack>
                 <interimStates>
                   .List
                 </interimStates>
                 <callState>
                   ...
                   ...
                   <id>
                     728815563385977040452943777879061427756277306518
                   </id>
                   <caller>
                     CALLER_ID
                   </caller>
                   <callData>
                     ( AssumeTest . test_assume_false ( VV0_a_114b9705 : uint256 , VV1_b_114b9705 : uint256 ) => b"\xe4\x1b\xef\xb4" +Bytes #buf ( 32 , VV0_a_114b9705:Int ) +Bytes #buf ( 32 , VV1_b_114b9705:Int ) )
                   </callData>
                   <callValue>
                     0
                   </callValue>
                   <wordStack>
                     ( .WordStack => ( 164 : ( selector ( "assume(bool)" ) : ( 645326474426547203313410069153905908525362434349 : ( VV1_b_114b9705:Int : ( VV0_a_114b9705:Int : ( 182 : ( selector ( "test_assume_false(uint256,uint256)" ) : .WordStack ) ) ) ) ) ) ) )
                   </wordStack>
                   <localMem>
                     ( .Bytes => b"\x00\x00\x00\x00\x00\x00\x00\x00\x00\x00\x00\x00\x00\x00\x00\x00\x00\x00\x00\x00\x00\x00\x00\x00\x00\x00\x00\x00\x00\x00\x00\x00\x00\x00\x00\x00\x00\x00\x00\x00\x00\x00\x00\x00\x00\x00\x00\x00\x00\x00\x00\x00\x00\x00\x00\x00\x00\x00\x00\x00\x00\x00\x00\x00\x00\x00\x00\x00\x00\x00\x00\x00\x00\x00\x00\x00\x00\x00\x00\x00\x00\x00\x00\x00\x00\x00\x00\x00\x00\x00\x00\x00\x00\x00\x00\x80\x00\x00\x00\x00\x00\x00\x00\x00\x00\x00\x00\x00\x00\x00\x00\x00\x00\x00\x00\x00\x00\x00\x00\x00\x00\x00\x00\x00\x00\x00\x00\x00Lc\xe5b" +Bytes #buf ( 32 , bool2Word ( ( notBool VV0_a_114b9705:Int ==Int VV1_b_114b9705:Int ) ) ) )
                   </localMem>
                   ...
                   ...
                   <memoryUsed>
                     ( 0 => 6 )
                   </memoryUsed>
                   <callGas>
                     ( _CALLGAS_CELL => 9079256848778916843 )
                   </callGas>
                   <static>
                     false
                   </static>
                   <callDepth>
                     0
                   </callDepth>
                 </callState>
                 <substate>
                   <log>
                     .List
                   </log>
                   <accessedAccounts>
                     ( .Set => SetItem ( 645326474426547203313410069153905908525362434349 ) )
                   </accessedAccounts>
                   <accessedStorage>
                     .Map
                   </accessedStorage>
                   ...
                 </substate>
                 <origin>
                   ORIGIN_ID
                 </origin>
                 <block>
                   <number>
                     NUMBER_CELL
                   </number>
                   ...
                 </block>
                 ...
               </evm>
               <network>
                 <accounts>
                   ( <account>
                     <acctID>
                       645326474426547203313410069153905908525362434349
                     </acctID>
                     <balance>
                       0
                     </balance>
                     ...
                     <storage>
                       .Map
                     </storage>
                     <origStorage>
                       .Map
                     </origStorage>
                     <nonce>
                       0
                     </nonce>
                   </account>
                   <account>
                     <acctID>
                       728815563385977040452943777879061427756277306518
                     </acctID>
                     <balance>
                       0
                     </balance>
                     ...
                     <storage>
                       .Map
                     </storage>
                     <origStorage>
                       .Map
                     </origStorage>
                     <nonce>
                       1
                     </nonce>
                   </account> )
                 </accounts>
                 ...
               </network>
             </ethereum>
             ...
           </kevm>
           <cheatcodes>
             <prank>
               <prevCaller>
                 .Account
               </prevCaller>
               <prevOrigin>
                 .Account
               </prevOrigin>
               <newCaller>
                 .Account
               </newCaller>
               <newOrigin>
                 .Account
               </newOrigin>
               <active>
                 false
               </active>
               <singleCall>
                 false
               </singleCall>
               ...
             </prank>
             <expectedRevert>
               <isRevertExpected>
                 false
               </isRevertExpected>
               ...
             </expectedRevert>
             <expectedOpcode>
               <isOpcodeExpected>
                 false
               </isOpcodeExpected>
               <expectedAddress>
                 .Account
               </expectedAddress>
               <expectedValue>
                 0
               </expectedValue>
               <expectedData>
                 ( .Bytes => b"" )
               </expectedData>
               <opcodeType>
                 .OpcodeType
               </opcodeType>
             </expectedOpcode>
             <expectEmit>
               <recordEvent>
                 false
               </recordEvent>
               <isEventExpected>
                 false
               </isEventExpected>
               ...
             </expectEmit>
             <whitelist>
               <isCallWhitelistActive>
                 false
               </isCallWhitelistActive>
               <isStorageWhitelistActive>
                 false
               </isStorageWhitelistActive>
               <addressSet>
                 .Set
               </addressSet>
               <storageSlotSet>
                 .Set
               </storageSlotSet>
             </whitelist>
           </cheatcodes>
         </foundry>
      requires ( 0 <=Int VV0_a_114b9705:Int
       andBool ( 0 <=Int VV1_b_114b9705:Int
       andBool ( VV0_a_114b9705:Int <Int pow256
       andBool ( VV1_b_114b9705:Int <Int pow256
       andBool ( 0 <=Int CALLER_ID
       andBool ( CALLER_ID <Int pow160
       andBool ( 0 <=Int ORIGIN_ID
       andBool ( ORIGIN_ID <Int pow160
       andBool ( 0 <=Int NUMBER_CELL
       andBool ( NUMBER_CELL <=Int maxSInt256
       andBool ( 0 <=Int 9223372036854775807
       andBool ( 9223372036854775807 <Int pow256
       andBool ( 0 <=Int 728815563385977040452943777879061427756277306518
       andBool ( 728815563385977040452943777879061427756277306518 <Int pow160
       andBool ( lengthBytes ( AssumeTest . test_assume_false ( VV0_a_114b9705 : uint256 , VV1_b_114b9705 : uint256 ) ) <Int pow128
               )))))))))))))))
       ensures ( 0 <=Int CALLER_ID:Int
       andBool ( 0 <=Int ORIGIN_ID:Int
       andBool ( 0 <=Int NUMBER_CELL:Int
       andBool ( CALLER_ID:Int <Int pow160
       andBool ( ORIGIN_ID:Int <Int pow160
       andBool ( NUMBER_CELL:Int <=Int maxSInt256
               ))))))
      [label(BASIC-BLOCK-1-TO-3)]
    
    rule [BASIC-BLOCK-3-TO-4]: <foundry>
           <kevm>
             <k>
               ( CALL 9223372036854772765 645326474426547203313410069153905908525362434349 0 128 36 128 0 => #checkCall 728815563385977040452943777879061427756277306518 0
               ~> #call 728815563385977040452943777879061427756277306518 645326474426547203313410069153905908525362434349 645326474426547203313410069153905908525362434349 0 0 b"Lc\xe5b" +Bytes #buf ( 32 , bool2Word ( ( notBool VV0_a_114b9705:Int ==Int VV1_b_114b9705:Int ) ) ) false
               ~> #return 128 0 )
               ~> #pc [ CALL ]
               ~> #execute
               ~> _CONTINUATION
             </k>
             <mode>
               NORMAL
             </mode>
             <schedule>
               LONDON
             </schedule>
             <ethereum>
               <evm>
                 <callStack>
                   .List
                 </callStack>
                 <interimStates>
                   .List
                 </interimStates>
                 <callState>
                   ...
                   ...
                   <id>
                     728815563385977040452943777879061427756277306518
                   </id>
                   <caller>
                     CALLER_ID:Int
                   </caller>
                   <callData>
                     b"\xe4\x1b\xef\xb4" +Bytes #buf ( 32 , VV0_a_114b9705:Int ) +Bytes #buf ( 32 , VV1_b_114b9705:Int )
                   </callData>
                   <callValue>
                     0
                   </callValue>
                   <wordStack>
                     ( 164 : ( selector ( "assume(bool)" ) : ( 645326474426547203313410069153905908525362434349 : ( VV1_b_114b9705:Int : ( VV0_a_114b9705:Int : ( 182 : ( selector ( "test_assume_false(uint256,uint256)" ) : .WordStack ) ) ) ) ) ) )
                   </wordStack>
                   <localMem>
                     b"\x00\x00\x00\x00\x00\x00\x00\x00\x00\x00\x00\x00\x00\x00\x00\x00\x00\x00\x00\x00\x00\x00\x00\x00\x00\x00\x00\x00\x00\x00\x00\x00\x00\x00\x00\x00\x00\x00\x00\x00\x00\x00\x00\x00\x00\x00\x00\x00\x00\x00\x00\x00\x00\x00\x00\x00\x00\x00\x00\x00\x00\x00\x00\x00\x00\x00\x00\x00\x00\x00\x00\x00\x00\x00\x00\x00\x00\x00\x00\x00\x00\x00\x00\x00\x00\x00\x00\x00\x00\x00\x00\x00\x00\x00\x00\x80\x00\x00\x00\x00\x00\x00\x00\x00\x00\x00\x00\x00\x00\x00\x00\x00\x00\x00\x00\x00\x00\x00\x00\x00\x00\x00\x00\x00\x00\x00\x00\x00Lc\xe5b" +Bytes #buf ( 32 , bool2Word ( ( notBool VV0_a_114b9705:Int ==Int VV1_b_114b9705:Int ) ) )
                   </localMem>
                   ...
                   ...
                   <memoryUsed>
                     6
                   </memoryUsed>
                   <callGas>
                     9079256848778916843
                   </callGas>
                   <static>
                     false
                   </static>
                   <callDepth>
                     0
                   </callDepth>
                 </callState>
                 <substate>
                   <log>
                     .List
                   </log>
                   <accessedAccounts>
                     SetItem ( 645326474426547203313410069153905908525362434349 )
                   </accessedAccounts>
                   <accessedStorage>
                     .Map
                   </accessedStorage>
                   ...
                 </substate>
                 <origin>
                   ORIGIN_ID:Int
                 </origin>
                 <block>
                   <number>
                     NUMBER_CELL:Int
                   </number>
                   ...
                 </block>
                 ...
               </evm>
               <network>
                 <accounts>
                   ( <account>
                     <acctID>
                       645326474426547203313410069153905908525362434349
                     </acctID>
                     <balance>
                       0
                     </balance>
                     ...
                     <storage>
                       .Map
                     </storage>
                     <origStorage>
                       .Map
                     </origStorage>
                     <nonce>
                       0
                     </nonce>
                   </account>
                   <account>
                     <acctID>
                       728815563385977040452943777879061427756277306518
                     </acctID>
                     <balance>
                       0
                     </balance>
                     ...
                     <storage>
                       .Map
                     </storage>
                     <origStorage>
                       .Map
                     </origStorage>
                     <nonce>
                       1
                     </nonce>
                   </account> )
                 </accounts>
                 ...
               </network>
             </ethereum>
             ...
           </kevm>
           <cheatcodes>
             <prank>
               <prevCaller>
                 .Account
               </prevCaller>
               <prevOrigin>
                 .Account
               </prevOrigin>
               <newCaller>
                 .Account
               </newCaller>
               <newOrigin>
                 .Account
               </newOrigin>
               <active>
                 false
               </active>
               <singleCall>
                 false
               </singleCall>
               ...
             </prank>
             <expectedRevert>
               <isRevertExpected>
                 false
               </isRevertExpected>
               ...
             </expectedRevert>
             <expectedOpcode>
               <isOpcodeExpected>
                 false
               </isOpcodeExpected>
               <expectedAddress>
                 .Account
               </expectedAddress>
               <expectedValue>
                 0
               </expectedValue>
               <expectedData>
                 b""
               </expectedData>
               <opcodeType>
                 .OpcodeType
               </opcodeType>
             </expectedOpcode>
             <expectEmit>
               <recordEvent>
                 false
               </recordEvent>
               <isEventExpected>
                 false
               </isEventExpected>
               ...
             </expectEmit>
             <whitelist>
               <isCallWhitelistActive>
                 false
               </isCallWhitelistActive>
               <isStorageWhitelistActive>
                 false
               </isStorageWhitelistActive>
               <addressSet>
                 .Set
               </addressSet>
               <storageSlotSet>
                 .Set
               </storageSlotSet>
             </whitelist>
           </cheatcodes>
         </foundry>
      requires ( 0 <=Int CALLER_ID:Int
       andBool ( 0 <=Int ORIGIN_ID:Int
       andBool ( 0 <=Int NUMBER_CELL:Int
       andBool ( 0 <=Int VV0_a_114b9705:Int
       andBool ( 0 <=Int VV1_b_114b9705:Int
       andBool ( CALLER_ID:Int <Int pow160
       andBool ( ORIGIN_ID:Int <Int pow160
       andBool ( NUMBER_CELL:Int <=Int maxSInt256
       andBool ( VV0_a_114b9705:Int <Int pow256
       andBool ( VV1_b_114b9705:Int <Int pow256
               ))))))))))
      [label(BASIC-BLOCK-3-TO-4)]
    
    rule [BASIC-BLOCK-4-TO-5]: <foundry>
           <kevm>
             <k>
               ( #checkCall 728815563385977040452943777879061427756277306518 0
               ~> #call 728815563385977040452943777879061427756277306518 645326474426547203313410069153905908525362434349 645326474426547203313410069153905908525362434349 0 0 b"Lc\xe5b" +Bytes #buf ( 32 , bool2Word ( ( notBool VV0_a_114b9705:Int ==Int VV1_b_114b9705:Int ) ) ) false
               ~> #return 128 0
               ~> #pc [ CALL ] => #gas [ MSTORE , MSTORE 192 46308022326495007027972728677917914892729792999299745830475596687180801507328 ]
               ~> MSTORE 192 46308022326495007027972728677917914892729792999299745830475596687180801507328
               ~> #pc [ MSTORE ] )
               ~> #execute
               ~> _CONTINUATION
             </k>
             <mode>
               NORMAL
             </mode>
             <schedule>
               LONDON
             </schedule>
             <ethereum>
               <evm>
                 <output>
                   ( _OUTPUT_CELL => b"" )
                 </output>
                 <callStack>
                   .List
                 </callStack>
                 <interimStates>
                   .List
                 </interimStates>
                 <callState>
                   ...
                   ...
                   <id>
                     728815563385977040452943777879061427756277306518
                   </id>
                   <caller>
                     CALLER_ID:Int
                   </caller>
                   <callData>
                     b"\xe4\x1b\xef\xb4" +Bytes #buf ( 32 , VV0_a_114b9705:Int ) +Bytes #buf ( 32 , VV1_b_114b9705:Int )
                   </callData>
                   <callValue>
                     0
                   </callValue>
                   <wordStack>
                     ( ( 164 => 128 ) : ( ( selector ( "assume(bool)" ) => 645326474426547203313410069153905908525362434349 ) : ( ( 645326474426547203313410069153905908525362434349 => 455 ) : ( VV1_b_114b9705:Int : ( VV0_a_114b9705:Int : ( ( 182 => 455 ) : ( ( selector ( "test_assume_false(uint256,uint256)" ) => VV1_b_114b9705:Int ) : ( .WordStack => ( VV0_a_114b9705:Int : ( 182 : ( selector ( "test_assume_false(uint256,uint256)" ) : .WordStack ) ) ) ) ) ) ) ) ) ) )
                   </wordStack>
                   <localMem>
                     ( b"\x00\x00\x00\x00\x00\x00\x00\x00\x00\x00\x00\x00\x00\x00\x00\x00\x00\x00\x00\x00\x00\x00\x00\x00\x00\x00\x00\x00\x00\x00\x00\x00\x00\x00\x00\x00\x00\x00\x00\x00\x00\x00\x00\x00\x00\x00\x00\x00\x00\x00\x00\x00\x00\x00\x00\x00\x00\x00\x00\x00\x00\x00\x00\x00\x00\x00\x00\x00\x00\x00\x00\x00\x00\x00\x00\x00\x00\x00\x00\x00\x00\x00\x00\x00\x00\x00\x00\x00\x00\x00\x00\x00\x00\x00\x00\x80\x00\x00\x00\x00\x00\x00\x00\x00\x00\x00\x00\x00\x00\x00\x00\x00\x00\x00\x00\x00\x00\x00\x00\x00\x00\x00\x00\x00\x00\x00\x00\x00Lc\xe5b" +Bytes #buf ( 32 , bool2Word ( ( notBool VV0_a_114b9705:Int ==Int VV1_b_114b9705:Int ) ) ) => b"\x00\x00\x00\x00\x00\x00\x00\x00\x00\x00\x00\x00\x00\x00\x00\x00\x00\x00\x00\x00\x00\x00\x00\x00\x00\x00\x00\x00\x00\x00\x00\x00\x00\x00\x00\x00\x00\x00\x00\x00\x00\x00\x00\x00\x00\x00\x00\x00\x00\x00\x00\x00\x00\x00\x00\x00\x00\x00\x00\x00\x00\x00\x00\x00\x00\x00\x00\x00\x00\x00\x00\x00\x00\x00\x00\x00\x00\x00\x00\x00\x00\x00\x00\x00\x00\x00\x00\x00\x00\x00\x00\x00\x00\x00\x00\x80\x00\x00\x00\x00\x00\x00\x00\x00\x00\x00\x00\x00\x00\x00\x00\x00\x00\x00\x00\x00\x00\x00\x00\x00\x00\x00\x00\x00\x00\x00\x00\x00\x00\x00\x00\x00\x00\x00\x00\x00\x00\x00\x00\x00\x00\x00\x00\x00\x00\x00\x00\x00\x00\x00\x00\x00\x00\x00\x00\x00\x00\x00\x00@\x00\x00\x00\x00\x00\x00\x00\x00\x00\x00\x00\x00q\tp\x9e\xcf\xa9\x1a\x80bo\xf3\x98\x9dh\xf6\x7f[\x1d\xd1-\x00\x00\x00\x00\x00\x00\x00\x00\x00\x00\x00\x00\x00\x00\x00\x00\x00\x00\x00\x00\x00\x00\x00\x00\x00\x00\x00\x00\x00\x00\x00\n     Right\x00\x00\x00\x00\x00\x00\x00\x00\x00\x00\x00\x00\x00\x00\x00\x00\x00\x00\x00\x00\x00\x00" )
                   </localMem>
                   ...
                   ...
                   <memoryUsed>
                     ( 6 => 8 )
                   </memoryUsed>
                   <callGas>
                     9079256848778916843
                   </callGas>
                   <static>
                     false
                   </static>
                   <callDepth>
                     0
                   </callDepth>
                 </callState>
                 <substate>
                   <log>
                     ( .List => ListItem ( { 728815563385977040452943777879061427756277306518 | ListItem ( 29485693714967335757563038618841744472215891622979272243827124658718922284880 ) | b"\x00\x00\x00\x00\x00\x00\x00\x00\x00\x00\x00\x00\x00\x00\x00\x00\x00\x00\x00\x00\x00\x00\x00\x00\x00\x00\x00\x00\x00\x00\x00 \x00\x00\x00\x00\x00\x00\x00\x00\x00\x00\x00\x00\x00\x00\x00\x00\x00\x00\x00\x00\x00\x00\x00\x00\x00\x00\x00\x00\x00\x00\x00\"Error: a == b not satisfied [uint]\x00\x00\x00\x00\x00\x00\x00\x00\x00\x00\x00\x00\x00\x00\x00\x00\x00\x00\x00\x00\x00\x00\x00\x00\x00\x00\x00\x00\x00\x00" } ) ListItem ( { 728815563385977040452943777879061427756277306518 | ListItem ( 80904256614161075919025625882663817043659112028191499838463115877652359487912 ) | b"\x00\x00\x00\x00\x00\x00\x00\x00\x00\x00\x00\x00\x00\x00\x00\x00\x00\x00\x00\x00\x00\x00\x00\x00\x00\x00\x00\x00\x00\x00\x00@" +Bytes #buf ( 32 , VV0_a_114b9705:Int ) +Bytes b"\x00\x00\x00\x00\x00\x00\x00\x00\x00\x00\x00\x00\x00\x00\x00\x00\x00\x00\x00\x00\x00\x00\x00\x00\x00\x00\x00\x00\x00\x00\x00\n      Left\x00\x00\x00\x00\x00\x00\x00\x00\x00\x00\x00\x00\x00\x00\x00\x00\x00\x00\x00\x00\x00\x00" } ) ListItem ( { 728815563385977040452943777879061427756277306518 | ListItem ( 80904256614161075919025625882663817043659112028191499838463115877652359487912 ) | b"\x00\x00\x00\x00\x00\x00\x00\x00\x00\x00\x00\x00\x00\x00\x00\x00\x00\x00\x00\x00\x00\x00\x00\x00\x00\x00\x00\x00\x00\x00\x00@" +Bytes #buf ( 32 , VV1_b_114b9705:Int ) +Bytes b"\x00\x00\x00\x00\x00\x00\x00\x00\x00\x00\x00\x00\x00\x00\x00\x00\x00\x00\x00\x00\x00\x00\x00\x00\x00\x00\x00\x00\x00\x00\x00\n     Right\x00\x00\x00\x00\x00\x00\x00\x00\x00\x00\x00\x00\x00\x00\x00\x00\x00\x00\x00\x00\x00\x00" } ) )
                   </log>
                   <accessedAccounts>
                     SetItem ( 645326474426547203313410069153905908525362434349 )
                   </accessedAccounts>
                   <accessedStorage>
                     .Map
                   </accessedStorage>
                   ...
                 </substate>
                 <origin>
                   ORIGIN_ID:Int
                 </origin>
                 <block>
                   <number>
                     NUMBER_CELL:Int
                   </number>
                   ...
                 </block>
                 ...
               </evm>
               <network>
                 <accounts>
                   ( <account>
                     <acctID>
                       645326474426547203313410069153905908525362434349
                     </acctID>
                     <balance>
                       0
                     </balance>
                     ...
                     <storage>
                       .Map
                     </storage>
                     <origStorage>
                       .Map
                     </origStorage>
                     <nonce>
                       0
                     </nonce>
                   </account>
                   <account>
                     <acctID>
                       728815563385977040452943777879061427756277306518
                     </acctID>
                     <balance>
                       0
                     </balance>
                     ...
                     <storage>
                       .Map
                     </storage>
                     <origStorage>
                       .Map
                     </origStorage>
                     <nonce>
                       1
                     </nonce>
                   </account> )
                 </accounts>
                 ...
               </network>
             </ethereum>
             ...
           </kevm>
           <cheatcodes>
             <prank>
               <prevCaller>
                 .Account
               </prevCaller>
               <prevOrigin>
                 .Account
               </prevOrigin>
               <newCaller>
                 .Account
               </newCaller>
               <newOrigin>
                 .Account
               </newOrigin>
               <active>
                 false
               </active>
               <singleCall>
                 false
               </singleCall>
               ...
             </prank>
             <expectedRevert>
               <isRevertExpected>
                 false
               </isRevertExpected>
               ...
             </expectedRevert>
             <expectedOpcode>
               <isOpcodeExpected>
                 false
               </isOpcodeExpected>
               <expectedAddress>
                 .Account
               </expectedAddress>
               <expectedValue>
                 0
               </expectedValue>
               <expectedData>
                 b""
               </expectedData>
               <opcodeType>
                 .OpcodeType
               </opcodeType>
             </expectedOpcode>
             <expectEmit>
               <recordEvent>
                 false
               </recordEvent>
               <isEventExpected>
                 false
               </isEventExpected>
               ...
             </expectEmit>
             <whitelist>
               <isCallWhitelistActive>
                 false
               </isCallWhitelistActive>
               <isStorageWhitelistActive>
                 false
               </isStorageWhitelistActive>
               <addressSet>
                 .Set
               </addressSet>
               <storageSlotSet>
                 .Set
               </storageSlotSet>
             </whitelist>
           </cheatcodes>
         </foundry>
      requires ( 0 <=Int CALLER_ID:Int
       andBool ( 0 <=Int ORIGIN_ID:Int
       andBool ( 0 <=Int NUMBER_CELL:Int
       andBool ( 0 <=Int VV0_a_114b9705:Int
       andBool ( 0 <=Int VV1_b_114b9705:Int
       andBool ( CALLER_ID:Int <Int pow160
       andBool ( ORIGIN_ID:Int <Int pow160
       andBool ( NUMBER_CELL:Int <=Int maxSInt256
       andBool ( VV0_a_114b9705:Int <Int pow256
       andBool ( VV1_b_114b9705:Int <Int pow256
               ))))))))))
       ensures ( VV0_a_114b9705:Int =/=K VV1_b_114b9705:Int
       andBool ( VV0_a_114b9705:Int =/=Int VV1_b_114b9705:Int ==Bool true
               ))
      [label(BASIC-BLOCK-4-TO-5)]
    
    rule [BASIC-BLOCK-5-TO-6]: <foundry>
           <kevm>
             <k>
               ( #gas [ MSTORE , MSTORE 192 46308022326495007027972728677917914892729792999299745830475596687180801507328 ]
               ~> MSTORE 192 46308022326495007027972728677917914892729792999299745830475596687180801507328
               ~> #pc [ MSTORE ] => #gasExec ( LONDON , JUMP 2621 )
               ~> #deductGas
               ~> #access [ JUMP , JUMP 2621 ]
               ~> JUMP 2621
               ~> #pc [ JUMP ] )
               ~> #execute
               ~> _CONTINUATION
             </k>
             <mode>
               NORMAL
             </mode>
             <schedule>
               LONDON
             </schedule>
             <ethereum>
               <evm>
                 <output>
                   b""
                 </output>
                 <callStack>
                   .List
                 </callStack>
                 <interimStates>
                   .List
                 </interimStates>
                 <callState>
                   ...
                   ...
                   <id>
                     728815563385977040452943777879061427756277306518
                   </id>
                   <caller>
                     CALLER_ID:Int
                   </caller>
                   <callData>
                     b"\xe4\x1b\xef\xb4" +Bytes #buf ( 32 , VV0_a_114b9705:Int ) +Bytes #buf ( 32 , VV1_b_114b9705:Int )
                   </callData>
                   <callValue>
                     0
                   </callValue>
                   <wordStack>
                     ( ( 128 => 256 ) : ( ( 645326474426547203313410069153905908525362434349 => 388 ) : ( ( 455 => 2540 ) : ( ( VV1_b_114b9705:Int => 0 ) : ( ( VV0_a_114b9705:Int => 388 ) : ( ( 455 => 256 ) : ( ( VV1_b_114b9705:Int => 2375 ) : ( ( VV0_a_114b9705:Int => 645326474426547203313410069153905908525362434349 ) : ( ( 182 => 0 ) : ( ( selector ( "test_assume_false(uint256,uint256)" ) => 455 ) : ( .WordStack => ( VV1_b_114b9705:Int : ( VV0_a_114b9705:Int : ( 455 : ( VV1_b_114b9705:Int : ( VV0_a_114b9705:Int : ( 182 : ( selector ( "test_assume_false(uint256,uint256)" ) : .WordStack ) ) ) ) ) ) ) ) ) ) ) ) ) ) ) ) ) )
                   </wordStack>
                   <localMem>
                     ( b"\x00\x00\x00\x00\x00\x00\x00\x00\x00\x00\x00\x00\x00\x00\x00\x00\x00\x00\x00\x00\x00\x00\x00\x00\x00\x00\x00\x00\x00\x00\x00\x00\x00\x00\x00\x00\x00\x00\x00\x00\x00\x00\x00\x00\x00\x00\x00\x00\x00\x00\x00\x00\x00\x00\x00\x00\x00\x00\x00\x00\x00\x00\x00\x00\x00\x00\x00\x00\x00\x00\x00\x00\x00\x00\x00\x00\x00\x00\x00\x00\x00\x00\x00\x00\x00\x00\x00\x00\x00\x00\x00\x00\x00\x00\x00\x80\x00\x00\x00\x00\x00\x00\x00\x00\x00\x00\x00\x00\x00\x00\x00\x00\x00\x00\x00\x00\x00\x00\x00\x00\x00\x00\x00\x00\x00\x00\x00\x00\x00\x00\x00\x00\x00\x00\x00\x00\x00\x00\x00\x00\x00\x00\x00\x00\x00\x00\x00\x00\x00\x00\x00\x00\x00\x00\x00\x00\x00\x00\x00@\x00\x00\x00\x00\x00\x00\x00\x00\x00\x00\x00\x00q\tp\x9e\xcf\xa9\x1a\x80bo\xf3\x98\x9dh\xf6\x7f[\x1d\xd1-\x00\x00\x00\x00\x00\x00\x00\x00\x00\x00\x00\x00\x00\x00\x00\x00\x00\x00\x00\x00\x00\x00\x00\x00\x00\x00\x00\x00\x00\x00\x00\n     Right\x00\x00\x00\x00\x00\x00\x00\x00\x00\x00\x00\x00\x00\x00\x00\x00\x00\x00\x00\x00\x00\x00" => b"\x00\x00\x00\x00\x00\x00\x00\x00\x00\x00\x00\x00\x00\x00\x00\x00\x00\x00\x00\x00\x00\x00\x00\x00\x00\x00\x00\x00\x00\x00\x00\x00\x00\x00\x00\x00\x00\x00\x00\x00\x00\x00\x00\x00\x00\x00\x00\x00\x00\x00\x00\x00\x00\x00\x00\x00\x00\x00\x00\x00\x00\x00\x00\x00\x00\x00\x00\x00\x00\x00\x00\x00\x00\x00\x00\x00\x00\x00\x00\x00\x00\x00\x00\x00\x00\x00\x00\x00\x00\x00\x00\x00\x00\x00\x01\x84\x00\x00\x00\x00\x00\x00\x00\x00\x00\x00\x00\x00\x00\x00\x00\x00\x00\x00\x00\x00\x00\x00\x00\x00\x00\x00\x00\x00\x00\x00\x00\x00\x00\x00\x00\x00\x00\x00\x00\x00\x00\x00\x00\x00\x00\x00\x00\x00\x00\x00\x00\x00\x00\x00\x00\x00\x00\x00\x00\x00\x00\x00\x00`\x00\x00\x00\x00\x00\x00\x00\x00\x00\x00\x00\x00q\tp\x9e\xcf\xa9\x1a\x80bo\xf3\x98\x9dh\xf6\x7f[\x1d\xd1-failed\x00\x00\x00\x00\x00\x00\x00\x00\x00\x00\x00\x00\x00\x00\x00\x00\x00\x00\x00\x00\x00\x00\x00\x00\x00\x00\x00\x00\x00\x00\x00\x00\x00\x00\x00\x00\x00\x00\x00\x00\x00\x00\x00\x00\x00\x00\x00\x00\x00\x00\x00\x00\x00\x00\x00\x00\x00\x01\x00\x00\x00\x00\x00\x00\x00\x00\x00\x00\x00\x00\x00\x00\x00\x00\x00\x00\x00\x00\x00\x00\x00\x00\x00\x00\x00\x00\x00\x00\x00dp\xca\x10\xbb\x00\x00\x00\x00\x00\x00\x00\x00\x00\x00\x00\x00q\tp\x9e\xcf\xa9\x1a\x80bo\xf3\x98\x9dh\xf6\x7f[\x1d\xd1-failed\x00\x00\x00\x00\x00\x00\x00\x00\x00\x00\x00\x00\x00\x00\x00\x00\x00\x00\x00\x00\x00\x00\x00\x00\x00\x00\x00\x00\x00\x00\x00\x00\x00\x00\x00\x00\x00\x00\x00\x00\x00\x00\x00\x00\x00\x00\x00\x00\x00\x00\x00\x00\x00\x00\x00\x00\x00\x01" )
                   </localMem>
                   ...
                   ...
                   <memoryUsed>
                     ( 8 => 13 )
                   </memoryUsed>
                   <callGas>
                     9079256848778916843
                   </callGas>
                   <static>
                     false
                   </static>
                   <callDepth>
                     0
                   </callDepth>
                 </callState>
                 <substate>
                   <log>
                     ListItem ( { 728815563385977040452943777879061427756277306518 | ListItem ( 29485693714967335757563038618841744472215891622979272243827124658718922284880 ) | b"\x00\x00\x00\x00\x00\x00\x00\x00\x00\x00\x00\x00\x00\x00\x00\x00\x00\x00\x00\x00\x00\x00\x00\x00\x00\x00\x00\x00\x00\x00\x00 \x00\x00\x00\x00\x00\x00\x00\x00\x00\x00\x00\x00\x00\x00\x00\x00\x00\x00\x00\x00\x00\x00\x00\x00\x00\x00\x00\x00\x00\x00\x00\"Error: a == b not satisfied [uint]\x00\x00\x00\x00\x00\x00\x00\x00\x00\x00\x00\x00\x00\x00\x00\x00\x00\x00\x00\x00\x00\x00\x00\x00\x00\x00\x00\x00\x00\x00" } ) ListItem ( { 728815563385977040452943777879061427756277306518 | ListItem ( 80904256614161075919025625882663817043659112028191499838463115877652359487912 ) | b"\x00\x00\x00\x00\x00\x00\x00\x00\x00\x00\x00\x00\x00\x00\x00\x00\x00\x00\x00\x00\x00\x00\x00\x00\x00\x00\x00\x00\x00\x00\x00@" +Bytes #buf ( 32 , VV0_a_114b9705:Int ) +Bytes b"\x00\x00\x00\x00\x00\x00\x00\x00\x00\x00\x00\x00\x00\x00\x00\x00\x00\x00\x00\x00\x00\x00\x00\x00\x00\x00\x00\x00\x00\x00\x00\n      Left\x00\x00\x00\x00\x00\x00\x00\x00\x00\x00\x00\x00\x00\x00\x00\x00\x00\x00\x00\x00\x00\x00" } ) ListItem ( { 728815563385977040452943777879061427756277306518 | ListItem ( 80904256614161075919025625882663817043659112028191499838463115877652359487912 ) | b"\x00\x00\x00\x00\x00\x00\x00\x00\x00\x00\x00\x00\x00\x00\x00\x00\x00\x00\x00\x00\x00\x00\x00\x00\x00\x00\x00\x00\x00\x00\x00@" +Bytes #buf ( 32 , VV1_b_114b9705:Int ) +Bytes b"\x00\x00\x00\x00\x00\x00\x00\x00\x00\x00\x00\x00\x00\x00\x00\x00\x00\x00\x00\x00\x00\x00\x00\x00\x00\x00\x00\x00\x00\x00\x00\n     Right\x00\x00\x00\x00\x00\x00\x00\x00\x00\x00\x00\x00\x00\x00\x00\x00\x00\x00\x00\x00\x00\x00" } )
                   </log>
                   <accessedAccounts>
                     SetItem ( 645326474426547203313410069153905908525362434349 )
                   </accessedAccounts>
                   <accessedStorage>
                     .Map
                   </accessedStorage>
                   ...
                 </substate>
                 <origin>
                   ORIGIN_ID:Int
                 </origin>
                 <block>
                   <number>
                     NUMBER_CELL:Int
                   </number>
                   ...
                 </block>
                 ...
               </evm>
               <network>
                 <accounts>
                   ( <account>
                     <acctID>
                       645326474426547203313410069153905908525362434349
                     </acctID>
                     <balance>
                       0
                     </balance>
                     ...
                     <storage>
                       .Map
                     </storage>
                     <origStorage>
                       .Map
                     </origStorage>
                     <nonce>
                       0
                     </nonce>
                   </account>
                   <account>
                     <acctID>
                       728815563385977040452943777879061427756277306518
                     </acctID>
                     <balance>
                       0
                     </balance>
                     ...
                     <storage>
                       .Map
                     </storage>
                     <origStorage>
                       .Map
                     </origStorage>
                     <nonce>
                       1
                     </nonce>
                   </account> )
                 </accounts>
                 ...
               </network>
             </ethereum>
             ...
           </kevm>
           <cheatcodes>
             <prank>
               <prevCaller>
                 .Account
               </prevCaller>
               <prevOrigin>
                 .Account
               </prevOrigin>
               <newCaller>
                 .Account
               </newCaller>
               <newOrigin>
                 .Account
               </newOrigin>
               <active>
                 false
               </active>
               <singleCall>
                 false
               </singleCall>
               ...
             </prank>
             <expectedRevert>
               <isRevertExpected>
                 false
               </isRevertExpected>
               ...
             </expectedRevert>
             <expectedOpcode>
               <isOpcodeExpected>
                 false
               </isOpcodeExpected>
               <expectedAddress>
                 .Account
               </expectedAddress>
               <expectedValue>
                 0
               </expectedValue>
               <expectedData>
                 b""
               </expectedData>
               <opcodeType>
                 .OpcodeType
               </opcodeType>
             </expectedOpcode>
             <expectEmit>
               <recordEvent>
                 false
               </recordEvent>
               <isEventExpected>
                 false
               </isEventExpected>
               ...
             </expectEmit>
             <whitelist>
               <isCallWhitelistActive>
                 false
               </isCallWhitelistActive>
               <isStorageWhitelistActive>
                 false
               </isStorageWhitelistActive>
               <addressSet>
                 .Set
               </addressSet>
               <storageSlotSet>
                 .Set
               </storageSlotSet>
             </whitelist>
           </cheatcodes>
         </foundry>
      requires ( 0 <=Int CALLER_ID:Int
       andBool ( 0 <=Int ORIGIN_ID:Int
       andBool ( VV0_a_114b9705:Int =/=K VV1_b_114b9705:Int
       andBool ( 0 <=Int NUMBER_CELL:Int
       andBool ( 0 <=Int VV0_a_114b9705:Int
       andBool ( 0 <=Int VV1_b_114b9705:Int
       andBool ( CALLER_ID:Int <Int pow160
       andBool ( ORIGIN_ID:Int <Int pow160
       andBool ( NUMBER_CELL:Int <=Int maxSInt256
       andBool ( VV0_a_114b9705:Int <Int pow256
       andBool ( VV1_b_114b9705:Int <Int pow256
       andBool ( VV0_a_114b9705:Int =/=Int VV1_b_114b9705:Int ==Bool true
               ))))))))))))
      [label(BASIC-BLOCK-5-TO-6)]
    
    rule [BASIC-BLOCK-6-TO-7]: <foundry>
           <kevm>
             <k>
               ( #gasExec ( LONDON , JUMP 2621 )
               ~> #deductGas
               ~> #access [ JUMP , JUMP 2621 ]
               ~> JUMP 2621
               ~> #pc [ JUMP ] => CALL 9223372036854765620 645326474426547203313410069153905908525362434349 0 388 100 388 0
               ~> #pc [ CALL ] )
               ~> #execute
               ~> _CONTINUATION
             </k>
             <mode>
               NORMAL
             </mode>
             <schedule>
               LONDON
             </schedule>
             <ethereum>
               <evm>
                 <output>
                   b""
                 </output>
                 <callStack>
                   .List
                 </callStack>
                 <interimStates>
                   .List
                 </interimStates>
                 <callState>
                   ...
                   ...
                   <id>
                     728815563385977040452943777879061427756277306518
                   </id>
                   <caller>
                     CALLER_ID:Int
                   </caller>
                   <callData>
                     b"\xe4\x1b\xef\xb4" +Bytes #buf ( 32 , VV0_a_114b9705:Int ) +Bytes #buf ( 32 , VV1_b_114b9705:Int )
                   </callData>
                   <callValue>
                     0
                   </callValue>
                   <wordStack>
                     ( ( 256 => 488 ) : ( ( 388 => 645326474426547203313410069153905908525362434349 ) : ( ( 2540 => 0 ) : ( ( 0 => 455 ) : ( ( 388 => VV1_b_114b9705:Int ) : ( ( 256 => VV0_a_114b9705:Int ) : ( ( 2375 => 455 ) : ( ( 645326474426547203313410069153905908525362434349 => VV1_b_114b9705:Int ) : ( ( 0 => VV0_a_114b9705:Int ) : ( ( 455 => 182 ) : ( ( VV1_b_114b9705:Int => selector ( "test_assume_false(uint256,uint256)" ) ) : ( ( VV0_a_114b9705:Int : ( 455 : ( VV1_b_114b9705:Int : ( VV0_a_114b9705:Int : ( 182 : ( selector ( "test_assume_false(uint256,uint256)" ) : .WordStack ) ) ) ) ) ) => .WordStack ) ) ) ) ) ) ) ) ) ) ) )
                   </wordStack>
                   <localMem>
                     ( b"\x00\x00\x00\x00\x00\x00\x00\x00\x00\x00\x00\x00\x00\x00\x00\x00\x00\x00\x00\x00\x00\x00\x00\x00\x00\x00\x00\x00\x00\x00\x00\x00\x00\x00\x00\x00\x00\x00\x00\x00\x00\x00\x00\x00\x00\x00\x00\x00\x00\x00\x00\x00\x00\x00\x00\x00\x00\x00\x00\x00\x00\x00\x00\x00\x00\x00\x00\x00\x00\x00\x00\x00\x00\x00\x00\x00\x00\x00\x00\x00\x00\x00\x00\x00\x00\x00\x00\x00\x00\x00\x00\x00\x00\x00\x01\x84\x00\x00\x00\x00\x00\x00\x00\x00\x00\x00\x00\x00\x00\x00\x00\x00\x00\x00\x00\x00\x00\x00\x00\x00\x00\x00\x00\x00\x00\x00\x00\x00\x00\x00\x00\x00\x00\x00\x00\x00\x00\x00\x00\x00\x00\x00\x00\x00\x00\x00\x00\x00\x00\x00\x00\x00\x00\x00\x00\x00\x00\x00\x00`\x00\x00\x00\x00\x00\x00\x00\x00\x00\x00\x00\x00q\tp\x9e\xcf\xa9\x1a\x80bo\xf3\x98\x9dh\xf6\x7f[\x1d\xd1-failed\x00\x00\x00\x00\x00\x00\x00\x00\x00\x00\x00\x00\x00\x00\x00\x00\x00\x00\x00\x00\x00\x00\x00\x00\x00\x00\x00\x00\x00\x00\x00\x00\x00\x00\x00\x00\x00\x00\x00\x00\x00\x00\x00\x00\x00\x00\x00\x00\x00\x00\x00\x00\x00\x00\x00\x00\x00\x01\x00\x00\x00\x00\x00\x00\x00\x00\x00\x00\x00\x00\x00\x00\x00\x00\x00\x00\x00\x00\x00\x00\x00\x00\x00\x00\x00\x00\x00\x00\x00dp\xca\x10\xbb\x00\x00\x00\x00\x00\x00\x00\x00\x00\x00\x00\x00q\tp\x9e\xcf\xa9\x1a\x80bo\xf3\x98\x9dh\xf6\x7f[\x1d\xd1-failed\x00\x00\x00\x00\x00\x00\x00\x00\x00\x00\x00\x00\x00\x00\x00\x00\x00\x00\x00\x00\x00\x00\x00\x00\x00\x00\x00\x00\x00\x00\x00\x00\x00\x00\x00\x00\x00\x00\x00\x00\x00\x00\x00\x00\x00\x00\x00\x00\x00\x00\x00\x00\x00\x00\x00\x00\x00\x01" => b"\x00\x00\x00\x00\x00\x00\x00\x00\x00\x00\x00\x00\x00\x00\x00\x00\x00\x00\x00\x00\x00\x00\x00\x00\x00\x00\x00\x00\x00\x00\x00\x00\x00\x00\x00\x00\x00\x00\x00\x00\x00\x00\x00\x00\x00\x00\x00\x00\x00\x00\x00\x00\x00\x00\x00\x00\x00\x00\x00\x00\x00\x00\x00\x00\x00\x00\x00\x00\x00\x00\x00\x00\x00\x00\x00\x00\x00\x00\x00\x00\x00\x00\x00\x00\x00\x00\x00\x00\x00\x00\x00\x00\x00\x00\x01\x84\x00\x00\x00\x00\x00\x00\x00\x00\x00\x00\x00\x00\x00\x00\x00\x00\x00\x00\x00\x00\x00\x00\x00\x00\x00\x00\x00\x00\x00\x00\x00\x00\x00\x00\x00\x00\x00\x00\x00\x00\x00\x00\x00\x00\x00\x00\x00\x00\x00\x00\x00\x00\x00\x00\x00\x00\x00\x00\x00\x00\x00\x00\x00`\x00\x00\x00\x00\x00\x00\x00\x00\x00\x00\x00\x00q\tp\x9e\xcf\xa9\x1a\x80bo\xf3\x98\x9dh\xf6\x7f[\x1d\xd1-failed\x00\x00\x00\x00\x00\x00\x00\x00\x00\x00\x00\x00\x00\x00\x00\x00\x00\x00\x00\x00\x00\x00\x00\x00\x00\x00\x00\x00\x00\x00\x00\x00\x00\x00\x00\x00\x00\x00\x00\x00\x00\x00\x00\x00\x00\x00\x00\x00\x00\x00\x00\x00\x00\x00\x00\x00\x00\x01\x00\x00\x00\x00\x00\x00\x00\x00\x00\x00\x00\x00\x00\x00\x00\x00\x00\x00\x00\x00\x00\x00\x00\x00\x00\x00\x00\x00\x00\x00\x00dp\xca\x10\xbb\x00\x00\x00\x00\x00\x00\x00\x00\x00\x00\x00\x00q\tp\x9e\xcf\xa9\x1a\x80bo\xf3\x98\x9dh\xf6\x7f[\x1d\xd1-failed\x00\x00\x00\x00\x00\x00\x00\x00\x00\x00\x00\x00\x00\x00\x00\x00\x00\x00\x00\x00\x00\x00\x00\x00\x00\x00\x00\x00\x00\x00\x00\x00\x00\x00\x00\x00\x00\x00\x00\x00\x00\x00\x00\x00\x00\x00\x00\x00\x00\x00\x00\x00\x00\x00\x00\x00\x00\x01p\xca\x10\xbb\x00\x00\x00\x00\x00\x00\x00\x00\x00\x00\x00\x00q\tp\x9e\xcf\xa9\x1a\x80bo\xf3\x98\x9dh\xf6\x7f[\x1d\xd1-failed\x00\x00\x00\x00\x00\x00\x00\x00\x00\x00\x00\x00\x00\x00\x00\x00\x00\x00\x00\x00\x00\x00\x00\x00\x00\x00\x00\x00\x00\x00\x00\x00\x00\x00\x00\x00\x00\x00\x00\x00\x00\x00\x00\x00\x00\x00\x00\x00\x00\x00\x00\x00\x00\x00\x00\x00\x00\x01\x00\x00\x00\x00\x00\x00\x00\x00\x00\x00\x00\x00\x00\x00\x00\x00\x00\x00\x00\x00\x00\x00\x00\x00\x00\x00\x00\x00\x00\x00\x00\x00" )
                   </localMem>
                   ...
                   ...
                   <memoryUsed>
                     ( 13 => 17 )
                   </memoryUsed>
                   <callGas>
                     ( 9079256848778916843 => 9079256848778909809 )
                   </callGas>
                   <static>
                     false
                   </static>
                   <callDepth>
                     0
                   </callDepth>
                 </callState>
                 <substate>
                   <log>
                     ListItem ( { 728815563385977040452943777879061427756277306518 | ListItem ( 29485693714967335757563038618841744472215891622979272243827124658718922284880 ) | b"\x00\x00\x00\x00\x00\x00\x00\x00\x00\x00\x00\x00\x00\x00\x00\x00\x00\x00\x00\x00\x00\x00\x00\x00\x00\x00\x00\x00\x00\x00\x00 \x00\x00\x00\x00\x00\x00\x00\x00\x00\x00\x00\x00\x00\x00\x00\x00\x00\x00\x00\x00\x00\x00\x00\x00\x00\x00\x00\x00\x00\x00\x00\"Error: a == b not satisfied [uint]\x00\x00\x00\x00\x00\x00\x00\x00\x00\x00\x00\x00\x00\x00\x00\x00\x00\x00\x00\x00\x00\x00\x00\x00\x00\x00\x00\x00\x00\x00" } ) ListItem ( { 728815563385977040452943777879061427756277306518 | ListItem ( 80904256614161075919025625882663817043659112028191499838463115877652359487912 ) | b"\x00\x00\x00\x00\x00\x00\x00\x00\x00\x00\x00\x00\x00\x00\x00\x00\x00\x00\x00\x00\x00\x00\x00\x00\x00\x00\x00\x00\x00\x00\x00@" +Bytes #buf ( 32 , VV0_a_114b9705:Int ) +Bytes b"\x00\x00\x00\x00\x00\x00\x00\x00\x00\x00\x00\x00\x00\x00\x00\x00\x00\x00\x00\x00\x00\x00\x00\x00\x00\x00\x00\x00\x00\x00\x00\n      Left\x00\x00\x00\x00\x00\x00\x00\x00\x00\x00\x00\x00\x00\x00\x00\x00\x00\x00\x00\x00\x00\x00" } ) ListItem ( { 728815563385977040452943777879061427756277306518 | ListItem ( 80904256614161075919025625882663817043659112028191499838463115877652359487912 ) | b"\x00\x00\x00\x00\x00\x00\x00\x00\x00\x00\x00\x00\x00\x00\x00\x00\x00\x00\x00\x00\x00\x00\x00\x00\x00\x00\x00\x00\x00\x00\x00@" +Bytes #buf ( 32 , VV1_b_114b9705:Int ) +Bytes b"\x00\x00\x00\x00\x00\x00\x00\x00\x00\x00\x00\x00\x00\x00\x00\x00\x00\x00\x00\x00\x00\x00\x00\x00\x00\x00\x00\x00\x00\x00\x00\n     Right\x00\x00\x00\x00\x00\x00\x00\x00\x00\x00\x00\x00\x00\x00\x00\x00\x00\x00\x00\x00\x00\x00" } )
                   </log>
                   <accessedAccounts>
                     SetItem ( 645326474426547203313410069153905908525362434349 )
                   </accessedAccounts>
                   <accessedStorage>
                     .Map
                   </accessedStorage>
                   ...
                 </substate>
                 <origin>
                   ORIGIN_ID:Int
                 </origin>
                 <block>
                   <number>
                     NUMBER_CELL:Int
                   </number>
                   ...
                 </block>
                 ...
               </evm>
               <network>
                 <accounts>
                   ( <account>
                     <acctID>
                       645326474426547203313410069153905908525362434349
                     </acctID>
                     <balance>
                       0
                     </balance>
                     ...
                     <storage>
                       .Map
                     </storage>
                     <origStorage>
                       .Map
                     </origStorage>
                     <nonce>
                       0
                     </nonce>
                   </account>
                   <account>
                     <acctID>
                       728815563385977040452943777879061427756277306518
                     </acctID>
                     <balance>
                       0
                     </balance>
                     ...
                     <storage>
                       .Map
                     </storage>
                     <origStorage>
                       .Map
                     </origStorage>
                     <nonce>
                       1
                     </nonce>
                   </account> )
                 </accounts>
                 ...
               </network>
             </ethereum>
             ...
           </kevm>
           <cheatcodes>
             <prank>
               <prevCaller>
                 .Account
               </prevCaller>
               <prevOrigin>
                 .Account
               </prevOrigin>
               <newCaller>
                 .Account
               </newCaller>
               <newOrigin>
                 .Account
               </newOrigin>
               <active>
                 false
               </active>
               <singleCall>
                 false
               </singleCall>
               ...
             </prank>
             <expectedRevert>
               <isRevertExpected>
                 false
               </isRevertExpected>
               ...
             </expectedRevert>
             <expectedOpcode>
               <isOpcodeExpected>
                 false
               </isOpcodeExpected>
               <expectedAddress>
                 .Account
               </expectedAddress>
               <expectedValue>
                 0
               </expectedValue>
               <expectedData>
                 b""
               </expectedData>
               <opcodeType>
                 .OpcodeType
               </opcodeType>
             </expectedOpcode>
             <expectEmit>
               <recordEvent>
                 false
               </recordEvent>
               <isEventExpected>
                 false
               </isEventExpected>
               ...
             </expectEmit>
             <whitelist>
               <isCallWhitelistActive>
                 false
               </isCallWhitelistActive>
               <isStorageWhitelistActive>
                 false
               </isStorageWhitelistActive>
               <addressSet>
                 .Set
               </addressSet>
               <storageSlotSet>
                 .Set
               </storageSlotSet>
             </whitelist>
           </cheatcodes>
         </foundry>
      requires ( 0 <=Int CALLER_ID:Int
       andBool ( 0 <=Int ORIGIN_ID:Int
       andBool ( VV0_a_114b9705:Int =/=K VV1_b_114b9705:Int
       andBool ( 0 <=Int NUMBER_CELL:Int
       andBool ( 0 <=Int VV0_a_114b9705:Int
       andBool ( 0 <=Int VV1_b_114b9705:Int
       andBool ( CALLER_ID:Int <Int pow160
       andBool ( ORIGIN_ID:Int <Int pow160
       andBool ( NUMBER_CELL:Int <=Int maxSInt256
       andBool ( VV0_a_114b9705:Int <Int pow256
       andBool ( VV1_b_114b9705:Int <Int pow256
       andBool ( VV0_a_114b9705:Int =/=Int VV1_b_114b9705:Int ==Bool true
               ))))))))))))
      [label(BASIC-BLOCK-6-TO-7)]
    
    rule [BASIC-BLOCK-7-TO-8]: <foundry>
           <kevm>
             <k>
               ( CALL 9223372036854765620 645326474426547203313410069153905908525362434349 0 388 100 388 0 => #checkCall 728815563385977040452943777879061427756277306518 0
               ~> #call 728815563385977040452943777879061427756277306518 645326474426547203313410069153905908525362434349 645326474426547203313410069153905908525362434349 0 0 b"p\xca\x10\xbb\x00\x00\x00\x00\x00\x00\x00\x00\x00\x00\x00\x00q\tp\x9e\xcf\xa9\x1a\x80bo\xf3\x98\x9dh\xf6\x7f[\x1d\xd1-failed\x00\x00\x00\x00\x00\x00\x00\x00\x00\x00\x00\x00\x00\x00\x00\x00\x00\x00\x00\x00\x00\x00\x00\x00\x00\x00\x00\x00\x00\x00\x00\x00\x00\x00\x00\x00\x00\x00\x00\x00\x00\x00\x00\x00\x00\x00\x00\x00\x00\x00\x00\x00\x00\x00\x00\x00\x00\x01" false
               ~> #return 388 0 )
               ~> #pc [ CALL ]
               ~> #execute
               ~> _CONTINUATION
             </k>
             <mode>
               NORMAL
             </mode>
             <schedule>
               LONDON
             </schedule>
             <ethereum>
               <evm>
                 <output>
                   b""
                 </output>
                 <callStack>
                   .List
                 </callStack>
                 <interimStates>
                   .List
                 </interimStates>
                 <callState>
                   ...
                   ...
                   <id>
                     728815563385977040452943777879061427756277306518
                   </id>
                   <caller>
                     CALLER_ID:Int
                   </caller>
                   <callData>
                     b"\xe4\x1b\xef\xb4" +Bytes #buf ( 32 , VV0_a_114b9705:Int ) +Bytes #buf ( 32 , VV1_b_114b9705:Int )
                   </callData>
                   <callValue>
                     0
                   </callValue>
                   <wordStack>
                     ( 488 : ( 645326474426547203313410069153905908525362434349 : ( 0 : ( 455 : ( VV1_b_114b9705:Int : ( VV0_a_114b9705:Int : ( 455 : ( VV1_b_114b9705:Int : ( VV0_a_114b9705:Int : ( 182 : ( selector ( "test_assume_false(uint256,uint256)" ) : .WordStack ) ) ) ) ) ) ) ) ) ) )
                   </wordStack>
                   <localMem>
                     b"\x00\x00\x00\x00\x00\x00\x00\x00\x00\x00\x00\x00\x00\x00\x00\x00\x00\x00\x00\x00\x00\x00\x00\x00\x00\x00\x00\x00\x00\x00\x00\x00\x00\x00\x00\x00\x00\x00\x00\x00\x00\x00\x00\x00\x00\x00\x00\x00\x00\x00\x00\x00\x00\x00\x00\x00\x00\x00\x00\x00\x00\x00\x00\x00\x00\x00\x00\x00\x00\x00\x00\x00\x00\x00\x00\x00\x00\x00\x00\x00\x00\x00\x00\x00\x00\x00\x00\x00\x00\x00\x00\x00\x00\x00\x01\x84\x00\x00\x00\x00\x00\x00\x00\x00\x00\x00\x00\x00\x00\x00\x00\x00\x00\x00\x00\x00\x00\x00\x00\x00\x00\x00\x00\x00\x00\x00\x00\x00\x00\x00\x00\x00\x00\x00\x00\x00\x00\x00\x00\x00\x00\x00\x00\x00\x00\x00\x00\x00\x00\x00\x00\x00\x00\x00\x00\x00\x00\x00\x00`\x00\x00\x00\x00\x00\x00\x00\x00\x00\x00\x00\x00q\tp\x9e\xcf\xa9\x1a\x80bo\xf3\x98\x9dh\xf6\x7f[\x1d\xd1-failed\x00\x00\x00\x00\x00\x00\x00\x00\x00\x00\x00\x00\x00\x00\x00\x00\x00\x00\x00\x00\x00\x00\x00\x00\x00\x00\x00\x00\x00\x00\x00\x00\x00\x00\x00\x00\x00\x00\x00\x00\x00\x00\x00\x00\x00\x00\x00\x00\x00\x00\x00\x00\x00\x00\x00\x00\x00\x01\x00\x00\x00\x00\x00\x00\x00\x00\x00\x00\x00\x00\x00\x00\x00\x00\x00\x00\x00\x00\x00\x00\x00\x00\x00\x00\x00\x00\x00\x00\x00dp\xca\x10\xbb\x00\x00\x00\x00\x00\x00\x00\x00\x00\x00\x00\x00q\tp\x9e\xcf\xa9\x1a\x80bo\xf3\x98\x9dh\xf6\x7f[\x1d\xd1-failed\x00\x00\x00\x00\x00\x00\x00\x00\x00\x00\x00\x00\x00\x00\x00\x00\x00\x00\x00\x00\x00\x00\x00\x00\x00\x00\x00\x00\x00\x00\x00\x00\x00\x00\x00\x00\x00\x00\x00\x00\x00\x00\x00\x00\x00\x00\x00\x00\x00\x00\x00\x00\x00\x00\x00\x00\x00\x01p\xca\x10\xbb\x00\x00\x00\x00\x00\x00\x00\x00\x00\x00\x00\x00q\tp\x9e\xcf\xa9\x1a\x80bo\xf3\x98\x9dh\xf6\x7f[\x1d\xd1-failed\x00\x00\x00\x00\x00\x00\x00\x00\x00\x00\x00\x00\x00\x00\x00\x00\x00\x00\x00\x00\x00\x00\x00\x00\x00\x00\x00\x00\x00\x00\x00\x00\x00\x00\x00\x00\x00\x00\x00\x00\x00\x00\x00\x00\x00\x00\x00\x00\x00\x00\x00\x00\x00\x00\x00\x00\x00\x01\x00\x00\x00\x00\x00\x00\x00\x00\x00\x00\x00\x00\x00\x00\x00\x00\x00\x00\x00\x00\x00\x00\x00\x00\x00\x00\x00\x00\x00\x00\x00\x00"
                   </localMem>
                   ...
                   ...
                   <memoryUsed>
                     17
                   </memoryUsed>
                   <callGas>
                     9079256848778909809
                   </callGas>
                   <static>
                     false
                   </static>
                   <callDepth>
                     0
                   </callDepth>
                 </callState>
                 <substate>
                   <log>
                     ListItem ( { 728815563385977040452943777879061427756277306518 | ListItem ( 29485693714967335757563038618841744472215891622979272243827124658718922284880 ) | b"\x00\x00\x00\x00\x00\x00\x00\x00\x00\x00\x00\x00\x00\x00\x00\x00\x00\x00\x00\x00\x00\x00\x00\x00\x00\x00\x00\x00\x00\x00\x00 \x00\x00\x00\x00\x00\x00\x00\x00\x00\x00\x00\x00\x00\x00\x00\x00\x00\x00\x00\x00\x00\x00\x00\x00\x00\x00\x00\x00\x00\x00\x00\"Error: a == b not satisfied [uint]\x00\x00\x00\x00\x00\x00\x00\x00\x00\x00\x00\x00\x00\x00\x00\x00\x00\x00\x00\x00\x00\x00\x00\x00\x00\x00\x00\x00\x00\x00" } ) ListItem ( { 728815563385977040452943777879061427756277306518 | ListItem ( 80904256614161075919025625882663817043659112028191499838463115877652359487912 ) | b"\x00\x00\x00\x00\x00\x00\x00\x00\x00\x00\x00\x00\x00\x00\x00\x00\x00\x00\x00\x00\x00\x00\x00\x00\x00\x00\x00\x00\x00\x00\x00@" +Bytes #buf ( 32 , VV0_a_114b9705:Int ) +Bytes b"\x00\x00\x00\x00\x00\x00\x00\x00\x00\x00\x00\x00\x00\x00\x00\x00\x00\x00\x00\x00\x00\x00\x00\x00\x00\x00\x00\x00\x00\x00\x00\n      Left\x00\x00\x00\x00\x00\x00\x00\x00\x00\x00\x00\x00\x00\x00\x00\x00\x00\x00\x00\x00\x00\x00" } ) ListItem ( { 728815563385977040452943777879061427756277306518 | ListItem ( 80904256614161075919025625882663817043659112028191499838463115877652359487912 ) | b"\x00\x00\x00\x00\x00\x00\x00\x00\x00\x00\x00\x00\x00\x00\x00\x00\x00\x00\x00\x00\x00\x00\x00\x00\x00\x00\x00\x00\x00\x00\x00@" +Bytes #buf ( 32 , VV1_b_114b9705:Int ) +Bytes b"\x00\x00\x00\x00\x00\x00\x00\x00\x00\x00\x00\x00\x00\x00\x00\x00\x00\x00\x00\x00\x00\x00\x00\x00\x00\x00\x00\x00\x00\x00\x00\n     Right\x00\x00\x00\x00\x00\x00\x00\x00\x00\x00\x00\x00\x00\x00\x00\x00\x00\x00\x00\x00\x00\x00" } )
                   </log>
                   <accessedAccounts>
                     SetItem ( 645326474426547203313410069153905908525362434349 )
                   </accessedAccounts>
                   <accessedStorage>
                     .Map
                   </accessedStorage>
                   ...
                 </substate>
                 <origin>
                   ORIGIN_ID:Int
                 </origin>
                 <block>
                   <number>
                     NUMBER_CELL:Int
                   </number>
                   ...
                 </block>
                 ...
               </evm>
               <network>
                 <accounts>
                   ( <account>
                     <acctID>
                       645326474426547203313410069153905908525362434349
                     </acctID>
                     <balance>
                       0
                     </balance>
                     ...
                     <storage>
                       .Map
                     </storage>
                     <origStorage>
                       .Map
                     </origStorage>
                     <nonce>
                       0
                     </nonce>
                   </account>
                   <account>
                     <acctID>
                       728815563385977040452943777879061427756277306518
                     </acctID>
                     <balance>
                       0
                     </balance>
                     ...
                     <storage>
                       .Map
                     </storage>
                     <origStorage>
                       .Map
                     </origStorage>
                     <nonce>
                       1
                     </nonce>
                   </account> )
                 </accounts>
                 ...
               </network>
             </ethereum>
             ...
           </kevm>
           <cheatcodes>
             <prank>
               <prevCaller>
                 .Account
               </prevCaller>
               <prevOrigin>
                 .Account
               </prevOrigin>
               <newCaller>
                 .Account
               </newCaller>
               <newOrigin>
                 .Account
               </newOrigin>
               <active>
                 false
               </active>
               <singleCall>
                 false
               </singleCall>
               ...
             </prank>
             <expectedRevert>
               <isRevertExpected>
                 false
               </isRevertExpected>
               ...
             </expectedRevert>
             <expectedOpcode>
               <isOpcodeExpected>
                 false
               </isOpcodeExpected>
               <expectedAddress>
                 .Account
               </expectedAddress>
               <expectedValue>
                 0
               </expectedValue>
               <expectedData>
                 b""
               </expectedData>
               <opcodeType>
                 .OpcodeType
               </opcodeType>
             </expectedOpcode>
             <expectEmit>
               <recordEvent>
                 false
               </recordEvent>
               <isEventExpected>
                 false
               </isEventExpected>
               ...
             </expectEmit>
             <whitelist>
               <isCallWhitelistActive>
                 false
               </isCallWhitelistActive>
               <isStorageWhitelistActive>
                 false
               </isStorageWhitelistActive>
               <addressSet>
                 .Set
               </addressSet>
               <storageSlotSet>
                 .Set
               </storageSlotSet>
             </whitelist>
           </cheatcodes>
         </foundry>
      requires ( 0 <=Int CALLER_ID:Int
       andBool ( 0 <=Int ORIGIN_ID:Int
       andBool ( VV0_a_114b9705:Int =/=K VV1_b_114b9705:Int
       andBool ( 0 <=Int NUMBER_CELL:Int
       andBool ( 0 <=Int VV0_a_114b9705:Int
       andBool ( 0 <=Int VV1_b_114b9705:Int
       andBool ( CALLER_ID:Int <Int pow160
       andBool ( ORIGIN_ID:Int <Int pow160
       andBool ( NUMBER_CELL:Int <=Int maxSInt256
       andBool ( VV0_a_114b9705:Int <Int pow256
       andBool ( VV1_b_114b9705:Int <Int pow256
       andBool ( VV0_a_114b9705:Int =/=Int VV1_b_114b9705:Int ==Bool true
               ))))))))))))
      [label(BASIC-BLOCK-7-TO-8)]
    
    rule [BASIC-BLOCK-8-TO-9]: <foundry>
           <kevm>
             <k>
               ( #checkCall 728815563385977040452943777879061427756277306518 0
               ~> #call 728815563385977040452943777879061427756277306518 645326474426547203313410069153905908525362434349 645326474426547203313410069153905908525362434349 0 0 b"p\xca\x10\xbb\x00\x00\x00\x00\x00\x00\x00\x00\x00\x00\x00\x00q\tp\x9e\xcf\xa9\x1a\x80bo\xf3\x98\x9dh\xf6\x7f[\x1d\xd1-failed\x00\x00\x00\x00\x00\x00\x00\x00\x00\x00\x00\x00\x00\x00\x00\x00\x00\x00\x00\x00\x00\x00\x00\x00\x00\x00\x00\x00\x00\x00\x00\x00\x00\x00\x00\x00\x00\x00\x00\x00\x00\x00\x00\x00\x00\x00\x00\x00\x00\x00\x00\x00\x00\x00\x00\x00\x00\x01" false
               ~> #return 388 0
               ~> #pc [ CALL ] => #end EVMC_SUCCESS
               ~> #pc [ STOP ] )
               ~> #execute
               ~> _CONTINUATION
             </k>
             <mode>
               NORMAL
             </mode>
             <schedule>
               LONDON
             </schedule>
             <ethereum>
               <evm>
                 <output>
                   b""
                 </output>
                 <callStack>
                   .List
                 </callStack>
                 <interimStates>
                   .List
                 </interimStates>
                 <callState>
                   ...
                   ...
                   <id>
                     728815563385977040452943777879061427756277306518
                   </id>
                   <caller>
                     CALLER_ID:Int
                   </caller>
                   <callData>
                     b"\xe4\x1b\xef\xb4" +Bytes #buf ( 32 , VV0_a_114b9705:Int ) +Bytes #buf ( 32 , VV1_b_114b9705:Int )
                   </callData>
                   <callValue>
                     0
                   </callValue>
                   <wordStack>
                     ( ( 488 => selector ( "test_assume_false(uint256,uint256)" ) ) : ( ( 645326474426547203313410069153905908525362434349 : ( 0 : ( 455 : ( VV1_b_114b9705:Int : ( VV0_a_114b9705:Int : ( 455 : ( VV1_b_114b9705:Int : ( VV0_a_114b9705:Int : ( 182 : ( selector ( "test_assume_false(uint256,uint256)" ) : .WordStack ) ) ) ) ) ) ) ) ) ) => .WordStack ) )
                   </wordStack>
                   <localMem>
                     b"\x00\x00\x00\x00\x00\x00\x00\x00\x00\x00\x00\x00\x00\x00\x00\x00\x00\x00\x00\x00\x00\x00\x00\x00\x00\x00\x00\x00\x00\x00\x00\x00\x00\x00\x00\x00\x00\x00\x00\x00\x00\x00\x00\x00\x00\x00\x00\x00\x00\x00\x00\x00\x00\x00\x00\x00\x00\x00\x00\x00\x00\x00\x00\x00\x00\x00\x00\x00\x00\x00\x00\x00\x00\x00\x00\x00\x00\x00\x00\x00\x00\x00\x00\x00\x00\x00\x00\x00\x00\x00\x00\x00\x00\x00\x01\x84\x00\x00\x00\x00\x00\x00\x00\x00\x00\x00\x00\x00\x00\x00\x00\x00\x00\x00\x00\x00\x00\x00\x00\x00\x00\x00\x00\x00\x00\x00\x00\x00\x00\x00\x00\x00\x00\x00\x00\x00\x00\x00\x00\x00\x00\x00\x00\x00\x00\x00\x00\x00\x00\x00\x00\x00\x00\x00\x00\x00\x00\x00\x00`\x00\x00\x00\x00\x00\x00\x00\x00\x00\x00\x00\x00q\tp\x9e\xcf\xa9\x1a\x80bo\xf3\x98\x9dh\xf6\x7f[\x1d\xd1-failed\x00\x00\x00\x00\x00\x00\x00\x00\x00\x00\x00\x00\x00\x00\x00\x00\x00\x00\x00\x00\x00\x00\x00\x00\x00\x00\x00\x00\x00\x00\x00\x00\x00\x00\x00\x00\x00\x00\x00\x00\x00\x00\x00\x00\x00\x00\x00\x00\x00\x00\x00\x00\x00\x00\x00\x00\x00\x01\x00\x00\x00\x00\x00\x00\x00\x00\x00\x00\x00\x00\x00\x00\x00\x00\x00\x00\x00\x00\x00\x00\x00\x00\x00\x00\x00\x00\x00\x00\x00dp\xca\x10\xbb\x00\x00\x00\x00\x00\x00\x00\x00\x00\x00\x00\x00q\tp\x9e\xcf\xa9\x1a\x80bo\xf3\x98\x9dh\xf6\x7f[\x1d\xd1-failed\x00\x00\x00\x00\x00\x00\x00\x00\x00\x00\x00\x00\x00\x00\x00\x00\x00\x00\x00\x00\x00\x00\x00\x00\x00\x00\x00\x00\x00\x00\x00\x00\x00\x00\x00\x00\x00\x00\x00\x00\x00\x00\x00\x00\x00\x00\x00\x00\x00\x00\x00\x00\x00\x00\x00\x00\x00\x01p\xca\x10\xbb\x00\x00\x00\x00\x00\x00\x00\x00\x00\x00\x00\x00q\tp\x9e\xcf\xa9\x1a\x80bo\xf3\x98\x9dh\xf6\x7f[\x1d\xd1-failed\x00\x00\x00\x00\x00\x00\x00\x00\x00\x00\x00\x00\x00\x00\x00\x00\x00\x00\x00\x00\x00\x00\x00\x00\x00\x00\x00\x00\x00\x00\x00\x00\x00\x00\x00\x00\x00\x00\x00\x00\x00\x00\x00\x00\x00\x00\x00\x00\x00\x00\x00\x00\x00\x00\x00\x00\x00\x01\x00\x00\x00\x00\x00\x00\x00\x00\x00\x00\x00\x00\x00\x00\x00\x00\x00\x00\x00\x00\x00\x00\x00\x00\x00\x00\x00\x00\x00\x00\x00\x00"
                   </localMem>
                   ...
                   ...
                   <memoryUsed>
                     17
                   </memoryUsed>
                   <callGas>
                     9079256848778909809
                   </callGas>
                   <static>
                     false
                   </static>
                   <callDepth>
                     0
                   </callDepth>
                 </callState>
                 <substate>
                   <log>
                     ListItem ( { 728815563385977040452943777879061427756277306518 | ListItem ( 29485693714967335757563038618841744472215891622979272243827124658718922284880 ) | b"\x00\x00\x00\x00\x00\x00\x00\x00\x00\x00\x00\x00\x00\x00\x00\x00\x00\x00\x00\x00\x00\x00\x00\x00\x00\x00\x00\x00\x00\x00\x00 \x00\x00\x00\x00\x00\x00\x00\x00\x00\x00\x00\x00\x00\x00\x00\x00\x00\x00\x00\x00\x00\x00\x00\x00\x00\x00\x00\x00\x00\x00\x00\"Error: a == b not satisfied [uint]\x00\x00\x00\x00\x00\x00\x00\x00\x00\x00\x00\x00\x00\x00\x00\x00\x00\x00\x00\x00\x00\x00\x00\x00\x00\x00\x00\x00\x00\x00" } ) ListItem ( { 728815563385977040452943777879061427756277306518 | ListItem ( 80904256614161075919025625882663817043659112028191499838463115877652359487912 ) | b"\x00\x00\x00\x00\x00\x00\x00\x00\x00\x00\x00\x00\x00\x00\x00\x00\x00\x00\x00\x00\x00\x00\x00\x00\x00\x00\x00\x00\x00\x00\x00@" +Bytes #buf ( 32 , VV0_a_114b9705:Int ) +Bytes b"\x00\x00\x00\x00\x00\x00\x00\x00\x00\x00\x00\x00\x00\x00\x00\x00\x00\x00\x00\x00\x00\x00\x00\x00\x00\x00\x00\x00\x00\x00\x00\n      Left\x00\x00\x00\x00\x00\x00\x00\x00\x00\x00\x00\x00\x00\x00\x00\x00\x00\x00\x00\x00\x00\x00" } ) ListItem ( { 728815563385977040452943777879061427756277306518 | ListItem ( 80904256614161075919025625882663817043659112028191499838463115877652359487912 ) | b"\x00\x00\x00\x00\x00\x00\x00\x00\x00\x00\x00\x00\x00\x00\x00\x00\x00\x00\x00\x00\x00\x00\x00\x00\x00\x00\x00\x00\x00\x00\x00@" +Bytes #buf ( 32 , VV1_b_114b9705:Int ) +Bytes b"\x00\x00\x00\x00\x00\x00\x00\x00\x00\x00\x00\x00\x00\x00\x00\x00\x00\x00\x00\x00\x00\x00\x00\x00\x00\x00\x00\x00\x00\x00\x00\n     Right\x00\x00\x00\x00\x00\x00\x00\x00\x00\x00\x00\x00\x00\x00\x00\x00\x00\x00\x00\x00\x00\x00" } )
                   </log>
                   <accessedAccounts>
                     SetItem ( 645326474426547203313410069153905908525362434349 )
                   </accessedAccounts>
                   <accessedStorage>
                     ( .Map => ( 728815563385977040452943777879061427756277306518 |-> SetItem ( 0 ) ) )
                   </accessedStorage>
                   ...
                 </substate>
                 <origin>
                   ORIGIN_ID:Int
                 </origin>
                 <block>
                   <number>
                     NUMBER_CELL:Int
                   </number>
                   ...
                 </block>
                 ...
               </evm>
               <network>
                 <accounts>
                   ( <account>
                     <acctID>
                       645326474426547203313410069153905908525362434349
                     </acctID>
                     <balance>
                       0
                     </balance>
                     ...
                     <storage>
                       ( .Map => ( 46308022326495007027972728677917914892729792999299745830475596687180801507328 |-> 1 ) )
                     </storage>
                     <origStorage>
                       .Map
                     </origStorage>
                     <nonce>
                       0
                     </nonce>
                   </account>
                   <account>
                     <acctID>
                       728815563385977040452943777879061427756277306518
                     </acctID>
                     <balance>
                       0
                     </balance>
                     ...
                     <storage>
                       ( .Map => ( 0 |-> 256 ) )
                     </storage>
                     <origStorage>
                       .Map
                     </origStorage>
                     <nonce>
                       1
                     </nonce>
                   </account> )
                 </accounts>
                 ...
               </network>
             </ethereum>
             ...
           </kevm>
           <cheatcodes>
             <prank>
               <prevCaller>
                 .Account
               </prevCaller>
               <prevOrigin>
                 .Account
               </prevOrigin>
               <newCaller>
                 .Account
               </newCaller>
               <newOrigin>
                 .Account
               </newOrigin>
               <active>
                 false
               </active>
               <singleCall>
                 false
               </singleCall>
               ...
             </prank>
             <expectedRevert>
               <isRevertExpected>
                 false
               </isRevertExpected>
               ...
             </expectedRevert>
             <expectedOpcode>
               <isOpcodeExpected>
                 false
               </isOpcodeExpected>
               <expectedAddress>
                 .Account
               </expectedAddress>
               <expectedValue>
                 0
               </expectedValue>
               <expectedData>
                 b""
               </expectedData>
               <opcodeType>
                 .OpcodeType
               </opcodeType>
             </expectedOpcode>
             <expectEmit>
               <recordEvent>
                 false
               </recordEvent>
               <isEventExpected>
                 false
               </isEventExpected>
               ...
             </expectEmit>
             <whitelist>
               <isCallWhitelistActive>
                 false
               </isCallWhitelistActive>
               <isStorageWhitelistActive>
                 false
               </isStorageWhitelistActive>
               <addressSet>
                 .Set
               </addressSet>
               <storageSlotSet>
                 .Set
               </storageSlotSet>
             </whitelist>
           </cheatcodes>
         </foundry>
      requires ( 0 <=Int CALLER_ID:Int
       andBool ( 0 <=Int ORIGIN_ID:Int
       andBool ( VV0_a_114b9705:Int =/=K VV1_b_114b9705:Int
       andBool ( 0 <=Int NUMBER_CELL:Int
       andBool ( 0 <=Int VV0_a_114b9705:Int
       andBool ( 0 <=Int VV1_b_114b9705:Int
       andBool ( CALLER_ID:Int <Int pow160
       andBool ( ORIGIN_ID:Int <Int pow160
       andBool ( NUMBER_CELL:Int <=Int maxSInt256
       andBool ( VV0_a_114b9705:Int <Int pow256
       andBool ( VV1_b_114b9705:Int <Int pow256
       andBool ( VV0_a_114b9705:Int =/=Int VV1_b_114b9705:Int ==Bool true
               ))))))))))))
      [label(BASIC-BLOCK-8-TO-9)]
    
    rule [BASIC-BLOCK-9-TO-10]: <foundry>
           <kevm>
             <k>
               ( #end EVMC_SUCCESS => #halt )
               ~> #pc [ STOP ]
               ~> #execute
               ~> _CONTINUATION
             </k>
             <mode>
               NORMAL
             </mode>
             <schedule>
               LONDON
             </schedule>
             <ethereum>
               <evm>
                 <output>
                   b""
                 </output>
                 <statusCode>
                   ( _STATUSCODE => EVMC_SUCCESS )
                 </statusCode>
                 <callStack>
                   .List
                 </callStack>
                 <interimStates>
                   .List
                 </interimStates>
                 <callState>
                   ...
                   ...
                   <id>
                     728815563385977040452943777879061427756277306518
                   </id>
                   <caller>
                     CALLER_ID:Int
                   </caller>
                   <callData>
                     b"\xe4\x1b\xef\xb4" +Bytes #buf ( 32 , VV0_a_114b9705:Int ) +Bytes #buf ( 32 , VV1_b_114b9705:Int )
                   </callData>
                   <callValue>
                     0
                   </callValue>
                   <wordStack>
                     ( selector ( "test_assume_false(uint256,uint256)" ) : .WordStack )
                   </wordStack>
                   <localMem>
                     b"\x00\x00\x00\x00\x00\x00\x00\x00\x00\x00\x00\x00\x00\x00\x00\x00\x00\x00\x00\x00\x00\x00\x00\x00\x00\x00\x00\x00\x00\x00\x00\x00\x00\x00\x00\x00\x00\x00\x00\x00\x00\x00\x00\x00\x00\x00\x00\x00\x00\x00\x00\x00\x00\x00\x00\x00\x00\x00\x00\x00\x00\x00\x00\x00\x00\x00\x00\x00\x00\x00\x00\x00\x00\x00\x00\x00\x00\x00\x00\x00\x00\x00\x00\x00\x00\x00\x00\x00\x00\x00\x00\x00\x00\x00\x01\x84\x00\x00\x00\x00\x00\x00\x00\x00\x00\x00\x00\x00\x00\x00\x00\x00\x00\x00\x00\x00\x00\x00\x00\x00\x00\x00\x00\x00\x00\x00\x00\x00\x00\x00\x00\x00\x00\x00\x00\x00\x00\x00\x00\x00\x00\x00\x00\x00\x00\x00\x00\x00\x00\x00\x00\x00\x00\x00\x00\x00\x00\x00\x00`\x00\x00\x00\x00\x00\x00\x00\x00\x00\x00\x00\x00q\tp\x9e\xcf\xa9\x1a\x80bo\xf3\x98\x9dh\xf6\x7f[\x1d\xd1-failed\x00\x00\x00\x00\x00\x00\x00\x00\x00\x00\x00\x00\x00\x00\x00\x00\x00\x00\x00\x00\x00\x00\x00\x00\x00\x00\x00\x00\x00\x00\x00\x00\x00\x00\x00\x00\x00\x00\x00\x00\x00\x00\x00\x00\x00\x00\x00\x00\x00\x00\x00\x00\x00\x00\x00\x00\x00\x01\x00\x00\x00\x00\x00\x00\x00\x00\x00\x00\x00\x00\x00\x00\x00\x00\x00\x00\x00\x00\x00\x00\x00\x00\x00\x00\x00\x00\x00\x00\x00dp\xca\x10\xbb\x00\x00\x00\x00\x00\x00\x00\x00\x00\x00\x00\x00q\tp\x9e\xcf\xa9\x1a\x80bo\xf3\x98\x9dh\xf6\x7f[\x1d\xd1-failed\x00\x00\x00\x00\x00\x00\x00\x00\x00\x00\x00\x00\x00\x00\x00\x00\x00\x00\x00\x00\x00\x00\x00\x00\x00\x00\x00\x00\x00\x00\x00\x00\x00\x00\x00\x00\x00\x00\x00\x00\x00\x00\x00\x00\x00\x00\x00\x00\x00\x00\x00\x00\x00\x00\x00\x00\x00\x01p\xca\x10\xbb\x00\x00\x00\x00\x00\x00\x00\x00\x00\x00\x00\x00q\tp\x9e\xcf\xa9\x1a\x80bo\xf3\x98\x9dh\xf6\x7f[\x1d\xd1-failed\x00\x00\x00\x00\x00\x00\x00\x00\x00\x00\x00\x00\x00\x00\x00\x00\x00\x00\x00\x00\x00\x00\x00\x00\x00\x00\x00\x00\x00\x00\x00\x00\x00\x00\x00\x00\x00\x00\x00\x00\x00\x00\x00\x00\x00\x00\x00\x00\x00\x00\x00\x00\x00\x00\x00\x00\x00\x01\x00\x00\x00\x00\x00\x00\x00\x00\x00\x00\x00\x00\x00\x00\x00\x00\x00\x00\x00\x00\x00\x00\x00\x00\x00\x00\x00\x00\x00\x00\x00\x00"
                   </localMem>
                   ...
                   ...
                   <memoryUsed>
                     17
                   </memoryUsed>
                   <callGas>
                     9079256848778909809
                   </callGas>
                   <static>
                     false
                   </static>
                   <callDepth>
                     0
                   </callDepth>
                 </callState>
                 <substate>
                   <log>
                     ListItem ( { 728815563385977040452943777879061427756277306518 | ListItem ( 29485693714967335757563038618841744472215891622979272243827124658718922284880 ) | b"\x00\x00\x00\x00\x00\x00\x00\x00\x00\x00\x00\x00\x00\x00\x00\x00\x00\x00\x00\x00\x00\x00\x00\x00\x00\x00\x00\x00\x00\x00\x00 \x00\x00\x00\x00\x00\x00\x00\x00\x00\x00\x00\x00\x00\x00\x00\x00\x00\x00\x00\x00\x00\x00\x00\x00\x00\x00\x00\x00\x00\x00\x00\"Error: a == b not satisfied [uint]\x00\x00\x00\x00\x00\x00\x00\x00\x00\x00\x00\x00\x00\x00\x00\x00\x00\x00\x00\x00\x00\x00\x00\x00\x00\x00\x00\x00\x00\x00" } ) ListItem ( { 728815563385977040452943777879061427756277306518 | ListItem ( 80904256614161075919025625882663817043659112028191499838463115877652359487912 ) | b"\x00\x00\x00\x00\x00\x00\x00\x00\x00\x00\x00\x00\x00\x00\x00\x00\x00\x00\x00\x00\x00\x00\x00\x00\x00\x00\x00\x00\x00\x00\x00@" +Bytes #buf ( 32 , VV0_a_114b9705:Int ) +Bytes b"\x00\x00\x00\x00\x00\x00\x00\x00\x00\x00\x00\x00\x00\x00\x00\x00\x00\x00\x00\x00\x00\x00\x00\x00\x00\x00\x00\x00\x00\x00\x00\n      Left\x00\x00\x00\x00\x00\x00\x00\x00\x00\x00\x00\x00\x00\x00\x00\x00\x00\x00\x00\x00\x00\x00" } ) ListItem ( { 728815563385977040452943777879061427756277306518 | ListItem ( 80904256614161075919025625882663817043659112028191499838463115877652359487912 ) | b"\x00\x00\x00\x00\x00\x00\x00\x00\x00\x00\x00\x00\x00\x00\x00\x00\x00\x00\x00\x00\x00\x00\x00\x00\x00\x00\x00\x00\x00\x00\x00@" +Bytes #buf ( 32 , VV1_b_114b9705:Int ) +Bytes b"\x00\x00\x00\x00\x00\x00\x00\x00\x00\x00\x00\x00\x00\x00\x00\x00\x00\x00\x00\x00\x00\x00\x00\x00\x00\x00\x00\x00\x00\x00\x00\n     Right\x00\x00\x00\x00\x00\x00\x00\x00\x00\x00\x00\x00\x00\x00\x00\x00\x00\x00\x00\x00\x00\x00" } )
                   </log>
                   <accessedAccounts>
                     SetItem ( 645326474426547203313410069153905908525362434349 )
                   </accessedAccounts>
                   <accessedStorage>
                     ( 728815563385977040452943777879061427756277306518 |-> SetItem ( 0 ) )
                   </accessedStorage>
                   ...
                 </substate>
                 <origin>
                   ORIGIN_ID:Int
                 </origin>
                 <block>
                   <number>
                     NUMBER_CELL:Int
                   </number>
                   ...
                 </block>
                 ...
               </evm>
               <network>
                 <accounts>
                   ( <account>
                     <acctID>
                       645326474426547203313410069153905908525362434349
                     </acctID>
                     <balance>
                       0
                     </balance>
                     ...
                     <storage>
                       ( 46308022326495007027972728677917914892729792999299745830475596687180801507328 |-> 1 )
                     </storage>
                     <origStorage>
                       .Map
                     </origStorage>
                     <nonce>
                       0
                     </nonce>
                   </account>
                   <account>
                     <acctID>
                       728815563385977040452943777879061427756277306518
                     </acctID>
                     <balance>
                       0
                     </balance>
                     ...
                     <storage>
                       ( 0 |-> 256 )
                     </storage>
                     <origStorage>
                       .Map
                     </origStorage>
                     <nonce>
                       1
                     </nonce>
                   </account> )
                 </accounts>
                 ...
               </network>
             </ethereum>
             ...
           </kevm>
           <cheatcodes>
             <prank>
               <prevCaller>
                 .Account
               </prevCaller>
               <prevOrigin>
                 .Account
               </prevOrigin>
               <newCaller>
                 .Account
               </newCaller>
               <newOrigin>
                 .Account
               </newOrigin>
               <active>
                 false
               </active>
               <singleCall>
                 false
               </singleCall>
               ...
             </prank>
             <expectedRevert>
               <isRevertExpected>
                 false
               </isRevertExpected>
               ...
             </expectedRevert>
             <expectedOpcode>
               <isOpcodeExpected>
                 false
               </isOpcodeExpected>
               <expectedAddress>
                 .Account
               </expectedAddress>
               <expectedValue>
                 0
               </expectedValue>
               <expectedData>
                 b""
               </expectedData>
               <opcodeType>
                 .OpcodeType
               </opcodeType>
             </expectedOpcode>
             <expectEmit>
               <recordEvent>
                 false
               </recordEvent>
               <isEventExpected>
                 false
               </isEventExpected>
               ...
             </expectEmit>
             <whitelist>
               <isCallWhitelistActive>
                 false
               </isCallWhitelistActive>
               <isStorageWhitelistActive>
                 false
               </isStorageWhitelistActive>
               <addressSet>
                 .Set
               </addressSet>
               <storageSlotSet>
                 .Set
               </storageSlotSet>
             </whitelist>
           </cheatcodes>
         </foundry>
      requires ( 0 <=Int CALLER_ID:Int
       andBool ( 0 <=Int ORIGIN_ID:Int
       andBool ( VV0_a_114b9705:Int =/=K VV1_b_114b9705:Int
       andBool ( 0 <=Int NUMBER_CELL:Int
       andBool ( 0 <=Int VV0_a_114b9705:Int
       andBool ( 0 <=Int VV1_b_114b9705:Int
       andBool ( CALLER_ID:Int <Int pow160
       andBool ( ORIGIN_ID:Int <Int pow160
       andBool ( NUMBER_CELL:Int <=Int maxSInt256
       andBool ( VV0_a_114b9705:Int <Int pow256
       andBool ( VV1_b_114b9705:Int <Int pow256
       andBool ( VV0_a_114b9705:Int =/=Int VV1_b_114b9705:Int ==Bool true
               ))))))))))))
      [label(BASIC-BLOCK-9-TO-10)]
    
    rule [BASIC-BLOCK-10-TO-11]: <foundry>
           <kevm>
             <k>
               #halt
               ~> ( #pc [ STOP ]
               ~> #execute => .K )
               ~> _CONTINUATION
             </k>
             <mode>
               NORMAL
             </mode>
             <schedule>
               LONDON
             </schedule>
             <ethereum>
               <evm>
                 <output>
                   b""
                 </output>
                 <statusCode>
                   EVMC_SUCCESS
                 </statusCode>
                 <callStack>
                   .List
                 </callStack>
                 <interimStates>
                   .List
                 </interimStates>
                 <callState>
                   ...
                   ...
                   <id>
                     728815563385977040452943777879061427756277306518
                   </id>
                   <caller>
                     CALLER_ID:Int
                   </caller>
                   <callData>
                     b"\xe4\x1b\xef\xb4" +Bytes #buf ( 32 , VV0_a_114b9705:Int ) +Bytes #buf ( 32 , VV1_b_114b9705:Int )
                   </callData>
                   <callValue>
                     0
                   </callValue>
                   <wordStack>
                     ( selector ( "test_assume_false(uint256,uint256)" ) : .WordStack )
                   </wordStack>
                   <localMem>
                     b"\x00\x00\x00\x00\x00\x00\x00\x00\x00\x00\x00\x00\x00\x00\x00\x00\x00\x00\x00\x00\x00\x00\x00\x00\x00\x00\x00\x00\x00\x00\x00\x00\x00\x00\x00\x00\x00\x00\x00\x00\x00\x00\x00\x00\x00\x00\x00\x00\x00\x00\x00\x00\x00\x00\x00\x00\x00\x00\x00\x00\x00\x00\x00\x00\x00\x00\x00\x00\x00\x00\x00\x00\x00\x00\x00\x00\x00\x00\x00\x00\x00\x00\x00\x00\x00\x00\x00\x00\x00\x00\x00\x00\x00\x00\x01\x84\x00\x00\x00\x00\x00\x00\x00\x00\x00\x00\x00\x00\x00\x00\x00\x00\x00\x00\x00\x00\x00\x00\x00\x00\x00\x00\x00\x00\x00\x00\x00\x00\x00\x00\x00\x00\x00\x00\x00\x00\x00\x00\x00\x00\x00\x00\x00\x00\x00\x00\x00\x00\x00\x00\x00\x00\x00\x00\x00\x00\x00\x00\x00`\x00\x00\x00\x00\x00\x00\x00\x00\x00\x00\x00\x00q\tp\x9e\xcf\xa9\x1a\x80bo\xf3\x98\x9dh\xf6\x7f[\x1d\xd1-failed\x00\x00\x00\x00\x00\x00\x00\x00\x00\x00\x00\x00\x00\x00\x00\x00\x00\x00\x00\x00\x00\x00\x00\x00\x00\x00\x00\x00\x00\x00\x00\x00\x00\x00\x00\x00\x00\x00\x00\x00\x00\x00\x00\x00\x00\x00\x00\x00\x00\x00\x00\x00\x00\x00\x00\x00\x00\x01\x00\x00\x00\x00\x00\x00\x00\x00\x00\x00\x00\x00\x00\x00\x00\x00\x00\x00\x00\x00\x00\x00\x00\x00\x00\x00\x00\x00\x00\x00\x00dp\xca\x10\xbb\x00\x00\x00\x00\x00\x00\x00\x00\x00\x00\x00\x00q\tp\x9e\xcf\xa9\x1a\x80bo\xf3\x98\x9dh\xf6\x7f[\x1d\xd1-failed\x00\x00\x00\x00\x00\x00\x00\x00\x00\x00\x00\x00\x00\x00\x00\x00\x00\x00\x00\x00\x00\x00\x00\x00\x00\x00\x00\x00\x00\x00\x00\x00\x00\x00\x00\x00\x00\x00\x00\x00\x00\x00\x00\x00\x00\x00\x00\x00\x00\x00\x00\x00\x00\x00\x00\x00\x00\x01p\xca\x10\xbb\x00\x00\x00\x00\x00\x00\x00\x00\x00\x00\x00\x00q\tp\x9e\xcf\xa9\x1a\x80bo\xf3\x98\x9dh\xf6\x7f[\x1d\xd1-failed\x00\x00\x00\x00\x00\x00\x00\x00\x00\x00\x00\x00\x00\x00\x00\x00\x00\x00\x00\x00\x00\x00\x00\x00\x00\x00\x00\x00\x00\x00\x00\x00\x00\x00\x00\x00\x00\x00\x00\x00\x00\x00\x00\x00\x00\x00\x00\x00\x00\x00\x00\x00\x00\x00\x00\x00\x00\x01\x00\x00\x00\x00\x00\x00\x00\x00\x00\x00\x00\x00\x00\x00\x00\x00\x00\x00\x00\x00\x00\x00\x00\x00\x00\x00\x00\x00\x00\x00\x00\x00"
                   </localMem>
                   ...
                   ...
                   <memoryUsed>
                     17
                   </memoryUsed>
                   <callGas>
                     9079256848778909809
                   </callGas>
                   <static>
                     false
                   </static>
                   <callDepth>
                     0
                   </callDepth>
                 </callState>
                 <substate>
                   <log>
                     ListItem ( { 728815563385977040452943777879061427756277306518 | ListItem ( 29485693714967335757563038618841744472215891622979272243827124658718922284880 ) | b"\x00\x00\x00\x00\x00\x00\x00\x00\x00\x00\x00\x00\x00\x00\x00\x00\x00\x00\x00\x00\x00\x00\x00\x00\x00\x00\x00\x00\x00\x00\x00 \x00\x00\x00\x00\x00\x00\x00\x00\x00\x00\x00\x00\x00\x00\x00\x00\x00\x00\x00\x00\x00\x00\x00\x00\x00\x00\x00\x00\x00\x00\x00\"Error: a == b not satisfied [uint]\x00\x00\x00\x00\x00\x00\x00\x00\x00\x00\x00\x00\x00\x00\x00\x00\x00\x00\x00\x00\x00\x00\x00\x00\x00\x00\x00\x00\x00\x00" } ) ListItem ( { 728815563385977040452943777879061427756277306518 | ListItem ( 80904256614161075919025625882663817043659112028191499838463115877652359487912 ) | b"\x00\x00\x00\x00\x00\x00\x00\x00\x00\x00\x00\x00\x00\x00\x00\x00\x00\x00\x00\x00\x00\x00\x00\x00\x00\x00\x00\x00\x00\x00\x00@" +Bytes #buf ( 32 , VV0_a_114b9705:Int ) +Bytes b"\x00\x00\x00\x00\x00\x00\x00\x00\x00\x00\x00\x00\x00\x00\x00\x00\x00\x00\x00\x00\x00\x00\x00\x00\x00\x00\x00\x00\x00\x00\x00\n      Left\x00\x00\x00\x00\x00\x00\x00\x00\x00\x00\x00\x00\x00\x00\x00\x00\x00\x00\x00\x00\x00\x00" } ) ListItem ( { 728815563385977040452943777879061427756277306518 | ListItem ( 80904256614161075919025625882663817043659112028191499838463115877652359487912 ) | b"\x00\x00\x00\x00\x00\x00\x00\x00\x00\x00\x00\x00\x00\x00\x00\x00\x00\x00\x00\x00\x00\x00\x00\x00\x00\x00\x00\x00\x00\x00\x00@" +Bytes #buf ( 32 , VV1_b_114b9705:Int ) +Bytes b"\x00\x00\x00\x00\x00\x00\x00\x00\x00\x00\x00\x00\x00\x00\x00\x00\x00\x00\x00\x00\x00\x00\x00\x00\x00\x00\x00\x00\x00\x00\x00\n     Right\x00\x00\x00\x00\x00\x00\x00\x00\x00\x00\x00\x00\x00\x00\x00\x00\x00\x00\x00\x00\x00\x00" } )
                   </log>
                   <accessedAccounts>
                     SetItem ( 645326474426547203313410069153905908525362434349 )
                   </accessedAccounts>
                   <accessedStorage>
                     ( 728815563385977040452943777879061427756277306518 |-> SetItem ( 0 ) )
                   </accessedStorage>
                   ...
                 </substate>
                 <origin>
                   ORIGIN_ID:Int
                 </origin>
                 <block>
                   <number>
                     NUMBER_CELL:Int
                   </number>
                   ...
                 </block>
                 ...
               </evm>
               <network>
                 <accounts>
                   ( <account>
                     <acctID>
                       645326474426547203313410069153905908525362434349
                     </acctID>
                     <balance>
                       0
                     </balance>
                     ...
                     <storage>
                       ( 46308022326495007027972728677917914892729792999299745830475596687180801507328 |-> 1 )
                     </storage>
                     <origStorage>
                       .Map
                     </origStorage>
                     <nonce>
                       0
                     </nonce>
                   </account>
                   <account>
                     <acctID>
                       728815563385977040452943777879061427756277306518
                     </acctID>
                     <balance>
                       0
                     </balance>
                     ...
                     <storage>
                       ( 0 |-> 256 )
                     </storage>
                     <origStorage>
                       .Map
                     </origStorage>
                     <nonce>
                       1
                     </nonce>
                   </account> )
                 </accounts>
                 ...
               </network>
             </ethereum>
             ...
           </kevm>
           <cheatcodes>
             <prank>
               <prevCaller>
                 .Account
               </prevCaller>
               <prevOrigin>
                 .Account
               </prevOrigin>
               <newCaller>
                 .Account
               </newCaller>
               <newOrigin>
                 .Account
               </newOrigin>
               <active>
                 false
               </active>
               <singleCall>
                 false
               </singleCall>
               ...
             </prank>
             <expectedRevert>
               <isRevertExpected>
                 false
               </isRevertExpected>
               ...
             </expectedRevert>
             <expectedOpcode>
               <isOpcodeExpected>
                 false
               </isOpcodeExpected>
               <expectedAddress>
                 .Account
               </expectedAddress>
               <expectedValue>
                 0
               </expectedValue>
               <expectedData>
                 b""
               </expectedData>
               <opcodeType>
                 .OpcodeType
               </opcodeType>
             </expectedOpcode>
             <expectEmit>
               <recordEvent>
                 false
               </recordEvent>
               <isEventExpected>
                 false
               </isEventExpected>
               ...
             </expectEmit>
             <whitelist>
               <isCallWhitelistActive>
                 false
               </isCallWhitelistActive>
               <isStorageWhitelistActive>
                 false
               </isStorageWhitelistActive>
               <addressSet>
                 .Set
               </addressSet>
               <storageSlotSet>
                 .Set
               </storageSlotSet>
             </whitelist>
           </cheatcodes>
         </foundry>
      requires ( 0 <=Int CALLER_ID:Int
       andBool ( 0 <=Int ORIGIN_ID:Int
       andBool ( VV0_a_114b9705:Int =/=K VV1_b_114b9705:Int
       andBool ( 0 <=Int NUMBER_CELL:Int
       andBool ( 0 <=Int VV0_a_114b9705:Int
       andBool ( 0 <=Int VV1_b_114b9705:Int
       andBool ( CALLER_ID:Int <Int pow160
       andBool ( ORIGIN_ID:Int <Int pow160
       andBool ( NUMBER_CELL:Int <=Int maxSInt256
       andBool ( VV0_a_114b9705:Int <Int pow256
       andBool ( VV1_b_114b9705:Int <Int pow256
       andBool ( VV0_a_114b9705:Int =/=Int VV1_b_114b9705:Int ==Bool true
               ))))))))))))
      [label(BASIC-BLOCK-10-TO-11)]

endmodule
1 Failure nodes. (0 pending and 1 failing)

Failing nodes:

  Node id: 11
  Failure reason:
    Implication check failed, the following is the remaining implication:
    ( ( { true #Equals 0 <=Int CALLER_ID:Int }
    #And ( { true #Equals 0 <=Int ORIGIN_ID:Int }
    #And ( #Not ( { VV0_a_114b9705:Int #Equals VV1_b_114b9705:Int } )
    #And ( { true #Equals 0 <=Int NUMBER_CELL:Int }
    #And ( { true #Equals 0 <=Int VV0_a_114b9705:Int }
    #And ( { true #Equals 0 <=Int VV1_b_114b9705:Int }
    #And ( { true #Equals CALLER_ID:Int <Int pow160 }
    #And ( { true #Equals ORIGIN_ID:Int <Int pow160 }
    #And ( { true #Equals NUMBER_CELL:Int <=Int maxSInt256 }
    #And ( { true #Equals VV0_a_114b9705:Int <Int pow256 }
    #And ( { true #Equals VV1_b_114b9705:Int <Int pow256 }
    #And { true #Equals ( notBool VV0_a_114b9705:Int ==Int VV1_b_114b9705:Int ) ==Bool true } ) ) ) ) ) ) ) ) ) ) ) #Implies { true #Equals foundry_success ( ... statusCode: EVMC_SUCCESS , failed: #lookup ( ( 46308022326495007027972728677917914892729792999299745830475596687180801507328 |-> 1 ) , 46308022326495007027972728677917914892729792999299745830475596687180801507328 ) , revertExpected: false , opcodeExpected: false , recordEventExpected: false , eventExpected: false ) } )
  Path condition:
    #Top
  Model:
    CALLER_ID = 0
    NUMBER_CELL = 0
    ORIGIN_ID = 0
    VV0_a_114b9705 = 1
    VV1_b_114b9705 = 0

Join the Runtime Verification Discord server for support: https://discord.com/invite/CurfmXNtbN

Access documentation for KEVM foundry integration at https://docs.runtimeverification.com/kevm-integration-for-foundry/<|MERGE_RESOLUTION|>--- conflicted
+++ resolved
@@ -292,10 +292,6 @@
 
 
 
-<<<<<<< HEAD
-module SUMMARY-ASSUMETEST.TEST-ASSUME-FALSE:2363B07A823640CA7A46C3A8C3A408B281FF03A19BEC0CB10C58A1248D965F00
-=======
->>>>>>> 767d1fc3
     
     
     rule [BASIC-BLOCK-1-TO-3]: <foundry>
