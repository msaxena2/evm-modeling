--- conflicted
+++ resolved
@@ -292,10 +292,6 @@
 
 
 
-<<<<<<< HEAD
-module SUMMARY-ASSUMETEST.TEST-ASSUME-FALSE:7CAB85594FF9628D3E96542EB8463011A528391F8FCAC5987A797D7C34343EE9
-=======
->>>>>>> 62996ec2
     
     
     rule [BASIC-BLOCK-1-TO-3]: <foundry>
