
┌─ 1 (root, init)
│   k: #execute ~> CONTINUATION:K
│   pc: 0
│   callDepth: 0
│   statusCode: STATUSCODE:StatusCode
│
│  (511 steps)
├─ 3
│   k: CALL 9223372036854772946 645326474426547203313410069153905908525362434349 0 128  ...
│   pc: 361
│   callDepth: 0
│   statusCode: STATUSCODE:StatusCode
│
│  (1 step)
├─ 4
│   k: #checkCall 728815563385977040452943777879061427756277306518 0 ~> #call 728815563 ...
│   pc: 361
│   callDepth: 0
│   statusCode: STATUSCODE:StatusCode
│
│  (445 steps)
├─ 5
│   k: #end EVMC_REVERT ~> #pc [ REVERT ] ~> #execute ~> CONTINUATION:K
│   pc: 808
│   callDepth: 0
│   statusCode: STATUSCODE:StatusCode
│
┊  constraint: true
┊  subst: {
    CONTINUATION <- CONTINUATION:K
    EXITCODE_CELL <- EXITCODE_CELL:Int
    STATUSCODE <- STATUSCODE:StatusCode
    TOUCHEDACCOUNTS_CELL <- TOUCHEDACCOUNTS_CELL:Set
    CALLER_ID <- CALLER_ID:Int
    ?_VGAS <- ?_VGAS:Int
    ?_VCALLGAS <- ?_VCALLGAS:Int
    VGAS_1675167e <- ( ( ?_VGAS:Int +Int ?_VCALLGAS:Int ) +Int -202 )
    SELFDESTRUCT_CELL <- SELFDESTRUCT_CELL:Set
    REFUND_CELL <- REFUND_CELL:Int
    GASPRICE_CELL <- GASPRICE_CELL:Int
    ORIGIN_ID <- ORIGIN_ID:Int
    BLOCKHASHES_CELL <- BLOCKHASHES_CELL:List
    PREVIOUSHASH_CELL <- PREVIOUSHASH_CELL:Int
    OMMERSHASH_CELL <- OMMERSHASH_CELL:Int
    COINBASE_CELL <- COINBASE_CELL:Int
    STATEROOT_CELL <- STATEROOT_CELL:Int
    TRANSACTIONSROOT_CELL <- TRANSACTIONSROOT_CELL:Int
    RECEIPTSROOT_CELL <- RECEIPTSROOT_CELL:Int
    LOGSBLOOM_CELL <- LOGSBLOOM_CELL:Bytes
    DIFFICULTY_CELL <- DIFFICULTY_CELL:Int
    NUMBER_CELL <- NUMBER_CELL:Int
    GASLIMIT_CELL <- GASLIMIT_CELL:Int
    GASUSED_CELL <- GASUSED_CELL:Gas
    TIMESTAMP_CELL <- TIMESTAMP_CELL:Int
    EXTRADATA_CELL <- EXTRADATA_CELL:Bytes
    MIXHASH_CELL <- MIXHASH_CELL:Int
    BLOCKNONCE_CELL <- BLOCKNONCE_CELL:Int
    BASEFEE_CELL <- BASEFEE_CELL:Int
    WITHDRAWALSROOT_CELL <- WITHDRAWALSROOT_CELL:Int
    OMMERBLOCKHEADERS_CELL <- OMMERBLOCKHEADERS_CELL:JSON
    CHAINID_CELL <- CHAINID_CELL:Int
    TXORDER_CELL <- TXORDER_CELL:List
    TXPENDING_CELL <- TXPENDING_CELL:List
    MESSAGES_CELL <- MESSAGES_CELL:MessageCellMap
    DEPTH_CELL <- DEPTH_CELL:Int
    EXPECTEDREASON_CELL <- EXPECTEDREASON_CELL:Bytes
    EXPECTEDDEPTH_CELL <- EXPECTEDDEPTH_CELL:Int
    CHECKEDTOPICS_CELL <- CHECKEDTOPICS_CELL:List
    CHECKEDDATA_CELL <- CHECKEDDATA_CELL:Bool
    EXPECTEDEVENTADDRESS_CELL <- EXPECTEDEVENTADDRESS_CELL:Account
    GENERATEDCOUNTER_CELL <- GENERATEDCOUNTER_CELL:Int
}
├─ 6
│   k: #end EVMC_REVERT ~> #pc [ REVERT ] ~> #execute ~> CONTINUATION:K
│   pc: 808
│   callDepth: 0
│   statusCode: STATUSCODE:StatusCode
│
│  (1 step)
├─ 7
│   k: #halt ~> #pc [ REVERT ] ~> #execute ~> CONTINUATION:K
│   pc: 808
│   callDepth: 0
│   statusCode: EVMC_REVERT
│
│  (2 steps)
└─ 8 (leaf, terminal)
    k: #halt ~> CONTINUATION:K
    pc: 808
    callDepth: 0
    statusCode: EVMC_REVERT


┌─ 2 (root, leaf, target)
│   k: #halt ~> CONTINUATION:K
│   pc: PC_CELL_5d410f2a:Int
│   callDepth: CALLDEPTH_CELL_5d410f2a:Int
│   statusCode: STATUSCODE_FINAL:StatusCode


Node 8:

( <generatedTop>
  <foundry>
    <kevm>
      <k>
        #halt
        ~> CONTINUATION:K
      </k>
      <exit-code>
        EXITCODE_CELL:Int
      </exit-code>
      <mode>
        NORMAL
      </mode>
      <schedule>
        LONDON
      </schedule>
      <ethereum>
        <evm>
          <output>
            b"NH{q\x00\x00\x00\x00\x00\x00\x00\x00\x00\x00\x00\x00\x00\x00\x00\x00\x00\x00\x00\x00\x00\x00\x00\x00\x00\x00\x00\x00\x00\x00\x00\x01"
          </output>
          <statusCode>
            EVMC_REVERT
          </statusCode>
          <callStack>
            .List
          </callStack>
          <interimStates>
            .List
          </interimStates>
          <touchedAccounts>
            TOUCHEDACCOUNTS_CELL:Set
          </touchedAccounts>
          <callState>
            ...
            ...
            <id>
              728815563385977040452943777879061427756277306518
            </id>
            <caller>
              CALLER_ID:Int
            </caller>
            <callData>
              b"c\xfe\xc36"
            </callData>
            <callValue>
              0
            </callValue>
            <wordStack>
              ( 428 : ( ( ( ?_VGAS:Int +Int ?_VCALLGAS:Int ) +Int -127 ) : ( 583 : ( 928 : ( 345 : ( ( ( ?_VGAS:Int +Int ?_VCALLGAS:Int ) +Int -36 ) : ( 167 : ( selector ( "testInfiniteGas()" ) : .WordStack ) ) ) ) ) ) ) )
            </wordStack>
            <localMem>
              b"NH{q\x00\x00\x00\x00\x00\x00\x00\x00\x00\x00\x00\x00\x00\x00\x00\x00\x00\x00\x00\x00\x00\x00\x00\x00\x00\x00\x00\x00\x00\x00\x00\x01\x00\x00\x00\x00\x00\x00\x00\x00\x00\x00\x00\x00\x00\x00\x00\x00\x00\x00\x00\x00\x00\x00\x00\x00\x00\x00\x00\x00\x00\x00\x00\x00\x00\x00\x00\x00\x00\x00\x00\x00\x00\x00\x00\x00\x00\x00\x00\x00\x00\x00\x00\x00\x00\x00\x00\x00\x00\x00\x00\x80\x00\x00\x00\x00\x00\x00\x00\x00\x00\x00\x00\x00\x00\x00\x00\x00\x00\x00\x00\x00\x00\x00\x00\x00\x00\x00\x00\x00\x00\x00\x00\x00\xed\x9fsS\x00\x00\x00\x00\x00\x00\x00\x00\x00\x00\x00\x00\x00\x00\x00\x00\x00\x00\x00\x00\x00\x00\x00\x00\x00\x00\x00\x00"
            </localMem>
            ...
            ...
            <memoryUsed>
              5
            </memoryUsed>
            <callGas>
              #gas ( ?_VCALLGAS:Int )
            </callGas>
            <static>
              false
            </static>
            <callDepth>
              0
            </callDepth>
          </callState>
          <substate>
            <selfDestruct>
              SELFDESTRUCT_CELL:Set
            </selfDestruct>
            <log>
              .List
            </log>
            <refund>
              REFUND_CELL:Int
            </refund>
            <accessedAccounts>
              SetItem ( 645326474426547203313410069153905908525362434349 )
            </accessedAccounts>
            <accessedStorage>
              .Map
            </accessedStorage>
          </substate>
          <gasPrice>
            GASPRICE_CELL:Int
          </gasPrice>
          <origin>
            ORIGIN_ID:Int
          </origin>
          <blockhashes>
            BLOCKHASHES_CELL:List
          </blockhashes>
          <block>
            <previousHash>
              PREVIOUSHASH_CELL:Int
            </previousHash>
            <ommersHash>
              OMMERSHASH_CELL:Int
            </ommersHash>
            <coinbase>
              COINBASE_CELL:Int
            </coinbase>
            <stateRoot>
              STATEROOT_CELL:Int
            </stateRoot>
            <transactionsRoot>
              TRANSACTIONSROOT_CELL:Int
            </transactionsRoot>
            <receiptsRoot>
              RECEIPTSROOT_CELL:Int
            </receiptsRoot>
            <logsBloom>
              LOGSBLOOM_CELL:Bytes
            </logsBloom>
            <difficulty>
              DIFFICULTY_CELL:Int
            </difficulty>
            <number>
              NUMBER_CELL:Int
            </number>
            <gasLimit>
              GASLIMIT_CELL:Int
            </gasLimit>
            <gasUsed>
              GASUSED_CELL:Gas
            </gasUsed>
            <timestamp>
              TIMESTAMP_CELL:Int
            </timestamp>
            <extraData>
              EXTRADATA_CELL:Bytes
            </extraData>
            <mixHash>
              MIXHASH_CELL:Int
            </mixHash>
            <blockNonce>
              BLOCKNONCE_CELL:Int
            </blockNonce>
            <baseFee>
              BASEFEE_CELL:Int
            </baseFee>
            <withdrawalsRoot>
              WITHDRAWALSROOT_CELL:Int
            </withdrawalsRoot>
            <ommerBlockHeaders>
              OMMERBLOCKHEADERS_CELL:JSON
            </ommerBlockHeaders>
          </block>
        </evm>
        <network>
          <chainID>
            CHAINID_CELL:Int
          </chainID>
          <accounts>
            ( <account>
              <acctID>
                645326474426547203313410069153905908525362434349
              </acctID>
              <balance>
                0
              </balance>
              ...
              <storage>
                .Map
              </storage>
              <origStorage>
                .Map
              </origStorage>
              <nonce>
                0
              </nonce>
            </account>
            <account>
              <acctID>
                728815563385977040452943777879061427756277306518
              </acctID>
              <balance>
                0
              </balance>
              ...
              <storage>
                .Map
              </storage>
              <origStorage>
                .Map
              </origStorage>
              <nonce>
                1
              </nonce>
            </account> )
          </accounts>
          <txOrder>
            TXORDER_CELL:List
          </txOrder>
          <txPending>
            TXPENDING_CELL:List
          </txPending>
          <messages>
            MESSAGES_CELL:MessageCellMap
          </messages>
        </network>
      </ethereum>
    </kevm>
    <cheatcodes>
      <prank>
        <prevCaller>
          .Account
        </prevCaller>
        <prevOrigin>
          .Account
        </prevOrigin>
        <newCaller>
          .Account
        </newCaller>
        <newOrigin>
          .Account
        </newOrigin>
        <active>
          false
        </active>
        <depth>
          DEPTH_CELL:Int
        </depth>
        <singleCall>
          false
        </singleCall>
      </prank>
      <expectedRevert>
        <isRevertExpected>
          false
        </isRevertExpected>
        <expectedReason>
          EXPECTEDREASON_CELL:Bytes
        </expectedReason>
        <expectedDepth>
          EXPECTEDDEPTH_CELL:Int
        </expectedDepth>
      </expectedRevert>
      <expectedOpcode>
        <isOpcodeExpected>
          false
        </isOpcodeExpected>
        <expectedAddress>
          .Account
        </expectedAddress>
        <expectedValue>
          0
        </expectedValue>
        <expectedData>
          b""
        </expectedData>
        <opcodeType>
          .OpcodeType
        </opcodeType>
      </expectedOpcode>
      <expectEmit>
        <recordEvent>
          false
        </recordEvent>
        <isEventExpected>
          false
        </isEventExpected>
        <checkedTopics>
          CHECKEDTOPICS_CELL:List
        </checkedTopics>
        <checkedData>
          CHECKEDDATA_CELL:Bool
        </checkedData>
        <expectedEventAddress>
          EXPECTEDEVENTADDRESS_CELL:Account
        </expectedEventAddress>
      </expectEmit>
      <whitelist>
        <isCallWhitelistActive>
          false
        </isCallWhitelistActive>
        <isStorageWhitelistActive>
          false
        </isStorageWhitelistActive>
        <addressSet>
          .Set
        </addressSet>
        <storageSlotSet>
          .Set
        </storageSlotSet>
      </whitelist>
    </cheatcodes>
  </foundry>
  <generatedCounter>
    GENERATEDCOUNTER_CELL:Int
  </generatedCounter>
</generatedTop>
#And ( { true #Equals 0 <=Int CALLER_ID:Int }
#And ( { true #Equals 0 <=Int ORIGIN_ID:Int }
#And ( { true #Equals 0 <=Int NUMBER_CELL:Int }
#And ( { true #Equals CALLER_ID:Int <Int pow160 }
#And ( { true #Equals ORIGIN_ID:Int <Int pow160 }
#And ( { true #Equals NUMBER_CELL:Int <=Int maxSInt256 }
#And { true #Equals ( ?_VGAS:Int +Int ?_VCALLGAS:Int ) <Int ( ( ?_VGAS:Int +Int ?_VCALLGAS:Int ) +Int 91 ) } ) ) ) ) ) ) )



<<<<<<< HEAD
module SUMMARY-GASTEST.TESTINFINITEGAS:2D62D882FDFF8A15356C18FB56537799FC3B671FF76E3FEBFEBC12D26C7B1A8B
=======
>>>>>>> 62996ec2
    
    
    rule [BASIC-BLOCK-1-TO-3]: <foundry>
           <kevm>
             <k>
               ( .K => CALL 9223372036854772946 645326474426547203313410069153905908525362434349 0 128 4 128 0
               ~> #pc [ CALL ] )
               ~> #execute
               ~> _CONTINUATION
             </k>
             <mode>
               NORMAL
             </mode>
             <schedule>
               LONDON
             </schedule>
             <ethereum>
               <evm>
                 <callStack>
                   .List
                 </callStack>
                 <interimStates>
                   .List
                 </interimStates>
                 <callState>
                   ...
                   ...
                   <id>
                     728815563385977040452943777879061427756277306518
                   </id>
                   <caller>
                     CALLER_ID:Int
                   </caller>
                   <callData>
                     b"c\xfe\xc36"
                   </callData>
                   <callValue>
                     0
                   </callValue>
                   <wordStack>
                     ( .WordStack => ( 132 : ( selector ( "infiniteGas()" ) : ( 645326474426547203313410069153905908525362434349 : ( 167 : ( selector ( "testInfiniteGas()" ) : .WordStack ) ) ) ) ) )
                   </wordStack>
                   <localMem>
                     ( b"" => b"\x00\x00\x00\x00\x00\x00\x00\x00\x00\x00\x00\x00\x00\x00\x00\x00\x00\x00\x00\x00\x00\x00\x00\x00\x00\x00\x00\x00\x00\x00\x00\x00\x00\x00\x00\x00\x00\x00\x00\x00\x00\x00\x00\x00\x00\x00\x00\x00\x00\x00\x00\x00\x00\x00\x00\x00\x00\x00\x00\x00\x00\x00\x00\x00\x00\x00\x00\x00\x00\x00\x00\x00\x00\x00\x00\x00\x00\x00\x00\x00\x00\x00\x00\x00\x00\x00\x00\x00\x00\x00\x00\x00\x00\x00\x00\x80\x00\x00\x00\x00\x00\x00\x00\x00\x00\x00\x00\x00\x00\x00\x00\x00\x00\x00\x00\x00\x00\x00\x00\x00\x00\x00\x00\x00\x00\x00\x00\x00\xed\x9fsS\x00\x00\x00\x00\x00\x00\x00\x00\x00\x00\x00\x00\x00\x00\x00\x00\x00\x00\x00\x00\x00\x00\x00\x00\x00\x00\x00\x00" )
                   </localMem>
                   ...
                   ...
                   <memoryUsed>
                     ( 0 => 5 )
                   </memoryUsed>
                   <callGas>
                     ( _CALLGAS_CELL => 9079256848778917021 )
                   </callGas>
                   <static>
                     false
                   </static>
                   <callDepth>
                     0
                   </callDepth>
                 </callState>
                 <substate>
                   <log>
                     .List
                   </log>
                   <accessedAccounts>
                     ( .Set => SetItem ( 645326474426547203313410069153905908525362434349 ) )
                   </accessedAccounts>
                   <accessedStorage>
                     .Map
                   </accessedStorage>
                   ...
                 </substate>
                 <origin>
                   ORIGIN_ID:Int
                 </origin>
                 <block>
                   <number>
                     NUMBER_CELL:Int
                   </number>
                   ...
                 </block>
                 ...
               </evm>
               <network>
                 <accounts>
                   ( <account>
                     <acctID>
                       645326474426547203313410069153905908525362434349
                     </acctID>
                     <balance>
                       0
                     </balance>
                     ...
                     <storage>
                       .Map
                     </storage>
                     <origStorage>
                       .Map
                     </origStorage>
                     <nonce>
                       0
                     </nonce>
                   </account>
                   <account>
                     <acctID>
                       728815563385977040452943777879061427756277306518
                     </acctID>
                     <balance>
                       0
                     </balance>
                     ...
                     <storage>
                       .Map
                     </storage>
                     <origStorage>
                       .Map
                     </origStorage>
                     <nonce>
                       1
                     </nonce>
                   </account> )
                 </accounts>
                 ...
               </network>
             </ethereum>
             ...
           </kevm>
           <cheatcodes>
             <prank>
               <prevCaller>
                 .Account
               </prevCaller>
               <prevOrigin>
                 .Account
               </prevOrigin>
               <newCaller>
                 .Account
               </newCaller>
               <newOrigin>
                 .Account
               </newOrigin>
               <active>
                 false
               </active>
               <singleCall>
                 false
               </singleCall>
               ...
             </prank>
             <expectedRevert>
               <isRevertExpected>
                 false
               </isRevertExpected>
               ...
             </expectedRevert>
             <expectedOpcode>
               <isOpcodeExpected>
                 false
               </isOpcodeExpected>
               <expectedAddress>
                 .Account
               </expectedAddress>
               <expectedValue>
                 0
               </expectedValue>
               <expectedData>
                 b""
               </expectedData>
               <opcodeType>
                 .OpcodeType
               </opcodeType>
             </expectedOpcode>
             <expectEmit>
               <recordEvent>
                 false
               </recordEvent>
               <isEventExpected>
                 false
               </isEventExpected>
               ...
             </expectEmit>
             <whitelist>
               <isCallWhitelistActive>
                 false
               </isCallWhitelistActive>
               <isStorageWhitelistActive>
                 false
               </isStorageWhitelistActive>
               <addressSet>
                 .Set
               </addressSet>
               <storageSlotSet>
                 .Set
               </storageSlotSet>
             </whitelist>
           </cheatcodes>
         </foundry>
      requires ( 0 <=Int CALLER_ID:Int
       andBool ( 0 <=Int ORIGIN_ID:Int
       andBool ( 0 <=Int NUMBER_CELL:Int
       andBool ( CALLER_ID:Int <Int pow160
       andBool ( ORIGIN_ID:Int <Int pow160
       andBool ( NUMBER_CELL:Int <=Int maxSInt256
               ))))))
      [label(BASIC-BLOCK-1-TO-3)]
    
    rule [BASIC-BLOCK-3-TO-4]: <foundry>
           <kevm>
             <k>
               ( CALL 9223372036854772946 645326474426547203313410069153905908525362434349 0 128 4 128 0 => #checkCall 728815563385977040452943777879061427756277306518 0
               ~> #call 728815563385977040452943777879061427756277306518 645326474426547203313410069153905908525362434349 645326474426547203313410069153905908525362434349 0 0 b"\xed\x9fsS" false
               ~> #return 128 0 )
               ~> #pc [ CALL ]
               ~> #execute
               ~> _CONTINUATION
             </k>
             <mode>
               NORMAL
             </mode>
             <schedule>
               LONDON
             </schedule>
             <ethereum>
               <evm>
                 <callStack>
                   .List
                 </callStack>
                 <interimStates>
                   .List
                 </interimStates>
                 <callState>
                   ...
                   ...
                   <id>
                     728815563385977040452943777879061427756277306518
                   </id>
                   <caller>
                     CALLER_ID:Int
                   </caller>
                   <callData>
                     b"c\xfe\xc36"
                   </callData>
                   <callValue>
                     0
                   </callValue>
                   <wordStack>
                     ( 132 : ( selector ( "infiniteGas()" ) : ( 645326474426547203313410069153905908525362434349 : ( 167 : ( selector ( "testInfiniteGas()" ) : .WordStack ) ) ) ) )
                   </wordStack>
                   <localMem>
                     b"\x00\x00\x00\x00\x00\x00\x00\x00\x00\x00\x00\x00\x00\x00\x00\x00\x00\x00\x00\x00\x00\x00\x00\x00\x00\x00\x00\x00\x00\x00\x00\x00\x00\x00\x00\x00\x00\x00\x00\x00\x00\x00\x00\x00\x00\x00\x00\x00\x00\x00\x00\x00\x00\x00\x00\x00\x00\x00\x00\x00\x00\x00\x00\x00\x00\x00\x00\x00\x00\x00\x00\x00\x00\x00\x00\x00\x00\x00\x00\x00\x00\x00\x00\x00\x00\x00\x00\x00\x00\x00\x00\x00\x00\x00\x00\x80\x00\x00\x00\x00\x00\x00\x00\x00\x00\x00\x00\x00\x00\x00\x00\x00\x00\x00\x00\x00\x00\x00\x00\x00\x00\x00\x00\x00\x00\x00\x00\x00\xed\x9fsS\x00\x00\x00\x00\x00\x00\x00\x00\x00\x00\x00\x00\x00\x00\x00\x00\x00\x00\x00\x00\x00\x00\x00\x00\x00\x00\x00\x00"
                   </localMem>
                   ...
                   ...
                   <memoryUsed>
                     5
                   </memoryUsed>
                   <callGas>
                     9079256848778917021
                   </callGas>
                   <static>
                     false
                   </static>
                   <callDepth>
                     0
                   </callDepth>
                 </callState>
                 <substate>
                   <log>
                     .List
                   </log>
                   <accessedAccounts>
                     SetItem ( 645326474426547203313410069153905908525362434349 )
                   </accessedAccounts>
                   <accessedStorage>
                     .Map
                   </accessedStorage>
                   ...
                 </substate>
                 <origin>
                   ORIGIN_ID:Int
                 </origin>
                 <block>
                   <number>
                     NUMBER_CELL:Int
                   </number>
                   ...
                 </block>
                 ...
               </evm>
               <network>
                 <accounts>
                   ( <account>
                     <acctID>
                       645326474426547203313410069153905908525362434349
                     </acctID>
                     <balance>
                       0
                     </balance>
                     ...
                     <storage>
                       .Map
                     </storage>
                     <origStorage>
                       .Map
                     </origStorage>
                     <nonce>
                       0
                     </nonce>
                   </account>
                   <account>
                     <acctID>
                       728815563385977040452943777879061427756277306518
                     </acctID>
                     <balance>
                       0
                     </balance>
                     ...
                     <storage>
                       .Map
                     </storage>
                     <origStorage>
                       .Map
                     </origStorage>
                     <nonce>
                       1
                     </nonce>
                   </account> )
                 </accounts>
                 ...
               </network>
             </ethereum>
             ...
           </kevm>
           <cheatcodes>
             <prank>
               <prevCaller>
                 .Account
               </prevCaller>
               <prevOrigin>
                 .Account
               </prevOrigin>
               <newCaller>
                 .Account
               </newCaller>
               <newOrigin>
                 .Account
               </newOrigin>
               <active>
                 false
               </active>
               <singleCall>
                 false
               </singleCall>
               ...
             </prank>
             <expectedRevert>
               <isRevertExpected>
                 false
               </isRevertExpected>
               ...
             </expectedRevert>
             <expectedOpcode>
               <isOpcodeExpected>
                 false
               </isOpcodeExpected>
               <expectedAddress>
                 .Account
               </expectedAddress>
               <expectedValue>
                 0
               </expectedValue>
               <expectedData>
                 b""
               </expectedData>
               <opcodeType>
                 .OpcodeType
               </opcodeType>
             </expectedOpcode>
             <expectEmit>
               <recordEvent>
                 false
               </recordEvent>
               <isEventExpected>
                 false
               </isEventExpected>
               ...
             </expectEmit>
             <whitelist>
               <isCallWhitelistActive>
                 false
               </isCallWhitelistActive>
               <isStorageWhitelistActive>
                 false
               </isStorageWhitelistActive>
               <addressSet>
                 .Set
               </addressSet>
               <storageSlotSet>
                 .Set
               </storageSlotSet>
             </whitelist>
           </cheatcodes>
         </foundry>
      requires ( 0 <=Int CALLER_ID:Int
       andBool ( 0 <=Int ORIGIN_ID:Int
       andBool ( 0 <=Int NUMBER_CELL:Int
       andBool ( CALLER_ID:Int <Int pow160
       andBool ( ORIGIN_ID:Int <Int pow160
       andBool ( NUMBER_CELL:Int <=Int maxSInt256
               ))))))
      [label(BASIC-BLOCK-3-TO-4)]
    
    rule [BASIC-BLOCK-4-TO-5]: <foundry>
           <kevm>
             <k>
               ( #checkCall 728815563385977040452943777879061427756277306518 0
               ~> #call 728815563385977040452943777879061427756277306518 645326474426547203313410069153905908525362434349 645326474426547203313410069153905908525362434349 0 0 b"\xed\x9fsS" false
               ~> #return 128 0
               ~> #pc [ CALL ] => #end EVMC_REVERT
               ~> #pc [ REVERT ] )
               ~> #execute
               ~> _CONTINUATION
             </k>
             <mode>
               NORMAL
             </mode>
             <schedule>
               LONDON
             </schedule>
             <ethereum>
               <evm>
                 <output>
                   ( _OUTPUT_CELL => b"NH{q\x00\x00\x00\x00\x00\x00\x00\x00\x00\x00\x00\x00\x00\x00\x00\x00\x00\x00\x00\x00\x00\x00\x00\x00\x00\x00\x00\x00\x00\x00\x00\x01" )
                 </output>
                 <callStack>
                   .List
                 </callStack>
                 <interimStates>
                   .List
                 </interimStates>
                 <callState>
                   ...
                   ...
                   <id>
                     728815563385977040452943777879061427756277306518
                   </id>
                   <caller>
                     CALLER_ID:Int
                   </caller>
                   <callData>
                     b"c\xfe\xc36"
                   </callData>
                   <callValue>
                     0
                   </callValue>
                   <wordStack>
                     ( ( 132 => 428 ) : ( ( selector ( "infiniteGas()" ) => ( ( ??_VGAS +Int ??_VCALLGAS ) +Int -127 ) ) : ( ( 645326474426547203313410069153905908525362434349 => 583 ) : ( ( 167 => 928 ) : ( ( selector ( "testInfiniteGas()" ) => 345 ) : ( .WordStack => ( ( ( ??_VGAS +Int ??_VCALLGAS ) +Int -36 ) : ( 167 : ( selector ( "testInfiniteGas()" ) : .WordStack ) ) ) ) ) ) ) ) )
                   </wordStack>
                   <localMem>
                     ( b"\x00\x00\x00\x00\x00\x00\x00\x00\x00\x00\x00\x00\x00\x00\x00\x00\x00\x00\x00\x00\x00\x00\x00\x00\x00\x00\x00\x00\x00\x00\x00\x00\x00\x00\x00\x00\x00\x00\x00\x00\x00\x00\x00\x00\x00\x00\x00\x00\x00\x00\x00\x00\x00\x00\x00\x00\x00\x00\x00\x00\x00\x00\x00\x00\x00\x00\x00\x00\x00\x00\x00\x00\x00\x00\x00\x00\x00\x00\x00\x00\x00\x00\x00\x00\x00\x00\x00\x00\x00\x00\x00\x00\x00\x00\x00\x80\x00\x00\x00\x00\x00\x00\x00\x00\x00\x00\x00\x00\x00\x00\x00\x00\x00\x00\x00\x00\x00\x00\x00\x00\x00\x00\x00\x00\x00\x00\x00\x00\xed\x9fsS\x00\x00\x00\x00\x00\x00\x00\x00\x00\x00\x00\x00\x00\x00\x00\x00\x00\x00\x00\x00\x00\x00\x00\x00\x00\x00\x00\x00" => b"NH{q\x00\x00\x00\x00\x00\x00\x00\x00\x00\x00\x00\x00\x00\x00\x00\x00\x00\x00\x00\x00\x00\x00\x00\x00\x00\x00\x00\x00\x00\x00\x00\x01\x00\x00\x00\x00\x00\x00\x00\x00\x00\x00\x00\x00\x00\x00\x00\x00\x00\x00\x00\x00\x00\x00\x00\x00\x00\x00\x00\x00\x00\x00\x00\x00\x00\x00\x00\x00\x00\x00\x00\x00\x00\x00\x00\x00\x00\x00\x00\x00\x00\x00\x00\x00\x00\x00\x00\x00\x00\x00\x00\x80\x00\x00\x00\x00\x00\x00\x00\x00\x00\x00\x00\x00\x00\x00\x00\x00\x00\x00\x00\x00\x00\x00\x00\x00\x00\x00\x00\x00\x00\x00\x00\x00\xed\x9fsS\x00\x00\x00\x00\x00\x00\x00\x00\x00\x00\x00\x00\x00\x00\x00\x00\x00\x00\x00\x00\x00\x00\x00\x00\x00\x00\x00\x00" )
                   </localMem>
                   ...
                   ...
                   <memoryUsed>
                     5
                   </memoryUsed>
                   <callGas>
                     ( 9079256848778917021 => #gas ( ??_VCALLGAS ) )
                   </callGas>
                   <static>
                     false
                   </static>
                   <callDepth>
                     0
                   </callDepth>
                 </callState>
                 <substate>
                   <log>
                     .List
                   </log>
                   <accessedAccounts>
                     SetItem ( 645326474426547203313410069153905908525362434349 )
                   </accessedAccounts>
                   <accessedStorage>
                     .Map
                   </accessedStorage>
                   ...
                 </substate>
                 <origin>
                   ORIGIN_ID:Int
                 </origin>
                 <block>
                   <number>
                     NUMBER_CELL:Int
                   </number>
                   ...
                 </block>
                 ...
               </evm>
               <network>
                 <accounts>
                   ( <account>
                     <acctID>
                       645326474426547203313410069153905908525362434349
                     </acctID>
                     <balance>
                       0
                     </balance>
                     ...
                     <storage>
                       .Map
                     </storage>
                     <origStorage>
                       .Map
                     </origStorage>
                     <nonce>
                       0
                     </nonce>
                   </account>
                   <account>
                     <acctID>
                       728815563385977040452943777879061427756277306518
                     </acctID>
                     <balance>
                       0
                     </balance>
                     ...
                     <storage>
                       .Map
                     </storage>
                     <origStorage>
                       .Map
                     </origStorage>
                     <nonce>
                       1
                     </nonce>
                   </account> )
                 </accounts>
                 ...
               </network>
             </ethereum>
             ...
           </kevm>
           <cheatcodes>
             <prank>
               <prevCaller>
                 .Account
               </prevCaller>
               <prevOrigin>
                 .Account
               </prevOrigin>
               <newCaller>
                 .Account
               </newCaller>
               <newOrigin>
                 .Account
               </newOrigin>
               <active>
                 false
               </active>
               <singleCall>
                 false
               </singleCall>
               ...
             </prank>
             <expectedRevert>
               <isRevertExpected>
                 false
               </isRevertExpected>
               ...
             </expectedRevert>
             <expectedOpcode>
               <isOpcodeExpected>
                 false
               </isOpcodeExpected>
               <expectedAddress>
                 .Account
               </expectedAddress>
               <expectedValue>
                 0
               </expectedValue>
               <expectedData>
                 b""
               </expectedData>
               <opcodeType>
                 .OpcodeType
               </opcodeType>
             </expectedOpcode>
             <expectEmit>
               <recordEvent>
                 false
               </recordEvent>
               <isEventExpected>
                 false
               </isEventExpected>
               ...
             </expectEmit>
             <whitelist>
               <isCallWhitelistActive>
                 false
               </isCallWhitelistActive>
               <isStorageWhitelistActive>
                 false
               </isStorageWhitelistActive>
               <addressSet>
                 .Set
               </addressSet>
               <storageSlotSet>
                 .Set
               </storageSlotSet>
             </whitelist>
           </cheatcodes>
         </foundry>
      requires ( 0 <=Int CALLER_ID:Int
       andBool ( 0 <=Int ORIGIN_ID:Int
       andBool ( 0 <=Int NUMBER_CELL:Int
       andBool ( CALLER_ID:Int <Int pow160
       andBool ( ORIGIN_ID:Int <Int pow160
       andBool ( NUMBER_CELL:Int <=Int maxSInt256
               ))))))
       ensures ( ??_VGAS +Int ??_VCALLGAS ) <Int ( ( ??_VGAS +Int ??_VCALLGAS ) +Int 91 )
      [label(BASIC-BLOCK-4-TO-5)]
    
    rule [BASIC-BLOCK-6-TO-7]: <foundry>
           <kevm>
             <k>
               ( #end EVMC_REVERT => #halt )
               ~> #pc [ REVERT ]
               ~> #execute
               ~> _CONTINUATION
             </k>
             <mode>
               NORMAL
             </mode>
             <schedule>
               LONDON
             </schedule>
             <ethereum>
               <evm>
                 <output>
                   b"NH{q\x00\x00\x00\x00\x00\x00\x00\x00\x00\x00\x00\x00\x00\x00\x00\x00\x00\x00\x00\x00\x00\x00\x00\x00\x00\x00\x00\x00\x00\x00\x00\x01"
                 </output>
                 <statusCode>
                   ( _STATUSCODE => EVMC_REVERT )
                 </statusCode>
                 <callStack>
                   .List
                 </callStack>
                 <interimStates>
                   .List
                 </interimStates>
                 <callState>
                   ...
                   ...
                   <id>
                     728815563385977040452943777879061427756277306518
                   </id>
                   <caller>
                     CALLER_ID:Int
                   </caller>
                   <callData>
                     b"c\xfe\xc36"
                   </callData>
                   <callValue>
                     0
                   </callValue>
                   <wordStack>
                     ( 428 : ( ( ( ?_VGAS:Int +Int ?_VCALLGAS:Int ) +Int -127 ) : ( 583 : ( 928 : ( 345 : ( ( ( ?_VGAS:Int +Int ?_VCALLGAS:Int ) +Int -36 ) : ( 167 : ( selector ( "testInfiniteGas()" ) : .WordStack ) ) ) ) ) ) ) )
                   </wordStack>
                   <localMem>
                     b"NH{q\x00\x00\x00\x00\x00\x00\x00\x00\x00\x00\x00\x00\x00\x00\x00\x00\x00\x00\x00\x00\x00\x00\x00\x00\x00\x00\x00\x00\x00\x00\x00\x01\x00\x00\x00\x00\x00\x00\x00\x00\x00\x00\x00\x00\x00\x00\x00\x00\x00\x00\x00\x00\x00\x00\x00\x00\x00\x00\x00\x00\x00\x00\x00\x00\x00\x00\x00\x00\x00\x00\x00\x00\x00\x00\x00\x00\x00\x00\x00\x00\x00\x00\x00\x00\x00\x00\x00\x00\x00\x00\x00\x80\x00\x00\x00\x00\x00\x00\x00\x00\x00\x00\x00\x00\x00\x00\x00\x00\x00\x00\x00\x00\x00\x00\x00\x00\x00\x00\x00\x00\x00\x00\x00\x00\xed\x9fsS\x00\x00\x00\x00\x00\x00\x00\x00\x00\x00\x00\x00\x00\x00\x00\x00\x00\x00\x00\x00\x00\x00\x00\x00\x00\x00\x00\x00"
                   </localMem>
                   ...
                   ...
                   <memoryUsed>
                     5
                   </memoryUsed>
                   <callGas>
                     #gas ( ?_VCALLGAS:Int )
                   </callGas>
                   <static>
                     false
                   </static>
                   <callDepth>
                     0
                   </callDepth>
                 </callState>
                 <substate>
                   <log>
                     .List
                   </log>
                   <accessedAccounts>
                     SetItem ( 645326474426547203313410069153905908525362434349 )
                   </accessedAccounts>
                   <accessedStorage>
                     .Map
                   </accessedStorage>
                   ...
                 </substate>
                 <origin>
                   ORIGIN_ID:Int
                 </origin>
                 <block>
                   <number>
                     NUMBER_CELL:Int
                   </number>
                   ...
                 </block>
                 ...
               </evm>
               <network>
                 <accounts>
                   ( <account>
                     <acctID>
                       645326474426547203313410069153905908525362434349
                     </acctID>
                     <balance>
                       0
                     </balance>
                     ...
                     <storage>
                       .Map
                     </storage>
                     <origStorage>
                       .Map
                     </origStorage>
                     <nonce>
                       0
                     </nonce>
                   </account>
                   <account>
                     <acctID>
                       728815563385977040452943777879061427756277306518
                     </acctID>
                     <balance>
                       0
                     </balance>
                     ...
                     <storage>
                       .Map
                     </storage>
                     <origStorage>
                       .Map
                     </origStorage>
                     <nonce>
                       1
                     </nonce>
                   </account> )
                 </accounts>
                 ...
               </network>
             </ethereum>
             ...
           </kevm>
           <cheatcodes>
             <prank>
               <prevCaller>
                 .Account
               </prevCaller>
               <prevOrigin>
                 .Account
               </prevOrigin>
               <newCaller>
                 .Account
               </newCaller>
               <newOrigin>
                 .Account
               </newOrigin>
               <active>
                 false
               </active>
               <singleCall>
                 false
               </singleCall>
               ...
             </prank>
             <expectedRevert>
               <isRevertExpected>
                 false
               </isRevertExpected>
               ...
             </expectedRevert>
             <expectedOpcode>
               <isOpcodeExpected>
                 false
               </isOpcodeExpected>
               <expectedAddress>
                 .Account
               </expectedAddress>
               <expectedValue>
                 0
               </expectedValue>
               <expectedData>
                 b""
               </expectedData>
               <opcodeType>
                 .OpcodeType
               </opcodeType>
             </expectedOpcode>
             <expectEmit>
               <recordEvent>
                 false
               </recordEvent>
               <isEventExpected>
                 false
               </isEventExpected>
               ...
             </expectEmit>
             <whitelist>
               <isCallWhitelistActive>
                 false
               </isCallWhitelistActive>
               <isStorageWhitelistActive>
                 false
               </isStorageWhitelistActive>
               <addressSet>
                 .Set
               </addressSet>
               <storageSlotSet>
                 .Set
               </storageSlotSet>
             </whitelist>
           </cheatcodes>
         </foundry>
      requires ( 0 <=Int CALLER_ID:Int
       andBool ( 0 <=Int ORIGIN_ID:Int
       andBool ( 0 <=Int NUMBER_CELL:Int
       andBool ( CALLER_ID:Int <Int pow160
       andBool ( ORIGIN_ID:Int <Int pow160
       andBool ( NUMBER_CELL:Int <=Int maxSInt256
       andBool ( ( ?_VGAS:Int +Int ?_VCALLGAS:Int ) <Int ( ( ?_VGAS:Int +Int ?_VCALLGAS:Int ) +Int 91 )
               )))))))
      [label(BASIC-BLOCK-6-TO-7)]
    
    rule [BASIC-BLOCK-7-TO-8]: <foundry>
           <kevm>
             <k>
               #halt
               ~> ( #pc [ REVERT ]
               ~> #execute => .K )
               ~> _CONTINUATION
             </k>
             <mode>
               NORMAL
             </mode>
             <schedule>
               LONDON
             </schedule>
             <ethereum>
               <evm>
                 <output>
                   b"NH{q\x00\x00\x00\x00\x00\x00\x00\x00\x00\x00\x00\x00\x00\x00\x00\x00\x00\x00\x00\x00\x00\x00\x00\x00\x00\x00\x00\x00\x00\x00\x00\x01"
                 </output>
                 <statusCode>
                   EVMC_REVERT
                 </statusCode>
                 <callStack>
                   .List
                 </callStack>
                 <interimStates>
                   .List
                 </interimStates>
                 <callState>
                   ...
                   ...
                   <id>
                     728815563385977040452943777879061427756277306518
                   </id>
                   <caller>
                     CALLER_ID:Int
                   </caller>
                   <callData>
                     b"c\xfe\xc36"
                   </callData>
                   <callValue>
                     0
                   </callValue>
                   <wordStack>
                     ( 428 : ( ( ( ?_VGAS:Int +Int ?_VCALLGAS:Int ) +Int -127 ) : ( 583 : ( 928 : ( 345 : ( ( ( ?_VGAS:Int +Int ?_VCALLGAS:Int ) +Int -36 ) : ( 167 : ( selector ( "testInfiniteGas()" ) : .WordStack ) ) ) ) ) ) ) )
                   </wordStack>
                   <localMem>
                     b"NH{q\x00\x00\x00\x00\x00\x00\x00\x00\x00\x00\x00\x00\x00\x00\x00\x00\x00\x00\x00\x00\x00\x00\x00\x00\x00\x00\x00\x00\x00\x00\x00\x01\x00\x00\x00\x00\x00\x00\x00\x00\x00\x00\x00\x00\x00\x00\x00\x00\x00\x00\x00\x00\x00\x00\x00\x00\x00\x00\x00\x00\x00\x00\x00\x00\x00\x00\x00\x00\x00\x00\x00\x00\x00\x00\x00\x00\x00\x00\x00\x00\x00\x00\x00\x00\x00\x00\x00\x00\x00\x00\x00\x80\x00\x00\x00\x00\x00\x00\x00\x00\x00\x00\x00\x00\x00\x00\x00\x00\x00\x00\x00\x00\x00\x00\x00\x00\x00\x00\x00\x00\x00\x00\x00\x00\xed\x9fsS\x00\x00\x00\x00\x00\x00\x00\x00\x00\x00\x00\x00\x00\x00\x00\x00\x00\x00\x00\x00\x00\x00\x00\x00\x00\x00\x00\x00"
                   </localMem>
                   ...
                   ...
                   <memoryUsed>
                     5
                   </memoryUsed>
                   <callGas>
                     #gas ( ?_VCALLGAS:Int )
                   </callGas>
                   <static>
                     false
                   </static>
                   <callDepth>
                     0
                   </callDepth>
                 </callState>
                 <substate>
                   <log>
                     .List
                   </log>
                   <accessedAccounts>
                     SetItem ( 645326474426547203313410069153905908525362434349 )
                   </accessedAccounts>
                   <accessedStorage>
                     .Map
                   </accessedStorage>
                   ...
                 </substate>
                 <origin>
                   ORIGIN_ID:Int
                 </origin>
                 <block>
                   <number>
                     NUMBER_CELL:Int
                   </number>
                   ...
                 </block>
                 ...
               </evm>
               <network>
                 <accounts>
                   ( <account>
                     <acctID>
                       645326474426547203313410069153905908525362434349
                     </acctID>
                     <balance>
                       0
                     </balance>
                     ...
                     <storage>
                       .Map
                     </storage>
                     <origStorage>
                       .Map
                     </origStorage>
                     <nonce>
                       0
                     </nonce>
                   </account>
                   <account>
                     <acctID>
                       728815563385977040452943777879061427756277306518
                     </acctID>
                     <balance>
                       0
                     </balance>
                     ...
                     <storage>
                       .Map
                     </storage>
                     <origStorage>
                       .Map
                     </origStorage>
                     <nonce>
                       1
                     </nonce>
                   </account> )
                 </accounts>
                 ...
               </network>
             </ethereum>
             ...
           </kevm>
           <cheatcodes>
             <prank>
               <prevCaller>
                 .Account
               </prevCaller>
               <prevOrigin>
                 .Account
               </prevOrigin>
               <newCaller>
                 .Account
               </newCaller>
               <newOrigin>
                 .Account
               </newOrigin>
               <active>
                 false
               </active>
               <singleCall>
                 false
               </singleCall>
               ...
             </prank>
             <expectedRevert>
               <isRevertExpected>
                 false
               </isRevertExpected>
               ...
             </expectedRevert>
             <expectedOpcode>
               <isOpcodeExpected>
                 false
               </isOpcodeExpected>
               <expectedAddress>
                 .Account
               </expectedAddress>
               <expectedValue>
                 0
               </expectedValue>
               <expectedData>
                 b""
               </expectedData>
               <opcodeType>
                 .OpcodeType
               </opcodeType>
             </expectedOpcode>
             <expectEmit>
               <recordEvent>
                 false
               </recordEvent>
               <isEventExpected>
                 false
               </isEventExpected>
               ...
             </expectEmit>
             <whitelist>
               <isCallWhitelistActive>
                 false
               </isCallWhitelistActive>
               <isStorageWhitelistActive>
                 false
               </isStorageWhitelistActive>
               <addressSet>
                 .Set
               </addressSet>
               <storageSlotSet>
                 .Set
               </storageSlotSet>
             </whitelist>
           </cheatcodes>
         </foundry>
      requires ( 0 <=Int CALLER_ID:Int
       andBool ( 0 <=Int ORIGIN_ID:Int
       andBool ( 0 <=Int NUMBER_CELL:Int
       andBool ( CALLER_ID:Int <Int pow160
       andBool ( ORIGIN_ID:Int <Int pow160
       andBool ( NUMBER_CELL:Int <=Int maxSInt256
       andBool ( ( ?_VGAS:Int +Int ?_VCALLGAS:Int ) <Int ( ( ?_VGAS:Int +Int ?_VCALLGAS:Int ) +Int 91 )
               )))))))
      [label(BASIC-BLOCK-7-TO-8)]

endmodule
1 Failure nodes. (0 pending and 1 failing)

Failing nodes:

  Node id: 8
  Failure reason:
    Implication check failed, the following is the remaining implication:
    ( ( { true #Equals 0 <=Int CALLER_ID:Int }
    #And ( { true #Equals 0 <=Int ORIGIN_ID:Int }
    #And ( { true #Equals 0 <=Int NUMBER_CELL:Int }
    #And ( { true #Equals CALLER_ID:Int <Int pow160 }
    #And ( { true #Equals ORIGIN_ID:Int <Int pow160 }
    #And ( { true #Equals NUMBER_CELL:Int <=Int maxSInt256 }
    #And { true #Equals ( ?_VGAS:Int +Int ?_VCALLGAS:Int ) <Int ( ( ?_VGAS:Int +Int ?_VCALLGAS:Int ) +Int 91 ) } ) ) ) ) ) ) #Implies { true #Equals foundry_success ( ... statusCode: EVMC_REVERT , failed: #lookup ( .Map , 46308022326495007027972728677917914892729792999299745830475596687180801507328 ) , revertExpected: false , opcodeExpected: false , recordEventExpected: false , eventExpected: false ) } )
  Path condition:
    #Top

Join the Runtime Verification Discord server for support: https://discord.com/invite/CurfmXNtbN

Access documentation for KEVM foundry integration at https://docs.runtimeverification.com/kevm-integration-for-foundry/<|MERGE_RESOLUTION|>--- conflicted
+++ resolved
@@ -406,10 +406,6 @@
 
 
 
-<<<<<<< HEAD
-module SUMMARY-GASTEST.TESTINFINITEGAS:2D62D882FDFF8A15356C18FB56537799FC3B671FF76E3FEBFEBC12D26C7B1A8B
-=======
->>>>>>> 62996ec2
     
     
     rule [BASIC-BLOCK-1-TO-3]: <foundry>
