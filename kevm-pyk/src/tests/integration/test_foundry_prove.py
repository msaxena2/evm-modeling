from __future__ import annotations

from distutils.dir_util import copy_tree
from typing import TYPE_CHECKING

import pytest
from pyk.proof.reachability import APRProof
from pyk.utils import run_process

from kevm_pyk import config
from kevm_pyk.foundry import (
    foundry_get_proof,
    foundry_kompile,
    foundry_merge_nodes,
    foundry_prove,
    foundry_show,
    foundry_step_node,
)

from .utils import TEST_DATA_DIR

if TYPE_CHECKING:
    from pathlib import Path
    from typing import Final

    from pytest import TempPathFactory


FORGE_STD_REF: Final = '27e14b7'


@pytest.fixture(scope='module')  # TODO should reduce scope
def foundry_root(tmp_path_factory: TempPathFactory, use_booster: bool) -> Path:
    foundry_root = tmp_path_factory.mktemp('foundry')
    copy_tree(str(TEST_DATA_DIR / 'foundry'), str(foundry_root))

    run_process(['forge', 'install', '--no-git', f'foundry-rs/forge-std@{FORGE_STD_REF}'], cwd=foundry_root)
    run_process(['forge', 'build'], cwd=foundry_root)

    foundry_kompile(
        definition_dir=config.FOUNDRY_DIR,
        foundry_root=foundry_root,
        includes=(),
        requires=[str(TEST_DATA_DIR / 'lemmas.k')],
        imports=['LoopsTest:SUM-TO-N-INVARIANT'],
        llvm_library=use_booster,
    )

    return foundry_root


def test_foundry_kompile(foundry_root: Path, update_expected_output: bool, use_booster: bool) -> None:
    if use_booster:
        return
    # Then
    assert_or_update_k_output(
        foundry_root / 'out/kompiled/foundry.k',
        TEST_DATA_DIR / 'foundry.k.expected',
        update=update_expected_output,
    )
    assert_or_update_k_output(
        foundry_root / 'out/kompiled/contracts.k',
        TEST_DATA_DIR / 'contracts.k.expected',
        update=update_expected_output,
    )


def assert_or_update_k_output(k_file: Path, expected_file: Path, *, update: bool) -> None:
    assert k_file.is_file()
    assert expected_file.is_file()

    k_text = k_file.read_text()
    filtered_lines = (line for line in k_text.splitlines() if not line.startswith('    rule  ( #binRuntime ('))

    actual_text = '\n'.join(filtered_lines) + '\n'
    expected_text = expected_file.read_text()

    if update:
        expected_file.write_text(actual_text)
    else:
        assert actual_text == expected_text


ALL_PROVE_TESTS: Final = tuple((TEST_DATA_DIR / 'foundry-prove-all').read_text().splitlines())
SKIPPED_PROVE_TESTS: Final = set((TEST_DATA_DIR / 'foundry-prove-skip').read_text().splitlines())

SHOW_TESTS = set((TEST_DATA_DIR / 'foundry-show').read_text().splitlines())


@pytest.mark.parametrize('test_id', ALL_PROVE_TESTS)
def test_foundry_prove(test_id: str, foundry_root: Path, update_expected_output: bool, use_booster: bool) -> None:
    if test_id in SKIPPED_PROVE_TESTS:
        pytest.skip()

    # When
    prove_res = foundry_prove(
        foundry_root,
        tests=[test_id],
        simplify_init=False,
        smt_timeout=125,
        smt_retry_limit=4,
        use_booster=use_booster,
        counterexample_info=True,
    )

    # Then
    assert_pass(test_id, prove_res)

    if test_id not in SHOW_TESTS or use_booster:
        return

    # And when
    show_res = foundry_show(
        foundry_root,
        test=test_id,
        to_module=True,
        sort_collections=True,
        omit_unstable_output=True,
        pending=True,
        failing=True,
        failure_info=True,
        counterexample_info=True,
    )

    # Then
    assert_or_update_show_output(show_res, TEST_DATA_DIR / f'show/{test_id}.expected', update=update_expected_output)


FAIL_TESTS: Final = tuple((TEST_DATA_DIR / 'foundry-fail').read_text().splitlines())


@pytest.mark.parametrize('test_id', FAIL_TESTS)
def test_foundry_fail(test_id: str, foundry_root: Path, update_expected_output: bool, use_booster: bool) -> None:
    # When
    prove_res = foundry_prove(
        foundry_root,
        tests=[test_id],
        simplify_init=False,
        smt_timeout=125,
        smt_retry_limit=4,
        use_booster=use_booster,
        counterexample_info=True,
    )

    # Then
    assert_fail(test_id, prove_res)

    if test_id not in SHOW_TESTS or use_booster:
        return

    # And when
    show_res = foundry_show(
        foundry_root,
        test=test_id,
        to_module=True,
        sort_collections=True,
        omit_unstable_output=True,
        pending=True,
        failing=True,
        failure_info=True,
        counterexample_info=True,
    )

    # Then
    assert_or_update_show_output(show_res, TEST_DATA_DIR / f'show/{test_id}.expected', update=update_expected_output)


ALL_BMC_TESTS: Final = tuple((TEST_DATA_DIR / 'foundry-bmc-all').read_text().splitlines())
SKIPPED_BMC_TESTS: Final = set((TEST_DATA_DIR / 'foundry-bmc-skip').read_text().splitlines())


@pytest.mark.parametrize('test_id', ALL_BMC_TESTS)
def test_foundry_bmc(test_id: str, foundry_root: Path, use_booster: bool) -> None:
    if test_id in SKIPPED_BMC_TESTS:
        pytest.skip()

    # When
    prove_res = foundry_prove(
        foundry_root,
        tests=[test_id],
        bmc_depth=3,
        simplify_init=False,
        smt_timeout=125,
        smt_retry_limit=4,
        use_booster=use_booster,
        counterexample_info=True,
    )

    # Then
    assert_pass(test_id, prove_res)


<<<<<<< HEAD
def test_foundry_merge_nodes(foundry_root: Path, use_booster: bool) -> None:
    test_id = 'AssertTest.test_branch_merge'

    foundry_prove(
        foundry_root,
        tests=[test_id],
        max_iterations=2,
        use_booster=use_booster,
    )
    check_pending(foundry_root, test_id, [4, 5])

    foundry_step_node(foundry_root, test_id, node=4, depth=49)
    foundry_step_node(foundry_root, test_id, node=5, depth=50)

    check_pending(foundry_root, test_id, [6, 7])

    foundry_merge_nodes(foundry_root=foundry_root, test=test_id, node_ids=[6, 7])

    check_pending(foundry_root, test_id, [8])

    prove_res = foundry_prove(
        foundry_root,
        tests=[test_id],
        use_booster=use_booster,
    )
    assert_pass(test_id, prove_res)


def check_pending(foundry_root: Path, test: str, pending: list[int]) -> None:
    proof = foundry_get_proof(foundry_root, test=test)
    assert isinstance(proof, APRProof)
    assert [node.id for node in proof.pending] == pending
=======
def test_foundry_auto_abstraction(foundry_root: Path, update_expected_output: bool) -> None:
    foundry_prove(
        foundry_root,
        tests=['GasTest.testInfiniteGas'],
        auto_abstract_gas=True,
    )

    show_res = foundry_show(
        foundry_root,
        test='GasTest.testInfiniteGas',
        to_module=True,
        minimize=False,
        sort_collections=True,
        omit_unstable_output=True,
        pending=True,
        failing=True,
        failure_info=True,
    )

    assert_or_update_show_output(show_res, TEST_DATA_DIR / 'gas-abstraction.expected', update=update_expected_output)
>>>>>>> 72767047


def assert_pass(test_id: str, prove_res: dict[str, tuple[bool, list[str] | None]]) -> None:
    assert test_id in prove_res
    passed, log = prove_res[test_id]
    if not passed:
        assert log
        pytest.fail('\n'.join(log))


def assert_fail(test_id: str, prove_res: dict[str, tuple[bool, list[str] | None]]) -> None:
    assert test_id in prove_res
    passed, log = prove_res[test_id]
    assert not passed
    assert log


def assert_or_update_show_output(show_res: str, expected_file: Path, *, update: bool) -> None:
    assert expected_file.is_file()

    filtered_lines = (
        line
        for line in show_res.splitlines()
        if not line.startswith(
            (
                '    src: ',
                '│   src: ',
                '┃  │   src: ',
                '   │   src: ',
            )
        )
    )
    actual_text = '\n'.join(filtered_lines) + '\n'
    expected_text = expected_file.read_text()

    if update:
        expected_file.write_text(actual_text)
    else:
        assert actual_text == expected_text<|MERGE_RESOLUTION|>--- conflicted
+++ resolved
@@ -190,7 +190,6 @@
     assert_pass(test_id, prove_res)
 
 
-<<<<<<< HEAD
 def test_foundry_merge_nodes(foundry_root: Path, use_booster: bool) -> None:
     test_id = 'AssertTest.test_branch_merge'
 
@@ -223,7 +222,8 @@
     proof = foundry_get_proof(foundry_root, test=test)
     assert isinstance(proof, APRProof)
     assert [node.id for node in proof.pending] == pending
-=======
+
+
 def test_foundry_auto_abstraction(foundry_root: Path, update_expected_output: bool) -> None:
     foundry_prove(
         foundry_root,
@@ -244,7 +244,6 @@
     )
 
     assert_or_update_show_output(show_res, TEST_DATA_DIR / 'gas-abstraction.expected', update=update_expected_output)
->>>>>>> 72767047
 
 
 def assert_pass(test_id: str, prove_res: dict[str, tuple[bool, list[str] | None]]) -> None:
