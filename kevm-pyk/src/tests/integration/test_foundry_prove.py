from __future__ import annotations

from distutils.dir_util import copy_tree
from typing import TYPE_CHECKING

import pytest
from filelock import FileLock
from pyk.kore.rpc import kore_server
from pyk.proof import APRProof
from pyk.utils import run_process, single

from kontrol.foundry import (
    Foundry,
    foundry_kompile,
    foundry_merge_nodes,
    foundry_prove,
    foundry_remove_node,
    foundry_show,
    foundry_step_node,
)

from .utils import TEST_DATA_DIR

if TYPE_CHECKING:
    from collections.abc import Iterator
    from pathlib import Path
    from typing import Final

<<<<<<< HEAD
    from pyk.utils import BugReport
=======
    from pyk.kore.rpc import KoreServer
>>>>>>> eb5f2a46
    from pytest import TempPathFactory


FORGE_STD_REF: Final = '27e14b7'


@pytest.fixture(scope='module')
def server(foundry_root: Path, use_booster: bool) -> Iterator[KoreServer]:
    foundry = Foundry(foundry_root)
    llvm_definition_dir = foundry.out / 'kompiled' / 'llvm-library' if use_booster else None
    kore_rpc_command = ('kore-rpc-booster',) if use_booster else ('kore-rpc',)

    yield kore_server(
        definition_dir=foundry.kevm.definition_dir,
        llvm_definition_dir=llvm_definition_dir,
        module_name=foundry.kevm.main_module,
        command=kore_rpc_command,
        smt_timeout=300,
        smt_retry_limit=10,
    )


@pytest.fixture(scope='session')
def foundry_root(tmp_path_factory: TempPathFactory, worker_id: str, use_booster: bool) -> Path:
    if worker_id == 'master':
        root_tmp_dir = tmp_path_factory.getbasetemp()
    else:
        root_tmp_dir = tmp_path_factory.getbasetemp().parent

    foundry_root = root_tmp_dir / 'foundry'
    with FileLock(str(foundry_root) + '.lock'):
        if not foundry_root.is_dir():
            copy_tree(str(TEST_DATA_DIR / 'foundry'), str(foundry_root))

            run_process(['forge', 'install', '--no-git', f'foundry-rs/forge-std@{FORGE_STD_REF}'], cwd=foundry_root)
            run_process(['forge', 'build'], cwd=foundry_root)

            foundry_kompile(
                foundry_root=foundry_root,
                includes=(),
                requires=[str(TEST_DATA_DIR / 'lemmas.k')],
                imports=['LoopsTest:SUM-TO-N-INVARIANT'],
            )

    session_foundry_root = tmp_path_factory.mktemp('foundry')
    copy_tree(str(foundry_root), str(session_foundry_root))
    return session_foundry_root


def test_foundry_kompile(foundry_root: Path, update_expected_output: bool, use_booster: bool) -> None:
    if use_booster:
        return
    # Then
    assert_or_update_k_output(
        foundry_root / 'out/kompiled/foundry.k',
        TEST_DATA_DIR / 'foundry.k.expected',
        update=update_expected_output,
    )
    assert_or_update_k_output(
        foundry_root / 'out/kompiled/contracts.k',
        TEST_DATA_DIR / 'contracts.k.expected',
        update=update_expected_output,
    )


def assert_or_update_k_output(k_file: Path, expected_file: Path, *, update: bool) -> None:
    assert k_file.is_file()
    assert expected_file.is_file()

    k_text = k_file.read_text()
    filtered_lines = (line for line in k_text.splitlines() if not line.startswith('    rule  ( #binRuntime ('))

    actual_text = '\n'.join(filtered_lines) + '\n'
    expected_text = expected_file.read_text()

    if update:
        expected_file.write_text(actual_text)
    else:
        assert actual_text == expected_text


ALL_PROVE_TESTS: Final = tuple((TEST_DATA_DIR / 'foundry-prove-all').read_text().splitlines())
SKIPPED_PROVE_TESTS: Final = set((TEST_DATA_DIR / 'foundry-prove-skip').read_text().splitlines())

SHOW_TESTS = set((TEST_DATA_DIR / 'foundry-show').read_text().splitlines())


@pytest.mark.parametrize('test_id', ALL_PROVE_TESTS)
def test_foundry_prove(
<<<<<<< HEAD
    test_id: str, foundry_root: Path, update_expected_output: bool, use_booster: bool, bug_report: BugReport | None
=======
    test_id: str, foundry_root: Path, update_expected_output: bool, use_booster: bool, server: KoreServer
>>>>>>> eb5f2a46
) -> None:
    if test_id in SKIPPED_PROVE_TESTS or (update_expected_output and not test_id in SHOW_TESTS):
        pytest.skip()

    # When
    prove_res = foundry_prove(
<<<<<<< HEAD
        foundry_root,
        tests=[test_id],
        simplify_init=False,
        smt_timeout=300,
        smt_retry_limit=10,
        use_booster=use_booster,
        counterexample_info=True,
        bug_report=bug_report,
=======
        foundry_root, tests=[(test_id, None)], simplify_init=False, counterexample_info=True, port=server.port
>>>>>>> eb5f2a46
    )

    # Then
    assert_pass(test_id, prove_res)

    if test_id not in SHOW_TESTS or use_booster:
        return

    # And when
    show_res = foundry_show(
        foundry_root,
        test=test_id,
        to_module=True,
        sort_collections=True,
        omit_unstable_output=True,
        pending=True,
        failing=True,
        failure_info=True,
        counterexample_info=True,
        port=server.port,
    )

    # Then
    assert_or_update_show_output(show_res, TEST_DATA_DIR / f'show/{test_id}.expected', update=update_expected_output)


FAIL_TESTS: Final = tuple((TEST_DATA_DIR / 'foundry-fail').read_text().splitlines())


@pytest.mark.parametrize('test_id', FAIL_TESTS)
def test_foundry_fail(
    test_id: str, foundry_root: Path, update_expected_output: bool, use_booster: bool, server: KoreServer
) -> None:
    # When
    prove_res = foundry_prove(
        foundry_root,
        tests=[(test_id, None)],
        simplify_init=False,
        counterexample_info=True,
        port=server.port,
    )

    # Then
    assert_fail(test_id, prove_res)

    if test_id not in SHOW_TESTS or use_booster:
        return

    # And when
    show_res = foundry_show(
        foundry_root,
        test=test_id,
        to_module=True,
        sort_collections=True,
        omit_unstable_output=True,
        pending=True,
        failing=True,
        failure_info=True,
        counterexample_info=True,
        port=server.port,
    )

    # Then
    assert_or_update_show_output(show_res, TEST_DATA_DIR / f'show/{test_id}.expected', update=update_expected_output)


ALL_BMC_TESTS: Final = tuple((TEST_DATA_DIR / 'foundry-bmc-all').read_text().splitlines())
SKIPPED_BMC_TESTS: Final = set((TEST_DATA_DIR / 'foundry-bmc-skip').read_text().splitlines())


@pytest.mark.parametrize('test_id', ALL_BMC_TESTS)
<<<<<<< HEAD
def test_foundry_bmc(test_id: str, foundry_root: Path, use_booster: bool, bug_report: BugReport | None) -> None:
=======
def test_foundry_bmc(test_id: str, foundry_root: Path, use_booster: bool, server: KoreServer) -> None:
>>>>>>> eb5f2a46
    if test_id in SKIPPED_BMC_TESTS:
        pytest.skip()

    # When
    prove_res = foundry_prove(
        foundry_root,
        tests=[(test_id, None)],
        bmc_depth=3,
        simplify_init=False,
<<<<<<< HEAD
        smt_timeout=300,
        smt_retry_limit=10,
        use_booster=use_booster,
        bug_report=bug_report,
=======
        port=server.port,
>>>>>>> eb5f2a46
    )

    # Then
    assert_pass(test_id, prove_res)


<<<<<<< HEAD
def test_foundry_merge_nodes(foundry_root: Path, use_booster: bool, bug_report: BugReport | None) -> None:
    test_id = 'AssertTest.test_branch_merge(uint256)'
=======
def test_foundry_merge_nodes(foundry_root: Path, use_booster: bool, server: KoreServer) -> None:
    test = 'AssertTest.test_branch_merge(uint256)'
>>>>>>> eb5f2a46

    foundry_prove(
        foundry_root,
        tests=[(test, None)],
        max_iterations=4,
<<<<<<< HEAD
        use_booster=use_booster,
        bug_report=bug_report,
=======
        port=server.port,
>>>>>>> eb5f2a46
    )
    check_pending(foundry_root, test, [6, 7])

    foundry_step_node(foundry_root, test, node=6, depth=49, port=server.port)
    foundry_step_node(foundry_root, test, node=7, depth=50, port=server.port)

    check_pending(foundry_root, test, [8, 9])

    foundry_merge_nodes(foundry_root=foundry_root, test=test, node_ids=[8, 9], include_disjunct=True)

    check_pending(foundry_root, test, [10])

    prove_res = foundry_prove(
        foundry_root,
<<<<<<< HEAD
        tests=[test_id],
        smt_timeout=300,
        smt_retry_limit=10,
        use_booster=use_booster,
        bug_report=bug_report,
=======
        tests=[(test, None)],
        port=server.port,
>>>>>>> eb5f2a46
    )
    assert_pass(test, prove_res)


def check_pending(foundry_root: Path, test: str, pending: list[int]) -> None:
    foundry = Foundry(foundry_root)
    proofs = foundry.proofs_with_test(test)
    apr_proofs: list[APRProof] = [proof for proof in proofs if type(proof) is APRProof]
    proof = single(apr_proofs)
    assert [node.id for node in proof.pending] == pending


def test_foundry_auto_abstraction(
<<<<<<< HEAD
    foundry_root: Path, update_expected_output: bool, bug_report: BugReport | None
=======
    foundry_root: Path, update_expected_output: bool, server: KoreServer, use_booster: bool
>>>>>>> eb5f2a46
) -> None:
    test_id = 'GasTest.testInfiniteGas()'
    foundry_prove(
        foundry_root,
        tests=[(test_id, None)],
        auto_abstract_gas=True,
<<<<<<< HEAD
        bug_report=bug_report,
=======
        port=server.port,
        simplify_init=False,
>>>>>>> eb5f2a46
    )

    if use_booster:
        return

    show_res = foundry_show(
        foundry_root,
        test=test_id,
        to_module=True,
        minimize=False,
        sort_collections=True,
        omit_unstable_output=True,
        pending=True,
        failing=True,
        failure_info=True,
        port=server.port,
    )

    assert_or_update_show_output(show_res, TEST_DATA_DIR / 'gas-abstraction.expected', update=update_expected_output)


<<<<<<< HEAD
def test_foundry_remove_node(foundry_root: Path, update_expected_output: bool, bug_report: BugReport | None) -> None:
=======
def test_foundry_remove_node(foundry_root: Path, update_expected_output: bool, server: KoreServer) -> None:
>>>>>>> eb5f2a46
    test = 'AssertTest.test_assert_true()'

    foundry = Foundry(foundry_root)

    prove_res = foundry_prove(
        foundry_root,
<<<<<<< HEAD
        tests=[test],
        smt_timeout=300,
        smt_retry_limit=10,
        bug_report=bug_report,
=======
        tests=[(test, None)],
        port=server.port,
>>>>>>> eb5f2a46
    )
    assert_pass(test, prove_res)

    foundry_remove_node(
        foundry_root=foundry_root,
        test=test,
        node=4,
    )

    proof = single(foundry.proofs_with_test(test))
    assert type(proof) is APRProof
    assert proof.pending

    prove_res = foundry_prove(
        foundry_root,
<<<<<<< HEAD
        tests=[test],
        smt_timeout=300,
        smt_retry_limit=10,
        bug_report=bug_report,
=======
        tests=[(test, None)],
        port=server.port,
>>>>>>> eb5f2a46
    )
    assert_pass(test, prove_res)


def assert_pass(test: str, prove_res: dict[tuple[str, str | None], tuple[bool, list[str] | None]]) -> None:
    id = id_for_test(test, prove_res)
    passed, log = prove_res[(test, id)]
    if not passed:
        assert log
        pytest.fail('\n'.join(log))


def assert_fail(test: str, prove_res: dict[tuple[str, str | None], tuple[bool, list[str] | None]]) -> None:
    id = id_for_test(test, prove_res)
    passed, log = prove_res[test, id]
    assert not passed
    assert log


def id_for_test(test: str, prove_res: dict[tuple[str, str | None], tuple[bool, list[str] | None]]) -> str:
    return single(_id for _test, _id in prove_res.keys() if _test == test and _id is not None)


def assert_or_update_show_output(show_res: str, expected_file: Path, *, update: bool) -> None:
    assert expected_file.is_file()

    filtered_lines = (
        line
        for line in show_res.splitlines()
        if not line.startswith(
            (
                '    src: ',
                '│   src: ',
                '┃  │   src: ',
                '   │   src: ',
                'module',
            )
        )
    )
    actual_text = '\n'.join(filtered_lines) + '\n'
    expected_text = expected_file.read_text()

    if update:
        expected_file.write_text(actual_text)
    else:
        assert actual_text == expected_text


<<<<<<< HEAD
def test_foundry_resume_proof(foundry_root: Path, update_expected_output: bool, bug_report: BugReport | None) -> None:
=======
def test_foundry_resume_proof(foundry_root: Path, update_expected_output: bool, server: KoreServer) -> None:
>>>>>>> eb5f2a46
    foundry = Foundry(foundry_root)
    test = 'AssumeTest.test_assume_false(uint256,uint256)'

    prove_res = foundry_prove(
        foundry_root,
        tests=[(test, None)],
        auto_abstract_gas=True,
        max_iterations=4,
        reinit=True,
<<<<<<< HEAD
        bug_report=bug_report,
=======
        port=server.port,
>>>>>>> eb5f2a46
    )
    id = id_for_test(test, prove_res)

    proof = foundry.get_apr_proof(f'{test}:{id}')
    assert proof.pending

    prove_res = foundry_prove(
        foundry_root,
        tests=[(test, id)],
        auto_abstract_gas=True,
        max_iterations=6,
        reinit=False,
<<<<<<< HEAD
        bug_report=bug_report,
=======
        port=server.port,
>>>>>>> eb5f2a46
    )
    assert_fail(test, prove_res)<|MERGE_RESOLUTION|>--- conflicted
+++ resolved
@@ -26,11 +26,8 @@
     from pathlib import Path
     from typing import Final
 
-<<<<<<< HEAD
+    from pyk.kore.rpc import KoreServer
     from pyk.utils import BugReport
-=======
-    from pyk.kore.rpc import KoreServer
->>>>>>> eb5f2a46
     from pytest import TempPathFactory
 
 
@@ -120,29 +117,24 @@
 
 @pytest.mark.parametrize('test_id', ALL_PROVE_TESTS)
 def test_foundry_prove(
-<<<<<<< HEAD
-    test_id: str, foundry_root: Path, update_expected_output: bool, use_booster: bool, bug_report: BugReport | None
-=======
-    test_id: str, foundry_root: Path, update_expected_output: bool, use_booster: bool, server: KoreServer
->>>>>>> eb5f2a46
+    test_id: str,
+    foundry_root: Path,
+    update_expected_output: bool,
+    use_booster: bool,
+    bug_report: BugReport | None,
+    server: KoreServer,
 ) -> None:
     if test_id in SKIPPED_PROVE_TESTS or (update_expected_output and not test_id in SHOW_TESTS):
         pytest.skip()
 
     # When
     prove_res = foundry_prove(
-<<<<<<< HEAD
-        foundry_root,
-        tests=[test_id],
+        foundry_root,
+        tests=[(test_id, None)],
         simplify_init=False,
-        smt_timeout=300,
-        smt_retry_limit=10,
-        use_booster=use_booster,
         counterexample_info=True,
-        bug_report=bug_report,
-=======
-        foundry_root, tests=[(test_id, None)], simplify_init=False, counterexample_info=True, port=server.port
->>>>>>> eb5f2a46
+        port=server.port,
+        bug_report=bug_report,
     )
 
     # Then
@@ -214,11 +206,9 @@
 
 
 @pytest.mark.parametrize('test_id', ALL_BMC_TESTS)
-<<<<<<< HEAD
-def test_foundry_bmc(test_id: str, foundry_root: Path, use_booster: bool, bug_report: BugReport | None) -> None:
-=======
-def test_foundry_bmc(test_id: str, foundry_root: Path, use_booster: bool, server: KoreServer) -> None:
->>>>>>> eb5f2a46
+def test_foundry_bmc(
+    test_id: str, foundry_root: Path, use_booster: bool, bug_report: BugReport | None, server: KoreServer
+) -> None:
     if test_id in SKIPPED_BMC_TESTS:
         pytest.skip()
 
@@ -228,38 +218,25 @@
         tests=[(test_id, None)],
         bmc_depth=3,
         simplify_init=False,
-<<<<<<< HEAD
-        smt_timeout=300,
-        smt_retry_limit=10,
-        use_booster=use_booster,
-        bug_report=bug_report,
-=======
-        port=server.port,
->>>>>>> eb5f2a46
+        port=server.port,
+        bug_report=bug_report,
     )
 
     # Then
     assert_pass(test_id, prove_res)
 
 
-<<<<<<< HEAD
-def test_foundry_merge_nodes(foundry_root: Path, use_booster: bool, bug_report: BugReport | None) -> None:
-    test_id = 'AssertTest.test_branch_merge(uint256)'
-=======
-def test_foundry_merge_nodes(foundry_root: Path, use_booster: bool, server: KoreServer) -> None:
+def test_foundry_merge_nodes(
+    foundry_root: Path, use_booster: bool, bug_report: BugReport | None, server: KoreServer
+) -> None:
     test = 'AssertTest.test_branch_merge(uint256)'
->>>>>>> eb5f2a46
 
     foundry_prove(
         foundry_root,
         tests=[(test, None)],
         max_iterations=4,
-<<<<<<< HEAD
-        use_booster=use_booster,
-        bug_report=bug_report,
-=======
-        port=server.port,
->>>>>>> eb5f2a46
+        port=server.port,
+        bug_report=bug_report,
     )
     check_pending(foundry_root, test, [6, 7])
 
@@ -274,16 +251,9 @@
 
     prove_res = foundry_prove(
         foundry_root,
-<<<<<<< HEAD
-        tests=[test_id],
-        smt_timeout=300,
-        smt_retry_limit=10,
-        use_booster=use_booster,
-        bug_report=bug_report,
-=======
         tests=[(test, None)],
         port=server.port,
->>>>>>> eb5f2a46
+        bug_report=bug_report,
     )
     assert_pass(test, prove_res)
 
@@ -297,23 +267,20 @@
 
 
 def test_foundry_auto_abstraction(
-<<<<<<< HEAD
-    foundry_root: Path, update_expected_output: bool, bug_report: BugReport | None
-=======
-    foundry_root: Path, update_expected_output: bool, server: KoreServer, use_booster: bool
->>>>>>> eb5f2a46
+    foundry_root: Path,
+    update_expected_output: bool,
+    bug_report: BugReport | None,
+    server: KoreServer,
+    use_booster: bool,
 ) -> None:
     test_id = 'GasTest.testInfiniteGas()'
     foundry_prove(
         foundry_root,
         tests=[(test_id, None)],
         auto_abstract_gas=True,
-<<<<<<< HEAD
-        bug_report=bug_report,
-=======
+        bug_report=bug_report,
         port=server.port,
         simplify_init=False,
->>>>>>> eb5f2a46
     )
 
     if use_booster:
@@ -335,26 +302,18 @@
     assert_or_update_show_output(show_res, TEST_DATA_DIR / 'gas-abstraction.expected', update=update_expected_output)
 
 
-<<<<<<< HEAD
-def test_foundry_remove_node(foundry_root: Path, update_expected_output: bool, bug_report: BugReport | None) -> None:
-=======
-def test_foundry_remove_node(foundry_root: Path, update_expected_output: bool, server: KoreServer) -> None:
->>>>>>> eb5f2a46
+def test_foundry_remove_node(
+    foundry_root: Path, update_expected_output: bool, bug_report: BugReport | None, server: KoreServer
+) -> None:
     test = 'AssertTest.test_assert_true()'
 
     foundry = Foundry(foundry_root)
 
     prove_res = foundry_prove(
         foundry_root,
-<<<<<<< HEAD
-        tests=[test],
-        smt_timeout=300,
-        smt_retry_limit=10,
-        bug_report=bug_report,
-=======
         tests=[(test, None)],
         port=server.port,
->>>>>>> eb5f2a46
+        bug_report=bug_report,
     )
     assert_pass(test, prove_res)
 
@@ -370,15 +329,9 @@
 
     prove_res = foundry_prove(
         foundry_root,
-<<<<<<< HEAD
-        tests=[test],
-        smt_timeout=300,
-        smt_retry_limit=10,
-        bug_report=bug_report,
-=======
         tests=[(test, None)],
         port=server.port,
->>>>>>> eb5f2a46
+        bug_report=bug_report,
     )
     assert_pass(test, prove_res)
 
@@ -427,11 +380,9 @@
         assert actual_text == expected_text
 
 
-<<<<<<< HEAD
-def test_foundry_resume_proof(foundry_root: Path, update_expected_output: bool, bug_report: BugReport | None) -> None:
-=======
-def test_foundry_resume_proof(foundry_root: Path, update_expected_output: bool, server: KoreServer) -> None:
->>>>>>> eb5f2a46
+def test_foundry_resume_proof(
+    foundry_root: Path, update_expected_output: bool, bug_report: BugReport | None, server: KoreServer
+) -> None:
     foundry = Foundry(foundry_root)
     test = 'AssumeTest.test_assume_false(uint256,uint256)'
 
@@ -441,11 +392,8 @@
         auto_abstract_gas=True,
         max_iterations=4,
         reinit=True,
-<<<<<<< HEAD
-        bug_report=bug_report,
-=======
-        port=server.port,
->>>>>>> eb5f2a46
+        port=server.port,
+        bug_report=bug_report,
     )
     id = id_for_test(test, prove_res)
 
@@ -458,10 +406,7 @@
         auto_abstract_gas=True,
         max_iterations=6,
         reinit=False,
-<<<<<<< HEAD
-        bug_report=bug_report,
-=======
-        port=server.port,
->>>>>>> eb5f2a46
+        port=server.port,
+        bug_report=bug_report,
     )
     assert_fail(test, prove_res)