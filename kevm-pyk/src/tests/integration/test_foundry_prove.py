--- conflicted
+++ resolved
@@ -239,15 +239,9 @@
     test_id = 'GasTest.testInfiniteGas()'
     foundry_prove(
         foundry_root,
-<<<<<<< HEAD
-        tests=[(test_id, None)],
-        smt_timeout=125,
-        smt_retry_limit=4,
-=======
-        tests=[test_id],
-        smt_timeout=300,
-        smt_retry_limit=10,
->>>>>>> 506821ce
+        tests=[(test_id, None)],
+        smt_timeout=300,
+        smt_retry_limit=10,
         auto_abstract_gas=True,
     )
 
@@ -337,15 +331,9 @@
     test_id = 'AssumeTest.test_assume_false(uint256,uint256)'
     prove_res = foundry_prove(
         foundry_root,
-<<<<<<< HEAD
-        tests=[(test_id, None)],
-        smt_timeout=125,
-        smt_retry_limit=4,
-=======
-        tests=[test_id],
-        smt_timeout=300,
-        smt_retry_limit=10,
->>>>>>> 506821ce
+        tests=[(test_id, None)],
+        smt_timeout=300,
+        smt_retry_limit=10,
         auto_abstract_gas=True,
         max_iterations=4,
         reinit=True,
@@ -353,15 +341,9 @@
     assert_pass(test_id, prove_res)
     prove_res = foundry_prove(
         foundry_root,
-<<<<<<< HEAD
-        tests=[(test_id, None)],
-        smt_timeout=125,
-        smt_retry_limit=4,
-=======
-        tests=[test_id],
-        smt_timeout=300,
-        smt_retry_limit=10,
->>>>>>> 506821ce
+        tests=[(test_id, None)],
+        smt_timeout=300,
+        smt_retry_limit=10,
         auto_abstract_gas=True,
         max_iterations=6,
         reinit=False,
