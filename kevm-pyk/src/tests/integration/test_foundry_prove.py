from __future__ import annotations

from distutils.dir_util import copy_tree
from typing import TYPE_CHECKING

import pytest
from filelock import FileLock
from pyk.utils import run_process

<<<<<<< HEAD
from kontrol.foundry import foundry_kompile, foundry_prove, foundry_show
=======
from kevm_pyk import config
from kontrol.foundry import (
    Foundry,
    foundry_kompile,
    foundry_merge_nodes,
    foundry_prove,
    foundry_show,
    foundry_step_node,
)
>>>>>>> 9ddceb22

from .utils import TEST_DATA_DIR

if TYPE_CHECKING:
    from pathlib import Path
    from typing import Final

    from pytest import TempPathFactory


FORGE_STD_REF: Final = '27e14b7'


@pytest.fixture(scope='session')
def foundry_root(tmp_path_factory: TempPathFactory, worker_id: str, use_booster: bool) -> Path:
    if worker_id == 'master':
        root_tmp_dir = tmp_path_factory.getbasetemp()
    else:
        root_tmp_dir = tmp_path_factory.getbasetemp().parent

    foundry_root = root_tmp_dir / 'foundry'
    with FileLock(str(foundry_root) + '.lock'):
        if not foundry_root.is_dir():
            copy_tree(str(TEST_DATA_DIR / 'foundry'), str(foundry_root))

            run_process(['forge', 'install', '--no-git', f'foundry-rs/forge-std@{FORGE_STD_REF}'], cwd=foundry_root)
            run_process(['forge', 'build'], cwd=foundry_root)

            foundry_kompile(
                foundry_root=foundry_root,
                includes=(),
                requires=[str(TEST_DATA_DIR / 'lemmas.k')],
                imports=['LoopsTest:SUM-TO-N-INVARIANT'],
                llvm_library=use_booster,
            )

    session_foundry_root = tmp_path_factory.mktemp('foundry')
    copy_tree(str(foundry_root), str(session_foundry_root))
    return session_foundry_root


def test_foundry_kompile(foundry_root: Path, update_expected_output: bool, use_booster: bool) -> None:
    if use_booster:
        return
    # Then
    assert_or_update_k_output(
        foundry_root / 'out/kompiled/foundry.k',
        TEST_DATA_DIR / 'foundry.k.expected',
        update=update_expected_output,
    )
    assert_or_update_k_output(
        foundry_root / 'out/kompiled/contracts.k',
        TEST_DATA_DIR / 'contracts.k.expected',
        update=update_expected_output,
    )


def assert_or_update_k_output(k_file: Path, expected_file: Path, *, update: bool) -> None:
    assert k_file.is_file()
    assert expected_file.is_file()

    k_text = k_file.read_text()
    filtered_lines = (line for line in k_text.splitlines() if not line.startswith('    rule  ( #binRuntime ('))

    actual_text = '\n'.join(filtered_lines) + '\n'
    expected_text = expected_file.read_text()

    if update:
        expected_file.write_text(actual_text)
    else:
        assert actual_text == expected_text


ALL_PROVE_TESTS: Final = tuple((TEST_DATA_DIR / 'foundry-prove-all').read_text().splitlines())
SKIPPED_PROVE_TESTS: Final = set((TEST_DATA_DIR / 'foundry-prove-skip').read_text().splitlines())

SHOW_TESTS = set((TEST_DATA_DIR / 'foundry-show').read_text().splitlines())


@pytest.mark.parametrize('test_id', ALL_PROVE_TESTS)
def test_foundry_prove(test_id: str, foundry_root: Path, update_expected_output: bool, use_booster: bool) -> None:
    if test_id in SKIPPED_PROVE_TESTS or (update_expected_output and not test_id in SHOW_TESTS):
        pytest.skip()

    # When
    prove_res = foundry_prove(
        foundry_root,
        tests=[test_id],
        simplify_init=False,
        smt_timeout=300,
        smt_retry_limit=10,
        use_booster=use_booster,
        counterexample_info=True,
    )

    # Then
    assert_pass(test_id, prove_res)

    if test_id not in SHOW_TESTS or use_booster:
        return

    # And when
    show_res = foundry_show(
        foundry_root,
        test=test_id,
        to_module=True,
        sort_collections=True,
        omit_unstable_output=True,
        pending=True,
        failing=True,
        failure_info=True,
        counterexample_info=True,
    )

    # Then
    assert_or_update_show_output(show_res, TEST_DATA_DIR / f'show/{test_id}.expected', update=update_expected_output)


FAIL_TESTS: Final = tuple((TEST_DATA_DIR / 'foundry-fail').read_text().splitlines())


@pytest.mark.parametrize('test_id', FAIL_TESTS)
def test_foundry_fail(test_id: str, foundry_root: Path, update_expected_output: bool, use_booster: bool) -> None:
    # When
    prove_res = foundry_prove(
        foundry_root,
        tests=[test_id],
        simplify_init=False,
        smt_timeout=300,
        smt_retry_limit=10,
        use_booster=use_booster,
        counterexample_info=True,
    )

    # Then
    assert_fail(test_id, prove_res)

    if test_id not in SHOW_TESTS or use_booster:
        return

    # And when
    show_res = foundry_show(
        foundry_root,
        test=test_id,
        to_module=True,
        sort_collections=True,
        omit_unstable_output=True,
        pending=True,
        failing=True,
        failure_info=True,
        counterexample_info=True,
    )

    # Then
    assert_or_update_show_output(show_res, TEST_DATA_DIR / f'show/{test_id}.expected', update=update_expected_output)


ALL_BMC_TESTS: Final = tuple((TEST_DATA_DIR / 'foundry-bmc-all').read_text().splitlines())
SKIPPED_BMC_TESTS: Final = set((TEST_DATA_DIR / 'foundry-bmc-skip').read_text().splitlines())


@pytest.mark.parametrize('test_id', ALL_BMC_TESTS)
def test_foundry_bmc(test_id: str, foundry_root: Path, use_booster: bool) -> None:
    if test_id in SKIPPED_BMC_TESTS:
        pytest.skip()

    # When
    prove_res = foundry_prove(
        foundry_root,
        tests=[test_id],
        bmc_depth=3,
        simplify_init=False,
        smt_timeout=300,
        smt_retry_limit=10,
        use_booster=use_booster,
    )

    # Then
    assert_pass(test_id, prove_res)


def test_foundry_merge_nodes(foundry_root: Path, use_booster: bool) -> None:
    test_id = 'AssertTest.test_branch_merge(uint256)'

    foundry_prove(
        foundry_root,
        tests=[test_id],
        smt_timeout=125,
        smt_retry_limit=4,
        max_iterations=4,
        use_booster=use_booster,
    )
    check_pending(foundry_root, test_id, [6, 7])

    foundry_step_node(foundry_root, test_id, node=6, depth=49)
    foundry_step_node(foundry_root, test_id, node=7, depth=50)

    check_pending(foundry_root, test_id, [8, 9])

    foundry_merge_nodes(foundry_root=foundry_root, test=test_id, node_ids=[8, 9], include_disjunct=True)

    check_pending(foundry_root, test_id, [10])

    prove_res = foundry_prove(
        foundry_root,
        tests=[test_id],
        smt_timeout=125,
        smt_retry_limit=4,
        use_booster=use_booster,
    )
    assert_pass(test_id, prove_res)


def check_pending(foundry_root: Path, test: str, pending: list[int]) -> None:
    foundry = Foundry(foundry_root)
    proof = foundry.get_apr_proof(test)
    assert [node.id for node in proof.pending] == pending


def test_foundry_auto_abstraction(foundry_root: Path, update_expected_output: bool) -> None:
    test_id = 'GasTest.testInfiniteGas()'
    foundry_prove(
        foundry_root,
        tests=[test_id],
        smt_timeout=300,
        smt_retry_limit=10,
        auto_abstract_gas=True,
    )

    show_res = foundry_show(
        foundry_root,
        test=test_id,
        to_module=True,
        minimize=False,
        sort_collections=True,
        omit_unstable_output=True,
        pending=True,
        failing=True,
        failure_info=True,
    )

    assert_or_update_show_output(show_res, TEST_DATA_DIR / 'gas-abstraction.expected', update=update_expected_output)


def assert_pass(test_id: str, prove_res: dict[str, tuple[bool, list[str] | None]]) -> None:
    assert test_id in prove_res
    passed, log = prove_res[test_id]
    if not passed:
        assert log
        pytest.fail('\n'.join(log))


def assert_fail(test_id: str, prove_res: dict[str, tuple[bool, list[str] | None]]) -> None:
    assert test_id in prove_res
    passed, log = prove_res[test_id]
    assert not passed
    assert log


def assert_or_update_show_output(show_res: str, expected_file: Path, *, update: bool) -> None:
    assert expected_file.is_file()

    filtered_lines = (
        line
        for line in show_res.splitlines()
        if not line.startswith(
            (
                '    src: ',
                '│   src: ',
                '┃  │   src: ',
                '   │   src: ',
                'module',
            )
        )
    )
    actual_text = '\n'.join(filtered_lines) + '\n'
    expected_text = expected_file.read_text()

    if update:
        expected_file.write_text(actual_text)
    else:
        assert actual_text == expected_text


def test_foundry_resume_proof(foundry_root: Path, update_expected_output: bool) -> None:
    test_id = 'AssumeTest.test_assume_false(uint256,uint256)'
    prove_res = foundry_prove(
        foundry_root,
        tests=[test_id],
        smt_timeout=300,
        smt_retry_limit=10,
        auto_abstract_gas=True,
        max_iterations=4,
        reinit=True,
    )
    assert_pass(test_id, prove_res)
    prove_res = foundry_prove(
        foundry_root,
        tests=[test_id],
        smt_timeout=300,
        smt_retry_limit=10,
        auto_abstract_gas=True,
        max_iterations=6,
        reinit=False,
    )
    assert_fail(test_id, prove_res)<|MERGE_RESOLUTION|>--- conflicted
+++ resolved
@@ -7,10 +7,6 @@
 from filelock import FileLock
 from pyk.utils import run_process
 
-<<<<<<< HEAD
-from kontrol.foundry import foundry_kompile, foundry_prove, foundry_show
-=======
-from kevm_pyk import config
 from kontrol.foundry import (
     Foundry,
     foundry_kompile,
@@ -19,7 +15,6 @@
     foundry_show,
     foundry_step_node,
 )
->>>>>>> 9ddceb22
 
 from .utils import TEST_DATA_DIR
 
