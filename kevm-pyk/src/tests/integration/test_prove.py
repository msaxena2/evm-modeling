from __future__ import annotations

import dataclasses
import logging
import sys
from typing import TYPE_CHECKING, NamedTuple

import pytest
from pyk.cterm import CTerm
from pyk.proof.reachability import APRProof

from kevm_pyk import config
from kevm_pyk.__main__ import exec_prove
from kevm_pyk.kevm import KEVM
from kevm_pyk.kompile import KompileTarget, kevm_kompile

from ..utils import REPO_ROOT
from .utils import TEST_DATA_DIR, gen_bin_runtime

if TYPE_CHECKING:
    from collections.abc import Callable
    from pathlib import Path
    from typing import Any, Final

    from pyk.utils import BugReport
    from pytest import LogCaptureFixture, TempPathFactory


sys.setrecursionlimit(10**8)

TEST_DIR: Final = REPO_ROOT / 'tests'
SPEC_DIR: Final = TEST_DIR / 'specs'


# -------------------
# Test specifications
# -------------------


def spec_files(dir_name: str, glob: str) -> tuple[Path, ...]:
    test_dir = SPEC_DIR / dir_name
    res = tuple(test_dir.glob(glob))
    assert res
    return res


BENCHMARK_TESTS: Final = spec_files('benchmarks', '*-spec.k')
FUNCTIONAL_TESTS: Final = spec_files('functional', '*-spec.k')
OPCODES_TESTS: Final = spec_files('opcodes', '*-spec.k')
ERC20_TESTS: Final = spec_files('erc20', '*/*-spec.k')
BIHU_TESTS: Final = spec_files('bihu', '*-spec.k')
EXAMPLES_TESTS: Final = spec_files('examples', '*-spec.k') + spec_files('examples', '*-spec.md')
MCD_TESTS: Final = spec_files('mcd', '*-spec.k')
OPTIMIZATION_TESTS: Final = (SPEC_DIR / 'opcodes/evm-optimizations-spec.md',)

ALL_TESTS: Final = sum(
    [
        BENCHMARK_TESTS,
        FUNCTIONAL_TESTS,
        OPCODES_TESTS,
        ERC20_TESTS,
        BIHU_TESTS,
        EXAMPLES_TESTS,
        MCD_TESTS,
        OPTIMIZATION_TESTS,
    ],
    (),
)


def exclude_list(exclude_file: Path) -> list[Path]:
    res = [REPO_ROOT / test_path for test_path in exclude_file.read_text().splitlines()]
    assert res
    return res


FAILING_PYK_TESTS: Final = exclude_list(TEST_DIR / 'failing-symbolic.pyk')
FAILING_BOOSTER_TESTS: Final = exclude_list(TEST_DIR / 'failing-symbolic.haskell-booster')
FAILING_TESTS: Final = exclude_list(TEST_DIR / 'failing-symbolic.haskell')


# -----------
# Kompilation
# -----------


KOMPILE_MAIN_FILE: Final = {
    'benchmarks/functional-spec.k': 'functional-spec.k',
    'bihu/functional-spec.k': 'functional-spec.k',
    'examples/solidity-code-spec.md': 'solidity-code-spec.md',
    'examples/erc20-spec.md': 'erc20-spec.md',
    'examples/erc721-spec.md': 'erc721-spec.md',
    'examples/storage-spec.md': 'storage-spec.md',
    'examples/sum-to-n-spec.k': 'sum-to-n-spec.k',
    'examples/sum-to-n-foundry-spec.k': 'sum-to-n-foundry-spec.k',
    'functional/infinite-gas-spec.k': 'infinite-gas-spec.k',
    'functional/evm-int-simplifications-spec.k': 'evm-int-simplifications-spec.k',
    'functional/int-simplifications-spec.k': 'int-simplifications-spec.k',
    'functional/lemmas-no-smt-spec.k': 'lemmas-no-smt-spec.k',
    'functional/lemmas-spec.k': 'lemmas-spec.k',
    'functional/merkle-spec.k': 'merkle-spec.k',
    'functional/storageRoot-spec.k': 'storageRoot-spec.k',
    'mcd/functional-spec.k': 'functional-spec.k',
    'opcodes/evm-optimizations-spec.md': 'evm-optimizations-spec.md',
}

KOMPILE_MAIN_MODULE: Final = {
    'benchmarks/functional-spec.k': 'FUNCTIONAL-SPEC-SYNTAX',
    'opcodes/evm-optimizations-spec.md': 'EVM-OPTIMIZATIONS-SPEC-LEMMAS',
}

KOMPILE_CONTRACT: Final = {
    'examples/erc20-spec.md': TEST_DATA_DIR / 'examples/ERC20.sol',
    'examples/erc721-spec.md': TEST_DATA_DIR / 'examples/ERC721.sol',
    'examples/storage-spec.md': TEST_DATA_DIR / 'examples/Storage.sol',
}


class Target(NamedTuple):
    main_file: Path
    main_module_name: str
    contract_file: Path | None
    use_booster: bool

    def __call__(self, output_dir: Path) -> KompiledTarget:
        definition_subdir = 'kompiled' if not self.use_booster else 'kompiled-booster'
        definition_dir = output_dir / definition_subdir

        include_dir: Path | None
        if self.contract_file:
            include_dir = output_dir / 'include'
            include_dir.mkdir()
            gen_bin_runtime(self.contract_file, output_dir=include_dir)
        else:
            include_dir = None

        result = KompiledTarget(definition_dir, include_dir)
        target = KompileTarget.HASKELL if not self.use_booster else KompileTarget.HASKELL_BOOSTER

        kevm_kompile(
            output_dir=definition_dir,
            target=target,
            main_file=self.main_file,
            main_module=self.main_module_name,
            syntax_module=self.main_module_name,
            includes=result.includes,
            debug=True,
        )

        return result


class KompiledTarget(NamedTuple):
    definition_dir: Path
    include_dir: Path | None

    @property
    def include_dirs(self) -> list[Path]:
        if self.include_dir:
            return [self.include_dir]
        return []

    @property
    def includes(self) -> list[str]:
        return [str(include_dir) for include_dir in self.include_dirs]


@pytest.fixture(scope='module')
def kompiled_target_for(tmp_path_factory: TempPathFactory) -> Callable[[Path, bool], KompiledTarget]:
    cache_dir = tmp_path_factory.mktemp('target')
    cache: dict[Target, KompiledTarget] = {}

    def kompile(spec_file: Path, use_booster: bool) -> KompiledTarget:
        target = _target_for_spec(spec_file, use_booster=use_booster)

        if target not in cache:
            output_dir = cache_dir / f'{target.main_file.stem}-{len(cache)}'
            output_dir.mkdir()
            cache[target] = target(output_dir)

        return cache[target]

    return kompile


def _target_for_spec(spec_file: Path, use_booster: bool) -> Target:
    spec_file = spec_file.resolve()
    spec_id = str(spec_file.relative_to(SPEC_DIR))
    spec_root = SPEC_DIR / spec_file.relative_to(SPEC_DIR).parents[-2]
    main_file = spec_root / KOMPILE_MAIN_FILE.get(spec_id, 'verification.k')
    main_module_name = KOMPILE_MAIN_MODULE.get(spec_id, 'VERIFICATION')

    main_id = str(main_file.relative_to(SPEC_DIR))
    contract_file = KOMPILE_CONTRACT.get(main_id)

    return Target(main_file, main_module_name, contract_file, use_booster)


# ---------
# Pyk tests
# ---------


<<<<<<< HEAD
SKIPPED_PYK_TESTS: Final = set().union(SLOW_TESTS, FAILING_TESTS, FAILING_PYK_TESTS)
SKIPPED_PYK_BOOSTER_TESTS: Final = set().union(SLOW_TESTS, FAILING_TESTS, FAILING_PYK_TESTS, FAILING_BOOSTER_TESTS)


@dataclasses.dataclass(frozen=True)
class TParams:
    main_claim_id: str
    leaf_number: int | None


TEST_PARAMS: dict[str, TParams] = {
    r'mcd/vat-slip-pass-rough-spec.k': TParams(
        main_claim_id='VAT-SLIP-PASS-ROUGH-SPEC.Vat.slip.pass.rough', leaf_number=1
    )
}


def leaf_number(proof: APRProof) -> int:
    non_target_leaves = [nd for nd in proof.kcfg.leaves if not proof.is_target(nd.id)]
    return len(non_target_leaves) + len(proof.kcfg.predecessors(proof.target))


=======
>>>>>>> 85d786ec
@pytest.mark.parametrize(
    'spec_file',
    ALL_TESTS,
    ids=[str(spec_file.relative_to(SPEC_DIR)) for spec_file in ALL_TESTS],
)
def test_pyk_prove(
    spec_file: Path,
    kompiled_target_for: Callable[[Path, bool], KompiledTarget],
    tmp_path: Path,
    caplog: LogCaptureFixture,
    use_booster: bool,
    bug_report: BugReport | None,
) -> None:
    caplog.set_level(logging.INFO)

    if (not use_booster and spec_file in FAILING_PYK_TESTS) or (use_booster and spec_file in FAILING_BOOSTER_TESTS):
        pytest.skip()

    # Given
    log_file = tmp_path / 'log.txt'
    use_directory = tmp_path / 'kprove'
    use_directory.mkdir()

    # When
    try:
        target = kompiled_target_for(spec_file, use_booster)
        exec_prove(
            spec_file=spec_file,
            definition_dir=target.definition_dir,
            includes=[str(include_dir) for include_dir in config.INCLUDE_DIRS] + target.includes,
            save_directory=use_directory,
            smt_timeout=300,
            smt_retry_limit=10,
            md_selector='foo',  # TODO Ignored flag, this is to avoid KeyError
            use_booster=use_booster,
            bug_report=bug_report,
        )
        name = str(spec_file.relative_to(SPEC_DIR))
        if name in TEST_PARAMS:
            params = TEST_PARAMS[name]
            apr_proof = APRProof.read_proof_data(
                proof_dir=use_directory,
                id=params.main_claim_id,
            )
            expected_leaf_number = params.leaf_number
            actual_leaf_number = leaf_number(apr_proof)
            assert expected_leaf_number == actual_leaf_number
    except BaseException:
        raise
    finally:
        log_file.write_text(caplog.text)


# ------------
# Legacy tests
# ------------


PROVE_ARGS: Final[dict[str, Any]] = {
    'functional/lemmas-no-smt-spec.k': {
        'haskell_args': ['--smt=none'],
    },
}


@pytest.mark.parametrize(
    'spec_file',
    FAILING_PYK_TESTS,
    ids=[str(spec_file.relative_to(SPEC_DIR)) for spec_file in FAILING_PYK_TESTS],
)
def test_kprove_prove(
    spec_file: Path,
    kompiled_target_for: Callable[[Path, bool], KompiledTarget],
    tmp_path: Path,
    caplog: LogCaptureFixture,
    bug_report: BugReport | None,
) -> None:
    caplog.set_level(logging.INFO)

    if spec_file in FAILING_TESTS:
        pytest.skip()

    # Given
    spec_id = str(spec_file.relative_to(SPEC_DIR))
    args = PROVE_ARGS.get(spec_id, {})
    if 'haskell_args' not in args:
        args['haskell_args'] = []
    args['haskell_args'] += ['--smt-timeout', '300']
    args['haskell_args'] += ['--smt-retry-limit', '10']

    log_file = tmp_path / 'log.txt'
    use_directory = tmp_path / 'kprove'
    use_directory.mkdir()

    # When
    try:
        target = kompiled_target_for(spec_file, False)
        kevm = KEVM(target.definition_dir, use_directory=use_directory)
        actual = kevm.prove(spec_file=spec_file, include_dirs=list(config.INCLUDE_DIRS) + target.include_dirs, **args)
    except BaseException:
        raise
    finally:
        log_file.write_text(caplog.text)

    # Then
    assert len(actual) == 1
    assert CTerm._is_top(actual[0].kast)<|MERGE_RESOLUTION|>--- conflicted
+++ resolved
@@ -201,11 +201,6 @@
 # ---------
 
 
-<<<<<<< HEAD
-SKIPPED_PYK_TESTS: Final = set().union(SLOW_TESTS, FAILING_TESTS, FAILING_PYK_TESTS)
-SKIPPED_PYK_BOOSTER_TESTS: Final = set().union(SLOW_TESTS, FAILING_TESTS, FAILING_PYK_TESTS, FAILING_BOOSTER_TESTS)
-
-
 @dataclasses.dataclass(frozen=True)
 class TParams:
     main_claim_id: str
@@ -224,8 +219,6 @@
     return len(non_target_leaves) + len(proof.kcfg.predecessors(proof.target))
 
 
-=======
->>>>>>> 85d786ec
 @pytest.mark.parametrize(
     'spec_file',
     ALL_TESTS,
