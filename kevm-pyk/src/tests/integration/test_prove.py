from __future__ import annotations

import logging
import sys
from typing import TYPE_CHECKING, NamedTuple

import pytest
from filelock import SoftFileLock
from pyk.prelude.ml import is_top
from pyk.proof.reachability import APRProof

from kevm_pyk import config
from kevm_pyk.__main__ import exec_prove
from kevm_pyk.cli import ProveOptions
from kevm_pyk.kevm import KEVM
from kevm_pyk.kompile import KompileTarget, kevm_kompile

from ..utils import REPO_ROOT

if TYPE_CHECKING:
    from collections.abc import Callable
    from pathlib import Path
    from typing import Any, Final

    from pyk.utils import BugReport
    from pytest import LogCaptureFixture, TempPathFactory


sys.setrecursionlimit(10**8)

TEST_DIR: Final = REPO_ROOT / 'tests'
SPEC_DIR: Final = TEST_DIR / 'specs'


# -------------------
# Test specifications
# -------------------


def spec_files(dir_name: str, glob: str) -> tuple[Path, ...]:
    test_dir = SPEC_DIR / dir_name
    res = tuple(test_dir.glob(glob))
    assert res
    return res


BENCHMARK_TESTS: Final = spec_files('benchmarks', '*-spec.k')
FUNCTIONAL_TESTS: Final = spec_files('functional', '*-spec.k')
OPCODES_TESTS: Final = spec_files('opcodes', '*-spec.k')
ERC20_TESTS: Final = spec_files('erc20', '*/*-spec.k')
BIHU_TESTS: Final = spec_files('bihu', '*-spec.k')
EXAMPLES_TESTS: Final = spec_files('examples', '*-spec.k') + spec_files('examples', '*-spec.md')
MCD_TESTS: Final = spec_files('mcd', '*-spec.k')
OPTIMIZATION_TESTS: Final = (SPEC_DIR / 'opcodes/evm-optimizations-spec.md',)
KONTROL_TESTS: Final = spec_files('kontrol', '*-spec.k')

ALL_TESTS: Final = sum(
    [
        BENCHMARK_TESTS,
        FUNCTIONAL_TESTS,
        OPCODES_TESTS,
        ERC20_TESTS,
        BIHU_TESTS,
        EXAMPLES_TESTS,
        MCD_TESTS,
        OPTIMIZATION_TESTS,
        KONTROL_TESTS,
    ],
    (),
)


def exclude_list(exclude_file: Path) -> list[Path]:
    res = [REPO_ROOT / test_path for test_path in exclude_file.read_text().splitlines()]
    assert res
    return res


FAILING_PYK_TESTS: Final = exclude_list(TEST_DIR / 'failing-symbolic.pyk')
FAILING_BOOSTER_TESTS: Final = exclude_list(TEST_DIR / 'failing-symbolic.haskell-booster')
FAILING_TESTS: Final = exclude_list(TEST_DIR / 'failing-symbolic.haskell')


# -----------
# Kompilation
# -----------


KOMPILE_MAIN_FILE: Final = {
    'benchmarks/functional-spec.k': 'functional-spec.k',
    'bihu/functional-spec.k': 'functional-spec.k',
    'examples/solidity-code-spec.md': 'solidity-code-spec.md',
    'examples/erc20-spec.md': 'erc20-spec.md',
    'examples/erc721-spec.md': 'erc721-spec.md',
    'examples/storage-spec.md': 'storage-spec.md',
    'examples/sum-to-n-spec.k': 'sum-to-n-spec.k',
    'examples/sum-to-n-foundry-spec.k': 'sum-to-n-foundry-spec.k',
    'functional/infinite-gas-spec.k': 'infinite-gas-spec.k',
    'functional/evm-int-simplifications-spec.k': 'evm-int-simplifications-spec.k',
    'functional/int-simplifications-spec.k': 'int-simplifications-spec.k',
    'functional/lemmas-no-smt-spec.k': 'lemmas-no-smt-spec.k',
    'functional/lemmas-spec.k': 'lemmas-spec.k',
    'functional/abi-spec.k': 'abi-spec.k',
    'functional/merkle-spec.k': 'merkle-spec.k',
    'functional/storageRoot-spec.k': 'storageRoot-spec.k',
    'mcd/functional-spec.k': 'functional-spec.k',
    'opcodes/evm-optimizations-spec.md': 'evm-optimizations-spec.md',
}

KOMPILE_MAIN_MODULE: Final = {
    'benchmarks/functional-spec.k': 'FUNCTIONAL-SPEC-SYNTAX',
    'bihu/functional-spec.k': 'FUNCTIONAL-SPEC-SYNTAX',
    'erc20/functional-spec.k': 'FUNCTIONAL-SPEC-SYNTAX',
    'mcd/functional-spec.k': 'FUNCTIONAL-SPEC-SYNTAX',
    'opcodes/evm-optimizations-spec.md': 'EVM-OPTIMIZATIONS-SPEC-LEMMAS',
}


class Target(NamedTuple):
    main_file: Path
    main_module_name: str

    @property
    def id(self) -> str:
        """
        The target's id is the two trailing path segments and the main module name
        """
        return f'{self.main_file.parts[-2]}-{self.main_file.stem}-{self.main_module_name}'

    def __call__(self, output_dir: Path) -> Path:
        return kevm_kompile(
            output_dir=output_dir,
            target=KompileTarget.HASKELL,
            main_file=self.main_file,
            main_module=self.main_module_name,
            syntax_module=self.main_module_name,
            debug=True,
        )


@pytest.fixture(scope='module')
def target_dir(kompiled_targets_dir: Path | None, tmp_path_factory: TempPathFactory) -> Path:
    if kompiled_targets_dir:
        kompiled_targets_dir.mkdir(parents=True, exist_ok=True)
        return kompiled_targets_dir

    return tmp_path_factory.mktemp('kompiled')


@pytest.fixture(scope='module')
def kompiled_target_for(target_dir: Path) -> Callable[[Path], Path]:
    """
    Generate a function that returns a path to the kompiled defintion for a given K spec. Invoke `kompile` only if no kompiled directory is cached for the spec.
    """

    def kompile(spec_file: Path) -> Path:
        target = _target_for_spec(spec_file)
        lock_file = target_dir / f'{target.id}.lock'
        output_dir = target_dir / target.id
        with SoftFileLock(lock_file):
            if output_dir.exists():
                return output_dir
            return target(output_dir)

    return kompile


def _target_for_spec(spec_file: Path) -> Target:
    spec_file = spec_file.resolve()
    spec_id = str(spec_file.relative_to(SPEC_DIR))
    spec_root = SPEC_DIR / spec_file.relative_to(SPEC_DIR).parents[-2]
    main_file = spec_root / KOMPILE_MAIN_FILE.get(spec_id, 'verification.k')
    main_module_name = KOMPILE_MAIN_MODULE.get(spec_id, 'VERIFICATION')
    return Target(main_file, main_module_name)


@pytest.mark.parametrize(
    'spec_file',
    ALL_TESTS,
    ids=[str(spec_file.relative_to(SPEC_DIR)) for spec_file in ALL_TESTS],
)
def test_kompile_targets(
    spec_file: Path, kompiled_target_for: Callable[[Path], Path], kompiled_targets_dir: Path | None
) -> None:
    """
    This test function is intended to be used to pre-kompile all definitions,
    so that the actual proof tests do not need to do the actual compilation,
    which is disturbing performance measurment.

    To achieve the desired caching, this test should be run like this:
    pytest src/tests/integration/test_prove.py::test_kompile_targets --kompiled-targets-dir ./prekompiled

    This test will be skipped if no --kompiled-targets-dir option is given
    """
    if not kompiled_targets_dir or spec_file in FAILING_BOOSTER_TESTS:
        pytest.skip()

    kompiled_target_for(spec_file)


# ---------
# Pyk tests
# ---------


class TParams:
    main_claim_id: str | None
    leaf_number: int | None
    break_on_calls: bool

    def __init__(
        self, main_claim_id: str | None = None, leaf_number: int | None = None, break_on_calls: bool = False
    ) -> None:
        self.main_claim_id = main_claim_id
        self.leaf_number = leaf_number
        self.break_on_calls = break_on_calls


TEST_PARAMS: dict[str, TParams] = {
    'mcd/vat-slip-pass-rough-spec.k': TParams(
        main_claim_id='VAT-SLIP-PASS-ROUGH-SPEC.Vat.slip.pass.rough',
        leaf_number=1,
    ),
}


for KONTROL_TEST in KONTROL_TESTS:
    TEST_PARAMS[f'kontrol/{KONTROL_TEST.name}'] = TParams(break_on_calls=True)  # noqa: B909


def leaf_number(proof: APRProof) -> int:
    non_target_leaves = [nd for nd in proof.kcfg.leaves if not proof.is_target(nd.id)]
    return len(non_target_leaves) + len(proof.kcfg.predecessors(proof.target))


@pytest.mark.parametrize(
    'spec_file',
    ALL_TESTS,
    ids=[str(spec_file.relative_to(SPEC_DIR)) for spec_file in ALL_TESTS],
)
def test_pyk_prove(
    spec_file: Path,
    kompiled_target_for: Callable[[Path], Path],
    tmp_path: Path,
    caplog: LogCaptureFixture,
<<<<<<< HEAD
    use_booster: bool,
    use_booster_dev: bool,
=======
    no_use_booster: bool,
>>>>>>> 20a29241
    bug_report: BugReport | None,
    spec_name: str | None,
) -> None:
    caplog.set_level(logging.INFO)

    if (no_use_booster and spec_file in FAILING_PYK_TESTS) or (
        not no_use_booster and spec_file in FAILING_BOOSTER_TESTS
    ):
        pytest.skip()

    if spec_name is not None and str(spec_file).find(spec_name) < 0:
        pytest.skip()

    # Given
    log_file = tmp_path / 'log.txt'
    use_directory = tmp_path / 'kprove'
    use_directory.mkdir()

    # When
    try:
        definition_dir = kompiled_target_for(spec_file)
        name = str(spec_file.relative_to(SPEC_DIR))
        break_on_calls = name in TEST_PARAMS and TEST_PARAMS[name].break_on_calls
        options = ProveOptions(
            {
                'spec_file': spec_file,
                'definition_dir': definition_dir,
                'includes': [str(include_dir) for include_dir in config.INCLUDE_DIRS],
                'save_directory': use_directory,
                'md_selector': 'foo',  # TODO Ignored flag, this is to avoid KeyError
<<<<<<< HEAD
                'use_booster': use_booster,
                'use_booster_dev': use_booster_dev,
=======
                'use_booster': not no_use_booster,
>>>>>>> 20a29241
                'bug_report': bug_report,
                'break_on_calls': break_on_calls,
            }
        )
        exec_prove(options=options)
        if name in TEST_PARAMS:
            params = TEST_PARAMS[name]
            if params.leaf_number is not None and params.main_claim_id is not None:
                apr_proof = APRProof.read_proof_data(
                    proof_dir=use_directory,
                    id=params.main_claim_id,
                )
                expected_leaf_number = params.leaf_number
                actual_leaf_number = leaf_number(apr_proof)
                assert expected_leaf_number == actual_leaf_number
    except BaseException:
        raise
    finally:
        log_file.write_text(caplog.text)


# ------------
# Legacy tests
# ------------


PROVE_ARGS: Final[dict[str, Any]] = {
    'functional/lemmas-no-smt-spec.k': {
        'haskell_args': ['--smt=none'],
    },
}


@pytest.mark.parametrize(
    'spec_file',
    FAILING_PYK_TESTS,
    ids=[str(spec_file.relative_to(SPEC_DIR)) for spec_file in FAILING_PYK_TESTS],
)
def test_kprove_prove(
    spec_file: Path,
    kompiled_target_for: Callable[[Path], Path],
    tmp_path: Path,
    caplog: LogCaptureFixture,
    bug_report: BugReport | None,
) -> None:
    caplog.set_level(logging.INFO)

    if spec_file in FAILING_TESTS:
        pytest.skip()

    # Given
    spec_id = str(spec_file.relative_to(SPEC_DIR))
    args = PROVE_ARGS.get(spec_id, {})
    if 'haskell_args' not in args:
        args['haskell_args'] = []
    args['haskell_args'] += ['--smt-timeout', '300']
    args['haskell_args'] += ['--smt-retry-limit', '10']

    log_file = tmp_path / 'log.txt'
    use_directory = tmp_path / 'kprove'
    use_directory.mkdir()

    # When
    try:
        definition_dir = kompiled_target_for(spec_file)
        kevm = KEVM(definition_dir, use_directory=use_directory)
        actual = kevm.prove(spec_file=spec_file, include_dirs=list(config.INCLUDE_DIRS), **args)
    except BaseException:
        raise
    finally:
        log_file.write_text(caplog.text)

    # Then
    assert len(actual) == 1
    assert is_top(actual[0].kast, weak=True)<|MERGE_RESOLUTION|>--- conflicted
+++ resolved
@@ -243,12 +243,8 @@
     kompiled_target_for: Callable[[Path], Path],
     tmp_path: Path,
     caplog: LogCaptureFixture,
-<<<<<<< HEAD
-    use_booster: bool,
+    no_use_booster: bool,
     use_booster_dev: bool,
-=======
-    no_use_booster: bool,
->>>>>>> 20a29241
     bug_report: BugReport | None,
     spec_name: str | None,
 ) -> None:
@@ -279,12 +275,8 @@
                 'includes': [str(include_dir) for include_dir in config.INCLUDE_DIRS],
                 'save_directory': use_directory,
                 'md_selector': 'foo',  # TODO Ignored flag, this is to avoid KeyError
-<<<<<<< HEAD
-                'use_booster': use_booster,
+                'use_booster': not no_use_booster,
                 'use_booster_dev': use_booster_dev,
-=======
-                'use_booster': not no_use_booster,
->>>>>>> 20a29241
                 'bug_report': bug_report,
                 'break_on_calls': break_on_calls,
             }
