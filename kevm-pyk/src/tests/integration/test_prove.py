--- conflicted
+++ resolved
@@ -339,13 +339,8 @@
         tmp_path,
         caplog,
         no_use_booster,
-<<<<<<< HEAD
-        True,
-        use_booster_dev,
-=======
         force_sequential=True,
         use_booster_dev=use_booster_dev,
->>>>>>> 2ff31fbc
         bug_report=bug_report,
         spec_name=spec_name,
     )
@@ -372,13 +367,8 @@
         tmp_path,
         caplog,
         no_use_booster,
-<<<<<<< HEAD
-        True,
-        use_booster_dev,
-=======
         force_sequential=True,
         use_booster_dev=use_booster_dev,
->>>>>>> 2ff31fbc
         bug_report=bug_report,
         spec_name=spec_name,
         workers=8,
@@ -397,15 +387,9 @@
             kompiled_target_for,
             tmp_path,
             caplog,
-<<<<<<< HEAD
-            False,
-            True,
-            False,
-=======
             no_use_booster=False,
             force_sequential=True,
             use_booster_dev=False,
->>>>>>> 2ff31fbc
             bug_report=bug_report,
             spec_name=None,
             workers=8,
