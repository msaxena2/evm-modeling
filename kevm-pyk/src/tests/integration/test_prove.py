from __future__ import annotations

import dataclasses
import logging
import sys
from typing import TYPE_CHECKING, NamedTuple

import pytest
from pyk.cterm import CTerm
from pyk.proof.reachability import APRProof

from kevm_pyk import config, kdist
from kevm_pyk.__main__ import exec_prove
from kevm_pyk.kevm import KEVM
from kevm_pyk.kompile import KompileTarget, kevm_kompile, lib_ccopts

from ..utils import REPO_ROOT

if TYPE_CHECKING:
    from collections.abc import Callable
    from pathlib import Path
    from typing import Any, Final

    from pyk.utils import BugReport
    from pytest import LogCaptureFixture, TempPathFactory


sys.setrecursionlimit(10**8)

TEST_DIR: Final = REPO_ROOT / 'tests'
SPEC_DIR: Final = TEST_DIR / 'specs'


# -------------------
# Test specifications
# -------------------


def spec_files(dir_name: str, glob: str) -> tuple[Path, ...]:
    test_dir = SPEC_DIR / dir_name
    res = tuple(test_dir.glob(glob))
    assert res
    return res


BENCHMARK_TESTS: Final = spec_files('benchmarks', '*-spec.k')
FUNCTIONAL_TESTS: Final = spec_files('functional', '*-spec.k')
OPCODES_TESTS: Final = spec_files('opcodes', '*-spec.k')
ERC20_TESTS: Final = spec_files('erc20', '*/*-spec.k')
BIHU_TESTS: Final = spec_files('bihu', '*-spec.k')
EXAMPLES_TESTS: Final = spec_files('examples', '*-spec.k') + spec_files('examples', '*-spec.md')
MCD_TESTS: Final = spec_files('mcd', '*-spec.k')
OPTIMIZATION_TESTS: Final = (SPEC_DIR / 'opcodes/evm-optimizations-spec.md',)

ALL_TESTS: Final = sum(
    [
        BENCHMARK_TESTS,
        FUNCTIONAL_TESTS,
        OPCODES_TESTS,
        ERC20_TESTS,
        BIHU_TESTS,
        EXAMPLES_TESTS,
        MCD_TESTS,
        OPTIMIZATION_TESTS,
    ],
    (),
)


def exclude_list(exclude_file: Path) -> list[Path]:
    res = [REPO_ROOT / test_path for test_path in exclude_file.read_text().splitlines()]
    assert res
    return res


FAILING_PYK_TESTS: Final = exclude_list(TEST_DIR / 'failing-symbolic.pyk')
FAILING_BOOSTER_TESTS: Final = exclude_list(TEST_DIR / 'failing-symbolic.haskell-booster')
FAILING_TESTS: Final = exclude_list(TEST_DIR / 'failing-symbolic.haskell')


# -----------
# Kompilation
# -----------


KOMPILE_MAIN_FILE: Final = {
    'benchmarks/functional-spec.k': 'functional-spec.k',
    'bihu/functional-spec.k': 'functional-spec.k',
    'examples/solidity-code-spec.md': 'solidity-code-spec.md',
    'examples/erc20-spec.md': 'erc20-spec.md',
    'examples/erc721-spec.md': 'erc721-spec.md',
    'examples/storage-spec.md': 'storage-spec.md',
    'examples/sum-to-n-spec.k': 'sum-to-n-spec.k',
    'examples/sum-to-n-foundry-spec.k': 'sum-to-n-foundry-spec.k',
    'functional/infinite-gas-spec.k': 'infinite-gas-spec.k',
    'functional/evm-int-simplifications-spec.k': 'evm-int-simplifications-spec.k',
    'functional/int-simplifications-spec.k': 'int-simplifications-spec.k',
    'functional/lemmas-no-smt-spec.k': 'lemmas-no-smt-spec.k',
    'functional/lemmas-spec.k': 'lemmas-spec.k',
    'functional/merkle-spec.k': 'merkle-spec.k',
    'functional/storageRoot-spec.k': 'storageRoot-spec.k',
    'mcd/functional-spec.k': 'functional-spec.k',
    'opcodes/evm-optimizations-spec.md': 'evm-optimizations-spec.md',
}

KOMPILE_MAIN_MODULE: Final = {
    'benchmarks/functional-spec.k': 'FUNCTIONAL-SPEC-SYNTAX',
    'opcodes/evm-optimizations-spec.md': 'EVM-OPTIMIZATIONS-SPEC-LEMMAS',
}


class Target(NamedTuple):
    main_file: Path
    main_module_name: str
    use_booster: bool

    def __call__(self, output_dir: Path) -> Path:
        definition_subdir = 'kompiled' if not self.use_booster else 'kompiled-booster'
        definition_dir = output_dir / definition_subdir
<<<<<<< HEAD
=======
        plugin_dir = kdist.get('evm-semantics.plugin') if self.use_booster else None
>>>>>>> 0b6d468e
        target = KompileTarget.HASKELL if not self.use_booster else KompileTarget.HASKELL_BOOSTER
        ccopts = lib_ccopts(kdist.get('plugin')) if self.use_booster else []
        return kevm_kompile(
            output_dir=definition_dir,
            target=target,
            main_file=self.main_file,
            main_module=self.main_module_name,
            syntax_module=self.main_module_name,
            includes=[],
            ccopts=ccopts,
            debug=True,
        )


@pytest.fixture(scope='module')
def kompiled_target_for(tmp_path_factory: TempPathFactory) -> Callable[[Path, bool], Path]:
    cache_dir = tmp_path_factory.mktemp('target')
    cache: dict[Target, Path] = {}

    def kompile(spec_file: Path, use_booster: bool) -> Path:
        target = _target_for_spec(spec_file, use_booster=use_booster)

        if target not in cache:
            output_dir = cache_dir / f'{target.main_file.stem}-{len(cache)}'
            output_dir.mkdir()
            cache[target] = target(output_dir)

        return cache[target]

    return kompile


def _target_for_spec(spec_file: Path, use_booster: bool) -> Target:
    spec_file = spec_file.resolve()
    spec_id = str(spec_file.relative_to(SPEC_DIR))
    spec_root = SPEC_DIR / spec_file.relative_to(SPEC_DIR).parents[-2]
    main_file = spec_root / KOMPILE_MAIN_FILE.get(spec_id, 'verification.k')
    main_module_name = KOMPILE_MAIN_MODULE.get(spec_id, 'VERIFICATION')
    return Target(main_file, main_module_name, use_booster)


# ---------
# Pyk tests
# ---------


@dataclasses.dataclass(frozen=True)
class TParams:
    main_claim_id: str
    leaf_number: int | None


TEST_PARAMS: dict[str, TParams] = {
    r'mcd/vat-slip-pass-rough-spec.k': TParams(
        main_claim_id='VAT-SLIP-PASS-ROUGH-SPEC.Vat.slip.pass.rough', leaf_number=1
    )
}


def leaf_number(proof: APRProof) -> int:
    non_target_leaves = [nd for nd in proof.kcfg.leaves if not proof.is_target(nd.id)]
    return len(non_target_leaves) + len(proof.kcfg.predecessors(proof.target))


@pytest.mark.parametrize(
    'spec_file',
    ALL_TESTS,
    ids=[str(spec_file.relative_to(SPEC_DIR)) for spec_file in ALL_TESTS],
)
def test_pyk_prove(
    spec_file: Path,
    kompiled_target_for: Callable[[Path, bool], Path],
    tmp_path: Path,
    caplog: LogCaptureFixture,
    use_booster: bool,
    bug_report: BugReport | None,
) -> None:
    caplog.set_level(logging.INFO)

    if (not use_booster and spec_file in FAILING_PYK_TESTS) or (use_booster and spec_file in FAILING_BOOSTER_TESTS):
        pytest.skip()

    # Given
    log_file = tmp_path / 'log.txt'
    use_directory = tmp_path / 'kprove'
    use_directory.mkdir()

    # When
    try:
        definition_dir = kompiled_target_for(spec_file, use_booster)
        exec_prove(
            spec_file=spec_file,
            definition_dir=definition_dir,
            includes=[str(include_dir) for include_dir in config.INCLUDE_DIRS],
            save_directory=use_directory,
            smt_timeout=300,
            smt_retry_limit=10,
            md_selector='foo',  # TODO Ignored flag, this is to avoid KeyError
            use_booster=use_booster,
            bug_report=bug_report,
        )
        name = str(spec_file.relative_to(SPEC_DIR))
        if name in TEST_PARAMS:
            params = TEST_PARAMS[name]
            apr_proof = APRProof.read_proof_data(
                proof_dir=use_directory,
                id=params.main_claim_id,
            )
            expected_leaf_number = params.leaf_number
            actual_leaf_number = leaf_number(apr_proof)
            assert expected_leaf_number == actual_leaf_number
    except BaseException:
        raise
    finally:
        log_file.write_text(caplog.text)


# ------------
# Legacy tests
# ------------


PROVE_ARGS: Final[dict[str, Any]] = {
    'functional/lemmas-no-smt-spec.k': {
        'haskell_args': ['--smt=none'],
    },
}


@pytest.mark.parametrize(
    'spec_file',
    FAILING_PYK_TESTS,
    ids=[str(spec_file.relative_to(SPEC_DIR)) for spec_file in FAILING_PYK_TESTS],
)
def test_kprove_prove(
    spec_file: Path,
    kompiled_target_for: Callable[[Path, bool], Path],
    tmp_path: Path,
    caplog: LogCaptureFixture,
    bug_report: BugReport | None,
) -> None:
    caplog.set_level(logging.INFO)

    if spec_file in FAILING_TESTS:
        pytest.skip()

    # Given
    spec_id = str(spec_file.relative_to(SPEC_DIR))
    args = PROVE_ARGS.get(spec_id, {})
    if 'haskell_args' not in args:
        args['haskell_args'] = []
    args['haskell_args'] += ['--smt-timeout', '300']
    args['haskell_args'] += ['--smt-retry-limit', '10']

    log_file = tmp_path / 'log.txt'
    use_directory = tmp_path / 'kprove'
    use_directory.mkdir()

    # When
    try:
        definition_dir = kompiled_target_for(spec_file, False)
        kevm = KEVM(definition_dir, use_directory=use_directory)
        actual = kevm.prove(spec_file=spec_file, include_dirs=list(config.INCLUDE_DIRS), **args)
    except BaseException:
        raise
    finally:
        log_file.write_text(caplog.text)

    # Then
    assert len(actual) == 1
    assert CTerm._is_top(actual[0].kast)<|MERGE_RESOLUTION|>--- conflicted
+++ resolved
@@ -117,12 +117,8 @@
     def __call__(self, output_dir: Path) -> Path:
         definition_subdir = 'kompiled' if not self.use_booster else 'kompiled-booster'
         definition_dir = output_dir / definition_subdir
-<<<<<<< HEAD
-=======
-        plugin_dir = kdist.get('evm-semantics.plugin') if self.use_booster else None
->>>>>>> 0b6d468e
         target = KompileTarget.HASKELL if not self.use_booster else KompileTarget.HASKELL_BOOSTER
-        ccopts = lib_ccopts(kdist.get('plugin')) if self.use_booster else []
+        ccopts = lib_ccopts(kdist.get('evm-semantics.plugin')) if self.use_booster else []
         return kevm_kompile(
             output_dir=definition_dir,
             target=target,
