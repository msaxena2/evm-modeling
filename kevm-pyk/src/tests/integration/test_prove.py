from __future__ import annotations

import logging
import sys
from typing import TYPE_CHECKING, NamedTuple

import pytest
from pyk.cterm import CTerm

from kevm_pyk import config
from kevm_pyk.__main__ import exec_prove
from kevm_pyk.kevm import KEVM
from kevm_pyk.kompile import KompileTarget, kevm_kompile

from ..utils import REPO_ROOT
from .utils import TEST_DATA_DIR, gen_bin_runtime

if TYPE_CHECKING:
    from collections.abc import Callable
    from pathlib import Path
    from typing import Any, Final

    from pytest import LogCaptureFixture, TempPathFactory


sys.setrecursionlimit(10**8)

TEST_DIR: Final = REPO_ROOT / 'tests'
SPEC_DIR: Final = TEST_DIR / 'specs'


# -------------------
# Test specifications
# -------------------


def spec_files(dir_name: str, glob: str) -> tuple[Path, ...]:
    test_dir = SPEC_DIR / dir_name
    res = tuple(test_dir.glob(glob))
    assert res
    return res


BENCHMARK_TESTS: Final = spec_files('benchmarks', '*-spec.k')
FUNCTIONAL_TESTS: Final = spec_files('functional', '*-spec.k')
OPCODES_TESTS: Final = spec_files('opcodes', '*-spec.k')
ERC20_TESTS: Final = spec_files('erc20', '*/*-spec.k')
BIHU_TESTS: Final = spec_files('bihu', '*-spec.k')
EXAMPLES_TESTS: Final = spec_files('examples', '*-spec.k') + spec_files('examples', '*-spec.md')
MCD_TESTS: Final = spec_files('mcd', '*-spec.k')
OPTIMIZATION_TESTS: Final = (SPEC_DIR / 'opcodes/evm-optimizations-spec.md',)

ALL_TESTS: Final = sum(
    [
        BENCHMARK_TESTS,
        FUNCTIONAL_TESTS,
        OPCODES_TESTS,
        ERC20_TESTS,
        BIHU_TESTS,
        EXAMPLES_TESTS,
        MCD_TESTS,
        OPTIMIZATION_TESTS,
    ],
    (),
)


def exclude_list(exclude_file: Path) -> list[Path]:
    res = [REPO_ROOT / test_path for test_path in exclude_file.read_text().splitlines()]
    assert res
    return res


FAILING_PYK_TESTS: Final = exclude_list(TEST_DIR / 'failing-symbolic.pyk')
FAILING_BOOSTER_TESTS: Final = exclude_list(TEST_DIR / 'failing-symbolic.haskell-booster')
SLOW_TESTS: Final = exclude_list(TEST_DIR / 'slow.haskell')
FAILING_TESTS: Final = exclude_list(TEST_DIR / 'failing-symbolic.haskell')


# -----------
# Kompilation
# -----------


KOMPILE_MAIN_FILE: Final = {
    'benchmarks/functional-spec.k': 'functional-spec.k',
    'bihu/functional-spec.k': 'functional-spec.k',
    'examples/solidity-code-spec.md': 'solidity-code-spec.md',
    'examples/erc20-spec.md': 'erc20-spec.md',
    'examples/erc721-spec.md': 'erc721-spec.md',
    'examples/storage-spec.md': 'storage-spec.md',
    'examples/sum-to-n-spec.k': 'sum-to-n-spec.k',
    'examples/sum-to-n-foundry-spec.k': 'sum-to-n-foundry-spec.k',
    'functional/infinite-gas-spec.k': 'infinite-gas-spec.k',
    'functional/evm-int-simplifications-spec.k': 'evm-int-simplifications-spec.k',
    'functional/int-simplifications-spec.k': 'int-simplifications-spec.k',
    'functional/lemmas-no-smt-spec.k': 'lemmas-no-smt-spec.k',
    'functional/lemmas-spec.k': 'lemmas-spec.k',
    'functional/merkle-spec.k': 'merkle-spec.k',
    'functional/storageRoot-spec.k': 'storageRoot-spec.k',
    'mcd/functional-spec.k': 'functional-spec.k',
    'opcodes/evm-optimizations-spec.md': 'evm-optimizations-spec.md',
}

KOMPILE_MAIN_MODULE: Final = {
    'benchmarks/functional-spec.k': 'FUNCTIONAL-SPEC-SYNTAX',
    'bihu/functional-spec.k': 'FUNCTIONAL-SPEC-SYNTAX',
    'erc20/functional-spec.k': 'FUNCTIONAL-SPEC-SYNTAX',
    'mcd/functional-spec.k': 'FUNCTIONAL-SPEC-SYNTAX',
    'opcodes/evm-optimizations-spec.md': 'EVM-OPTIMIZATIONS-SPEC-LEMMAS',
}

KOMPILE_CONTRACT: Final = {
    'examples/erc20-spec.md': TEST_DATA_DIR / 'examples/ERC20.sol',
    'examples/erc721-spec.md': TEST_DATA_DIR / 'examples/ERC721.sol',
    'examples/storage-spec.md': TEST_DATA_DIR / 'examples/Storage.sol',
}


class Target(NamedTuple):
    main_file: Path
    main_module_name: str
    contract_file: Path | None
    use_booster: bool

    def __call__(self, output_dir: Path) -> KompiledTarget:
        definition_subdir = 'kompiled' if not self.use_booster else 'kompiled-booster'
        definition_dir = output_dir / definition_subdir

        include_dir: Path | None
        if self.contract_file:
            include_dir = output_dir / 'include'
            include_dir.mkdir()
            gen_bin_runtime(self.contract_file, output_dir=include_dir)
        else:
            include_dir = None

        result = KompiledTarget(definition_dir, include_dir)
        target = KompileTarget.HASKELL if not self.use_booster else KompileTarget.HASKELL_BOOSTER

        kevm_kompile(
            output_dir=definition_dir,
            target=target,
            main_file=self.main_file,
            main_module=self.main_module_name,
            syntax_module=self.main_module_name,
            includes=result.includes,
            debug=True,
        )

        return result


class KompiledTarget(NamedTuple):
    definition_dir: Path
    include_dir: Path | None

    @property
    def include_dirs(self) -> list[Path]:
        if self.include_dir:
            return [self.include_dir]
        return []

    @property
    def includes(self) -> list[str]:
        return [str(include_dir) for include_dir in self.include_dirs]


@pytest.fixture(scope='module')
def kompiled_target_for(tmp_path_factory: TempPathFactory) -> Callable[[Path, bool], KompiledTarget]:
    cache_dir = tmp_path_factory.mktemp('target')
    cache: dict[Target, KompiledTarget] = {}

    def kompile(spec_file: Path, use_booster: bool) -> KompiledTarget:
        target = _target_for_spec(spec_file, use_booster=use_booster)

        if target not in cache:
            output_dir = cache_dir / f'{target.main_file.stem}-{len(cache)}'
            output_dir.mkdir()
            cache[target] = target(output_dir)

        return cache[target]

    return kompile


def _target_for_spec(spec_file: Path, use_booster: bool) -> Target:
    spec_file = spec_file.resolve()
    spec_id = str(spec_file.relative_to(SPEC_DIR))
    spec_root = SPEC_DIR / spec_file.relative_to(SPEC_DIR).parents[-2]
    main_file = spec_root / KOMPILE_MAIN_FILE.get(spec_id, 'verification.k')
    main_module_name = KOMPILE_MAIN_MODULE.get(spec_id, 'VERIFICATION')

    main_id = str(main_file.relative_to(SPEC_DIR))
    contract_file = KOMPILE_CONTRACT.get(main_id)

    return Target(main_file, main_module_name, contract_file, use_booster)


# ---------
# Pyk tests
# ---------


SKIPPED_PYK_TESTS: Final = set().union(SLOW_TESTS, FAILING_TESTS, FAILING_PYK_TESTS)
SKIPPED_PYK_BOOSTER_TESTS: Final = set().union(SLOW_TESTS, FAILING_TESTS, FAILING_PYK_TESTS, FAILING_BOOSTER_TESTS)


@pytest.mark.parametrize(
    'spec_file',
    ALL_TESTS,
    ids=[str(spec_file.relative_to(SPEC_DIR)) for spec_file in ALL_TESTS],
)
def test_pyk_prove(
    spec_file: Path,
    kompiled_target_for: Callable[[Path, bool], KompiledTarget],
    tmp_path: Path,
    caplog: LogCaptureFixture,
    use_booster: bool,
) -> None:
    caplog.set_level(logging.INFO)

    if spec_file in SKIPPED_PYK_TESTS or (use_booster and spec_file in SKIPPED_PYK_BOOSTER_TESTS):
        pytest.skip()

    # Given
    log_file = tmp_path / 'log.txt'
    use_directory = tmp_path / 'kprove'
    use_directory.mkdir()

    # When
    try:
        target = kompiled_target_for(spec_file, use_booster)
        exec_prove(
            spec_file=spec_file,
            definition_dir=target.definition_dir,
            includes=[str(config.INCLUDE_DIR)] + target.includes,  # TODO are target.includes required?
            save_directory=use_directory,
            smt_timeout=300,
            smt_retry_limit=10,
            md_selector='foo',  # TODO Ignored flag, this is to avoid KeyError
            use_booster=use_booster,
        )
    except BaseException:
        raise
    finally:
        log_file.write_text(caplog.text)


# ------------
# Legacy tests
# ------------


SKIPPED_LEGACY_TESTS: Final = set().union(SLOW_TESTS, FAILING_TESTS)


PROVE_ARGS: Final[dict[str, Any]] = {
    'functional/lemmas-no-smt-spec.k': {
        'haskell_args': ['--smt=none'],
    },
}


@pytest.mark.parametrize(
    'spec_file',
    FAILING_PYK_TESTS,
    ids=[str(spec_file.relative_to(SPEC_DIR)) for spec_file in FAILING_PYK_TESTS],
)
def test_legacy_prove(
    spec_file: Path,
    kompiled_target_for: Callable[[Path, bool], KompiledTarget],
    tmp_path: Path,
    caplog: LogCaptureFixture,
) -> None:
    caplog.set_level(logging.INFO)

    if spec_file in SKIPPED_LEGACY_TESTS:
        pytest.skip()

    # Given
    spec_id = str(spec_file.relative_to(SPEC_DIR))
    args = PROVE_ARGS.get(spec_id, {})
    if 'haskell_args' not in args:
        args['haskell_args'] = []
    args['haskell_args'] += ['--smt-timeout', '300']
    args['haskell_args'] += ['--smt-retry-limit', '10']

    log_file = tmp_path / 'log.txt'
    use_directory = tmp_path / 'kprove'
    use_directory.mkdir()

    # When
    try:
        target = kompiled_target_for(spec_file, False)
        kevm = KEVM(target.definition_dir, use_directory=use_directory)
        actual = kevm.prove(spec_file=spec_file, include_dirs=[config.INCLUDE_DIR] + target.include_dirs, **args)
    except BaseException:
        raise
    finally:
        log_file.write_text(caplog.text)

    assert len(actual) == 1

    # Then
<<<<<<< HEAD
=======
    assert len(actual) == 1
>>>>>>> de1182a2
    assert CTerm._is_top(actual[0].kast)<|MERGE_RESOLUTION|>--- conflicted
+++ resolved
@@ -300,11 +300,6 @@
     finally:
         log_file.write_text(caplog.text)
 
+    # Then
     assert len(actual) == 1
-
-    # Then
-<<<<<<< HEAD
-=======
-    assert len(actual) == 1
->>>>>>> de1182a2
     assert CTerm._is_top(actual[0].kast)