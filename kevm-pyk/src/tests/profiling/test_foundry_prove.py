from __future__ import annotations

import sys
from distutils.dir_util import copy_tree
from typing import TYPE_CHECKING

from pyk.utils import run_process

<<<<<<< HEAD
from kevm_pyk.foundry import foundry_kompile, foundry_prove
=======
from kevm_pyk import config
from kontrol.foundry import foundry_kompile, foundry_prove
>>>>>>> a8353364

from .utils import TEST_DATA_DIR

if TYPE_CHECKING:
    from pathlib import Path
    from typing import Final

    from pyk.testing import Profiler


sys.setrecursionlimit(10**7)


FORGE_STD_REF: Final = '27e14b7'


def test_foundy_prove(profile: Profiler, use_booster: bool, tmp_path: Path) -> None:
    foundry_root = tmp_path / 'foundry'

    _forge_build(foundry_root)

    with profile('kompile.prof', sort_keys=('cumtime', 'tottime'), limit=15):
        foundry_kompile(
            foundry_root=foundry_root,
            includes=(),
            llvm_library=use_booster,
        )

    with profile('prove.prof', sort_keys=('cumtime', 'tottime'), limit=100):
        foundry_prove(
            foundry_root,
            tests=['AssertTest.test_revert_branch'],
            simplify_init=False,
            smt_timeout=125,
            smt_retry_limit=4,
            counterexample_info=True,
            use_booster=use_booster,
        )


def _forge_build(target_dir: Path) -> None:
    copy_tree(str(TEST_DATA_DIR / 'foundry'), str(target_dir))
    run_process(['forge', 'install', '--no-git', f'foundry-rs/forge-std@{FORGE_STD_REF}'], cwd=target_dir)
    run_process(['forge', 'build'], cwd=target_dir)<|MERGE_RESOLUTION|>--- conflicted
+++ resolved
@@ -6,12 +6,7 @@
 
 from pyk.utils import run_process
 
-<<<<<<< HEAD
-from kevm_pyk.foundry import foundry_kompile, foundry_prove
-=======
-from kevm_pyk import config
 from kontrol.foundry import foundry_kompile, foundry_prove
->>>>>>> a8353364
 
 from .utils import TEST_DATA_DIR
 
