from __future__ import annotations

import json
import logging
import os
import re
import shutil
import sys
from functools import cached_property
from os import listdir
from pathlib import Path
from subprocess import CalledProcessError
from typing import TYPE_CHECKING

import tomlkit
from pathos.pools import ProcessPool  # type: ignore
from pyk.cterm import CTerm
from pyk.kast.inner import KApply, KSequence, KSort, KToken, KVariable, Subst
from pyk.kast.manip import free_vars, minimize_term
from pyk.kast.outer import KDefinition, KFlatModule, KImport, KRequire
from pyk.kcfg import KCFG
from pyk.prelude.bytes import bytesToken
from pyk.prelude.k import GENERATED_TOP_CELL
from pyk.prelude.kbool import FALSE, notBool
from pyk.prelude.kint import INT, intToken
from pyk.prelude.ml import mlEqualsTrue
from pyk.proof.proof import Proof
from pyk.proof.reachability import APRBMCProof, APRProof
from pyk.proof.show import APRBMCProofNodePrinter, APRProofNodePrinter, APRProofShow
from pyk.utils import ensure_dir_path, hash_str, run_process, single, unique

from kevm_pyk.kevm import KEVM, KEVMNodePrinter, KEVMSemantics
from kevm_pyk.utils import (
    KDefinition__expand_macros,
    abstract_cell_vars,
    byte_offset_to_lines,
    constraints_for,
    kevm_prove,
    legacy_explore,
    print_failure_info,
    print_model,
)

from .solc_to_k import Contract, contract_to_main_module, contract_to_verification_module

if TYPE_CHECKING:
    from collections.abc import Iterable
    from typing import Any, Final

    from pyk.kast.inner import KInner
    from pyk.kcfg import KCFGExplore
    from pyk.kcfg.kcfg import NodeIdLike
    from pyk.kcfg.tui import KCFGElem
    from pyk.proof.show import NodePrinter
    from pyk.utils import BugReport

_LOGGER: Final = logging.getLogger(__name__)


class Foundry:
    _root: Path
    _toml: dict[str, Any]
    _bug_report: BugReport | None

    class Sorts:
        FOUNDRY_CELL: Final = KSort('FoundryCell')

    def __init__(
        self,
        foundry_root: Path,
        bug_report: BugReport | None = None,
    ) -> None:
        self._root = foundry_root
        with (foundry_root / 'foundry.toml').open('rb') as f:
            self._toml = tomlkit.load(f)
        self._bug_report = bug_report

    @property
    def profile(self) -> dict[str, Any]:
        profile_name = os.getenv('FOUNDRY_PROFILE', default='default')
        return self._toml['profile'][profile_name]

    @property
    def out(self) -> Path:
        return self._root / self.profile.get('out', '')

    @property
    def proofs_dir(self) -> Path:
        return self.out / 'proofs'

    @property
    def proofs_index(self) -> Path:
        return self.proofs_dir / 'index.json'

    @property
    def digest_file(self) -> Path:
        return self.out / 'digest'

    @property
    def kompiled(self) -> Path:
        return self.out / 'kompiled'

    @property
    def llvm_library(self) -> Path:
        return self.kompiled / 'llvm-library'

    @property
    def main_file(self) -> Path:
        return self.kompiled / 'foundry.k'

    @cached_property
    def kevm(self) -> KEVM:
        use_directory = self.out / 'tmp'
        ensure_dir_path(use_directory)
        return KEVM(
            definition_dir=self.kompiled,
            main_file=self.main_file,
            use_directory=use_directory,
            bug_report=self._bug_report,
        )

    @cached_property
    def contracts(self) -> dict[str, Contract]:
        pattern = '*.sol/*.json'
        paths = self.out.glob(pattern)
        json_paths = [str(path) for path in paths]
        json_paths = [json_path for json_path in json_paths if not json_path.endswith('.metadata.json')]
        json_paths = sorted(json_paths)  # Must sort to get consistent output order on different platforms
        _LOGGER.info(f'Processing contract files: {json_paths}')
        _contracts: dict[str, Contract] = {}
        for json_path in json_paths:
            _LOGGER.debug(f'Processing contract file: {json_path}')
            contract_name = json_path.split('/')[-1]
            contract_json = json.loads(Path(json_path).read_text())
            contract_name = contract_name[0:-5] if contract_name.endswith('.json') else contract_name
            if _contracts.get(contract_name) is not None:
                raise RuntimeError('Project contains duplicated contract names that may clash in K definitions.')

            _contracts[contract_name] = Contract(contract_name, contract_json, foundry=True)
        return _contracts

    def mk_proofs_dir(self) -> None:
        self.proofs_dir.mkdir(exist_ok=True)
        try:
            self.proofs_index.open('x')
        except FileExistsError:
            pass

    def method_digest(self, contract_name: str, method_sig: str) -> str:
        return self.contracts[contract_name].method_by_sig[method_sig].digest

    @cached_property
    def digest(self) -> str:
        contract_digests = [self.contracts[c].digest for c in sorted(self.contracts)]
        return hash_str('\n'.join(contract_digests))

    def proof_digest(self, test_id: str) -> str:
        with open(self.proofs_index) as f:
            content = f.read()
            if content != '':
                try:
                    return json.loads(content)[test_id]['digest']
                except KeyError:
                    pass
            return ''

    def write_proof_digest(self, test_id: str) -> None:
        contract_name, test = test_id.split('.')
        if test == 'setUp()':
            method_sig = test
        else:
            method_sig, _ = test.split(':')
        if not self.proofs_index.exists():
            self.proofs_index.open('r+')
        content = self.proofs_index.read_text()
        if content != '':
            obj = json.loads(content)
        else:
            obj = {}
        if test_id not in content:
            obj[test_id] = {}
        foundry_digest = self.method_digest(contract_name, method_sig)
        obj[test_id]['digest'] = foundry_digest
        self.proofs_index.write_text(json.dumps(obj))

    @cached_property
    def llvm_dylib(self) -> Path | None:
        match sys.platform:
            case 'linux':
                dylib = self.llvm_library / 'interpreter.so'
            case 'darwin':
                dylib = self.llvm_library / 'interpreter.dylib'
            case _:
                raise ValueError('Unsupported platform: {sys.platform}')

        if dylib.exists():
            return dylib
        else:
            return None

    def up_to_date(self) -> bool:
        if not self.digest_file.exists():
            return False
        digest_dict = json.loads(self.digest_file.read_text())
        if 'foundry' not in digest_dict:
            digest_dict['foundry'] = ''
        self.digest_file.write_text(json.dumps(digest_dict))
        return digest_dict['foundry'] == self.digest

    def update_digest(self) -> None:
        digest_dict = {}
        if self.digest_file.exists():
            digest_dict = json.loads(self.digest_file.read_text())
        digest_dict['foundry'] = self.digest
        self.digest_file.write_text(json.dumps(digest_dict))

        _LOGGER.info(f'Updated Foundry digest file: {self.digest_file}')

    @cached_property
    def contract_ids(self) -> dict[int, str]:
        _contract_ids = {}
        for c in self.contracts.values():
            _contract_ids[c.contract_id] = c.name
        return _contract_ids

    def srcmap_data(self, contract_name: str, pc: int) -> tuple[Path, int, int] | None:
        if contract_name not in self.contracts:
            _LOGGER.info(f'Contract not found in Foundry project: {contract_name}')
        contract = self.contracts[contract_name]
        if pc not in contract.srcmap:
            _LOGGER.info(f'pc not found in srcmap for contract {contract_name}: {pc}')
            return None
        s, l, f, _, _ = contract.srcmap[pc]
        if f not in self.contract_ids:
            _LOGGER.info(f'Contract id not found in sourcemap data: {f}')
            return None
        src_contract = self.contracts[self.contract_ids[f]]
        src_contract_path = self._root / src_contract.contract_path
        src_contract_text = src_contract_path.read_text()
        _, start, end = byte_offset_to_lines(src_contract_text.split('\n'), s, l)
        return (src_contract_path, start, end)

    def solidity_src(self, contract_name: str, pc: int) -> Iterable[str]:
        srcmap_data = self.srcmap_data(contract_name, pc)
        if srcmap_data is None:
            return [f'No sourcemap data for contract at pc {contract_name}: {pc}']
        contract_path, start, end = srcmap_data
        if not (contract_path.exists() and contract_path.is_file()):
            return [f'No file at path for contract {contract_name}: {contract_path}']
        lines = contract_path.read_text().split('\n')
        prefix_lines = [f'   {l}' for l in lines[:start]]
        actual_lines = [f' | {l}' for l in lines[start:end]]
        suffix_lines = [f'   {l}' for l in lines[end:]]
        return prefix_lines + actual_lines + suffix_lines

    def short_info_for_contract(self, contract_name: str, cterm: CTerm) -> list[str]:
        ret_strs = self.kevm.short_info(cterm)
        _pc = cterm.cell('PC_CELL')
        if type(_pc) is KToken and _pc.sort == INT:
            srcmap_data = self.srcmap_data(contract_name, int(_pc.token))
            if srcmap_data is not None:
                path, start, end = srcmap_data
                ret_strs.append(f'src: {str(path)}:{start}:{end}')
        return ret_strs

    def custom_view(self, contract_name: str, element: KCFGElem) -> Iterable[str]:
        if type(element) is KCFG.Node:
            pc_cell = element.cterm.try_cell('PC_CELL')
            if type(pc_cell) is KToken and pc_cell.sort == INT:
                return self.solidity_src(contract_name, int(pc_cell.token))
        return ['NO DATA']

    def build(self) -> None:
        try:
            run_process(['forge', 'build', '--root', str(self._root)], logger=_LOGGER)
        except CalledProcessError as err:
            raise RuntimeError("Couldn't forge build!") from err

    @cached_property
    def all_tests(self) -> list[str]:
        return [
            f'{contract.name}.{method.signature}'
            for contract in self.contracts.values()
            if contract.name.endswith('Test')
            for method in contract.methods
            if method.name.startswith('test')
        ]

    @cached_property
    def all_non_tests(self) -> list[str]:
        return [
            f'{contract.name}.{method.signature}'
            for contract in self.contracts.values()
            for method in contract.methods
            if f'{contract.name}.{method.signature}' not in self.all_tests
        ]

    @staticmethod
    def _escape_brackets(regs: list[str]) -> list[str]:
        regs = [reg.replace('[', '\\[') for reg in regs]
        regs = [reg.replace(']', '\\]') for reg in regs]
        regs = [reg.replace('(', '\\(') for reg in regs]
        return [reg.replace(')', '\\)') for reg in regs]

    def matching_tests(self, tests: list[str], exclude_tests: list[str]) -> list[str]:
        all_tests = self.all_tests
        all_non_tests = self.all_non_tests
        matched_tests = set()
        unfound_tests: list[str] = []
        tests = self._escape_brackets(tests)
        exclude_tests = self._escape_brackets(exclude_tests)
        for t in tests:
            if not any(re.search(t, test) for test in (all_tests + all_non_tests)):
                unfound_tests.append(t)
        for test in all_tests:
            if any(re.search(t, test) for t in tests) and not any(re.search(t, test) for t in exclude_tests):
                matched_tests.add(test)
        for test in all_non_tests:
            if any(re.search(t, test) for t in tests) and not any(re.search(t, test) for t in exclude_tests):
                matched_tests.add(test)
        if unfound_tests:
            raise ValueError(f'Test identifiers not found: {set(unfound_tests)}')
        elif len(matched_tests) == 0:
            raise ValueError('No test matched the predicates')
        return list(matched_tests)

    def matching_sig(self, test: str) -> str:
        test_sigs = self.matching_tests([test], [])
        if len(test_sigs) != 1:
            raise ValueError(f'Found {test_sigs} matching tests, must specify one')
        return test_sigs[0]

    def unique_sig(self, test: str) -> tuple[str, str]:
        contract_name = test.split('.')[0]
        test_sig = self.matching_sig(test).split('.')[1]
        return (contract_name, test_sig)

    def get_test_id(self, test: str, id: str | None) -> str:
        matching_proofs = self.proofs_with_test(test)
        if not matching_proofs:
            raise ValueError(f'Found no matching proofs for {test}.')
        if id is None:
            if len(matching_proofs) > 1:
                raise ValueError(
                    f'Found {len(matching_proofs)} matching proofs for {test}. Use the --id flag to choose one.'
                )
            test_id = single(matching_proofs).id
            return test_id
        else:
            for proof in matching_proofs:
                if proof.id.endswith(id):
                    return proof.id
            raise ValueError('No proof matching this predicate.')

    @staticmethod
    def success(s: KInner, dst: KInner, r: KInner, c: KInner, e1: KInner, e2: KInner) -> KApply:
        return KApply('foundry_success', [s, dst, r, c, e1, e2])

    @staticmethod
    def fail(s: KInner, dst: KInner, r: KInner, c: KInner, e1: KInner, e2: KInner) -> KApply:
        return notBool(Foundry.success(s, dst, r, c, e1, e2))

    # address(uint160(uint256(keccak256("foundry default caller"))))

    @staticmethod
    def loc_FOUNDRY_FAILED() -> KApply:  # noqa: N802
        return KEVM.loc(
            KApply(
                'contract_access_field',
                [
                    KApply('FoundryCheat_FOUNDRY-ACCOUNTS_FoundryContract'),
                    KApply('Failed_FOUNDRY-ACCOUNTS_FoundryField'),
                ],
            )
        )

    @staticmethod
    def address_TEST_CONTRACT() -> KToken:  # noqa: N802
        return intToken(0x7FA9385BE102AC3EAC297483DD6233D62B3E1496)

    @staticmethod
    def address_CHEATCODE() -> KToken:  # noqa: N802
        return intToken(0x7109709ECFA91A80626FF3989D68F67F5B1DD12D)

    # Same address as the one used in DappTools's HEVM
    # address(bytes20(uint160(uint256(keccak256('hevm cheat code')))))
    @staticmethod
    def account_CHEATCODE_ADDRESS(store_var: KInner) -> KApply:  # noqa: N802
        return KEVM.account_cell(
            Foundry.address_CHEATCODE(),  # Hardcoded for now
            intToken(0),
            bytesToken(b'\x00'),
            store_var,
            KApply('.Map'),
            intToken(0),
        )

    @staticmethod
    def help_info() -> list[str]:
        res_lines: list[str] = []
        print_foundry_success_info = any('foundry_success' in line for line in res_lines)
        if print_foundry_success_info:
            res_lines.append('')
            res_lines.append('See `foundry_success` predicate for more information:')
            res_lines.append(
                'https://github.com/runtimeverification/evm-semantics/blob/master/include/kframework/foundry.md#foundry-success-predicate'
            )
        res_lines.append('')
        res_lines.append(
            'Access documentation for KEVM foundry integration at https://docs.runtimeverification.com/kevm-integration-for-foundry/'
        )
        return res_lines

    def proofs_with_test(self, test: str) -> list[Proof]:
        proofs = [
            self.get_optional_proof(pid)
            for pid in listdir(self.proofs_dir)
            if re.search(single(self._escape_brackets([test])), pid.split(':')[0])
        ]
        return [proof for proof in proofs if proof is not None]

    def up_to_date_proofs(self, test: str) -> list[Proof]:
        contract_name, method_sig = test.split('.')
        matching_proofs = self.proofs_with_test(test)
        return [
            proof
            for proof in matching_proofs
            if self.proof_digest(proof.id) == self.method_digest(contract_name, method_sig)
        ]

    def get_apr_proof(self, test_id: str) -> APRProof:
        proof = Proof.read_proof_data(self.proofs_dir, test_id)
        if not isinstance(proof, APRProof):
            raise ValueError('Specified proof is not an APRProof.')
        return proof

    def get_proof(self, test_id: str) -> Proof:
        return Proof.read_proof_data(self.proofs_dir, test_id)

    def get_optional_apr_proof(self, test_id: str) -> APRProof | None:
        proof = self.get_optional_proof(test_id)
        if not isinstance(proof, APRProof):
            return None
        return proof

    def get_optional_proof(self, test_id: str) -> Proof | None:
        if Proof.proof_data_exists(test_id, self.proofs_dir):
            return Proof.read_proof_data(self.proofs_dir, test_id)
        return None

    def free_proof_id(
        self,
        test: str,
    ) -> str:
        """
        find the lowest proof id that is not used yet
        """
        test_ids: dict[str, set[int]] = {}
        for pid in listdir(self.proofs_dir):
            if pid.find(':') >= 0:
                test_name, tid = pid.split(':')
                if test_ids.get(test_name) is None:
                    ids = set()
                else:
                    ids = test_ids[test_name]
                try:
                    id_num = int(tid)
                except ValueError:
                    # falls back to hex string if it fails
                    id_num = int(tid.encode('utf-8').hex())
                ids.add(id_num)
                test_ids[test_name] = ids
        if test_ids.get(test) is None:
            return '0'
        else:
            ids = test_ids[test]
            # find the first free id
            i = 0
            while True:
                if i not in ids:
                    return str(i)
                i += 1


def foundry_kompile(
    foundry_root: Path,
    includes: Iterable[str],
    regen: bool = False,
    rekompile: bool = False,
    requires: Iterable[str] = (),
    imports: Iterable[str] = (),
    ccopts: Iterable[str] = (),
    llvm_kompile: bool = True,
    debug: bool = False,
    verbose: bool = False,
) -> None:
    from kevm_pyk.kompile import KompileTarget, kevm_kompile

    syntax_module = 'FOUNDRY-CONTRACTS'
    foundry = Foundry(foundry_root)
    foundry_requires_dir = foundry.kompiled / 'requires'
    foundry_contracts_file = foundry.kompiled / 'contracts.k'
    kompiled_timestamp = foundry.kompiled / 'timestamp'
    main_module = 'FOUNDRY-MAIN'
    ensure_dir_path(foundry.kompiled)
    ensure_dir_path(foundry_requires_dir)

    requires_paths: dict[str, str] = {}

    foundry.build()

    if not foundry.up_to_date():
        _LOGGER.info('Detected updates to contracts, regenerating K definition.')
        regen = True

    for r in requires:
        req = Path(r)
        if not req.exists():
            raise ValueError(f'No such file: {req}')
        if req.name in requires_paths.keys():
            raise ValueError(
                f'Required K files have conflicting names: {r} and {requires_paths[req.name]}. Consider changing the name of one of these files.'
            )
        requires_paths[req.name] = r
        req_path = foundry_requires_dir / req.name
        if regen or not req_path.exists():
            _LOGGER.info(f'Copying requires path: {req} -> {req_path}')
            shutil.copy(req, req_path)
            regen = True

    _imports: dict[str, list[str]] = {contract.name: [] for contract in foundry.contracts.values()}
    for i in imports:
        imp = i.split(':')
        if not len(imp) == 2:
            raise ValueError(f'module imports must be of the form "[ContractName]:[MODULE-NAME]". Got: {i}')
        if imp[0] in _imports:
            _imports[imp[0]].append(imp[1])
        else:
            raise ValueError(f'Could not find contract: {imp[0]}')

    if regen or not foundry_contracts_file.exists() or not foundry.main_file.exists():
        copied_requires = []
        copied_requires += [f'requires/{name}' for name in list(requires_paths.keys())]
        imports = ['FOUNDRY']
        kevm = KEVM(KompileTarget.FOUNDRY.definition_dir)
        empty_config = kevm.definition.empty_config(Foundry.Sorts.FOUNDRY_CELL)
        bin_runtime_definition = _foundry_to_contract_def(
            empty_config=empty_config,
            contracts=foundry.contracts.values(),
            requires=['foundry.md'],
        )

        contract_main_definition = _foundry_to_main_def(
            main_module=main_module,
            empty_config=empty_config,
            contracts=foundry.contracts.values(),
            requires=(['contracts.k'] + copied_requires),
            imports=_imports,
        )

        kevm = KEVM(
            KompileTarget.FOUNDRY.definition_dir,
            extra_unparsing_modules=(bin_runtime_definition.all_modules + contract_main_definition.all_modules),
        )
        foundry_contracts_file.write_text(kevm.pretty_print(bin_runtime_definition, unalias=False) + '\n')
        _LOGGER.info(f'Wrote file: {foundry_contracts_file}')
        foundry.main_file.write_text(kevm.pretty_print(contract_main_definition) + '\n')
        _LOGGER.info(f'Wrote file: {foundry.main_file}')

    def kompilation_digest() -> str:
        k_files = list(requires) + [foundry_contracts_file, foundry.main_file]
        return hash_str(''.join([hash_str(Path(k_file).read_text()) for k_file in k_files]))

    def kompilation_up_to_date() -> bool:
        if not foundry.digest_file.exists():
            return False
        digest_dict = json.loads(foundry.digest_file.read_text())
        if 'kompilation' not in digest_dict:
            digest_dict['kompilation'] = ''
        foundry.digest_file.write_text(json.dumps(digest_dict))
        return digest_dict['kompilation'] == kompilation_digest()

    def update_kompilation_digest() -> None:
        digest_dict = {}
        if foundry.digest_file.exists():
            digest_dict = json.loads(foundry.digest_file.read_text())
        digest_dict['kompilation'] = kompilation_digest()
        foundry.digest_file.write_text(json.dumps(digest_dict))

        _LOGGER.info('Updated Kompilation digest')

    if not kompilation_up_to_date() or rekompile or not kompiled_timestamp.exists():
        kevm_kompile(
            target=KompileTarget.HASKELL_BOOSTER,
            output_dir=foundry.kompiled,
            main_file=foundry.main_file,
            main_module=main_module,
            syntax_module=syntax_module,
            includes=[include for include in includes if Path(include).exists()],
            emit_json=True,
            ccopts=ccopts,
            llvm_library=foundry.llvm_library,
            debug=debug,
            verbose=verbose,
        )

    update_kompilation_digest()
    foundry.update_digest()


def foundry_prove(
    foundry_root: Path,
    max_depth: int = 1000,
    max_iterations: int | None = None,
    reinit: bool = False,
    tests: Iterable[tuple[str, str | None]] = (),
    exclude_tests: Iterable[str] = (),
    workers: int = 1,
    simplify_init: bool = True,
    break_every_step: bool = False,
    break_on_jumpi: bool = False,
    break_on_calls: bool = True,
    bmc_depth: int | None = None,
    bug_report: BugReport | None = None,
    kore_rpc_command: str | Iterable[str] | None = None,
    use_booster: bool = False,
    smt_timeout: int | None = None,
    smt_retry_limit: int | None = None,
    failure_info: bool = True,
    counterexample_info: bool = False,
    trace_rewrites: bool = False,
    auto_abstract_gas: bool = False,
    port: int | None = None,
) -> dict[tuple[str, str | None], tuple[bool, list[str] | None]]:
    if workers <= 0:
        raise ValueError(f'Must have at least one worker, found: --workers {workers}')
    if max_iterations is not None and max_iterations < 0:
        raise ValueError(f'Must have a non-negative number of iterations, found: --max-iterations {max_iterations}')

    foundry = Foundry(foundry_root, bug_report=bug_report)

    foundry.mk_proofs_dir()

    if use_booster:
        try:
            run_process(('which', 'kore-rpc-booster'), pipe_stderr=True).stdout.strip()
        except CalledProcessError:
            raise RuntimeError(
                "Couldn't locate the kore-rpc-booster RPC binary. Please put 'kore-rpc-booster' on PATH manually or using kup install/kup shell."
            ) from None

    if kore_rpc_command is None:
        kore_rpc_command = ('kore-rpc-booster',) if use_booster else ('kore-rpc',)

    if not tests:
        tests = [(test, None) for test in foundry.all_tests]
    tests = list({(foundry.matching_sig(test), id) for test, id in tests})
    test_names = [test[0] for test in tests]

    _LOGGER.info(f'Running tests: {test_names}')

    setup_methods: dict[str, str] = {}
    contracts = set(unique({test.split('.')[0] for test in test_names}))
    for contract_name in contracts:
        if 'setUp' in foundry.contracts[contract_name].method_by_name:
            setup_methods[contract_name] = f'{contract_name}.setUp()'

    test_methods = [
        method
        for contract in foundry.contracts.values()
        for method in contract.methods
        if (
            f'{method.contract_name}.{method.signature}' in test_names
            or (method.is_setup and method.contract_name in contracts)
        )
    ]

    out_of_date_methods: set[str] = set()
    for method in test_methods:
        if not method.up_to_date(foundry.out / 'digest') or reinit:
            out_of_date_methods.add(method.signature)
            _LOGGER.info(f'Method {method.signature} is out of date, so it was reinitialized')
        else:
            _LOGGER.info(f'Method {method.signature} not reinitialized because it is up to date')
            if not method.contract_up_to_date(foundry.out / 'digest'):
                _LOGGER.warning(
                    f'Method {method.signature} not reinitialized because digest was up to date, but the contract it is a part of has changed.'
                )
        method.update_digest(foundry.out / 'digest')

    for i, (test, id) in enumerate(tests):
        contract_name, method_sig = test.split('.')
        foundry_digest = foundry.method_digest(contract_name, method_sig)
        up_to_date_proofs = foundry.up_to_date_proofs(test)
        if id is None and not reinit and len(up_to_date_proofs) > 0:
            matching_proofs = foundry.proofs_with_test(test)
            up_to_date_proofs = [proof for proof in matching_proofs if foundry.proof_digest(proof.id) == foundry_digest]
            if len(up_to_date_proofs) > 1:
                raise ValueError(
                    f'Found {len(up_to_date_proofs)} up to date proofs for {test}. Specify an id with "--test {test},`id`" flag to choose one.'
                )
            elif len(up_to_date_proofs) == 1:
                id = single(up_to_date_proofs).id.split(':')[1]
        elif reinit or test in out_of_date_methods or len(up_to_date_proofs) == 0:
            if id is not None:
                _LOGGER.warn(
                    'an id was specified but the proof has to be reinitialized so a new id will be attributed.'
                )
            id = foundry.free_proof_id(test)
        else:
            test_id = f'{test}:{id}'
            if foundry.proof_digest(test_id) != foundry_digest:
                raise ValueError(f'Proof with id `{test_id}` is not up to date.')
        assert id is not None
        tests[i] = (test, id)

    def _init_and_run_proof(_init_problem: tuple[str, str, str | None]) -> tuple[bool, list[str] | None]:
        contract_name, method_sig, id = _init_problem
        contract = foundry.contracts[contract_name]
        method = contract.method_by_sig[method_sig]
        id = ':' + id if id is not None else ''
        test_id = f'{contract_name}.{method_sig}{id}'
        llvm_definition_dir = foundry.llvm_library if use_booster else None

        start_server = port is None

        with legacy_explore(
            foundry.kevm,
            kcfg_semantics=KEVMSemantics(auto_abstract_gas=auto_abstract_gas),
<<<<<<< HEAD
            id=proof_id,
            bug_report=bug_report,
=======
            id=test_id,
            bug_report=br,
>>>>>>> eb5f2a46
            kore_rpc_command=kore_rpc_command,
            llvm_definition_dir=llvm_definition_dir,
            smt_timeout=smt_timeout,
            smt_retry_limit=smt_retry_limit,
            trace_rewrites=trace_rewrites,
            start_server=start_server,
            port=port,
        ) as kcfg_explore:
            proof = _method_to_apr_proof(
                foundry,
                contract,
                method,
                foundry.proofs_dir,
                kcfg_explore,
                test_id,
                simplify_init=simplify_init,
                bmc_depth=bmc_depth,
            )

            passed = kevm_prove(
                foundry.kevm,
                proof,
                kcfg_explore,
                max_depth=max_depth,
                max_iterations=max_iterations,
                break_every_step=break_every_step,
                break_on_jumpi=break_on_jumpi,
                break_on_calls=break_on_calls,
            )
            failure_log = None
            if not passed:
                failure_log = print_failure_info(proof, kcfg_explore, counterexample_info)
            return passed, failure_log

    def run_cfg_group(
        tests: list[tuple[str, str | None]]
    ) -> dict[tuple[str, str | None], tuple[bool, list[str] | None]]:
        def _split_test(test: tuple[str, str | None]) -> tuple[str, str, str | None]:
            test_name, id = test
            contract, method = test_name.split('.')
            return contract, method, id

        init_problems = [_split_test(test) for test in tests]

        _apr_proofs: list[tuple[bool, list[str] | None]]
        if workers > 1:
            with ProcessPool(ncpus=workers) as process_pool:
                _apr_proofs = process_pool.map(_init_and_run_proof, init_problems)
        else:
            _apr_proofs = []
            for init_problem in init_problems:
                _apr_proofs.append(_init_and_run_proof(init_problem))

        apr_proofs = dict(zip(tests, _apr_proofs, strict=True))
        return apr_proofs

    _LOGGER.info(f'Running setup functions in parallel: {list(setup_methods.values())}')
    results = run_cfg_group([(method, None) for method in setup_methods.values()])
    failed = [setup_cfg for setup_cfg, passed in results.items() if not passed]
    if failed:
        raise ValueError(f'Running setUp method failed for {len(failed)} contracts: {failed}')

    _LOGGER.info(f'Running test functions in parallel: {test_names}')
    results = run_cfg_group(tests)

    return results


def foundry_show(
    foundry_root: Path,
    test: str,
    id: str | None = None,
    nodes: Iterable[NodeIdLike] = (),
    node_deltas: Iterable[tuple[NodeIdLike, NodeIdLike]] = (),
    to_module: bool = False,
    minimize: bool = True,
    sort_collections: bool = False,
    omit_unstable_output: bool = False,
    pending: bool = False,
    failing: bool = False,
    failure_info: bool = False,
    counterexample_info: bool = False,
    smt_timeout: int | None = None,
    smt_retry_limit: int | None = None,
    port: int | None = None,
) -> str:
    contract_name, _ = test.split('.')
    foundry = Foundry(foundry_root)
    test_id = foundry.get_test_id(test, id)
    proof = foundry.get_apr_proof(test_id)

    if pending:
        nodes = list(nodes) + [node.id for node in proof.pending]
    if failing:
        nodes = list(nodes) + [node.id for node in proof.failing]
    nodes = unique(nodes)

    unstable_cells = [
        '<program>',
        '<jumpDests>',
        '<pc>',
        '<gas>',
        '<code>',
    ]

    node_printer = foundry_node_printer(foundry, contract_name, proof)
    proof_show = APRProofShow(foundry.kevm, node_printer=node_printer)

    res_lines = proof_show.show(
        proof,
        nodes=nodes,
        node_deltas=node_deltas,
        to_module=to_module,
        minimize=minimize,
        sort_collections=sort_collections,
        omit_cells=(unstable_cells if omit_unstable_output else []),
    )

    start_server = port is None

    if failure_info:
        with legacy_explore(
            foundry.kevm,
            kcfg_semantics=KEVMSemantics(),
            id=test_id,
            smt_timeout=smt_timeout,
            smt_retry_limit=smt_retry_limit,
            start_server=start_server,
            port=port,
        ) as kcfg_explore:
            res_lines += print_failure_info(proof, kcfg_explore, counterexample_info)
            res_lines += Foundry.help_info()

    return '\n'.join(res_lines)


def foundry_to_dot(foundry_root: Path, test: str, id: str | None = None) -> None:
    foundry = Foundry(foundry_root)
    dump_dir = foundry.proofs_dir / 'dump'
    test_id = foundry.get_test_id(test, id)
    contract_name, _ = test.split('.')
    proof = foundry.get_apr_proof(test_id)

    node_printer = foundry_node_printer(foundry, contract_name, proof)
    proof_show = APRProofShow(foundry.kevm, node_printer=node_printer)

    proof_show.dump(proof, dump_dir, dot=True)


def foundry_list(foundry_root: Path) -> list[str]:
    foundry = Foundry(foundry_root)

    all_methods = [
        f'{contract.name}.{method.signature}' for contract in foundry.contracts.values() for method in contract.methods
    ]

    lines: list[str] = []
    for method in sorted(all_methods):
        for test_id in listdir(foundry.proofs_dir):
            test, *_ = test_id.split(':')
            if test == method:
                proof = foundry.get_optional_proof(test_id)
                if proof is not None:
                    lines.extend(proof.summary.lines)
                    lines.append('')
    if len(lines) > 0:
        lines = lines[0:-1]

    return lines


def foundry_remove_node(foundry_root: Path, test: str, node: NodeIdLike, id: str | None = None) -> None:
    foundry = Foundry(foundry_root)
    test_id = foundry.get_test_id(test, id)
    apr_proof = foundry.get_apr_proof(test_id)
    node_ids = apr_proof.prune(node)
    _LOGGER.info(f'Pruned nodes: {node_ids}')
    apr_proof.write_proof_data()


def foundry_simplify_node(
    foundry_root: Path,
    test: str,
    node: NodeIdLike,
    id: str | None = None,
    replace: bool = False,
    minimize: bool = True,
    sort_collections: bool = False,
    bug_report: BugReport | None = None,
    smt_timeout: int | None = None,
    smt_retry_limit: int | None = None,
    trace_rewrites: bool = False,
    port: int | None = None,
) -> str:
<<<<<<< HEAD
    foundry = Foundry(foundry_root, bug_report=bug_report)
    apr_proof = foundry.get_apr_proof(test)
=======
    br = BugReport(Path(f'{test}.bug_report')) if bug_report else None
    foundry = Foundry(foundry_root, bug_report=br)
    test_id = foundry.get_test_id(test, id)
    apr_proof = foundry.get_apr_proof(test_id)
>>>>>>> eb5f2a46
    cterm = apr_proof.kcfg.node(node).cterm
    start_server = port is None

    with legacy_explore(
        foundry.kevm,
        kcfg_semantics=KEVMSemantics(),
        id=apr_proof.id,
        bug_report=bug_report,
        smt_timeout=smt_timeout,
        smt_retry_limit=smt_retry_limit,
        trace_rewrites=trace_rewrites,
        start_server=start_server,
        port=port,
    ) as kcfg_explore:
        new_term, _ = kcfg_explore.cterm_simplify(cterm)
    if replace:
        apr_proof.kcfg.replace_node(node, new_term)
        apr_proof.write_proof_data()
    res_term = minimize_term(new_term.kast) if minimize else new_term.kast
    return foundry.kevm.pretty_print(res_term, unalias=False, sort_collections=sort_collections)


def foundry_merge_nodes(
    foundry_root: Path,
    test: str,
    node_ids: Iterable[NodeIdLike],
<<<<<<< HEAD
    bug_report: BugReport | None = None,
=======
    id: str | None = None,
    bug_report: bool = False,
>>>>>>> eb5f2a46
    include_disjunct: bool = False,
) -> None:
    def check_cells_equal(cell: str, nodes: Iterable[KCFG.Node]) -> bool:
        nodes = list(nodes)
        if len(nodes) < 2:
            return True
        cell_value = nodes[0].cterm.try_cell(cell)
        if cell_value is None:
            return False
        for node in nodes[1:]:
            if node.cterm.try_cell(cell) is None or cell_value != node.cterm.cell(cell):
                return False
        return True

<<<<<<< HEAD
    foundry = Foundry(foundry_root, bug_report=bug_report)
    proof = foundry.get_apr_proof(test)

    if not isinstance(proof, APRProof):
        raise ValueError('Specified proof is not an APRProof.')
=======
    br = BugReport(Path(f'{test}.bug_report')) if bug_report else None
    foundry = Foundry(foundry_root, bug_report=br)
    test_id = foundry.get_test_id(test, id)
    apr_proof = foundry.get_apr_proof(test_id)
>>>>>>> eb5f2a46

    if len(list(node_ids)) < 2:
        raise ValueError(f'Must supply at least 2 nodes to merge, got: {node_ids}')

    nodes = [apr_proof.kcfg.node(int(node_id)) for node_id in node_ids]
    check_cells = ['K_CELL', 'PROGRAM_CELL', 'PC_CELL', 'CALLDEPTH_CELL']
    check_cells_ne = [check_cell for check_cell in check_cells if not check_cells_equal(check_cell, nodes)]
    if check_cells_ne:
        raise ValueError(f'Nodes {node_ids} cannot be merged because they differ in: {check_cells_ne}')

    anti_unification = nodes[0].cterm
    for node in nodes[1:]:
        anti_unification, _, _ = anti_unification.anti_unify(node.cterm, keep_values=True, kdef=foundry.kevm.definition)
    new_node = apr_proof.kcfg.create_node(anti_unification)
    for node in nodes:
        apr_proof.kcfg.create_cover(node.id, new_node.id)

    apr_proof.write_proof_data()

    print(f'Merged nodes {node_ids} into new node {new_node.id}.')
    print(foundry.kevm.pretty_print(new_node.cterm.kast))


def foundry_step_node(
    foundry_root: Path,
    test: str,
    node: NodeIdLike,
    id: str | None = None,
    repeat: int = 1,
    depth: int = 1,
    bug_report: BugReport | None = None,
    smt_timeout: int | None = None,
    smt_retry_limit: int | None = None,
    trace_rewrites: bool = False,
    port: int | None = None,
) -> None:
    if repeat < 1:
        raise ValueError(f'Expected positive value for --repeat, got: {repeat}')
    if depth < 1:
        raise ValueError(f'Expected positive value for --depth, got: {depth}')

<<<<<<< HEAD
    foundry = Foundry(foundry_root, bug_report=bug_report)
=======
    br = BugReport(Path(f'{test}.bug_report')) if bug_report else None
    foundry = Foundry(foundry_root, bug_report=br)
    test_id = foundry.get_test_id(test, id)
    apr_proof = foundry.get_apr_proof(test_id)
    start_server = port is None
>>>>>>> eb5f2a46

    with legacy_explore(
        foundry.kevm,
        kcfg_semantics=KEVMSemantics(),
        id=apr_proof.id,
        bug_report=bug_report,
        smt_timeout=smt_timeout,
        smt_retry_limit=smt_retry_limit,
        trace_rewrites=trace_rewrites,
        start_server=start_server,
        port=port,
    ) as kcfg_explore:
        for _i in range(repeat):
            node = kcfg_explore.step(apr_proof.kcfg, node, apr_proof.logs, depth=depth)
            apr_proof.write_proof_data()


def foundry_section_edge(
    foundry_root: Path,
    test: str,
    edge: tuple[str, str],
    id: str | None = None,
    sections: int = 2,
    replace: bool = False,
    bug_report: BugReport | None = None,
    smt_timeout: int | None = None,
    smt_retry_limit: int | None = None,
    trace_rewrites: bool = False,
    port: int | None = None,
) -> None:
<<<<<<< HEAD
    foundry = Foundry(foundry_root, bug_report=bug_report)
    apr_proof = foundry.get_apr_proof(test)
=======
    br = BugReport(Path(f'{test}.bug_report')) if bug_report else None
    foundry = Foundry(foundry_root, bug_report=br)
    test_id = foundry.get_test_id(test, id)
    apr_proof = foundry.get_apr_proof(test_id)
>>>>>>> eb5f2a46
    source_id, target_id = edge
    start_server = port is None

    with legacy_explore(
        foundry.kevm,
        kcfg_semantics=KEVMSemantics(),
        id=apr_proof.id,
        bug_report=bug_report,
        smt_timeout=smt_timeout,
        smt_retry_limit=smt_retry_limit,
        trace_rewrites=trace_rewrites,
        start_server=start_server,
        port=port,
    ) as kcfg_explore:
        kcfg_explore.section_edge(
            apr_proof.kcfg, source_id=int(source_id), target_id=int(target_id), logs=apr_proof.logs, sections=sections
        )
    apr_proof.write_proof_data()


def foundry_get_model(
    foundry_root: Path,
    test: str,
    id: str | None = None,
    nodes: Iterable[NodeIdLike] = (),
    pending: bool = False,
    failing: bool = False,
    port: int | None = None,
) -> str:
    foundry = Foundry(foundry_root)
    test_id = foundry.get_test_id(test, id)
    proof = foundry.get_apr_proof(test_id)

    if not nodes:
        _LOGGER.warning('Node ID is not provided. Displaying models of failing and pending nodes:')
        failing = pending = True

    if pending:
        nodes = list(nodes) + [node.id for node in proof.pending]
    if failing:
        nodes = list(nodes) + [node.id for node in proof.failing]
    nodes = unique(nodes)

    res_lines = []

    start_server = port is None

    with legacy_explore(
        foundry.kevm,
        kcfg_semantics=KEVMSemantics(),
        id=proof.id,
        start_server=start_server,
        port=port,
    ) as kcfg_explore:
        for node_id in nodes:
            res_lines.append('')
            res_lines.append(f'Node id: {node_id}')
            node = proof.kcfg.node(node_id)
            res_lines.extend(print_model(node, kcfg_explore))

    return '\n'.join(res_lines)


def _write_cfg(cfg: KCFG, path: Path) -> None:
    path.write_text(cfg.to_json())
    _LOGGER.info(f'Updated CFG file: {path}')


def _foundry_to_contract_def(
    empty_config: KInner,
    contracts: Iterable[Contract],
    requires: Iterable[str],
) -> KDefinition:
    modules = [contract_to_main_module(contract, empty_config, imports=['FOUNDRY']) for contract in contracts]
    # First module is chosen as main module arbitrarily, since the contract definition is just a set of
    # contract modules.
    main_module = Contract.contract_to_module_name(list(contracts)[0].name_upper)

    return KDefinition(
        main_module,
        modules,
        requires=(KRequire(req) for req in list(requires)),
    )


def _foundry_to_main_def(
    main_module: str,
    contracts: Iterable[Contract],
    empty_config: KInner,
    requires: Iterable[str],
    imports: dict[str, list[str]],
) -> KDefinition:
    modules = [
        contract_to_verification_module(contract, empty_config, imports=imports[contract.name])
        for contract in contracts
    ]
    _main_module = KFlatModule(
        main_module,
        imports=(KImport(mname) for mname in [_m.name for _m in modules]),
    )

    return KDefinition(
        main_module,
        [_main_module] + modules,
        requires=(KRequire(req) for req in list(requires)),
    )


def _method_to_apr_proof(
    foundry: Foundry,
    contract: Contract,
    method: Contract.Method,
    save_directory: Path,
    kcfg_explore: KCFGExplore,
    test_id: str,
    simplify_init: bool = True,
    bmc_depth: int | None = None,
) -> APRProof | APRBMCProof:
    contract_name = contract.name
    method_sig = method.signature
    if Proof.proof_data_exists(test_id, save_directory):
        apr_proof = foundry.get_apr_proof(test_id)
    else:
        _LOGGER.info(f'Initializing KCFG for test: {test_id}')

        setup_digest = None
        if method_sig != 'setUp()' and 'setUp' in contract.method_by_name:
            setup_digest = f'{contract_name}.setUp()'
            _LOGGER.info(f'Using setUp method for test: {test_id}')

        empty_config = foundry.kevm.definition.empty_config(GENERATED_TOP_CELL)
        kcfg, init_node_id, target_node_id = _method_to_cfg(
            empty_config, contract, method, save_directory, init_state=setup_digest
        )

        _LOGGER.info(f'Expanding macros in initial state for test: {test_id}')
        init_term = kcfg.node(init_node_id).cterm.kast
        init_term = KDefinition__expand_macros(foundry.kevm.definition, init_term)
        init_cterm = CTerm.from_kast(init_term)
        _LOGGER.info(f'Computing definedness constraint for test: {test_id}')
        init_cterm = kcfg_explore.cterm_assume_defined(init_cterm)
        kcfg.replace_node(init_node_id, init_cterm)

        _LOGGER.info(f'Expanding macros in target state for test: {test_id}')
        target_term = kcfg.node(target_node_id).cterm.kast
        target_term = KDefinition__expand_macros(foundry.kevm.definition, target_term)
        target_cterm = CTerm.from_kast(target_term)
        kcfg.replace_node(target_node_id, target_cterm)

        foundry.write_proof_digest(test_id)

        if simplify_init:
            _LOGGER.info(f'Simplifying KCFG for test: {test_id}')
            kcfg_explore.simplify(kcfg, {})
        if bmc_depth is not None:
            apr_proof = APRBMCProof(
                test_id,
                kcfg,
                [],
                init_node_id,
                target_node_id,
                {},
                bmc_depth,
                proof_dir=save_directory,
            )
        else:
            apr_proof = APRProof(test_id, kcfg, [], init_node_id, target_node_id, {}, proof_dir=save_directory)

    apr_proof.write_proof_data()
    return apr_proof


def _method_to_cfg(
    empty_config: KInner,
    contract: Contract,
    method: Contract.Method,
    kcfgs_dir: Path,
    init_state: str | None = None,
) -> tuple[KCFG, NodeIdLike, NodeIdLike]:
    calldata = method.calldata_cell(contract)
    callvalue = method.callvalue_cell
    init_cterm = _init_cterm(
        empty_config,
        contract.name,
        kcfgs_dir,
        calldata=calldata,
        callvalue=callvalue,
        init_state=init_state,
    )
    is_test = method.name.startswith('test')
    failing = method.name.startswith('testFail')
    final_cterm = _final_cterm(empty_config, contract.name, failing=failing, is_test=is_test)

    cfg = KCFG()
    init_node = cfg.create_node(init_cterm)
    target_node = cfg.create_node(final_cterm)

    return cfg, init_node.id, target_node.id


def get_final_accounts_cell(proof_id: str, proof_dir: Path) -> tuple[KInner, Iterable[KInner]]:
    print(proof_id, proof_dir)
    apr_proof = APRProof.read_proof_data(proof_dir, proof_id)
    target = apr_proof.kcfg.node(apr_proof.target)
    target_states = apr_proof.kcfg.covers(target_id=target.id)
    if len(target_states) == 0:
        raise ValueError(
            f'setUp() function for {apr_proof.id} did not reach the end of execution. Maybe --max-iterations is too low?'
        )
    if len(target_states) > 1:
        raise ValueError(f'setUp() function for {apr_proof.id} branched and has {len(target_states)} target states.')
    cterm = single(target_states).source.cterm
    acct_cell = cterm.cell('ACCOUNTS_CELL')
    fvars = free_vars(acct_cell)
    acct_cons = constraints_for(fvars, cterm.constraints)
    return (acct_cell, acct_cons)


def _init_cterm(
    empty_config: KInner,
    contract_name: str,
    kcfgs_dir: Path,
    *,
    calldata: KInner | None = None,
    callvalue: KInner | None = None,
    init_state: str | None = None,
) -> CTerm:
    program = KEVM.bin_runtime(KApply(f'contract_{contract_name}'))
    account_cell = KEVM.account_cell(
        Foundry.address_TEST_CONTRACT(),
        intToken(0),
        program,
        KApply('.Map'),
        KApply('.Map'),
        intToken(1),
    )
    init_subst = {
        'MODE_CELL': KApply('NORMAL'),
        'SCHEDULE_CELL': KApply('LONDON_EVM'),
        'STATUSCODE_CELL': KVariable('STATUSCODE'),
        'CALLSTACK_CELL': KApply('.List'),
        'CALLDEPTH_CELL': intToken(0),
        'PROGRAM_CELL': program,
        'JUMPDESTS_CELL': KEVM.compute_valid_jumpdests(program),
        'ORIGIN_CELL': KVariable('ORIGIN_ID'),
        'LOG_CELL': KApply('.List'),
        'ID_CELL': Foundry.address_TEST_CONTRACT(),
        'CALLER_CELL': KVariable('CALLER_ID'),
        'ACCESSEDACCOUNTS_CELL': KApply('.Set'),
        'ACCESSEDSTORAGE_CELL': KApply('.Map'),
        'INTERIMSTATES_CELL': KApply('.List'),
        'LOCALMEM_CELL': KApply('.Bytes_BYTES-HOOKED_Bytes'),
        'PREVCALLER_CELL': KApply('.Account_EVM-TYPES_Account'),
        'PREVORIGIN_CELL': KApply('.Account_EVM-TYPES_Account'),
        'NEWCALLER_CELL': KApply('.Account_EVM-TYPES_Account'),
        'NEWORIGIN_CELL': KApply('.Account_EVM-TYPES_Account'),
        'ACTIVE_CELL': FALSE,
        'STATIC_CELL': FALSE,
        'MEMORYUSED_CELL': intToken(0),
        'WORDSTACK_CELL': KApply('.WordStack_EVM-TYPES_WordStack'),
        'PC_CELL': intToken(0),
        'GAS_CELL': intToken(9223372036854775807),
        'K_CELL': KSequence([KEVM.sharp_execute(), KVariable('CONTINUATION')]),
        'ACCOUNTS_CELL': KEVM.accounts(
            [
                account_cell,  # test contract address
                Foundry.account_CHEATCODE_ADDRESS(KApply('.Map')),
            ]
        ),
        'SINGLECALL_CELL': FALSE,
        'ISREVERTEXPECTED_CELL': FALSE,
        'ISOPCODEEXPECTED_CELL': FALSE,
        'EXPECTEDADDRESS_CELL': KApply('.Account_EVM-TYPES_Account'),
        'EXPECTEDVALUE_CELL': intToken(0),
        'EXPECTEDDATA_CELL': KApply('.Bytes_BYTES-HOOKED_Bytes'),
        'OPCODETYPE_CELL': KApply('.OpcodeType_FOUNDRY-CHEAT-CODES_OpcodeType'),
        'RECORDEVENT_CELL': FALSE,
        'ISEVENTEXPECTED_CELL': FALSE,
        'ISCALLWHITELISTACTIVE_CELL': FALSE,
        'ISSTORAGEWHITELISTACTIVE_CELL': FALSE,
        'ADDRESSSET_CELL': KApply('.Set'),
        'STORAGESLOTSET_CELL': KApply('.Set'),
    }

    constraints = None
    if init_state:
        accts, constraints = get_final_accounts_cell(init_state, kcfgs_dir)
        init_subst['ACCOUNTS_CELL'] = accts

    if calldata is not None:
        init_subst['CALLDATA_CELL'] = calldata

    if callvalue is not None:
        init_subst['CALLVALUE_CELL'] = callvalue

    init_term = Subst(init_subst)(empty_config)
    init_cterm = CTerm.from_kast(init_term)
    init_cterm = KEVM.add_invariant(init_cterm)
    if constraints is None:
        return init_cterm
    else:
        for constraint in constraints:
            init_cterm = init_cterm.add_constraint(constraint)
        return init_cterm


def _final_cterm(empty_config: KInner, contract_name: str, *, failing: bool, is_test: bool = True) -> CTerm:
    final_term = _final_term(empty_config, contract_name)
    dst_failed_post = KEVM.lookup(KVariable('CHEATCODE_STORAGE_FINAL'), Foundry.loc_FOUNDRY_FAILED())
    foundry_success = Foundry.success(
        KVariable('STATUSCODE_FINAL'),
        dst_failed_post,
        KVariable('ISREVERTEXPECTED_FINAL'),
        KVariable('ISOPCODEEXPECTED_FINAL'),
        KVariable('RECORDEVENT_FINAL'),
        KVariable('ISEVENTEXPECTED_FINAL'),
    )
    final_cterm = CTerm.from_kast(final_term)
    if is_test:
        if not failing:
            return final_cterm.add_constraint(mlEqualsTrue(foundry_success))
        else:
            return final_cterm.add_constraint(mlEqualsTrue(notBool(foundry_success)))
    return final_cterm


def _final_term(empty_config: KInner, contract_name: str) -> KInner:
    program = KEVM.bin_runtime(KApply(f'contract_{contract_name}'))
    post_account_cell = KEVM.account_cell(
        Foundry.address_TEST_CONTRACT(),
        KVariable('ACCT_BALANCE_FINAL'),
        program,
        KVariable('ACCT_STORAGE_FINAL'),
        KVariable('ACCT_ORIGSTORAGE_FINAL'),
        KVariable('ACCT_NONCE_FINAL'),
    )
    final_subst = {
        'K_CELL': KSequence([KEVM.halt(), KVariable('CONTINUATION')]),
        'STATUSCODE_CELL': KVariable('STATUSCODE_FINAL'),
        'ID_CELL': Foundry.address_TEST_CONTRACT(),
        'ACCOUNTS_CELL': KEVM.accounts(
            [
                post_account_cell,  # test contract address
                Foundry.account_CHEATCODE_ADDRESS(KVariable('CHEATCODE_STORAGE_FINAL')),
                KVariable('ACCOUNTS_FINAL'),
            ]
        ),
        'ISREVERTEXPECTED_CELL': KVariable('ISREVERTEXPECTED_FINAL'),
        'ISOPCODEEXPECTED_CELL': KVariable('ISOPCODEEXPECTED_FINAL'),
        'RECORDEVENT_CELL': KVariable('RECORDEVENT_FINAL'),
        'ISEVENTEXPECTED_CELL': KVariable('ISEVENTEXPECTED_FINAL'),
        'ISCALLWHITELISTACTIVE_CELL': KVariable('ISCALLWHITELISTACTIVE_FINAL'),
        'ISSTORAGEWHITELISTACTIVE_CELL': KVariable('ISSTORAGEWHITELISTACTIVE_FINAL'),
        'ADDRESSSET_CELL': KVariable('ADDRESSSET_FINAL'),
        'STORAGESLOTSET_CELL': KVariable('STORAGESLOTSET_FINAL'),
    }
    return abstract_cell_vars(
        Subst(final_subst)(empty_config),
        [
            KVariable('STATUSCODE_FINAL'),
            KVariable('ACCOUNTS_FINAL'),
            KVariable('ISREVERTEXPECTED_FINAL'),
            KVariable('ISOPCODEEXPECTED_FINAL'),
            KVariable('RECORDEVENT_FINAL'),
            KVariable('ISEVENTEXPECTED_FINAL'),
            KVariable('ISCALLWHITELISTACTIVE_FINAL'),
            KVariable('ISSTORAGEWHITELISTACTIVE_FINAL'),
            KVariable('ADDRESSSET_FINAL'),
            KVariable('STORAGESLOTSET_FINAL'),
        ],
    )


class FoundryNodePrinter(KEVMNodePrinter):
    foundry: Foundry
    contract_name: str

    def __init__(self, foundry: Foundry, contract_name: str):
        KEVMNodePrinter.__init__(self, foundry.kevm)
        self.foundry = foundry
        self.contract_name = contract_name

    def print_node(self, kcfg: KCFG, node: KCFG.Node) -> list[str]:
        ret_strs = super().print_node(kcfg, node)
        _pc = node.cterm.try_cell('PC_CELL')
        if type(_pc) is KToken and _pc.sort == INT:
            srcmap_data = self.foundry.srcmap_data(self.contract_name, int(_pc.token))
            if srcmap_data is not None:
                path, start, end = srcmap_data
                ret_strs.append(f'src: {str(path)}:{start}:{end}')
        return ret_strs


class FoundryAPRNodePrinter(FoundryNodePrinter, APRProofNodePrinter):
    def __init__(self, foundry: Foundry, contract_name: str, proof: APRProof):
        FoundryNodePrinter.__init__(self, foundry, contract_name)
        APRProofNodePrinter.__init__(self, proof, foundry.kevm)


class FoundryAPRBMCNodePrinter(FoundryNodePrinter, APRBMCProofNodePrinter):
    def __init__(self, foundry: Foundry, contract_name: str, proof: APRBMCProof):
        FoundryNodePrinter.__init__(self, foundry, contract_name)
        APRBMCProofNodePrinter.__init__(self, proof, foundry.kevm)


def foundry_node_printer(foundry: Foundry, contract_name: str, proof: APRProof) -> NodePrinter:
    if type(proof) is APRBMCProof:
        return FoundryAPRBMCNodePrinter(foundry, contract_name, proof)
    if type(proof) is APRProof:
        return FoundryAPRNodePrinter(foundry, contract_name, proof)
    raise ValueError(f'Cannot build NodePrinter for proof type: {type(proof)}')<|MERGE_RESOLUTION|>--- conflicted
+++ resolved
@@ -727,13 +727,8 @@
         with legacy_explore(
             foundry.kevm,
             kcfg_semantics=KEVMSemantics(auto_abstract_gas=auto_abstract_gas),
-<<<<<<< HEAD
-            id=proof_id,
+            id=test_id,
             bug_report=bug_report,
-=======
-            id=test_id,
-            bug_report=br,
->>>>>>> eb5f2a46
             kore_rpc_command=kore_rpc_command,
             llvm_definition_dir=llvm_definition_dir,
             smt_timeout=smt_timeout,
@@ -928,15 +923,9 @@
     trace_rewrites: bool = False,
     port: int | None = None,
 ) -> str:
-<<<<<<< HEAD
     foundry = Foundry(foundry_root, bug_report=bug_report)
-    apr_proof = foundry.get_apr_proof(test)
-=======
-    br = BugReport(Path(f'{test}.bug_report')) if bug_report else None
-    foundry = Foundry(foundry_root, bug_report=br)
     test_id = foundry.get_test_id(test, id)
     apr_proof = foundry.get_apr_proof(test_id)
->>>>>>> eb5f2a46
     cterm = apr_proof.kcfg.node(node).cterm
     start_server = port is None
 
@@ -963,12 +952,8 @@
     foundry_root: Path,
     test: str,
     node_ids: Iterable[NodeIdLike],
-<<<<<<< HEAD
+    id: str | None = None,
     bug_report: BugReport | None = None,
-=======
-    id: str | None = None,
-    bug_report: bool = False,
->>>>>>> eb5f2a46
     include_disjunct: bool = False,
 ) -> None:
     def check_cells_equal(cell: str, nodes: Iterable[KCFG.Node]) -> bool:
@@ -983,18 +968,9 @@
                 return False
         return True
 
-<<<<<<< HEAD
     foundry = Foundry(foundry_root, bug_report=bug_report)
-    proof = foundry.get_apr_proof(test)
-
-    if not isinstance(proof, APRProof):
-        raise ValueError('Specified proof is not an APRProof.')
-=======
-    br = BugReport(Path(f'{test}.bug_report')) if bug_report else None
-    foundry = Foundry(foundry_root, bug_report=br)
     test_id = foundry.get_test_id(test, id)
     apr_proof = foundry.get_apr_proof(test_id)
->>>>>>> eb5f2a46
 
     if len(list(node_ids)) < 2:
         raise ValueError(f'Must supply at least 2 nodes to merge, got: {node_ids}')
@@ -1036,15 +1012,10 @@
     if depth < 1:
         raise ValueError(f'Expected positive value for --depth, got: {depth}')
 
-<<<<<<< HEAD
     foundry = Foundry(foundry_root, bug_report=bug_report)
-=======
-    br = BugReport(Path(f'{test}.bug_report')) if bug_report else None
-    foundry = Foundry(foundry_root, bug_report=br)
     test_id = foundry.get_test_id(test, id)
     apr_proof = foundry.get_apr_proof(test_id)
     start_server = port is None
->>>>>>> eb5f2a46
 
     with legacy_explore(
         foundry.kevm,
@@ -1075,15 +1046,9 @@
     trace_rewrites: bool = False,
     port: int | None = None,
 ) -> None:
-<<<<<<< HEAD
     foundry = Foundry(foundry_root, bug_report=bug_report)
-    apr_proof = foundry.get_apr_proof(test)
-=======
-    br = BugReport(Path(f'{test}.bug_report')) if bug_report else None
-    foundry = Foundry(foundry_root, bug_report=br)
     test_id = foundry.get_test_id(test, id)
     apr_proof = foundry.get_apr_proof(test_id)
->>>>>>> eb5f2a46
     source_id, target_id = edge
     start_server = port is None
 
