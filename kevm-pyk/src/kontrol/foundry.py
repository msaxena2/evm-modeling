--- conflicted
+++ resolved
@@ -83,14 +83,14 @@
         return self._root / self.profile.get('out', '')
 
     @property
-<<<<<<< HEAD
     def proofs_dir(self) -> Path:
         return self.out / 'proofs'
 
     @property
     def proofs_index(self) -> Path:
         return self.proofs_dir / 'index.json'
-=======
+
+    @property
     def digest_file(self) -> Path:
         return self.out / 'digest'
 
@@ -105,7 +105,6 @@
     @property
     def main_file(self) -> Path:
         return self.kompiled / 'foundry.k'
->>>>>>> edf075e9
 
     @cached_property
     def kevm(self) -> KEVM:
@@ -200,13 +199,7 @@
         digest_dict = json.loads(self.digest_file.read_text())
         if 'foundry' not in digest_dict:
             digest_dict['foundry'] = ''
-<<<<<<< HEAD
-        digest_file.write_text(
-            json.dumps(digest_dict)
-        )  # TODO should not have such side effect, move to update_digest ?
-=======
         self.digest_file.write_text(json.dumps(digest_dict))
->>>>>>> edf075e9
         return digest_dict['foundry'] == self.digest
 
     def update_digest(self) -> None:
@@ -682,7 +675,6 @@
                 )
         method.update_digest(foundry.out / 'digest')
 
-<<<<<<< HEAD
     for i, (test, id) in enumerate(tests):
         contract_name, method_sig = test.split('.')
         foundry_digest = foundry.method_digest(contract_name, method_sig)
@@ -715,12 +707,7 @@
         method = contract.method_by_sig[method_sig]
         id = ':' + id if id is not None else ''
         test_id = f'{contract_name}.{method_sig}{id}'
-        llvm_definition_dir = foundry.out / 'kompiled-llvm' if use_booster else None
-=======
-    def _init_and_run_proof(_init_problem: tuple[str, str]) -> tuple[bool, list[str] | None]:
-        proof_id = f'{_init_problem[0]}.{_init_problem[1]}'
         llvm_definition_dir = foundry.llvm_library if use_booster else None
->>>>>>> edf075e9
 
         with legacy_explore(
             foundry.kevm,
