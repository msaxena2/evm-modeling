from __future__ import annotations

import concurrent.futures
import json
import logging
import os
import re
import shutil
from functools import cached_property
from os import listdir
from pathlib import Path
from subprocess import CalledProcessError
from typing import TYPE_CHECKING

import tomlkit
from pathos.pools import ProcessPool  # type: ignore
from pyk.cterm import CTerm
from pyk.kast.inner import KApply, KSequence, KSort, KToken, KVariable, Subst
from pyk.kast.manip import free_vars, minimize_term
from pyk.kast.outer import KDefinition, KFlatModule, KImport, KRequire
from pyk.kcfg import KCFG
from pyk.ktool.kompile import LLVMKompileType
from pyk.prelude.bytes import bytesToken
from pyk.prelude.k import GENERATED_TOP_CELL
from pyk.prelude.kbool import FALSE, notBool
from pyk.prelude.kint import INT, intToken
from pyk.prelude.ml import mlEqualsTrue
from pyk.proof.proof import Proof
from pyk.proof.reachability import APRBMCProof, APRProof
from pyk.proof.show import APRBMCProofNodePrinter, APRProofNodePrinter, APRProofShow
from pyk.utils import BugReport, ensure_dir_path, hash_str, run_process, single, unique

from kevm_pyk.kevm import KEVM, KEVMNodePrinter, KEVMSemantics
from kevm_pyk.utils import (
    KDefinition__expand_macros,
    abstract_cell_vars,
    byte_offset_to_lines,
    constraints_for,
    kevm_prove,
    legacy_explore,
    print_failure_info,
    print_model,
)

from .solc_to_k import Contract, contract_to_main_module, contract_to_verification_module

if TYPE_CHECKING:
    from collections.abc import Iterable
    from concurrent.futures import Future
    from typing import Any, Final

    from pyk.kast.inner import KInner
    from pyk.kcfg import KCFGExplore
    from pyk.kcfg.kcfg import NodeIdLike
    from pyk.kcfg.tui import KCFGElem
    from pyk.proof.show import NodePrinter

_LOGGER: Final = logging.getLogger(__name__)


class Foundry:
    _root: Path
    _toml: dict[str, Any]
    _bug_report: BugReport | None

    class Sorts:
        FOUNDRY_CELL: Final = KSort('FoundryCell')

    def __init__(
        self,
        foundry_root: Path,
        bug_report: BugReport | None = None,
    ) -> None:
        self._root = foundry_root
        with (foundry_root / 'foundry.toml').open('rb') as f:
            self._toml = tomlkit.load(f)
        self._bug_report = bug_report

    @property
    def profile(self) -> dict[str, Any]:
        profile_name = os.getenv('FOUNDRY_PROFILE', default='default')
        return self._toml['profile'][profile_name]

    @property
    def out(self) -> Path:
        return self._root / self.profile.get('out', '')

    @property
    def proofs_dir(self) -> Path:
        return self.out / 'proofs'

    @property
    def proofs_index(self) -> Path:
        return self.proofs_dir / 'index.json'

    @cached_property
    def kevm(self) -> KEVM:
        definition_dir = self.out / 'kompiled'
        use_directory = self.out / 'tmp'
        main_file = definition_dir / 'foundry.k'
        ensure_dir_path(use_directory)
        return KEVM(
            definition_dir=definition_dir,
            main_file=main_file,
            use_directory=use_directory,
            bug_report=self._bug_report,
        )

    @cached_property
    def contracts(self) -> dict[str, Contract]:
        pattern = '*.sol/*.json'
        paths = self.out.glob(pattern)
        json_paths = [str(path) for path in paths]
        json_paths = [json_path for json_path in json_paths if not json_path.endswith('.metadata.json')]
        json_paths = sorted(json_paths)  # Must sort to get consistent output order on different platforms
        _LOGGER.info(f'Processing contract files: {json_paths}')
        _contracts = {}
        for json_path in json_paths:
            _LOGGER.debug(f'Processing contract file: {json_path}')
            contract_name = json_path.split('/')[-1]
            contract_json = json.loads(Path(json_path).read_text())
            contract_name = contract_name[0:-5] if contract_name.endswith('.json') else contract_name
            _contracts[contract_name] = Contract(contract_name, contract_json, foundry=True)
        return _contracts

    def mk_proofs_dir(self) -> None:
        self.proofs_dir.mkdir(exist_ok=True)
        try:
            self.proofs_index.open('x')
        except FileExistsError:
            pass

    def method_digest(self, contract_name: str, method_sig: str) -> str:
        return self.contracts[contract_name].method_by_sig[method_sig].digest

    @cached_property
    def digest(self) -> str:
        contract_digests = [self.contracts[c].digest for c in sorted(self.contracts)]
        return hash_str('\n'.join(contract_digests))

    def proof_digest(self, test_id: str) -> str:
        with open(self.proofs_index) as f:
            content = f.read()
            if content != '':
                try:
                    return json.loads(content)[test_id]['digest']
                except KeyError:
                    pass
            return ''

    def write_proof_digest(self, test_id: str) -> None:
        contract_name, test = test_id.split('.')
        if test == 'setUp()':
            method_sig = test
        else:
            method_sig, _ = test.split(':')
        if not self.proofs_index.exists():
            self.proofs_index.open('r+')
        content = self.proofs_index.read_text()
        if content != '':
            obj = json.loads(content)
        else:
            obj = {}
        if test_id not in content:
            obj[test_id] = {}
        foundry_digest = self.method_digest(contract_name, method_sig)
        obj[test_id]['digest'] = foundry_digest
        self.proofs_index.write_text(json.dumps(obj))

    @cached_property
    def llvm_dylib(self) -> Path | None:
        from kevm_pyk.kompile import Kernel

        arch = Kernel.get()
        foundry_llvm_dir = self.out / 'kompiled-llvm'
        if arch == Kernel.LINUX:
            dylib = foundry_llvm_dir / 'interpreter.so'
        else:
            dylib = foundry_llvm_dir / 'interpreter.dylib'

        if dylib.exists():
            return dylib
        else:
            return None

    def up_to_date(self) -> bool:
        digest_file = self.out / 'digest'
        if not digest_file.exists():
            return False
        digest_dict = json.loads(digest_file.read_text())
        if 'foundry' not in digest_dict:
            digest_dict['foundry'] = ''
        digest_file.write_text(
            json.dumps(digest_dict)
        )  # TODO should not have such side effect, move to update_digest ?
        return digest_dict['foundry'] == self.digest

    def update_digest(self) -> None:
        digest_file = self.out / 'digest'
        digest_dict = {}
        if digest_file.exists():
            digest_dict = json.loads(digest_file.read_text())
        digest_dict['foundry'] = self.digest
        digest_file.write_text(json.dumps(digest_dict))

        _LOGGER.info(f'Updated Foundry digest file: {digest_file}')

    @cached_property
    def contract_ids(self) -> dict[int, str]:
        _contract_ids = {}
        for c in self.contracts.values():
            _contract_ids[c.contract_id] = c.name
        return _contract_ids

    def srcmap_data(self, contract_name: str, pc: int) -> tuple[Path, int, int] | None:
        if contract_name not in self.contracts:
            _LOGGER.info(f'Contract not found in Foundry project: {contract_name}')
        contract = self.contracts[contract_name]
        if pc not in contract.srcmap:
            _LOGGER.info(f'pc not found in srcmap for contract {contract_name}: {pc}')
            return None
        s, l, f, _, _ = contract.srcmap[pc]
        if f not in self.contract_ids:
            _LOGGER.info(f'Contract id not found in sourcemap data: {f}')
            return None
        src_contract = self.contracts[self.contract_ids[f]]
        src_contract_path = self._root / src_contract.contract_path
        src_contract_text = src_contract_path.read_text()
        _, start, end = byte_offset_to_lines(src_contract_text.split('\n'), s, l)
        return (src_contract_path, start, end)

    def solidity_src(self, contract_name: str, pc: int) -> Iterable[str]:
        srcmap_data = self.srcmap_data(contract_name, pc)
        if srcmap_data is None:
            return [f'No sourcemap data for contract at pc {contract_name}: {pc}']
        contract_path, start, end = srcmap_data
        if not (contract_path.exists() and contract_path.is_file()):
            return [f'No file at path for contract {contract_name}: {contract_path}']
        lines = contract_path.read_text().split('\n')
        prefix_lines = [f'   {l}' for l in lines[:start]]
        actual_lines = [f' | {l}' for l in lines[start:end]]
        suffix_lines = [f'   {l}' for l in lines[end:]]
        return prefix_lines + actual_lines + suffix_lines

    def short_info_for_contract(self, contract_name: str, cterm: CTerm) -> list[str]:
        ret_strs = self.kevm.short_info(cterm)
        _pc = cterm.cell('PC_CELL')
        if type(_pc) is KToken and _pc.sort == INT:
            srcmap_data = self.srcmap_data(contract_name, int(_pc.token))
            if srcmap_data is not None:
                path, start, end = srcmap_data
                ret_strs.append(f'src: {str(path)}:{start}:{end}')
        return ret_strs

    def custom_view(self, contract_name: str, element: KCFGElem) -> Iterable[str]:
        if type(element) is KCFG.Node:
            pc_cell = element.cterm.cell('PC_CELL')
            if type(pc_cell) is KToken and pc_cell.sort == INT:
                return self.solidity_src(contract_name, int(pc_cell.token))
        return ['NO DATA']

    def build(self) -> None:
        try:
            run_process(['forge', 'build', '--root', str(self._root)], logger=_LOGGER)
        except CalledProcessError as err:
            raise RuntimeError("Couldn't forge build!") from err

    @cached_property
    def all_tests(self) -> list[str]:
        return [
            f'{contract.name}.{method.signature}'
            for contract in self.contracts.values()
            if contract.name.endswith('Test')
            for method in contract.methods
            if method.name.startswith('test')
        ]

    @cached_property
    def all_non_tests(self) -> list[str]:
        return [
            f'{contract.name}.{method.signature}'
            for contract in self.contracts.values()
            for method in contract.methods
            if f'{contract.name}.{method.signature}' not in self.all_tests
        ]

    @staticmethod
    def _escape_brackets(regs: list[str]) -> list[str]:
        regs = [reg.replace('[', '\\[') for reg in regs]
        regs = [reg.replace(']', '\\]') for reg in regs]
        regs = [reg.replace('(', '\\(') for reg in regs]
        return [reg.replace(')', '\\)') for reg in regs]

    def matching_tests(self, tests: list[str], exclude_tests: list[str]) -> list[str]:
        all_tests = self.all_tests
        all_non_tests = self.all_non_tests
        matched_tests = set()
        unfound_tests: list[str] = []
        tests = self._escape_brackets(tests)
        exclude_tests = self._escape_brackets(exclude_tests)
        for t in tests:
            if not any(re.search(t, test) for test in (all_tests + all_non_tests)):
                unfound_tests.append(t)
        for test in all_tests:
            if any(re.search(t, test) for t in tests) and not any(re.search(t, test) for t in exclude_tests):
                matched_tests.add(test)
        for test in all_non_tests:
            if any(re.search(t, test) for t in tests) and not any(re.search(t, test) for t in exclude_tests):
                matched_tests.add(test)
        if unfound_tests:
            raise ValueError(f'Test identifiers not found: {set(unfound_tests)}')
        elif len(matched_tests) == 0:
            raise ValueError('No test matched the predicates')
        return list(matched_tests)

    def matching_sig(self, test: str) -> str:
        test_sigs = self.matching_tests([test], [])
        if len(test_sigs) != 1:
            raise ValueError(f'Found {test_sigs} matching tests, must specify one')
        return test_sigs[0]

    def unique_sig(self, test: str) -> tuple[str, str]:
        contract_name = test.split('.')[0]
        test_sig = self.matching_sig(test).split('.')[1]
        return (contract_name, test_sig)

    def get_test_id(self, test: str, id: str | None) -> str:
        matching_proofs = self.proofs_with_test(test)
        if not matching_proofs:
            raise ValueError(f'Found no matching proofs for {test}.')
        if id is None:
            if len(matching_proofs) > 1:
                raise ValueError(
                    f'Found {len(matching_proofs)} matching proofs for {test}. Use the --id flag to choose one.'
                )
            test_id = single(matching_proofs).id
            return test_id
        else:
            for proof in matching_proofs:
                if proof.id.endswith(id):
                    return proof.id
            raise ValueError('No proof matching this predicate.')

    @staticmethod
    def success(s: KInner, dst: KInner, r: KInner, c: KInner, e1: KInner, e2: KInner) -> KApply:
        return KApply('foundry_success', [s, dst, r, c, e1, e2])

    @staticmethod
    def fail(s: KInner, dst: KInner, r: KInner, c: KInner, e1: KInner, e2: KInner) -> KApply:
        return notBool(Foundry.success(s, dst, r, c, e1, e2))

    # address(uint160(uint256(keccak256("foundry default caller"))))

    @staticmethod
    def loc_FOUNDRY_FAILED() -> KApply:  # noqa: N802
        return KEVM.loc(
            KApply(
                'contract_access_field',
                [
                    KApply('FoundryCheat_FOUNDRY-ACCOUNTS_FoundryContract'),
                    KApply('Failed_FOUNDRY-ACCOUNTS_FoundryField'),
                ],
            )
        )

    @staticmethod
    def address_TEST_CONTRACT() -> KToken:  # noqa: N802
        return intToken(0x7FA9385BE102AC3EAC297483DD6233D62B3E1496)

    @staticmethod
    def address_CHEATCODE() -> KToken:  # noqa: N802
        return intToken(0x7109709ECFA91A80626FF3989D68F67F5B1DD12D)

    # Same address as the one used in DappTools's HEVM
    # address(bytes20(uint160(uint256(keccak256('hevm cheat code')))))
    @staticmethod
    def account_CHEATCODE_ADDRESS(store_var: KInner) -> KApply:  # noqa: N802
        return KEVM.account_cell(
            Foundry.address_CHEATCODE(),  # Hardcoded for now
            intToken(0),
            bytesToken(b'\x00'),
            store_var,
            KApply('.Map'),
            intToken(0),
        )

    @staticmethod
    def help_info() -> list[str]:
        res_lines: list[str] = []
        print_foundry_success_info = any('foundry_success' in line for line in res_lines)
        if print_foundry_success_info:
            res_lines.append('')
            res_lines.append('See `foundry_success` predicate for more information:')
            res_lines.append(
                'https://github.com/runtimeverification/evm-semantics/blob/master/include/kframework/foundry.md#foundry-success-predicate'
            )
        res_lines.append('')
        res_lines.append(
            'Access documentation for KEVM foundry integration at https://docs.runtimeverification.com/kevm-integration-for-foundry/'
        )
        return res_lines

    def proofs_with_test(self, test: str) -> list[Proof]:
        proofs = [
            self.get_optional_proof(pid)
            for pid in listdir(self.proofs_dir)
            if re.search(single(self._escape_brackets([test])), pid.split(':')[0])
        ]
        return [proof for proof in proofs if proof is not None]

    def up_to_date_proofs(self, test: str) -> list[Proof]:
        contract_name, method_sig = test.split('.')
        matching_proofs = self.proofs_with_test(test)
        return [
            proof
            for proof in matching_proofs
            if self.proof_digest(proof.id) == self.method_digest(contract_name, method_sig)
        ]

    def get_apr_proof(self, test_id: str) -> APRProof:
        proof = Proof.read_proof_data(self.proofs_dir, test_id)
        if not isinstance(proof, APRProof):
            raise ValueError('Specified proof is not an APRProof.')
        return proof

    def get_proof(self, test_id: str) -> Proof:
        return Proof.read_proof_data(self.proofs_dir, test_id)

    def get_optional_apr_proof(self, test_id: str) -> APRProof | None:
        proof = self.get_optional_proof(test_id)
        if not isinstance(proof, APRProof):
            return None
        return proof

    def get_optional_proof(self, test_id: str) -> Proof | None:
        if Proof.proof_data_exists(test_id, self.proofs_dir):
            return Proof.read_proof_data(self.proofs_dir, test_id)
        return None

    def free_proof_id(
        self,
        test: str,
    ) -> str:
        """
        find the lowest proof id that is not used yet
        """
        test_ids: dict[str, set[int]] = {}
        for pid in listdir(self.proofs_dir):
            if pid.find(':') >= 0:
                test_name, tid = pid.split(':')
                if test_ids.get(test_name) is None:
                    ids = set()
                else:
                    ids = test_ids[test_name]
                try:
                    id_num = int(tid)
                except ValueError:
                    # falls back to hex string if it fails
                    id_num = int(tid.encode('utf-8').hex())
                ids.add(id_num)
                test_ids[test_name] = ids
        if test_ids.get(test) is None:
            return '0'
        else:
            ids = test_ids[test]
            # find the first free id
            i = 0
            while True:
                if i not in ids:
                    return str(i)
                i += 1


def foundry_kompile(
    foundry_root: Path,
    includes: Iterable[str],
    regen: bool = False,
    rekompile: bool = False,
    requires: Iterable[str] = (),
    imports: Iterable[str] = (),
    ccopts: Iterable[str] = (),
    llvm_kompile: bool = True,
    debug: bool = False,
    llvm_library: bool = False,
    verbose: bool = False,
) -> None:
    from kevm_pyk.kompile import KompileTarget, kevm_kompile

    syntax_module = 'FOUNDRY-CONTRACTS'
    foundry = Foundry(foundry_root)
    foundry_definition_dir = foundry.out / 'kompiled'
    foundry_requires_dir = foundry_definition_dir / 'requires'
    foundry_llvm_dir = foundry.out / 'kompiled-llvm'
    foundry_contracts_file = foundry_definition_dir / 'contracts.k'
    foundry_main_file = foundry_definition_dir / 'foundry.k'
    kompiled_timestamp = foundry_definition_dir / 'timestamp'
    main_module = 'FOUNDRY-MAIN'
    ensure_dir_path(foundry_definition_dir)
    ensure_dir_path(foundry_requires_dir)
    ensure_dir_path(foundry_llvm_dir)

    requires_paths: dict[str, str] = {}

    foundry.build()

    if not foundry.up_to_date():
        _LOGGER.info('Detected updates to contracts, regenerating K definition.')
        regen = True

    for r in requires:
        req = Path(r)
        if not req.exists():
            raise ValueError(f'No such file: {req}')
        if req.name in requires_paths.keys():
            raise ValueError(
                f'Required K files have conflicting names: {r} and {requires_paths[req.name]}. Consider changing the name of one of these files.'
            )
        requires_paths[req.name] = r
        req_path = foundry_requires_dir / req.name
        if regen or not req_path.exists():
            _LOGGER.info(f'Copying requires path: {req} -> {req_path}')
            shutil.copy(req, req_path)
            regen = True

    _imports: dict[str, list[str]] = {contract.name: [] for contract in foundry.contracts.values()}
    for i in imports:
        imp = i.split(':')
        if not len(imp) == 2:
            raise ValueError(f'module imports must be of the form "[ContractName]:[MODULE-NAME]". Got: {i}')
        if imp[0] in _imports:
            _imports[imp[0]].append(imp[1])
        else:
            raise ValueError(f'Could not find contract: {imp[0]}')

    if regen or not foundry_contracts_file.exists() or not foundry_main_file.exists():
        copied_requires = []
        copied_requires += [f'requires/{name}' for name in list(requires_paths.keys())]
        imports = ['FOUNDRY']
        kevm = KEVM(KompileTarget.FOUNDRY.definition_dir)
        empty_config = kevm.definition.empty_config(Foundry.Sorts.FOUNDRY_CELL)
        bin_runtime_definition = _foundry_to_contract_def(
            empty_config=empty_config,
            contracts=foundry.contracts.values(),
            requires=['foundry.md'],
        )

        contract_main_definition = _foundry_to_main_def(
            main_module=main_module,
            empty_config=empty_config,
            contracts=foundry.contracts.values(),
            requires=(['contracts.k'] + copied_requires),
            imports=_imports,
        )

        kevm = KEVM(
            KompileTarget.FOUNDRY.definition_dir,
            extra_unparsing_modules=(bin_runtime_definition.all_modules + contract_main_definition.all_modules),
        )
        foundry_contracts_file.write_text(kevm.pretty_print(bin_runtime_definition, unalias=False) + '\n')
        _LOGGER.info(f'Wrote file: {foundry_contracts_file}')
        foundry_main_file.write_text(kevm.pretty_print(contract_main_definition) + '\n')
        _LOGGER.info(f'Wrote file: {foundry_main_file}')

    def _kompile(
        out_dir: Path,
        backend: KompileTarget,
        llvm_kompile_type: LLVMKompileType | None = None,
    ) -> None:
        kevm_kompile(
            target=backend,
            output_dir=out_dir,
            main_file=foundry_main_file,
            main_module=main_module,
            syntax_module=syntax_module,
            includes=[include for include in includes if Path(include).exists()],
            emit_json=True,
            ccopts=ccopts,
            llvm_kompile_type=llvm_kompile_type,
            debug=debug,
            verbose=verbose,
        )

    def kompilation_digest() -> str:
        k_files = list(requires) + [foundry_contracts_file, foundry_main_file]
        return hash_str(''.join([hash_str(Path(k_file).read_text()) for k_file in k_files]))

    def kompilation_up_to_date() -> bool:
        digest_file = foundry_definition_dir / 'digest'
        if not digest_file.exists():
            return False
        old_digest = digest_file.read_text()

        return old_digest == kompilation_digest()

    def kompile_haskell() -> None:
        _LOGGER.info(f'Kompiling definition: {foundry_main_file}')
        _kompile(foundry_definition_dir, KompileTarget.HASKELL)

    def kompile_llvm() -> None:
        _LOGGER.info(f'Kompiling definition to LLVM dynamic library: {foundry_main_file}')
        _kompile(
            foundry_llvm_dir,
            KompileTarget.LLVM,
            llvm_kompile_type=LLVMKompileType.C,
        )

    def update_kompilation_digest() -> None:
        digest_file = foundry_definition_dir / 'digest'
        digest_file.write_text(kompilation_digest())

    if not kompilation_up_to_date() or rekompile or not kompiled_timestamp.exists():
        with concurrent.futures.ThreadPoolExecutor(max_workers=2) as executor:
            futures: list[Future] = []
            futures.append(executor.submit(kompile_haskell))
            if llvm_library:
                futures.append(executor.submit(kompile_llvm))
            [future.result() for future in futures]

    update_kompilation_digest()
    foundry.update_digest()


def foundry_prove(
    foundry_root: Path,
    max_depth: int = 1000,
    max_iterations: int | None = None,
    reinit: bool = False,
    tests: Iterable[tuple[str, str | None]] = (),
    exclude_tests: Iterable[str] = (),
    workers: int = 1,
    simplify_init: bool = True,
    break_every_step: bool = False,
    break_on_jumpi: bool = False,
    break_on_calls: bool = True,
    bmc_depth: int | None = None,
    bug_report: bool = False,
    kore_rpc_command: str | Iterable[str] | None = None,
    use_booster: bool = False,
    smt_timeout: int | None = None,
    smt_retry_limit: int | None = None,
    failure_info: bool = True,
    counterexample_info: bool = False,
    trace_rewrites: bool = False,
    auto_abstract_gas: bool = False,
) -> dict[str, tuple[bool, list[str] | None]]:
    if workers <= 0:
        raise ValueError(f'Must have at least one worker, found: --workers {workers}')
    if max_iterations is not None and max_iterations < 0:
        raise ValueError(f'Must have a non-negative number of iterations, found: --max-iterations {max_iterations}')

    br = BugReport(foundry_root / 'bug_report') if bug_report else None
    foundry = Foundry(foundry_root, bug_report=br)

    foundry.mk_proofs_dir()

    if use_booster:
        try:
            run_process(('which', 'kore-rpc-booster'), pipe_stderr=True).stdout.strip()
        except CalledProcessError:
            raise RuntimeError(
                "Couldn't locate the kore-rpc-booster RPC binary. Please put 'kore-rpc-booster' on PATH manually or using kup install/kup shell."
            ) from None

    if kore_rpc_command is None:
        kore_rpc_command = ('kore-rpc-booster',) if use_booster else ('kore-rpc',)

    if not tests:
        tests = [(test, None) for test in foundry.all_tests]
    tests = list({(foundry.matching_sig(test), id) for test, id in tests})
    test_names = [test[0] for test in tests]

    _LOGGER.info(f'Running tests: {test_names}')

    setup_methods: dict[str, str] = {}
    contracts = set(unique({test.split('.')[0] for test in test_names}))
    for contract_name in contracts:
        if 'setUp' in foundry.contracts[contract_name].method_by_name:
            setup_methods[contract_name] = f'{contract_name}.setUp()'

    test_methods = [
        method
        for contract in foundry.contracts.values()
        for method in contract.methods
        if (
            f'{method.contract_name}.{method.signature}' in test_names
            or (method.is_setup and method.contract_name in contracts)
        )
    ]

    out_of_date_methods: set[str] = set()
    for method in test_methods:
        if not method.up_to_date(foundry.out / 'digest') or reinit:
            out_of_date_methods.add(method.signature)
            _LOGGER.info(f'Method {method.signature} is out of date, so it was reinitialized')
        else:
            _LOGGER.info(f'Method {method.signature} not reinitialized because it is up to date')
            if not method.contract_up_to_date(foundry.out / 'digest'):
                _LOGGER.warning(
                    f'Method {method.signature} not reinitialized because digest was up to date, but the contract it is a part of has changed.'
                )
        method.update_digest(foundry.out / 'digest')

    for i, (test, id) in enumerate(tests):
        contract_name, method_sig = test.split('.')
        foundry_digest = foundry.method_digest(contract_name, method_sig)
        up_to_date_proofs = foundry.up_to_date_proofs(test)
        if id is None and not reinit and len(up_to_date_proofs) > 0:
            matching_proofs = foundry.proofs_with_test(test)
            up_to_date_proofs = [proof for proof in matching_proofs if foundry.proof_digest(proof.id) == foundry_digest]
            if len(up_to_date_proofs) > 1:
                raise ValueError(
                    f'Found {len(up_to_date_proofs)} up to date proofs for {test}. Specify an id with "--test {test},`id`" flag to choose one.'
                )
            elif len(up_to_date_proofs) == 1:
                id = single(up_to_date_proofs).id.split(':')[1]
        elif reinit or test in out_of_date_methods or len(up_to_date_proofs) == 0:
            if id is not None:
                _LOGGER.warn(
                    'an id was specified but the proof has to be reinitialized so a new id will be attributed.'
                )
            id = foundry.free_proof_id(test)
        else:
            test_id = f'{test}:{id}'
            if foundry.proof_digest(test_id) != foundry_digest:
                raise ValueError(f'Proof with id `{test_id}` is not up to date.')
        assert id is not None
        tests[i] = (test, id)

    def _init_and_run_proof(_init_problem: tuple[str, str, str | None]) -> tuple[bool, list[str] | None]:
        contract_name, method_sig, id = _init_problem
        contract = foundry.contracts[contract_name]
        method = contract.method_by_sig[method_sig]
        id = ':' + id if id is not None else ''
        test_id = f'{contract_name}.{method_sig}{id}'
        llvm_definition_dir = foundry.out / 'kompiled-llvm' if use_booster else None

        with legacy_explore(
            foundry.kevm,
            kcfg_semantics=KEVMSemantics(auto_abstract_gas=auto_abstract_gas),
            id=test_id,
            bug_report=br,
            kore_rpc_command=kore_rpc_command,
            llvm_definition_dir=llvm_definition_dir,
            smt_timeout=smt_timeout,
            smt_retry_limit=smt_retry_limit,
            trace_rewrites=trace_rewrites,
        ) as kcfg_explore:
            proof = _method_to_apr_proof(
                foundry,
                contract,
                method,
                foundry.proofs_dir,
                kcfg_explore,
                test_id,
                simplify_init=simplify_init,
                bmc_depth=bmc_depth,
            )

            passed = kevm_prove(
                foundry.kevm,
                proof,
                kcfg_explore,
                max_depth=max_depth,
                max_iterations=max_iterations,
                break_every_step=break_every_step,
                break_on_jumpi=break_on_jumpi,
                break_on_calls=break_on_calls,
            )
            failure_log = None
            if not passed:
                failure_log = print_failure_info(proof, kcfg_explore, counterexample_info)
            return passed, failure_log

    def run_cfg_group(tests: list[tuple[str, str | None]]) -> dict[str, tuple[bool, list[str] | None]]:
        def _split_test(test: tuple[str, str | None]) -> tuple[str, str, str | None]:
            test_name, id = test
            contract, method = test_name.split('.')
            return contract, method, id

        init_problems = [_split_test(test) for test in tests]

        _apr_proofs: list[tuple[bool, list[str] | None]]
        if workers > 1:
            with ProcessPool(ncpus=workers) as process_pool:
                _apr_proofs = process_pool.map(_init_and_run_proof, init_problems)
        else:
            _apr_proofs = []
            for init_problem in init_problems:
                _apr_proofs.append(_init_and_run_proof(init_problem))

        apr_proofs = dict(zip([test[0] for test in tests], _apr_proofs, strict=True))
        return apr_proofs

    _LOGGER.info(f'Running setup functions in parallel: {list(setup_methods.values())}')
    results = run_cfg_group([(method, None) for method in setup_methods.values()])
    failed = [setup_cfg for setup_cfg, passed in results.items() if not passed]
    if failed:
        raise ValueError(f'Running setUp method failed for {len(failed)} contracts: {failed}')

    _LOGGER.info(f'Running test functions in parallel: {test_names}')
    results = run_cfg_group(tests)

    return results


def foundry_show(
    foundry_root: Path,
    test: str,
    id: str | None = None,
    nodes: Iterable[NodeIdLike] = (),
    node_deltas: Iterable[tuple[NodeIdLike, NodeIdLike]] = (),
    to_module: bool = False,
    minimize: bool = True,
    sort_collections: bool = False,
    omit_unstable_output: bool = False,
    pending: bool = False,
    failing: bool = False,
    failure_info: bool = False,
    counterexample_info: bool = False,
    smt_timeout: int | None = None,
    smt_retry_limit: int | None = None,
) -> str:
    contract_name, _ = test.split('.')
    foundry = Foundry(foundry_root)
    test_id = foundry.get_test_id(test, id)
    proof = foundry.get_apr_proof(test_id)

    if pending:
        nodes = list(nodes) + [node.id for node in proof.pending]
    if failing:
        nodes = list(nodes) + [node.id for node in proof.failing]
    nodes = unique(nodes)

    unstable_cells = [
        '<program>',
        '<jumpDests>',
        '<pc>',
        '<gas>',
        '<code>',
    ]

    node_printer = foundry_node_printer(foundry, contract_name, proof)
    proof_show = APRProofShow(foundry.kevm, node_printer=node_printer)

    res_lines = proof_show.show(
        proof,
        nodes=nodes,
        node_deltas=node_deltas,
        to_module=to_module,
        minimize=minimize,
        sort_collections=sort_collections,
        omit_cells=(unstable_cells if omit_unstable_output else []),
    )

    if failure_info:
<<<<<<< HEAD
        with legacy_explore(foundry.kevm, kcfg_semantics=KEVMSemantics(), id=test_id) as kcfg_explore:
=======
        with legacy_explore(
            foundry.kevm,
            kcfg_semantics=KEVMSemantics(),
            id=proof.id,
            smt_timeout=smt_timeout,
            smt_retry_limit=smt_retry_limit,
        ) as kcfg_explore:
>>>>>>> 59d48f8c
            res_lines += print_failure_info(proof, kcfg_explore, counterexample_info)
            res_lines += Foundry.help_info()

    return '\n'.join(res_lines)


def foundry_to_dot(foundry_root: Path, test: str, id: str | None = None) -> None:
    foundry = Foundry(foundry_root)
    dump_dir = foundry.proofs_dir / 'dump'
    test_id = foundry.get_test_id(test, id)
    contract_name, _ = test.split('.')
    proof = foundry.get_apr_proof(test_id)

    node_printer = foundry_node_printer(foundry, contract_name, proof)
    proof_show = APRProofShow(foundry.kevm, node_printer=node_printer)

    proof_show.dump(proof, dump_dir, dot=True)


def foundry_list(foundry_root: Path) -> list[str]:
    foundry = Foundry(foundry_root)

    all_methods = [
        f'{contract.name}.{method.signature}' for contract in foundry.contracts.values() for method in contract.methods
    ]

    lines: list[str] = []
    for method in sorted(all_methods):
        for test_id in listdir(foundry.proofs_dir):
            test, *_ = test_id.split(':')
            if test == method:
                proof = foundry.get_optional_proof(test_id)
                if proof is not None:
                    lines.extend(proof.summary.lines)
                    lines.append('')
    if len(lines) > 0:
        lines = lines[0:-1]

    return lines


def foundry_remove_node(foundry_root: Path, test: str, node: NodeIdLike, id: str | None = None) -> None:
    foundry = Foundry(foundry_root)
    test_id = foundry.get_test_id(test, id)
    apr_proof = foundry.get_apr_proof(test_id)
    node_ids = apr_proof.prune_from(node)
    _LOGGER.info(f'Pruned nodes: {node_ids}')
    apr_proof.write_proof_data()


def foundry_simplify_node(
    foundry_root: Path,
    test: str,
    node: NodeIdLike,
    id: str | None = None,
    replace: bool = False,
    minimize: bool = True,
    sort_collections: bool = False,
    bug_report: bool = False,
    smt_timeout: int | None = None,
    smt_retry_limit: int | None = None,
    trace_rewrites: bool = False,
) -> str:
    br = BugReport(Path(f'{test}.bug_report')) if bug_report else None
    foundry = Foundry(foundry_root, bug_report=br)
    test_id = foundry.get_test_id(test, id)
    apr_proof = foundry.get_apr_proof(test_id)
    cterm = apr_proof.kcfg.node(node).cterm
    with legacy_explore(
        foundry.kevm,
        kcfg_semantics=KEVMSemantics(),
        id=apr_proof.id,
        bug_report=br,
        smt_timeout=smt_timeout,
        smt_retry_limit=smt_retry_limit,
        trace_rewrites=trace_rewrites,
    ) as kcfg_explore:
        new_term, _ = kcfg_explore.cterm_simplify(cterm)
    if replace:
        apr_proof.kcfg.replace_node(node, CTerm.from_kast(new_term))
        apr_proof.write_proof_data()
    res_term = minimize_term(new_term) if minimize else new_term
    return foundry.kevm.pretty_print(res_term, unalias=False, sort_collections=sort_collections)


def foundry_merge_nodes(
    foundry_root: Path,
    test: str,
    node_ids: Iterable[NodeIdLike],
    id: str | None = None,
    bug_report: bool = False,
    include_disjunct: bool = False,
) -> None:
    def check_cells_equal(cell: str, nodes: Iterable[KCFG.Node]) -> bool:
        nodes = list(nodes)
        if len(nodes) < 2:
            return True
        cell_value = nodes[0].cterm.cell(cell)
        for node in nodes[1:]:
            if cell_value != node.cterm.cell(cell):
                return False
        return True

    br = BugReport(Path(f'{test}.bug_report')) if bug_report else None
    foundry = Foundry(foundry_root, bug_report=br)
    test_id = foundry.get_test_id(test, id)
    apr_proof = foundry.get_apr_proof(test_id)

    if len(list(node_ids)) < 2:
        raise ValueError(f'Must supply at least 2 nodes to merge, got: {node_ids}')

    nodes = [apr_proof.kcfg.node(int(node_id)) for node_id in node_ids]
    check_cells = ['K_CELL', 'PROGRAM_CELL', 'PC_CELL', 'CALLDEPTH_CELL']
    check_cells_ne = [check_cell for check_cell in check_cells if not check_cells_equal(check_cell, nodes)]
    if check_cells_ne:
        raise ValueError(f'Nodes {node_ids} cannot be merged because they differ in: {check_cells_ne}')

    anti_unification = nodes[0].cterm
    for node in nodes[1:]:
        anti_unification, _, _ = anti_unification.anti_unify(node.cterm, keep_values=True, kdef=foundry.kevm.definition)
    new_node = apr_proof.kcfg.create_node(anti_unification)
    for node in nodes:
        apr_proof.kcfg.create_cover(node.id, new_node.id)

    apr_proof.write_proof_data()

    print(f'Merged nodes {node_ids} into new node {new_node.id}.')
    print(foundry.kevm.pretty_print(new_node.cterm.kast))


def foundry_step_node(
    foundry_root: Path,
    test: str,
    node: NodeIdLike,
    id: str | None = None,
    repeat: int = 1,
    depth: int = 1,
    bug_report: bool = False,
    smt_timeout: int | None = None,
    smt_retry_limit: int | None = None,
    trace_rewrites: bool = False,
) -> None:
    if repeat < 1:
        raise ValueError(f'Expected positive value for --repeat, got: {repeat}')
    if depth < 1:
        raise ValueError(f'Expected positive value for --depth, got: {depth}')

    br = BugReport(Path(f'{test}.bug_report')) if bug_report else None
    foundry = Foundry(foundry_root, bug_report=br)
    test_id = foundry.get_test_id(test, id)
    apr_proof = foundry.get_apr_proof(test_id)
    with legacy_explore(
        foundry.kevm,
        kcfg_semantics=KEVMSemantics(),
        id=apr_proof.id,
        bug_report=br,
        smt_timeout=smt_timeout,
        smt_retry_limit=smt_retry_limit,
        trace_rewrites=trace_rewrites,
    ) as kcfg_explore:
        for _i in range(repeat):
            node = kcfg_explore.step(apr_proof.kcfg, node, apr_proof.logs, depth=depth)
            apr_proof.write_proof_data()


def foundry_section_edge(
    foundry_root: Path,
    test: str,
    edge: tuple[str, str],
    id: str | None = None,
    sections: int = 2,
    replace: bool = False,
    bug_report: bool = False,
    smt_timeout: int | None = None,
    smt_retry_limit: int | None = None,
    trace_rewrites: bool = False,
) -> None:
    br = BugReport(Path(f'{test}.bug_report')) if bug_report else None
    foundry = Foundry(foundry_root, bug_report=br)
    test_id = foundry.get_test_id(test, id)
    apr_proof = foundry.get_apr_proof(test_id)
    source_id, target_id = edge
    with legacy_explore(
        foundry.kevm,
        kcfg_semantics=KEVMSemantics(),
        id=apr_proof.id,
        bug_report=br,
        smt_timeout=smt_timeout,
        smt_retry_limit=smt_retry_limit,
        trace_rewrites=trace_rewrites,
    ) as kcfg_explore:
        kcfg_explore.section_edge(
            apr_proof.kcfg, source_id=int(source_id), target_id=int(target_id), logs=apr_proof.logs, sections=sections
        )
    apr_proof.write_proof_data()


def foundry_get_model(
    foundry_root: Path,
    test: str,
    id: str | None = None,
    nodes: Iterable[NodeIdLike] = (),
    pending: bool = False,
    failing: bool = False,
) -> str:
    foundry = Foundry(foundry_root)
    test_id = foundry.get_test_id(test, id)
    proof = foundry.get_apr_proof(test_id)

    if not nodes:
        _LOGGER.warning('Node ID is not provided. Displaying models of failing and pending nodes:')
        failing = pending = True

    if pending:
        nodes = list(nodes) + [node.id for node in proof.pending]
    if failing:
        nodes = list(nodes) + [node.id for node in proof.failing]
    nodes = unique(nodes)

    res_lines = []

    with legacy_explore(foundry.kevm, kcfg_semantics=KEVMSemantics(), id=proof.id) as kcfg_explore:
        for node_id in nodes:
            res_lines.append('')
            res_lines.append(f'Node id: {node_id}')
            node = proof.kcfg.node(node_id)
            res_lines.extend(print_model(node, kcfg_explore))

    return '\n'.join(res_lines)


def _write_cfg(cfg: KCFG, path: Path) -> None:
    path.write_text(cfg.to_json())
    _LOGGER.info(f'Updated CFG file: {path}')


def _foundry_to_contract_def(
    empty_config: KInner,
    contracts: Iterable[Contract],
    requires: Iterable[str],
) -> KDefinition:
    modules = [contract_to_main_module(contract, empty_config, imports=['FOUNDRY']) for contract in contracts]
    # First module is chosen as main module arbitrarily, since the contract definition is just a set of
    # contract modules.
    main_module = Contract.contract_to_module_name(list(contracts)[0].name_upper)

    return KDefinition(
        main_module,
        modules,
        requires=(KRequire(req) for req in list(requires)),
    )


def _foundry_to_main_def(
    main_module: str,
    contracts: Iterable[Contract],
    empty_config: KInner,
    requires: Iterable[str],
    imports: dict[str, list[str]],
) -> KDefinition:
    modules = [
        contract_to_verification_module(contract, empty_config, imports=imports[contract.name])
        for contract in contracts
    ]
    _main_module = KFlatModule(
        main_module,
        imports=(KImport(mname) for mname in [_m.name for _m in modules]),
    )

    return KDefinition(
        main_module,
        [_main_module] + modules,
        requires=(KRequire(req) for req in list(requires)),
    )


def _method_to_apr_proof(
    foundry: Foundry,
    contract: Contract,
    method: Contract.Method,
    save_directory: Path,
    kcfg_explore: KCFGExplore,
    test_id: str,
    simplify_init: bool = True,
    bmc_depth: int | None = None,
) -> APRProof | APRBMCProof:
    contract_name = contract.name
    method_sig = method.signature
    if Proof.proof_data_exists(test_id, save_directory):
        apr_proof = foundry.get_apr_proof(test_id)
    else:
        _LOGGER.info(f'Initializing KCFG for test: {test_id}')

        setup_digest = None
        if method_sig != 'setUp()' and 'setUp' in contract.method_by_name:
            setup_digest = f'{contract_name}.setUp()'
            _LOGGER.info(f'Using setUp method for test: {test_id}')

        empty_config = foundry.kevm.definition.empty_config(GENERATED_TOP_CELL)
        kcfg, init_node_id, target_node_id = _method_to_cfg(
            empty_config, contract, method, save_directory, init_state=setup_digest
        )

        _LOGGER.info(f'Expanding macros in initial state for test: {test_id}')
        init_term = kcfg.node(init_node_id).cterm.kast
        init_term = KDefinition__expand_macros(foundry.kevm.definition, init_term)
        init_cterm = CTerm.from_kast(init_term)
        _LOGGER.info(f'Computing definedness constraint for test: {test_id}')
        init_cterm = kcfg_explore.cterm_assume_defined(init_cterm)
        kcfg.replace_node(init_node_id, init_cterm)

        _LOGGER.info(f'Expanding macros in target state for test: {test_id}')
        target_term = kcfg.node(target_node_id).cterm.kast
        target_term = KDefinition__expand_macros(foundry.kevm.definition, target_term)
        target_cterm = CTerm.from_kast(target_term)
        kcfg.replace_node(target_node_id, target_cterm)

        foundry.write_proof_digest(test_id)

        if simplify_init:
            _LOGGER.info(f'Simplifying KCFG for test: {test_id}')
            kcfg_explore.simplify(kcfg, {})
        if bmc_depth is not None:
            apr_proof = APRBMCProof(
                test_id,
                kcfg,
                init_node_id,
                target_node_id,
                {},
                bmc_depth,
                proof_dir=save_directory,
            )
        else:
            apr_proof = APRProof(test_id, kcfg, init_node_id, target_node_id, {}, proof_dir=save_directory)

    apr_proof.write_proof_data()
    return apr_proof


def _method_to_cfg(
    empty_config: KInner,
    contract: Contract,
    method: Contract.Method,
    kcfgs_dir: Path,
    init_state: str | None = None,
) -> tuple[KCFG, NodeIdLike, NodeIdLike]:
    calldata = method.calldata_cell(contract)
    callvalue = method.callvalue_cell
    init_cterm = _init_cterm(
        empty_config,
        contract.name,
        kcfgs_dir,
        calldata=calldata,
        callvalue=callvalue,
        init_state=init_state,
    )
    is_test = method.name.startswith('test')
    failing = method.name.startswith('testFail')
    final_cterm = _final_cterm(empty_config, contract.name, failing=failing, is_test=is_test)

    cfg = KCFG()
    init_node = cfg.create_node(init_cterm)
    target_node = cfg.create_node(final_cterm)

    return cfg, init_node.id, target_node.id


def get_final_accounts_cell(proof_id: str, proof_dir: Path) -> tuple[KInner, Iterable[KInner]]:
    print(proof_id, proof_dir)
    apr_proof = APRProof.read_proof_data(proof_dir, proof_id)
    target = apr_proof.kcfg.node(apr_proof.target)
    target_states = apr_proof.kcfg.covers(target_id=target.id)
    if len(target_states) == 0:
        raise ValueError(
            f'setUp() function for {apr_proof.id} did not reach the end of execution. Maybe --max-iterations is too low?'
        )
    if len(target_states) > 1:
        raise ValueError(f'setUp() function for {apr_proof.id} branched and has {len(target_states)} target states.')
    cterm = single(target_states).source.cterm
    acct_cell = cterm.cell('ACCOUNTS_CELL')
    fvars = free_vars(acct_cell)
    acct_cons = constraints_for(fvars, cterm.constraints)
    return (acct_cell, acct_cons)


def _init_cterm(
    empty_config: KInner,
    contract_name: str,
    kcfgs_dir: Path,
    *,
    calldata: KInner | None = None,
    callvalue: KInner | None = None,
    init_state: str | None = None,
) -> CTerm:
    program = KEVM.bin_runtime(KApply(f'contract_{contract_name}'))
    account_cell = KEVM.account_cell(
        Foundry.address_TEST_CONTRACT(),
        intToken(0),
        program,
        KApply('.Map'),
        KApply('.Map'),
        intToken(1),
    )
    init_subst = {
        'MODE_CELL': KApply('NORMAL'),
        'SCHEDULE_CELL': KApply('LONDON_EVM'),
        'STATUSCODE_CELL': KVariable('STATUSCODE'),
        'CALLSTACK_CELL': KApply('.List'),
        'CALLDEPTH_CELL': intToken(0),
        'PROGRAM_CELL': program,
        'JUMPDESTS_CELL': KEVM.compute_valid_jumpdests(program),
        'ORIGIN_CELL': KVariable('ORIGIN_ID'),
        'LOG_CELL': KApply('.List'),
        'ID_CELL': Foundry.address_TEST_CONTRACT(),
        'CALLER_CELL': KVariable('CALLER_ID'),
        'ACCESSEDACCOUNTS_CELL': KApply('.Set'),
        'ACCESSEDSTORAGE_CELL': KApply('.Map'),
        'INTERIMSTATES_CELL': KApply('.List'),
        'LOCALMEM_CELL': KApply('.Bytes_BYTES-HOOKED_Bytes'),
        'PREVCALLER_CELL': KApply('.Account_EVM-TYPES_Account'),
        'PREVORIGIN_CELL': KApply('.Account_EVM-TYPES_Account'),
        'NEWCALLER_CELL': KApply('.Account_EVM-TYPES_Account'),
        'NEWORIGIN_CELL': KApply('.Account_EVM-TYPES_Account'),
        'ACTIVE_CELL': FALSE,
        'STATIC_CELL': FALSE,
        'MEMORYUSED_CELL': intToken(0),
        'WORDSTACK_CELL': KApply('.WordStack_EVM-TYPES_WordStack'),
        'PC_CELL': intToken(0),
        'GAS_CELL': intToken(9223372036854775807),
        'K_CELL': KSequence([KEVM.sharp_execute(), KVariable('CONTINUATION')]),
        'ACCOUNTS_CELL': KEVM.accounts(
            [
                account_cell,  # test contract address
                Foundry.account_CHEATCODE_ADDRESS(KApply('.Map')),
            ]
        ),
        'SINGLECALL_CELL': FALSE,
        'ISREVERTEXPECTED_CELL': FALSE,
        'ISOPCODEEXPECTED_CELL': FALSE,
        'EXPECTEDADDRESS_CELL': KApply('.Account_EVM-TYPES_Account'),
        'EXPECTEDVALUE_CELL': intToken(0),
        'EXPECTEDDATA_CELL': KApply('.Bytes_BYTES-HOOKED_Bytes'),
        'OPCODETYPE_CELL': KApply('.OpcodeType_FOUNDRY-CHEAT-CODES_OpcodeType'),
        'RECORDEVENT_CELL': FALSE,
        'ISEVENTEXPECTED_CELL': FALSE,
        'ISCALLWHITELISTACTIVE_CELL': FALSE,
        'ISSTORAGEWHITELISTACTIVE_CELL': FALSE,
        'ADDRESSSET_CELL': KApply('.Set'),
        'STORAGESLOTSET_CELL': KApply('.Set'),
    }

    constraints = None
    if init_state:
        accts, constraints = get_final_accounts_cell(init_state, kcfgs_dir)
        init_subst['ACCOUNTS_CELL'] = accts

    if calldata is not None:
        init_subst['CALLDATA_CELL'] = calldata

    if callvalue is not None:
        init_subst['CALLVALUE_CELL'] = callvalue

    init_term = Subst(init_subst)(empty_config)
    init_cterm = CTerm.from_kast(init_term)
    init_cterm = KEVM.add_invariant(init_cterm)
    if constraints is None:
        return init_cterm
    else:
        for constraint in constraints:
            init_cterm = init_cterm.add_constraint(constraint)
        return init_cterm


def _final_cterm(empty_config: KInner, contract_name: str, *, failing: bool, is_test: bool = True) -> CTerm:
    final_term = _final_term(empty_config, contract_name)
    dst_failed_post = KEVM.lookup(KVariable('CHEATCODE_STORAGE_FINAL'), Foundry.loc_FOUNDRY_FAILED())
    foundry_success = Foundry.success(
        KVariable('STATUSCODE_FINAL'),
        dst_failed_post,
        KVariable('ISREVERTEXPECTED_FINAL'),
        KVariable('ISOPCODEEXPECTED_FINAL'),
        KVariable('RECORDEVENT_FINAL'),
        KVariable('ISEVENTEXPECTED_FINAL'),
    )
    final_cterm = CTerm.from_kast(final_term)
    if is_test:
        if not failing:
            return final_cterm.add_constraint(mlEqualsTrue(foundry_success))
        else:
            return final_cterm.add_constraint(mlEqualsTrue(notBool(foundry_success)))
    return final_cterm


def _final_term(empty_config: KInner, contract_name: str) -> KInner:
    program = KEVM.bin_runtime(KApply(f'contract_{contract_name}'))
    post_account_cell = KEVM.account_cell(
        Foundry.address_TEST_CONTRACT(),
        KVariable('ACCT_BALANCE_FINAL'),
        program,
        KVariable('ACCT_STORAGE_FINAL'),
        KVariable('ACCT_ORIGSTORAGE_FINAL'),
        KVariable('ACCT_NONCE_FINAL'),
    )
    final_subst = {
        'K_CELL': KSequence([KEVM.halt(), KVariable('CONTINUATION')]),
        'STATUSCODE_CELL': KVariable('STATUSCODE_FINAL'),
        'ID_CELL': Foundry.address_TEST_CONTRACT(),
        'ACCOUNTS_CELL': KEVM.accounts(
            [
                post_account_cell,  # test contract address
                Foundry.account_CHEATCODE_ADDRESS(KVariable('CHEATCODE_STORAGE_FINAL')),
                KVariable('ACCOUNTS_FINAL'),
            ]
        ),
        'ISREVERTEXPECTED_CELL': KVariable('ISREVERTEXPECTED_FINAL'),
        'ISOPCODEEXPECTED_CELL': KVariable('ISOPCODEEXPECTED_FINAL'),
        'RECORDEVENT_CELL': KVariable('RECORDEVENT_FINAL'),
        'ISEVENTEXPECTED_CELL': KVariable('ISEVENTEXPECTED_FINAL'),
        'ISCALLWHITELISTACTIVE_CELL': KVariable('ISCALLWHITELISTACTIVE_FINAL'),
        'ISSTORAGEWHITELISTACTIVE_CELL': KVariable('ISSTORAGEWHITELISTACTIVE_FINAL'),
        'ADDRESSSET_CELL': KVariable('ADDRESSSET_FINAL'),
        'STORAGESLOTSET_CELL': KVariable('STORAGESLOTSET_FINAL'),
    }
    return abstract_cell_vars(
        Subst(final_subst)(empty_config),
        [
            KVariable('STATUSCODE_FINAL'),
            KVariable('ACCOUNTS_FINAL'),
            KVariable('ISREVERTEXPECTED_FINAL'),
            KVariable('ISOPCODEEXPECTED_FINAL'),
            KVariable('RECORDEVENT_FINAL'),
            KVariable('ISEVENTEXPECTED_FINAL'),
            KVariable('ISCALLWHITELISTACTIVE_FINAL'),
            KVariable('ISSTORAGEWHITELISTACTIVE_FINAL'),
            KVariable('ADDRESSSET_FINAL'),
            KVariable('STORAGESLOTSET_FINAL'),
        ],
    )


class FoundryNodePrinter(KEVMNodePrinter):
    foundry: Foundry
    contract_name: str

    def __init__(self, foundry: Foundry, contract_name: str):
        KEVMNodePrinter.__init__(self, foundry.kevm)
        self.foundry = foundry
        self.contract_name = contract_name

    def print_node(self, kcfg: KCFG, node: KCFG.Node) -> list[str]:
        ret_strs = super().print_node(kcfg, node)
        _pc = node.cterm.cell('PC_CELL')
        if type(_pc) is KToken and _pc.sort == INT:
            srcmap_data = self.foundry.srcmap_data(self.contract_name, int(_pc.token))
            if srcmap_data is not None:
                path, start, end = srcmap_data
                ret_strs.append(f'src: {str(path)}:{start}:{end}')
        return ret_strs


class FoundryAPRNodePrinter(FoundryNodePrinter, APRProofNodePrinter):
    def __init__(self, foundry: Foundry, contract_name: str, proof: APRProof):
        FoundryNodePrinter.__init__(self, foundry, contract_name)
        APRProofNodePrinter.__init__(self, proof, foundry.kevm)


class FoundryAPRBMCNodePrinter(FoundryNodePrinter, APRBMCProofNodePrinter):
    def __init__(self, foundry: Foundry, contract_name: str, proof: APRBMCProof):
        FoundryNodePrinter.__init__(self, foundry, contract_name)
        APRBMCProofNodePrinter.__init__(self, proof, foundry.kevm)


def foundry_node_printer(foundry: Foundry, contract_name: str, proof: APRProof) -> NodePrinter:
    if type(proof) is APRBMCProof:
        return FoundryAPRBMCNodePrinter(foundry, contract_name, proof)
    if type(proof) is APRProof:
        return FoundryAPRNodePrinter(foundry, contract_name, proof)
    raise ValueError(f'Cannot build NodePrinter for proof type: {type(proof)}')<|MERGE_RESOLUTION|>--- conflicted
+++ resolved
@@ -853,17 +853,13 @@
     )
 
     if failure_info:
-<<<<<<< HEAD
-        with legacy_explore(foundry.kevm, kcfg_semantics=KEVMSemantics(), id=test_id) as kcfg_explore:
-=======
         with legacy_explore(
             foundry.kevm,
             kcfg_semantics=KEVMSemantics(),
-            id=proof.id,
+            id=test_id,
             smt_timeout=smt_timeout,
             smt_retry_limit=smt_retry_limit,
         ) as kcfg_explore:
->>>>>>> 59d48f8c
             res_lines += print_failure_info(proof, kcfg_explore, counterexample_info)
             res_lines += Foundry.help_info()
 
